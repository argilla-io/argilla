--- conflicted
+++ resolved
@@ -1,12 +1,6 @@
 #!/usr/bin/bash
 set -e
 
-<<<<<<< HEAD
-# Check elasticsearch response status
-/wait-for-it.sh -t 60 `echo "${ARGILLA_ELASTICSEARCH}" | awk -F'^http[s]?://' '{print $2}'` -- echo "ElasticSearch connected"
-
-=======
->>>>>>> d8f2b6f5
 # Run argilla-server (See https://www.uvicorn.org/settings/#settings)
 #
 # From uvicorn docs:
