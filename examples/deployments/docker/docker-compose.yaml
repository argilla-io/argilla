--- conflicted
+++ resolved
@@ -8,13 +8,8 @@
       ARGILLA_HOME_PATH: /var/lib/argilla
       ARGILLA_ELASTICSEARCH: http://elasticsearch:9200
 
-<<<<<<< HEAD
       # HF_HUB_DISABLE_TELEMETRY: 1 # Opt-out for telemetry https://huggingface.co/docs/huggingface_hub/main/en/package_reference/utilities#huggingface_hub.utils.send_telemetry
       # HF_HUB_OFFLINE: 1 # Opt-out for telemetry https://huggingface.co/docs/huggingface_hub/main/en/package_reference/utilities#huggingface_hub.utils.send_telemetry
-=======
-      # Opt-out for telemetry https://docs.argilla.io/latest/reference/argilla-server/telemetry/
-      # ARGILLA_ENABLE_TELEMETRY: 0
->>>>>>> 1eb44cba
 
       USERNAME: argilla
       PASSWORD: 12345678
