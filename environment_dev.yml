--- conflicted
+++ resolved
@@ -36,13 +36,8 @@
       # extra test dependencies
       - cleanlab~=2.0.0 # With this version, tests are failing
       - datasets>1.17.0,!= 2.3.2 # TODO: push_to_hub fails up to 2.3.2, check patches when they come out eventually
-<<<<<<< HEAD
-      - huggingface_hub>= 0.5.0, <0.13 # TODO: some backward comp. problems introduced in 0.5.0. 0.13 does not match with setfit
+      - huggingface_hub
       - flair==0.12
-=======
-      - huggingface_hub
-      - flair==0.10
->>>>>>> 6161a917
       - faiss-cpu
       - flyingsquid
       - pgmpy
