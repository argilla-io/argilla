name: argilla

channels:
  - conda-forge

dependencies:
  - python~=3.9.7
  - pip>=2.22.0
  - openjdk=11
  # pyparsing 3.0.5 seems to be buggy
  - pyparsing!=3.0.5
  # tests
  - pytest
  - pytest-cov
  - pytest-mock
  - pytest-asyncio!=0.22.0
  - pytest-env
  - factory_boy~=3.2.1
  # docs, pandoc needs conda ...
  - pandoc==2.12
  # we need this to ensure syntax highlighting in the notebook code cells for the docs
  - ipython<8.0.0
  # for building the frontend
  - nodejs~=18.16.0
  - pip:
      # docs
      - sphinx==4.5.0
      - sphinx-design==0.2.0
      - furo==2022.6.4.1
      - myst-parser==0.16.1
      - nbsphinx==0.8.9
      - sphinxext.opengraph==0.6.3
      - sphinx-copybutton==0.5.0
      - sphinx-notfound-page==0.8.3
      # code formatting
      - pre-commit~=3.2.0
      # extra test dependencies
      - cleanlab~=2.0.0 # With this version, tests are failing
      - datasets>1.17.0,!= 2.3.2 # TODO: push_to_hub fails up to 2.3.2, check patches when they come out eventually
      - huggingface_hub>=0.5.0
      - flair>=0.12.2
      - faiss-cpu
      - flyingsquid
      - pgmpy
      - plotly>=4.1.0
      - snorkel>=0.9.7
      - spacy==3.5.3
      - https://github.com/explosion/spacy-models/releases/download/en_core_web_sm-3.5.0/en_core_web_sm-3.5.0.tar.gz
      - spacy-transformers>=1.2.5
      - spacy-huggingface-hub >= 0.0.10
      - transformers[torch]>=4.30.0 # <- required for DPO with TRL
      - evaluate
      - seqeval
      - setfit>=0.7.0
      - span_marker
      - openai>=0.27.10,<1.0.0
      - peft
      - trl>=0.5.0
      - sentence-transformers
      - rich!=13.1.0
<<<<<<< HEAD
      - textdescriptives>=2.7.0
=======
      - ipynbname>=2023.2.0.0
>>>>>>> b8fb3e43
      # install Argilla in editable mode
      - -e .[server,listeners]<|MERGE_RESOLUTION|>--- conflicted
+++ resolved
@@ -58,10 +58,7 @@
       - trl>=0.5.0
       - sentence-transformers
       - rich!=13.1.0
-<<<<<<< HEAD
       - textdescriptives>=2.7.0
-=======
       - ipynbname>=2023.2.0.0
->>>>>>> b8fb3e43
       # install Argilla in editable mode
       - -e .[server,listeners]