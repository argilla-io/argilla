--- conflicted
+++ resolved
@@ -44,14 +44,9 @@
       - pgmpy
       - plotly>=4.1.0
       - snorkel>=0.9.7
-<<<<<<< HEAD
-      - spacy==3.5.3
-      - https://github.com/explosion/spacy-models/releases/download/en_core_web_sm-3.5.0/en_core_web_sm-3.5.0.tar.gz
-      - sentence-transformers>=2.0.0,<3.0.0
-=======
       - spacy~=3.6.0
       - https://github.com/explosion/spacy-models/releases/download/en_core_web_sm-3.6.0/en_core_web_sm-3.6.0.tar.gz
->>>>>>> 9ad9fb93
+      - sentence-transformers>=2.0.0,<3.0.0
       - spacy-transformers>=1.2.5
       - spacy-huggingface-hub >= 0.0.10
       - transformers[torch]>=4.30.0 # <- required for DPO with TRL
