--- conflicted
+++ resolved
@@ -32,11 +32,7 @@
       - pre-commit==2.15.0
       # extra test dependencies
       - cleanlab
-<<<<<<< HEAD
-      - datasets>1.17.0,<2.3.0 # TODO: Remove this when 2.3.0 compatibility is resolved
-=======
       - datasets>1.17.0,<2.3.0  # TODO: push_to_hub fails up to 2.3.2, check patches when they come out eventually
->>>>>>> 9674c19a
       - huggingface_hub != 0.5.0 # some backward comp. problems introduced in 0.5.0
       - https://github.com/explosion/spacy-models/releases/download/en_core_web_sm-3.1.0/en_core_web_sm-3.1.0.tar.gz
       - flair==0.10
