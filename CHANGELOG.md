# Changelog

All notable changes to this project will be documented in this file.

The format is based on [Keep a Changelog](https://keepachangelog.com/en/1.1.0/), and this project adheres to [Semantic Versioning](https://semver.org/spec/v2.0.0.html).

<!--
These are the section headers that we use:
* "Added" for new features.
* "Changed" for changes in existing functionality.
* "Deprecated" for soon-to-be removed features.
* "Removed" for now removed features.
* "Fixed" for any bug fixes.
* "Security" in case of vulnerabilities.
-->

## [Unreleased]

<<<<<<< HEAD
## Changed

- Record id for text classification, token classification and text2text datasets are defined as string. Use string values for id's before upgrade to this version
=======
### Added

- Added `GET /api/v1/users/{user_id}/workspaces` endpoint to list the workspaces to which a user belongs ([#3308](https://github.com/argilla-io/argilla/pull/3308) and [#3343](https://github.com/argilla-io/argilla/pull/3343)).
- Added `HuggingFaceDatasetMixIn` for internal usage, to detach the `FeedbackDataset` integrations from the class itself, and use MixIns instead ([#3326](https://github.com/argilla-io/argilla/pull/3326)).
- Added `GET /api/v1/records/{record_id}/suggestions` API endpoint to get the list of suggestions for the responses associated to a record ([#3304](https://github.com/argilla-io/argilla/pull/3304)).
- Added `POST /api/v1/records/{record_id}/suggestions` API endpoint to create a suggestion for a response associated to a record ([#3304](https://github.com/argilla-io/argilla/pull/3304)).
- Added breaking simutaneously running tests within GitHub package worflows. ([#3354](https://github.com/argilla-io/argilla/pull/3354)).

### Changed

- Updated output payload for `GET /api/v1/datasets/{dataset_id}/records`, `GET /api/v1/me/datasets/{dataset_id}/records`, `POST /api/v1/me/datasets/{dataset_id}/records/search` endpoints to include the suggestions of the records based on the value of the `include` query parameter ([#3304](https://github.com/argilla-io/argilla/pull/3304)).
- Updated `POST /api/v1/datasets/{dataset_id}/records` input payload to add suggestions ([#3304](https://github.com/argilla-io/argilla/pull/3304)).
- The `POST /api/datasets/:dataset-id/:task/bulk` endpoint don't create the dataset if does not exists (Closes [#3244](https://github.com/argilla-io/argilla/issues/3244))
- Added Telemetry support for `ArgillaTrainer` (closes [#3325](https://github.com/argilla-io/argilla/issues/3325))
- `User.workspaces` is no longer an attribute but a property, and is calling `list_user_workspaces` to list all the workspace names for a given user ID ([#3334](https://github.com/argilla-io/argilla/pull/3334))
- Renamed `FeedbackDatasetConfig` to `DatasetConfig` and export/import from YAML as default instead of JSON (just used internally on `push_to_huggingface` and `from_huggingface` methods of `FeedbackDataset`) ([#3326](https://github.com/argilla-io/argilla/pull/3326)).
- The protected metadata fields support other than textual info - existing datasets must be reindex. See [docs](https://docs.argilla.io/en/latest/getting_started/installation/configurations/database_migrations.html#elasticsearch) for more detail (Closes [#3332](https://github.com/argilla-io/argilla/issues/3332)).
>>>>>>> 712ecb3f

### Fixed

- Fixed `GET /api/v1/me/datasets/{dataset_id}/records` endpoint returning always the responses for the records even if `responses` was not provided via the `include` query parameter ([#3304](https://github.com/argilla-io/argilla/pull/3304)).
- Fixed `sqlalchemy.error.OperationalError` being raised when running the unit tests if the local SQLite database file didn't exist and the migrations hadn't been applied ([#3307](https://github.com/argilla-io/argilla/pull/3307)).
- Values for protected metadata fields are not truncated (Closes [#3331](https://github.com/argilla-io/argilla/issues/3331)).
- Using `rg.init` with default `argilla` user skips setting the default workspace if not available. (Closes [#3340](https://github.com/argilla-io/argilla/issues/3340))
- Big number ids are properly rendered in UI (Closes [#3265](https://github.com/argilla-io/argilla/issues/3265))

## [1.12.0](https://github.com/argilla-io/argilla/compare/v1.11.0...v1.12.0)

### Added

- Added `RankingQuestionSettings` class allowing to create ranking questions in the API using `POST /api/v1/datasets/{dataset_id}/questions` endpoint ([#3232](https://github.com/argilla-io/argilla/pull/3232))
- Added `RankingQuestion` in the Python client to create ranking questions ([#3275](https://github.com/argilla-io/argilla/issues/3275)).
- Added `Ranking` component in feedback task question form ([#3177](https://github.com/argilla-io/argilla/pull/3177) & [#3246](https://github.com/argilla-io/argilla/pull/3246)).
- Added `FeedbackDataset.prepare_for_training` method for generaring a framework-specific dataset with the responses provided for `RatingQuestion`, `LabelQuestion` and `MultiLabelQuestion` ([#3151](https://github.com/argilla-io/argilla/pull/3151)).
- Added `ArgillaSpaCyTransformersTrainer` class for supporting the training with `spacy-transformers` ([#3256](https://github.com/argilla-io/argilla/pull/3256)).

#### Docs

- Added instructions for how to run the Argilla frontend in the developer docs ([#3314](https://github.com/argilla-io/argilla/pull/3314)).

### Changed

- All docker related files have been moved into the `docker` folder ([#3053](https://github.com/argilla-io/argilla/pull/3053)).
- `release.Dockerfile` have been renamed to `Dockerfile` ([#3133](https://github.com/argilla-io/argilla/pull/3133)).
- Updated `rg.load` function to raise a `ValueError` with a explanatory message for the cases in which the user tries to use the function to load a `FeedbackDataset` ([#3289](https://github.com/argilla-io/argilla/pull/3289)).
- Updated `ArgillaSpaCyTrainer` to allow re-using `tok2vec` ([#3256](https://github.com/argilla-io/argilla/pull/3256)).

### Fixed

- Check available workspaces on Argilla on `rg.set_workspace` (Closes [#3262](https://github.com/argilla-io/argilla/issues/3262))

## [1.11.0](https://github.com/argilla-io/argilla/compare/v1.10.0...v1.11.0)

### Fixed

- Replaced `np.float` alias by `float` to avoid `AttributeError` when using `find_label_errors` function with `numpy>=1.24.0` ([#3214](https://github.com/argilla-io/argilla/pull/3214)).
- Fixed `format_as("datasets")` when no responses or optional respones in `FeedbackRecord`, to set their value to what 🤗 Datasets expects instead of just `None` ([#3224](https://github.com/argilla-io/argilla/pull/3224)).
- Fixed `push_to_huggingface()` when `generate_card=True` (default behaviour), as we were passing a sample record to the `ArgillaDatasetCard` class, and `UUID`s introduced in 1.10.0 ([#3192](https://github.com/argilla-io/argilla/pull/3192)), are not JSON-serializable ([#3231](https://github.com/argilla-io/argilla/pull/3231)).
- Fixed `from_argilla` and `push_to_argilla` to ensure consistency on both field and question re-construction, and to ensure `UUID`s are properly serialized as `str`, respectively ([#3234](https://github.com/argilla-io/argilla/pull/3234)).
- Refactored usage of `import argilla as rg` to clarify package navigation ([#3279](https://github.com/argilla-io/argilla/pull/3279)).

#### Docs

- Fixed URLs in Weak Supervision with Sentence Tranformers tutorial [#3243](https://github.com/argilla-io/argilla/pull/3243).
- Fixed library buttons' formatting on Tutorials page ([#3255](https://github.com/argilla-io/argilla/pull/3255)).
- Modified styling of error code outputs in notebooks ([#3270](https://github.com/argilla-io/argilla/pull/3270)).
- Added ElasticSearch and OpenSearch versions ([#3280](https://github.com/argilla-io/argilla/pull/3280)).
- Removed template notebook from table of contents ([#3271](https://github.com/argilla-io/argilla/pull/3271)).

### Added

- Added `metadata` attribute to the `Record` of the `FeedbackDataset` ([#3194](https://github.com/argilla-io/argilla/pull/3194))
- New `users update` command to update the role for an existing user ([#3188](https://github.com/argilla-io/argilla/pull/3188))
- New `Workspace` class to allow users manage their Argilla workspaces and the users assigned to those workspaces via the Python client ([#3180](https://github.com/argilla-io/argilla/pull/3180))
- Added `User` class to let users manage their Argilla users via the Python client ([#3169](https://github.com/argilla-io/argilla/pull/3169)).
- Added an option to display `tqdm` progress bar to `FeedbackDataset.push_to_argilla` when looping over the records to upload ([#3233](https://github.com/argilla-io/argilla/pull/3233)).

### Changed

- The role system now support three different roles `owner`, `admin` and `annotator` ([#3104](https://github.com/argilla-io/argilla/pull/3104))
- `admin` role is scoped to workspace-level operations ([#3115](https://github.com/argilla-io/argilla/pull/3115))
- The `owner` user is created among the default pool of users in the quickstart, and the default user in the server has now `owner` role ([#3248](https://github.com/argilla-io/argilla/pull/3248)), reverting ([#3188](https://github.com/argilla-io/argilla/pull/3188)).

### Deprecated

- As of Python 3.7 end-of-life (EOL) on 2023-06-27, Argilla will no longer support Python 3.7 ([#3188](https://github.com/argilla-io/argilla/pull/33188)). More information at https://peps.python.org/pep-0537/

## [1.10.0](https://github.com/argilla-io/argilla/compare/v1.9.0...v1.10.0)

### Added

- Added search component for feedback datasets ([#3138](https://github.com/argilla-io/argilla/pull/3138))
- Added markdown support for feedback dataset guidelines ([#3153](https://github.com/argilla-io/argilla/pull/3153))
- Added Train button for feedback datasets ([#3170](https://github.com/argilla-io/argilla/pull/3170))

### Changed

- Updated `SearchEngine` and `POST /api/v1/me/datasets/{dataset_id}/records/search` to return the `total` number of records matching the search query ([#3166](https://github.com/argilla-io/argilla/pull/3166))

### Fixed

- Replaced Enum for string value in URLs for client API calls (Closes [#3149](https://github.com/argilla-io/argilla/issues/3149))
- Resolve breaking issue with `ArgillaSpanMarkerTrainer` for Named Entity Recognition with `span_marker` v1.1.x onwards.
- Move `ArgillaDatasetCard` import under `@requires_version` decorator, so that the `ImportError` on `huggingface_hub` is handled properly ([#3174](https://github.com/argilla-io/argilla/pull/3174))
- Allow flow `FeedbackDataset.from_argilla` -> `FeedbackDataset.push_to_argilla` under different dataset names and/or workspaces ([#3192](https://github.com/argilla-io/argilla/issues/3192))

#### Docs

- Resolved typos in the docs ([#3240](https://github.com/argilla-io/argilla/pull/3240)).
- Fixed mention of master branch ([#3254](https://github.com/argilla-io/argilla/pull/3254)).


## [1.9.0](https://github.com/argilla-io/argilla/compare/v1.8.0...v1.9.0)

### Added

- Added boolean `use_markdown` property to `TextFieldSettings` model.
- Added boolean `use_markdown` property to `TextQuestionSettings` model.
- Added new status `draft` for the `Response` model.
- Added `LabelSelectionQuestionSettings` class allowing to create label selection (single-choice) questions in the API ([#3005](https://github.com/argilla-io/argilla/pull/3005))
- Added `MultiLabelSelectionQuestionSettings` class allowing to create multi-label selection (multi-choice) questions in the API ([#3010](https://github.com/argilla-io/argilla/pull/3010)).
- Added `POST /api/v1/me/datasets/{dataset_id}/records/search` endpoint ([#3068](https://github.com/argilla-io/argilla/pull/3068)).
- Added new components in feedback task Question form: MultiLabel ([#3064](https://github.com/argilla-io/argilla/pull/3064)) and SingleLabel ([#3016](https://github.com/argilla-io/argilla/pull/3016)).
- Added docstrings to the `pydantic.BaseModel`s defined at `argilla/client/feedback/schemas.py` ([#3137](https://github.com/argilla-io/argilla/pull/3137))
- Added the information about executing tests in the developer documentation ([#3143]).

### Changed

- Updated `GET /api/v1/me/datasets/:dataset_id/metrics` output payload to include the count of responses with `draft` status.
- Added `LabelSelectionQuestionSettings` class allowing to create label selection (single-choice) questions in the API.
- Added `MultiLabelSelectionQuestionSettings` class allowing to create multi-label selection (multi-choice) questions in the API.
- Database setup for unit tests. Now the unit tests use a different database than the one used by the local Argilla server (Closes [#2987](https://github.com/argilla-io/argilla/issues/2987)).
- Updated `alembic` setup to be able to autogenerate revision/migration scripts using SQLAlchemy metadata from Argilla server models ([#3044](https://github.com/argilla-io/argilla/pull/3044))
- Improved `DatasetCard` generation on `FeedbackDataset.push_to_huggingface` when `generate_card=True`, following the official HuggingFace Hub template, but suited to `FeedbackDataset`s from Argilla ([#3110](https://github.com/argilla-io/argilla/pull/3100))

### Fixed

- Disallow `fields` and `questions` in `FeedbackDataset` with the same name ([#3126]).
- Fixed broken links in the documentation and updated the development branch name from `development` to `develop` ([#3145]).

[#3126]: https://github.com/argilla-io/argilla/pull/3126

## [1.8.0](https://github.com/argilla-io/argilla/compare/v1.7.0...v1.8.0)

### Added

- `/api/v1/datasets` new endpoint to list and create datasets ([#2615]).
- `/api/v1/datasets/{dataset_id}` new endpoint to get and delete datasets ([#2615]).
- `/api/v1/datasets/{dataset_id}/publish` new endpoint to publish a dataset ([#2615]).
- `/api/v1/datasets/{dataset_id}/questions` new endpoint to list and create dataset questions ([#2615])
- `/api/v1/datasets/{dataset_id}/fields` new endpoint to list and create dataset fields ([#2615])
- `/api/v1/datasets/{dataset_id}/questions/{question_id}` new endpoint to delete a dataset questions ([#2615])
- `/api/v1/datasets/{dataset_id}/fields/{field_id}` new endpoint to delete a dataset field ([#2615])
- `/api/v1/workspaces/{workspace_id}` new endpoint to get workspaces by id ([#2615])
- `/api/v1/responses/{response_id}` new endpoint to update and delete a response ([#2615])
- `/api/v1/datasets/{dataset_id}/records` new endpoint to create and list dataset records ([#2615])
- `/api/v1/me/datasets` new endpoint to list user visible datasets ([#2615])
- `/api/v1/me/dataset/{dataset_id}/records` new endpoint to list dataset records with user responses ([#2615])
- `/api/v1/me/datasets/{dataset_id}/metrics` new endpoint to get the dataset user metrics ([#2615])
- `/api/v1/me/records/{record_id}/responses` new endpoint to create record user responses ([#2615])
- showing new feedback task datasets in datasets list ([#2719])
- new page for feedback task ([#2680])
- show feedback task metrics ([#2822])
- user can delete dataset in dataset settings page ([#2792])
- Support for `FeedbackDataset` in Python client (parent PR [#2615], and nested PRs: [#2949], [#2827], [#2943], [#2945], [#2962], and [#3003])
- Integration with the HuggingFace Hub ([#2949])
- Added `ArgillaPeftTrainer` for text and token classificaiton [#2854](https://github.com/argilla-io/argilla/issues/2854)
- Added `predict_proba()` method to `ArgillaSetFitTrainer`
- Added `ArgillaAutoTrainTrainer` for Text Classification [#2664](https://github.com/argilla-io/argilla/issues/2664)
- New `database revisions` command showing database revisions info

[#2615]: https://github.com/argilla-io/argilla/issues/2615

### Fixes

- Avoid rendering html for invalid html strings in Text2text ([#2911]https://github.com/argilla-io/argilla/issues/2911)

### Changed

- The `database migrate` command accepts a `--revision` param to provide specific revision id
- `tokens_length` metrics function returns empty data ([#3045])
- `token_length` metrics function returns empty data ([#3045])
- `mention_length` metrics function returns empty data ([#3045])
- `entity_density` metrics function returns empty data ([#3045])

### Deprecated

- Using Argilla with Python 3.7 runtime is deprecated and support will be removed from version 1.11.0 ([#2902](https://github.com/argilla-io/argilla/issues/2902))
- `tokens_length` metrics function has been deprecated and will be removed in 1.10.0 ([#3045])
- `token_length` metrics function has been deprecated and will be removed in 1.10.0 ([#3045])
- `mention_length` metrics function has been deprecated and will be removed in 1.10.0 ([#3045])
- `entity_density` metrics function has been deprecated and will be removed in 1.10.0 ([#3045])

### Removed

- Removed mention `density`, `tokens_length` and `chars_length` metrics from token classification metrics storage ([#3045])
- Removed token `char_start`, `char_end`, `tag`, and `score` metrics from token classification metrics storage ([#3045])
- Removed tags-related metrics from token classification metrics storage ([#3045])

[#3045]: https://github.com/argilla-io/argilla/pull/3045

## [1.7.0](https://github.com/argilla-io/argilla/compare/v1.6.0...v1.7.0)

### Added

- add `max_retries` and `num_threads` parameters to `rg.log` to run data logging request concurrently with backoff retry policy. See [#2458](https://github.com/argilla-io/argilla/issues/2458) and [#2533](https://github.com/argilla-io/argilla/issues/2533)
- `rg.load` accepts `include_vectors` and `include_metrics` when loading data. Closes [#2398](https://github.com/argilla-io/argilla/issues/2398)
- Added `settings` param to `prepare_for_training` ([#2689](https://github.com/argilla-io/argilla/issues/2689))
- Added `prepare_for_training` for `openai` ([#2658](https://github.com/argilla-io/argilla/issues/2658))
- Added `ArgillaOpenAITrainer` ([#2659](https://github.com/argilla-io/argilla/issues/2659))
- Added `ArgillaSpanMarkerTrainer` for Named Entity Recognition ([#2693](https://github.com/argilla-io/argilla/pull/2693))
- Added `ArgillaTrainer` CLI support. Closes ([#2809](https://github.com/argilla-io/argilla/issues/2809))

### Fixes

- fix image alignment on token classification

### Changed

- Argilla quickstart image dependencies are externalized into `quickstart.requirements.txt`. See [#2666](https://github.com/argilla-io/argilla/pull/2666)
- bulk endpoints will upsert data when record `id` is present. Closes [#2535](https://github.com/argilla-io/argilla/issues/2535)
- moved from `click` to `typer` CLI support. Closes ([#2815](https://github.com/argilla-io/argilla/issues/2815))
- Argilla server docker image is built with PostgreSQL support. Closes [#2686](https://github.com/argilla-io/argilla/issues/2686)
- The `rg.log` computes all batches and raise an error for all failed batches.
- The default batch size for `rg.log` is now 100.

### Fixed

- `argilla.training` bugfixes and unification ([#2665](https://github.com/argilla-io/argilla/issues/2665))
- Resolved several small bugs in the `ArgillaTrainer`.

### Deprecated

- The `rg.log_async` function is deprecated and will be removed in next minor release.

## [1.6.0](https://github.com/argilla-io/argilla/compare/v1.5.1...v1.6.0)

### Added

- `ARGILLA_HOME_PATH` new environment variable ([#2564]).
- `ARGILLA_DATABASE_URL` new environment variable ([#2564]).
- Basic support for user roles with `admin` and `annotator` ([#2564]).
- `id`, `first_name`, `last_name`, `role`, `inserted_at` and `updated_at` new user fields ([#2564]).
- `/api/users` new endpoint to list and create users ([#2564]).
- `/api/users/{user_id}` new endpoint to delete users ([#2564]).
- `/api/workspaces` new endpoint to list and create workspaces ([#2564]).
- `/api/workspaces/{workspace_id}/users` new endpoint to list workspace users ([#2564]).
- `/api/workspaces/{workspace_id}/users/{user_id}` new endpoint to create and delete workspace users ([#2564]).
- `argilla.tasks.users.migrate` new task to migrate users from old YAML file to database ([#2564]).
- `argilla.tasks.users.create` new task to create a user ([#2564]).
- `argilla.tasks.users.create_default` new task to create a user with default credentials ([#2564]).
- `argilla.tasks.database.migrate` new task to execute database migrations ([#2564]).
- `release.Dockerfile` and `quickstart.Dockerfile` now creates a default `argilladata` volume to persist data ([#2564]).
- Add user settings page. Closes [#2496](https://github.com/argilla-io/argilla/issues/2496)
- Added `Argilla.training` module with support for `spacy`, `setfit`, and `transformers`. Closes [#2504](https://github.com/argilla-io/argilla/issues/2496)

### Fixes

- Now the `prepare_for_training` method is working when `multi_label=True`. Closes [#2606](https://github.com/argilla-io/argilla/issues/2606)

### Changed

- `ARGILLA_USERS_DB_FILE` environment variable now it's only used to migrate users from YAML file to database ([#2564]).
- `full_name` user field is now deprecated and `first_name` and `last_name` should be used instead ([#2564]).
- `password` user field now requires a minimum of `8` and a maximum of `100` characters in size ([#2564]).
- `quickstart.Dockerfile` image default users from `team` and `argilla` to `admin` and `annotator` including new passwords and API keys ([#2564]).
- Datasets to be managed only by users with `admin` role ([#2564]).
- The list of rules is now accessible while metrics are computed. Closes[#2117](https://github.com/argilla-io/argilla/issues/2117)
- Style updates for weak labeling and adding feedback toast when delete rules. See [#2626](https://github.com/argilla-io/argilla/pull/2626) and [#2648](https://github.com/argilla-io/argilla/pull/2648)

### Removed

- `email` user field ([#2564]).
- `disabled` user field ([#2564]).
- Support for private workspaces ([#2564]).
- `ARGILLA_LOCAL_AUTH_DEFAULT_APIKEY` and `ARGILLA_LOCAL_AUTH_DEFAULT_PASSWORD` environment variables. Use `python -m argilla.tasks.users.create_default` instead ([#2564]).
- The old headers for `API Key` and `workspace` from python client
- The default value for old `API Key` constant. Closes [#2251](https://github.com/argilla-io/argilla/issues/2251)

[#2564]: https://github.com/argilla-io/argilla/issues/2564

## [1.5.1](https://github.com/argilla-io/argilla/compare/v1.5.0...v1.5.1) - 2023-03-30

### Fixes

- Copying datasets between workspaces with proper owner/workspace info. Closes [#2562](https://github.com/argilla-io/argilla/issues/2562)
- Copy dataset with empty workspace to the default user workspace [905d4de](https://github.com/recognai/argilla/commit/905d4deaa769bfc9bbc022cd2dc75c7435cfe865)
- Using elasticsearch config to request backend version. Closes [#2311](https://github.com/argilla-io/argilla/issues/2311)
- Remove sorting by score in labels. Closes [#2622](https://github.com/argilla-io/argilla/issues/2622)

### Changed

- Update field name in metadata for image url. See [#2609](https://github.com/argilla-io/argilla/pull/2609)
- Improvements in tutorial doc cards. Closes [#2216](https://github.com/argilla-io/argilla/issues/2216)

## [1.5.0](https://github.com/argilla-io/argilla/compare/v1.4.0...v1.5.0) - 2023-03-21

### Added

- Add the fields to retrieve when loading the data from argilla. `rg.load` takes too long because of the vector field, even when users don't need it. Closes [#2398](https://github.com/argilla-io/argilla/issues/2398)
- Add new page and components for dataset settings. Closes [#2442](https://github.com/argilla-io/argilla/issues/2003)
- Add ability to show image in records (for TokenClassification and TextClassification) if an URL is passed in metadata with the key \_image_url
- Non-searchable fields support in metadata. [#2570](https://github.com/argilla-io/argilla/pull/2570)
- Add record ID references to the prepare for training methods. Closes [#2483](https://github.com/argilla-io/argilla/issues/2483)
- Add tutorial on Image Classification. [#2420](https://github.com/argilla-io/argilla/pull/2420)
- Add Train button, visible for "admin" role, with code snippets from a selection of libraries. Closes [#2591] (https://github.com/argilla-io/argilla/pull/2591)

### Changed

- Labels are now centralized in a specific vuex ORM called GlobalLabel Model, see https://github.com/argilla-io/argilla/issues/2210. This model is the same for TokenClassification and TextClassification (so both task have labels with color_id and shortcuts parameters in the vuex ORM)
- The shortcuts improvement for labels [#2339](https://github.com/argilla-io/argilla/pull/2339) have been moved to the vuex ORM in dataset settings feature [#2444](https://github.com/argilla-io/argilla/commit/eb37c3bcff3ad253481d6a10f8abb093384f2dcb)
- Update "Define a labeling schema" section in docs.
- The record inputs are sorted alphabetically in UI by default. [#2581](https://github.com/argilla-io/argilla/pull/2581)
- The record inputs are fully visible when pagination size is one and the height of collapsed area size is bigger for laptop screen. [#2587](https://github.com/argilla-io/argilla/pull/2587/files)

### Fixes

- Allow URL to be clickable in Jupyter notebook again. Closes [#2527](https://github.com/argilla-io/argilla/issues/2527)

### Removed

- Removing some data scan deprecated endpoints used by old clients. This change will break compatibility with client `<v1.3.0`
- Stop using old scan deprecated endpoints in python client. This logic will break client compatibility with server version `<1.3.0`
- Remove the previous way to add labels through the dataset page. Now labels can be added only through dataset settings page.<|MERGE_RESOLUTION|>--- conflicted
+++ resolved
@@ -16,11 +16,6 @@
 
 ## [Unreleased]
 
-<<<<<<< HEAD
-## Changed
-
-- Record id for text classification, token classification and text2text datasets are defined as string. Use string values for id's before upgrade to this version
-=======
 ### Added
 
 - Added `GET /api/v1/users/{user_id}/workspaces` endpoint to list the workspaces to which a user belongs ([#3308](https://github.com/argilla-io/argilla/pull/3308) and [#3343](https://github.com/argilla-io/argilla/pull/3343)).
@@ -38,7 +33,6 @@
 - `User.workspaces` is no longer an attribute but a property, and is calling `list_user_workspaces` to list all the workspace names for a given user ID ([#3334](https://github.com/argilla-io/argilla/pull/3334))
 - Renamed `FeedbackDatasetConfig` to `DatasetConfig` and export/import from YAML as default instead of JSON (just used internally on `push_to_huggingface` and `from_huggingface` methods of `FeedbackDataset`) ([#3326](https://github.com/argilla-io/argilla/pull/3326)).
 - The protected metadata fields support other than textual info - existing datasets must be reindex. See [docs](https://docs.argilla.io/en/latest/getting_started/installation/configurations/database_migrations.html#elasticsearch) for more detail (Closes [#3332](https://github.com/argilla-io/argilla/issues/3332)).
->>>>>>> 712ecb3f
 
 ### Fixed
 
@@ -47,6 +41,10 @@
 - Values for protected metadata fields are not truncated (Closes [#3331](https://github.com/argilla-io/argilla/issues/3331)).
 - Using `rg.init` with default `argilla` user skips setting the default workspace if not available. (Closes [#3340](https://github.com/argilla-io/argilla/issues/3340))
 - Big number ids are properly rendered in UI (Closes [#3265](https://github.com/argilla-io/argilla/issues/3265))
+
+### Deprecated
+
+- Integer support for record id in text classification, token classification and text2text datasets.
 
 ## [1.12.0](https://github.com/argilla-io/argilla/compare/v1.11.0...v1.12.0)
 
