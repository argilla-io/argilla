--- conflicted
+++ resolved
@@ -16,19 +16,12 @@
 
 ## [Unreleased]
 
-<<<<<<< HEAD
-### Added
-=======
-### Refactored
-
+### Added
+
+- Added `GET /api/v1/users/{user_id}/workspaces` endpoint to list the workspaces to which a user belongs ([#3308](https://github.com/argilla-io/argilla/pull/3308)).
 - Added `HuggingFaceDatasetMixIn` for internal usage, to detach the `FeedbackDataset` integrations from the class itself, and use MixIns instead ([#3326](https://github.com/argilla-io/argilla/pull/3326)).
 
-### Added
-
-- Added `GET /api/v1/users/{user_id}/workspaces` endpoint to list the workspaces to which a user belongs ([#3308](https://github.com/argilla-io/argilla/pull/3308)).
-
-### Fixed
->>>>>>> 851c14fd
+### Fixed
 
 - Added `GET /api/v1/records/{record_id}/suggestions` API endpoint to get the list of suggestions for the responses associated to a record ([#3304](https://github.com/argilla-io/argilla/pull/3304)).
 - Added `POST /api/v1/records/{record_id}/suggestions` API endpoint to create a suggestion for a response associated to a record ([#3304](https://github.com/argilla-io/argilla/pull/3304)).
