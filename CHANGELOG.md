--- conflicted
+++ resolved
@@ -18,16 +18,13 @@
 
 ### Added
 
-<<<<<<< HEAD
 - Bulk annotation ([#4333](https://github.com/argilla-io/argilla/pull/4333))
-
-### Fixed
-
-- Paginating to a new record, automatically scrolls down to selected form area ([#4333](https://github.com/argilla-io/argilla/pull/4333))
-=======
 - Restore filters from feedback dataset settings ([#4461])(https://github.com/argilla-io/argilla/pull/4461)
 - Warning on feedback dataset settings when leaving page with unsaved changes ([#4461])(https://github.com/argilla-io/argilla/pull/4461)
->>>>>>> c84eca36
+
+### Fixed
+
+- Paginating to a new record, automatically scrolls down to selected form area ([#4333](https://github.com/argilla-io/argilla/pull/4333))
 
 ### Deprecated
 
@@ -50,7 +47,6 @@
 - Added new CLI task to reindex datasets and records into the search engine. ([#4404](https://github.com/argilla-io/argilla/pull/4404))
 - Added `httpx_extra_kwargs` argument to `rg.init` and `Argilla` to allow passing extra arguments to `httpx.Client` used by `Argilla`. ([#4440](https://github.com/argilla-io/argilla/pull/4441))
 - Added `ResponseStatusFilter` enum in `__init__` imports of Argilla ([#4118](https://github.com/argilla-io/argilla/pull/4463)). Contributed by @Piyush-Kumar-Ghosh.
-
 
 ### Changed
 
