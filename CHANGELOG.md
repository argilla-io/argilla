--- conflicted
+++ resolved
@@ -18,11 +18,10 @@
 
 ## [Unreleased]
 
-<<<<<<< HEAD
 ### Added
 
 - Added `GET /api/v1/users/{user_id}/workspaces` endpoint to list the workspaces to which a user belongs ([#3308](https://github.com/argilla-io/argilla/pull/3308)).
-=======
+- 
 ### Fixed
 
 - Fixed `sqlalchemy.error.OperationalError` being raised when running the unit tests if the local SQLite database file didn't exist and the migrations hadn't been applied ([#3307](https://github.com/argilla-io/argilla/pull/3307)).
@@ -30,7 +29,6 @@
 ### Changed
 
 - The `POST /api/datasets/:dataset-id/:task/bulk` endpoint don't create the dataset if does not exists (Closes [#3244](https://github.com/argilla-io/argilla/issues/3244))
->>>>>>> 60c6258f
 
 ## [1.12.0](https://github.com/argilla-io/argilla/compare/v1.11.0...v1.12.0)
 
