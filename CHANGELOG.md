# Changelog

All notable changes to this project will be documented in this file.

The format is based on [Keep a Changelog](https://keepachangelog.com/en/1.1.0/),
and this project adheres to [Semantic Versioning](https://semver.org/spec/v2.0.0.html).

<!--
These are the section headers that we use:
* "Added" for new features.
* "Changed" for changes in existing functionality.
* "Deprecated" for soon-to-be removed features.
* "Removed" for now removed features.
* "Fixed" for any bug fixes.
* "Security" in case of vulnerabilities.
-->

## [Unreleased]

<<<<<<< HEAD
- added `settings` param to `prepare_for_training` ([#2689])
- added `prepare_for_training` for `openai` ([#2658])
- added `ArgillaOpenAITrainer` ([#2659])
- `argilla.training` bugfixes and unification ([#2665])

## [1.6.0](https://github.com/argilla-io/argilla/compare/v1.6.0...v1.5.1)
=======
###  Added

- `rg.load` accepts `exclude_vectors` and `exclude_metrics` when loading data. Closes [#2398](https://github.com/argilla-io/argilla/issues/2398)

### Changed

- Argilla quickstart image dependencies are externalized into `quickstart.requirements.txt`. See [#2666](https://github.com/argilla-io/argilla/pull/2666)
- bulk endpoints will upsert data when record `id` is present. Closes [#2535](https://github.com/argilla-io/argilla/issues/2535)

## [1.6.0](https://github.com/argilla-io/argilla/compare/v1.5.1...v1.6.0)
>>>>>>> 09ce4a20

### Added

- `ARGILLA_HOME_PATH` new environment variable ([#2564]).
- `ARGILLA_DATABASE_URL` new environment variable ([#2564]).
- Basic support for user roles with `admin` and `annotator` ([#2564]).
- `id`, `first_name`, `last_name`, `role`, `inserted_at` and `updated_at` new user fields ([#2564]).
- `/api/users` new endpoint to list and create users ([#2564]).
- `/api/users/{user_id}` new endpoint to delete users ([#2564]).
- `/api/workspaces` new endpoint to list and create workspaces ([#2564]).
- `/api/workspaces/{workspace_id}/users` new endpoint to list workspace users ([#2564]).
- `/api/workspaces/{workspace_id}/users/{user_id}` new endpoint to create and delete workspace users ([#2564]).
- `argilla.tasks.users.migrate` new task to migrate users from old YAML file to database ([#2564]).
- `argilla.tasks.users.create` new task to create a user ([#2564]).
- `argilla.tasks.users.create_default` new task to create a user with default credentials ([#2564]).
- `argilla.tasks.database.migrate` new task to execute database migrations ([#2564]).
- `release.Dockerfile` and `quickstart.Dockerfile` now creates a default `argilladata` volume to persist data ([#2564]).
- Add user settings page. Closes [#2496](https://github.com/argilla-io/argilla/issues/2496)
- Added `Argilla.training` module with support for `spacy`, `setfit`, and `transformers`. Closes [#2504](https://github.com/argilla-io/argilla/issues/2496)

### Fixes
- Now the `prepare_for_training` method is working when `multi_label=True`. Closes [#2606](https://github.com/argilla-io/argilla/issues/2606)

### Changed

- `ARGILLA_USERS_DB_FILE` environment variable now it's only used to migrate users from YAML file to database ([#2564]).
- `full_name` user field is now deprecated and `first_name` and `last_name` should be used instead ([#2564]).
- `password` user field now requires a minimum of `8` and a maximum of `100` characters in size ([#2564]).
- `quickstart.Dockerfile` image default users from `team` and `argilla` to `admin` and `annotator` including new passwords and API keys ([#2564]).
- Datasets to be managed only by users with `admin` role ([#2564]).
- The list of rules is now accessible while metrics are computed. Closes[#2117](https://github.com/argilla-io/argilla/issues/2117)
- Style updates for weak labelling and adding feedback toast when delete rules. See [#2626](https://github.com/argilla-io/argilla/pull/2626) and [#2648](https://github.com/argilla-io/argilla/pull/2648)

### Removed

- `email` user field ([#2564]).
- `disabled` user field ([#2564]).
- Support for private workspaces ([#2564]).
- `ARGILLA_LOCAL_AUTH_DEFAULT_APIKEY` and `ARGILLA_LOCAL_AUTH_DEFAULT_PASSWORD` environment variables. Use `python -m argilla.tasks.users.create_default` instead ([#2564]).
- The old headers for `API Key` and `workspace` from python client
- The default value for old `API Key` constant. Closes [#2251](https://github.com/argilla-io/argilla/issues/2251)

[#2564]: https://github.com/argilla-io/argilla/issues/2564



## [1.5.1](https://github.com/argilla-io/argilla/compare/v1.5.0...v1.5.1) - 2023-03-30

### Fixes

- Copying datasets between workspaces with proper owner/workspace info. Closes [#2562](https://github.com/argilla-io/argilla/issues/2562)
- Copy dataset with empty workspace to the default user workspace [905d4de](https://github.com/recognai/argilla/commit/905d4deaa769bfc9bbc022cd2dc75c7435cfe865)
- Using elasticsearch config to request backend version. Closes [#2311](https://github.com/argilla-io/argilla/issues/2311)
- Remove sorting by score in labels. Closes [#2622](https://github.com/argilla-io/argilla/issues/2622)

### Changed

- Update field name in metadata for image url. See [#2609](https://github.com/argilla-io/argilla/pull/2609)
- Improvements in tutorial doc cards. Closes [#2216](https://github.com/argilla-io/argilla/issues/2216)

## [1.5.0](https://github.com/argilla-io/argilla/compare/v1.4.0...v1.5.0) - 2023-03-21

### Added

- Add the fields to retrieve when loading the data from argilla. `rg.load` takes too long because of the vector field, even when users don't need it. Closes [#2398](https://github.com/argilla-io/argilla/issues/2398)
- Add new page and components for dataset settings. Closes [#2442](https://github.com/argilla-io/argilla/issues/2003)
- Add ability to show image in records (for TokenClassification and TextClassification) if an URL is passed in metadata with the key \_image_url
- Non-searchable fields support in metadata. [#2570](https://github.com/argilla-io/argilla/pull/2570)
- Add record ID references to the prepare for training methods. Closes [#2483](https://github.com/argilla-io/argilla/issues/2483)
- Add tutorial on Image Classification. [#2420](https://github.com/argilla-io/argilla/pull/2420)
- Add Train button, visible for "admin" role, with code snippets from a selection of libraries. Closes [#2591] (https://github.com/argilla-io/argilla/pull/2591)

### Changed

- Labels are now centralized in a specific vuex ORM called GlobalLabel Model, see https://github.com/argilla-io/argilla/issues/2210. This model is the same for TokenClassification and TextClassification (so both task have labels with color_id and shortcuts parameters in the vuex ORM)
- The shortcuts improvement for labels [#2339](https://github.com/argilla-io/argilla/pull/2339) have been moved to the vuex ORM in dataset settings feature [#2444](https://github.com/argilla-io/argilla/commit/eb37c3bcff3ad253481d6a10f8abb093384f2dcb)
- Update "Define a labeling schema" section in docs.
- The record inputs are sorted alphabetically in UI by default. [#2581](https://github.com/argilla-io/argilla/pull/2581)
- The record inputs are fully visible when pagination size is one and the height of collapsed area size is bigger for laptop screen. [#2587](https://github.com/argilla-io/argilla/pull/2587/files)

### Fixes

- Allow URL to be clickable in Jupyter notebook again. Closes [#2527](https://github.com/argilla-io/argilla/issues/2527)

### Removed

- Removing some data scan deprecated endpoints used by old clients. This change will break compatibility with client `<v1.3.0`
- Stop using old scan deprecated endpoints in python client. This logic will break client compatibility with server version `<1.3.0`
- Remove the previous way to add labels through the dataset page. Now labels can be added only through dataset settings page.<|MERGE_RESOLUTION|>--- conflicted
+++ resolved
@@ -17,25 +17,23 @@
 
 ## [Unreleased]
 
-<<<<<<< HEAD
-- added `settings` param to `prepare_for_training` ([#2689])
-- added `prepare_for_training` for `openai` ([#2658])
-- added `ArgillaOpenAITrainer` ([#2659])
-- `argilla.training` bugfixes and unification ([#2665])
-
-## [1.6.0](https://github.com/argilla-io/argilla/compare/v1.6.0...v1.5.1)
-=======
 ###  Added
 
 - `rg.load` accepts `exclude_vectors` and `exclude_metrics` when loading data. Closes [#2398](https://github.com/argilla-io/argilla/issues/2398)
+- Added `settings` param to `prepare_for_training` ([#2689])
+- Added `prepare_for_training` for `openai` ([#2658])
+- Added `ArgillaOpenAITrainer` ([#2659])
 
 ### Changed
 
 - Argilla quickstart image dependencies are externalized into `quickstart.requirements.txt`. See [#2666](https://github.com/argilla-io/argilla/pull/2666)
 - bulk endpoints will upsert data when record `id` is present. Closes [#2535](https://github.com/argilla-io/argilla/issues/2535)
 
+### Fixed
+
+- `argilla.training` bugfixes and unification ([#2665])
+
 ## [1.6.0](https://github.com/argilla-io/argilla/compare/v1.5.1...v1.6.0)
->>>>>>> 09ce4a20
 
 ### Added
 
