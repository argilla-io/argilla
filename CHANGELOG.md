--- conflicted
+++ resolved
@@ -18,11 +18,8 @@
 
 ### Added
 
-<<<<<<< HEAD
+- Added strategy to handle and translate errors from server for `401 http status code`. ([#4362](https://github.com/argilla-io/argilla/pull/4362))
 - Added `POST /api/v1/me/responses/bulk` endpoint to create responses in bulk for current user. ([#4380](https://github.com/argilla-io/argilla/pull/4380))
-=======
-- Added strategy to handle and translate errors from server for `401 http status code` ([#4362](https://github.com/argilla-io/argilla/pull/4362))
->>>>>>> e426f5dd
 
 ## [1.20.0](https://github.com/argilla-io/argilla/compare/v1.19.0...v1.20.0)
 
