# Changelog

All notable changes to this project will be documented in this file.

The format is based on [Keep a Changelog](https://keepachangelog.com/en/1.1.0/), and this project adheres to [Semantic Versioning](https://semver.org/spec/v2.0.0.html).

<!--
These are the section headers that we use:
* "Added" for new features.
* "Changed" for changes in existing functionality.
* "Deprecated" for soon-to-be removed features.
* "Removed" for now removed features.
* "Fixed" for any bug fixes.
* "Security" in case of vulnerabilities.
-->

## [Unreleased]

### Added

<<<<<<< HEAD
- Added `PATCH /api/v1/fields/{field_id}` endpoint to update the field title and markdown settings (See [#3421](https://github.com/argilla-io/argilla/pull/3421)).
=======
- Added `PATCH /api/v1/datasets/{dataset_id}` endpoint to update dataset name and guidelines (See [#3402](https://github.com/argilla-io/argilla/pull/3402)).
>>>>>>> 656155aa

### Changed

- Improved efficiency of weak labeling when dataset contains vectors ([#3444](https://github.com/argilla-io/argilla/pull/3444)).
- Added `ArgillaDatasetMixin` to detach the Argilla-related functionality from the `FeedbackDataset` ([#3427](https://github.com/argilla-io/argilla/pull/3427))
- Moved `FeedbackDataset`-related `pydantic.BaseModel` schemas to `argilla.client.feedback.schemas` instead, to be better structured and more scalable and maintainable ([#3427](https://github.com/argilla-io/argilla/pull/3427))
- Update CLI to use database async connection ([#3450](https://github.com/argilla-io/argilla/pull/3450)).
- Update alembic code to apply migrations to use database async engine ([#3450](https://github.com/argilla-io/argilla/pull/3450)).
- Limit rating questions values to the positive range [1, 10] (Closes [#3451](https://github.com/argilla-io/argilla/issues/3451)).

## [1.13.3](https://github.com/argilla-io/argilla/compare/v1.13.2...v1.13.3)

### Fixed

- Fixed `ModuleNotFoundError` caused because the `argilla.utils.telemetry` module used in the `ArgillaTrainer` was importing an optional dependency not installed by default ([#3471](https://github.com/argilla-io/argilla/pull/3471)).
- Fixed `ImportError` caused because the `argilla.client.feedback.config` module was importing `pyyaml` optional dependency not installed by default ([#3471](https://github.com/argilla-io/argilla/pull/3471)).

## [1.13.2](https://github.com/argilla-io/argilla/compare/v1.13.1...v1.13.2)

### Fixed

- The `suggestion_type_enum` ENUM data type created in PostgreSQL didn't have any value ([#3445](https://github.com/argilla-io/argilla/pull/3445)).

## [1.13.1](https://github.com/argilla-io/argilla/compare/v1.13.0...v1.13.1)

### Fixed

- Fix database migration for PostgreSQL (See [#3438](https://github.com/argilla-io/argilla/pull/3438))

## [1.13.0](https://github.com/argilla-io/argilla/compare/v1.12.1...v1.13.0)

### Added

- Added `GET /api/v1/users/{user_id}/workspaces` endpoint to list the workspaces to which a user belongs ([#3308](https://github.com/argilla-io/argilla/pull/3308) and [#3343](https://github.com/argilla-io/argilla/pull/3343)).
- Added `HuggingFaceDatasetMixin` for internal usage, to detach the `FeedbackDataset` integrations from the class itself, and use Mixins instead ([#3326](https://github.com/argilla-io/argilla/pull/3326)).
- Added `GET /api/v1/records/{record_id}/suggestions` API endpoint to get the list of suggestions for the responses associated to a record ([#3304](https://github.com/argilla-io/argilla/pull/3304)).
- Added `POST /api/v1/records/{record_id}/suggestions` API endpoint to create a suggestion for a response associated to a record ([#3304](https://github.com/argilla-io/argilla/pull/3304)).
- Added support for `RankingQuestionStrategy`, `RankingQuestionUnification` and the `.for_text_classification` method for the `TrainingTaskMapping` ([#3364](https://github.com/argilla-io/argilla/pull/3364))
- Added `PUT /api/v1/records/{record_id}/suggestions` API endpoint to create or update a suggestion for a response associated to a record ([#3304](https://github.com/argilla-io/argilla/pull/3304) & [3391](https://github.com/argilla-io/argilla/pull/3391)).
- Added `suggestions` attribute to `FeedbackRecord`, and allow adding and retrieving suggestions from the Python client ([#3370](https://github.com/argilla-io/argilla/pull/3370))
- Added `allowed_for_roles` Python decorator to check whether the current user has the required role to access the decorated function/method for `User` and `Workspace` ([#3383](https://github.com/argilla-io/argilla/pull/3383))
- Added API and Python Client support for workspace deletion (Closes [#3260](https://github.com/argilla-io/argilla/issues/3260))
- Added `GET /api/v1/me/workspaces` endpoint to list the workspaces of the current active user ([#3390](https://github.com/argilla-io/argilla/pull/3390))

### Changed

- Updated output payload for `GET /api/v1/datasets/{dataset_id}/records`, `GET /api/v1/me/datasets/{dataset_id}/records`, `POST /api/v1/me/datasets/{dataset_id}/records/search` endpoints to include the suggestions of the records based on the value of the `include` query parameter ([#3304](https://github.com/argilla-io/argilla/pull/3304)).
- Updated `POST /api/v1/datasets/{dataset_id}/records` input payload to add suggestions ([#3304](https://github.com/argilla-io/argilla/pull/3304)).
- The `POST /api/datasets/:dataset-id/:task/bulk` endpoints don't create the dataset if does not exists (Closes [#3244](https://github.com/argilla-io/argilla/issues/3244))
- Added Telemetry support for `ArgillaTrainer` (closes [#3325](https://github.com/argilla-io/argilla/issues/3325))
- `User.workspaces` is no longer an attribute but a property, and is calling `list_user_workspaces` to list all the workspace names for a given user ID ([#3334](https://github.com/argilla-io/argilla/pull/3334))
- Renamed `FeedbackDatasetConfig` to `DatasetConfig` and export/import from YAML as default instead of JSON (just used internally on `push_to_huggingface` and `from_huggingface` methods of `FeedbackDataset`) ([#3326](https://github.com/argilla-io/argilla/pull/3326)).
- The protected metadata fields support other than textual info - existing datasets must be reindex. See [docs](https://docs.argilla.io/en/latest/getting_started/installation/configurations/database_migrations.html#elasticsearch) for more detail (Closes [#3332](https://github.com/argilla-io/argilla/issues/3332)).
- Updated `Dockerfile` parent image from `python:3.9.16-slim` to `python:3.10.12-slim` ([#3425](https://github.com/argilla-io/argilla/pull/3425)).
- Updated `quickstart.Dockerfile` parent image from `elasticsearch:8.5.3` to `argilla/argilla-server:${ARGILLA_VERSION}` ([#3425](https://github.com/argilla-io/argilla/pull/3425)).

### Removed

- Removed support to non-prefixed environment variables. All valid env vars start with `ARGILLA_` (See [#3392](https://github.com/argilla-io/argilla/pull/3392)).

### Fixed

- Fixed `GET /api/v1/me/datasets/{dataset_id}/records` endpoint returning always the responses for the records even if `responses` was not provided via the `include` query parameter ([#3304](https://github.com/argilla-io/argilla/pull/3304)).
- Values for protected metadata fields are not truncated (Closes [#3331](https://github.com/argilla-io/argilla/issues/3331)).
- Big number ids are properly rendered in UI (Closes [#3265](https://github.com/argilla-io/argilla/issues/3265))
- Fixed `ArgillaDatasetCard` to include the values/labels for all the existing questions ([#3366](https://github.com/argilla-io/argilla/pull/3265))

### Deprecated

- Integer support for record id in text classification, token classification and text2text datasets.

## [1.12.1](https://github.com/argilla-io/argilla/compare/v1.12.0...v1.12.1)

### Fixed

- Using `rg.init` with default `argilla` user skips setting the default workspace if not available. (Closes [#3340](https://github.com/argilla-io/argilla/issues/3340))
- Resolved wrong import structure for `ArgillaTrainer` and `TrainingTaskMapping` (Closes [#3345](https://github.com/argilla-io/argilla/issues/3345))
- Pin pydantic dependency to version < 2 (Closes [3348](https://github.com/argilla-io/argilla/issues/3348))

## [1.12.0](https://github.com/argilla-io/argilla/compare/v1.11.0...v1.12.0)

### Added

- Added `RankingQuestionSettings` class allowing to create ranking questions in the API using `POST /api/v1/datasets/{dataset_id}/questions` endpoint ([#3232](https://github.com/argilla-io/argilla/pull/3232))
- Added `RankingQuestion` in the Python client to create ranking questions ([#3275](https://github.com/argilla-io/argilla/issues/3275)).
- Added `Ranking` component in feedback task question form ([#3177](https://github.com/argilla-io/argilla/pull/3177) & [#3246](https://github.com/argilla-io/argilla/pull/3246)).
- Added `FeedbackDataset.prepare_for_training` method for generaring a framework-specific dataset with the responses provided for `RatingQuestion`, `LabelQuestion` and `MultiLabelQuestion` ([#3151](https://github.com/argilla-io/argilla/pull/3151)).
- Added `ArgillaSpaCyTransformersTrainer` class for supporting the training with `spacy-transformers` ([#3256](https://github.com/argilla-io/argilla/pull/3256)).

#### Docs

- Added instructions for how to run the Argilla frontend in the developer docs ([#3314](https://github.com/argilla-io/argilla/pull/3314)).

### Changed

- All docker related files have been moved into the `docker` folder ([#3053](https://github.com/argilla-io/argilla/pull/3053)).
- `release.Dockerfile` have been renamed to `Dockerfile` ([#3133](https://github.com/argilla-io/argilla/pull/3133)).
- Updated `rg.load` function to raise a `ValueError` with a explanatory message for the cases in which the user tries to use the function to load a `FeedbackDataset` ([#3289](https://github.com/argilla-io/argilla/pull/3289)).
- Updated `ArgillaSpaCyTrainer` to allow re-using `tok2vec` ([#3256](https://github.com/argilla-io/argilla/pull/3256)).

### Fixed

- Check available workspaces on Argilla on `rg.set_workspace` (Closes [#3262](https://github.com/argilla-io/argilla/issues/3262))

## [1.11.0](https://github.com/argilla-io/argilla/compare/v1.10.0...v1.11.0)

### Fixed

- Replaced `np.float` alias by `float` to avoid `AttributeError` when using `find_label_errors` function with `numpy>=1.24.0` ([#3214](https://github.com/argilla-io/argilla/pull/3214)).
- Fixed `format_as("datasets")` when no responses or optional respones in `FeedbackRecord`, to set their value to what 🤗 Datasets expects instead of just `None` ([#3224](https://github.com/argilla-io/argilla/pull/3224)).
- Fixed `push_to_huggingface()` when `generate_card=True` (default behaviour), as we were passing a sample record to the `ArgillaDatasetCard` class, and `UUID`s introduced in 1.10.0 ([#3192](https://github.com/argilla-io/argilla/pull/3192)), are not JSON-serializable ([#3231](https://github.com/argilla-io/argilla/pull/3231)).
- Fixed `from_argilla` and `push_to_argilla` to ensure consistency on both field and question re-construction, and to ensure `UUID`s are properly serialized as `str`, respectively ([#3234](https://github.com/argilla-io/argilla/pull/3234)).
- Refactored usage of `import argilla as rg` to clarify package navigation ([#3279](https://github.com/argilla-io/argilla/pull/3279)).

#### Docs

- Fixed URLs in Weak Supervision with Sentence Tranformers tutorial [#3243](https://github.com/argilla-io/argilla/pull/3243).
- Fixed library buttons' formatting on Tutorials page ([#3255](https://github.com/argilla-io/argilla/pull/3255)).
- Modified styling of error code outputs in notebooks ([#3270](https://github.com/argilla-io/argilla/pull/3270)).
- Added ElasticSearch and OpenSearch versions ([#3280](https://github.com/argilla-io/argilla/pull/3280)).
- Removed template notebook from table of contents ([#3271](https://github.com/argilla-io/argilla/pull/3271)).

### Added

- Added `metadata` attribute to the `Record` of the `FeedbackDataset` ([#3194](https://github.com/argilla-io/argilla/pull/3194))
- New `users update` command to update the role for an existing user ([#3188](https://github.com/argilla-io/argilla/pull/3188))
- New `Workspace` class to allow users manage their Argilla workspaces and the users assigned to those workspaces via the Python client ([#3180](https://github.com/argilla-io/argilla/pull/3180))
- Added `User` class to let users manage their Argilla users via the Python client ([#3169](https://github.com/argilla-io/argilla/pull/3169)).
- Added an option to display `tqdm` progress bar to `FeedbackDataset.push_to_argilla` when looping over the records to upload ([#3233](https://github.com/argilla-io/argilla/pull/3233)).

### Changed

- The role system now support three different roles `owner`, `admin` and `annotator` ([#3104](https://github.com/argilla-io/argilla/pull/3104))
- `admin` role is scoped to workspace-level operations ([#3115](https://github.com/argilla-io/argilla/pull/3115))
- The `owner` user is created among the default pool of users in the quickstart, and the default user in the server has now `owner` role ([#3248](https://github.com/argilla-io/argilla/pull/3248)), reverting ([#3188](https://github.com/argilla-io/argilla/pull/3188)).

### Deprecated

- As of Python 3.7 end-of-life (EOL) on 2023-06-27, Argilla will no longer support Python 3.7 ([#3188](https://github.com/argilla-io/argilla/pull/33188)). More information at https://peps.python.org/pep-0537/

## [1.10.0](https://github.com/argilla-io/argilla/compare/v1.9.0...v1.10.0)

### Added

- Added search component for feedback datasets ([#3138](https://github.com/argilla-io/argilla/pull/3138))
- Added markdown support for feedback dataset guidelines ([#3153](https://github.com/argilla-io/argilla/pull/3153))
- Added Train button for feedback datasets ([#3170](https://github.com/argilla-io/argilla/pull/3170))

### Changed

- Updated `SearchEngine` and `POST /api/v1/me/datasets/{dataset_id}/records/search` to return the `total` number of records matching the search query ([#3166](https://github.com/argilla-io/argilla/pull/3166))

### Fixed

- Replaced Enum for string value in URLs for client API calls (Closes [#3149](https://github.com/argilla-io/argilla/issues/3149))
- Resolve breaking issue with `ArgillaSpanMarkerTrainer` for Named Entity Recognition with `span_marker` v1.1.x onwards.
- Move `ArgillaDatasetCard` import under `@requires_version` decorator, so that the `ImportError` on `huggingface_hub` is handled properly ([#3174](https://github.com/argilla-io/argilla/pull/3174))
- Allow flow `FeedbackDataset.from_argilla` -> `FeedbackDataset.push_to_argilla` under different dataset names and/or workspaces ([#3192](https://github.com/argilla-io/argilla/issues/3192))

#### Docs

- Resolved typos in the docs ([#3240](https://github.com/argilla-io/argilla/pull/3240)).
- Fixed mention of master branch ([#3254](https://github.com/argilla-io/argilla/pull/3254)).


## [1.9.0](https://github.com/argilla-io/argilla/compare/v1.8.0...v1.9.0)

### Added

- Added boolean `use_markdown` property to `TextFieldSettings` model.
- Added boolean `use_markdown` property to `TextQuestionSettings` model.
- Added new status `draft` for the `Response` model.
- Added `LabelSelectionQuestionSettings` class allowing to create label selection (single-choice) questions in the API ([#3005](https://github.com/argilla-io/argilla/pull/3005))
- Added `MultiLabelSelectionQuestionSettings` class allowing to create multi-label selection (multi-choice) questions in the API ([#3010](https://github.com/argilla-io/argilla/pull/3010)).
- Added `POST /api/v1/me/datasets/{dataset_id}/records/search` endpoint ([#3068](https://github.com/argilla-io/argilla/pull/3068)).
- Added new components in feedback task Question form: MultiLabel ([#3064](https://github.com/argilla-io/argilla/pull/3064)) and SingleLabel ([#3016](https://github.com/argilla-io/argilla/pull/3016)).
- Added docstrings to the `pydantic.BaseModel`s defined at `argilla/client/feedback/schemas.py` ([#3137](https://github.com/argilla-io/argilla/pull/3137))
- Added the information about executing tests in the developer documentation ([#3143]).

### Changed

- Updated `GET /api/v1/me/datasets/:dataset_id/metrics` output payload to include the count of responses with `draft` status.
- Added `LabelSelectionQuestionSettings` class allowing to create label selection (single-choice) questions in the API.
- Added `MultiLabelSelectionQuestionSettings` class allowing to create multi-label selection (multi-choice) questions in the API.
- Database setup for unit tests. Now the unit tests use a different database than the one used by the local Argilla server (Closes [#2987](https://github.com/argilla-io/argilla/issues/2987)).
- Updated `alembic` setup to be able to autogenerate revision/migration scripts using SQLAlchemy metadata from Argilla server models ([#3044](https://github.com/argilla-io/argilla/pull/3044))
- Improved `DatasetCard` generation on `FeedbackDataset.push_to_huggingface` when `generate_card=True`, following the official HuggingFace Hub template, but suited to `FeedbackDataset`s from Argilla ([#3110](https://github.com/argilla-io/argilla/pull/3100))

### Fixed

- Disallow `fields` and `questions` in `FeedbackDataset` with the same name ([#3126]).
- Fixed broken links in the documentation and updated the development branch name from `development` to `develop` ([#3145]).

[#3126]: https://github.com/argilla-io/argilla/pull/3126

## [1.8.0](https://github.com/argilla-io/argilla/compare/v1.7.0...v1.8.0)

### Added

- `/api/v1/datasets` new endpoint to list and create datasets ([#2615]).
- `/api/v1/datasets/{dataset_id}` new endpoint to get and delete datasets ([#2615]).
- `/api/v1/datasets/{dataset_id}/publish` new endpoint to publish a dataset ([#2615]).
- `/api/v1/datasets/{dataset_id}/questions` new endpoint to list and create dataset questions ([#2615])
- `/api/v1/datasets/{dataset_id}/fields` new endpoint to list and create dataset fields ([#2615])
- `/api/v1/datasets/{dataset_id}/questions/{question_id}` new endpoint to delete a dataset questions ([#2615])
- `/api/v1/datasets/{dataset_id}/fields/{field_id}` new endpoint to delete a dataset field ([#2615])
- `/api/v1/workspaces/{workspace_id}` new endpoint to get workspaces by id ([#2615])
- `/api/v1/responses/{response_id}` new endpoint to update and delete a response ([#2615])
- `/api/v1/datasets/{dataset_id}/records` new endpoint to create and list dataset records ([#2615])
- `/api/v1/me/datasets` new endpoint to list user visible datasets ([#2615])
- `/api/v1/me/dataset/{dataset_id}/records` new endpoint to list dataset records with user responses ([#2615])
- `/api/v1/me/datasets/{dataset_id}/metrics` new endpoint to get the dataset user metrics ([#2615])
- `/api/v1/me/records/{record_id}/responses` new endpoint to create record user responses ([#2615])
- showing new feedback task datasets in datasets list ([#2719])
- new page for feedback task ([#2680])
- show feedback task metrics ([#2822])
- user can delete dataset in dataset settings page ([#2792])
- Support for `FeedbackDataset` in Python client (parent PR [#2615], and nested PRs: [#2949], [#2827], [#2943], [#2945], [#2962], and [#3003])
- Integration with the HuggingFace Hub ([#2949])
- Added `ArgillaPeftTrainer` for text and token classificaiton [#2854](https://github.com/argilla-io/argilla/issues/2854)
- Added `predict_proba()` method to `ArgillaSetFitTrainer`
- Added `ArgillaAutoTrainTrainer` for Text Classification [#2664](https://github.com/argilla-io/argilla/issues/2664)
- New `database revisions` command showing database revisions info

[#2615]: https://github.com/argilla-io/argilla/issues/2615

### Fixes

- Avoid rendering html for invalid html strings in Text2text ([#2911]https://github.com/argilla-io/argilla/issues/2911)

### Changed

- The `database migrate` command accepts a `--revision` param to provide specific revision id
- `tokens_length` metrics function returns empty data ([#3045])
- `token_length` metrics function returns empty data ([#3045])
- `mention_length` metrics function returns empty data ([#3045])
- `entity_density` metrics function returns empty data ([#3045])

### Deprecated

- Using Argilla with Python 3.7 runtime is deprecated and support will be removed from version 1.11.0 ([#2902](https://github.com/argilla-io/argilla/issues/2902))
- `tokens_length` metrics function has been deprecated and will be removed in 1.10.0 ([#3045])
- `token_length` metrics function has been deprecated and will be removed in 1.10.0 ([#3045])
- `mention_length` metrics function has been deprecated and will be removed in 1.10.0 ([#3045])
- `entity_density` metrics function has been deprecated and will be removed in 1.10.0 ([#3045])

### Removed

- Removed mention `density`, `tokens_length` and `chars_length` metrics from token classification metrics storage ([#3045])
- Removed token `char_start`, `char_end`, `tag`, and `score` metrics from token classification metrics storage ([#3045])
- Removed tags-related metrics from token classification metrics storage ([#3045])

[#3045]: https://github.com/argilla-io/argilla/pull/3045

## [1.7.0](https://github.com/argilla-io/argilla/compare/v1.6.0...v1.7.0)

### Added

- add `max_retries` and `num_threads` parameters to `rg.log` to run data logging request concurrently with backoff retry policy. See [#2458](https://github.com/argilla-io/argilla/issues/2458) and [#2533](https://github.com/argilla-io/argilla/issues/2533)
- `rg.load` accepts `include_vectors` and `include_metrics` when loading data. Closes [#2398](https://github.com/argilla-io/argilla/issues/2398)
- Added `settings` param to `prepare_for_training` ([#2689](https://github.com/argilla-io/argilla/issues/2689))
- Added `prepare_for_training` for `openai` ([#2658](https://github.com/argilla-io/argilla/issues/2658))
- Added `ArgillaOpenAITrainer` ([#2659](https://github.com/argilla-io/argilla/issues/2659))
- Added `ArgillaSpanMarkerTrainer` for Named Entity Recognition ([#2693](https://github.com/argilla-io/argilla/pull/2693))
- Added `ArgillaTrainer` CLI support. Closes ([#2809](https://github.com/argilla-io/argilla/issues/2809))

### Fixes

- fix image alignment on token classification

### Changed

- Argilla quickstart image dependencies are externalized into `quickstart.requirements.txt`. See [#2666](https://github.com/argilla-io/argilla/pull/2666)
- bulk endpoints will upsert data when record `id` is present. Closes [#2535](https://github.com/argilla-io/argilla/issues/2535)
- moved from `click` to `typer` CLI support. Closes ([#2815](https://github.com/argilla-io/argilla/issues/2815))
- Argilla server docker image is built with PostgreSQL support. Closes [#2686](https://github.com/argilla-io/argilla/issues/2686)
- The `rg.log` computes all batches and raise an error for all failed batches.
- The default batch size for `rg.log` is now 100.

### Fixed

- `argilla.training` bugfixes and unification ([#2665](https://github.com/argilla-io/argilla/issues/2665))
- Resolved several small bugs in the `ArgillaTrainer`.

### Deprecated

- The `rg.log_async` function is deprecated and will be removed in next minor release.

## [1.6.0](https://github.com/argilla-io/argilla/compare/v1.5.1...v1.6.0)

### Added

- `ARGILLA_HOME_PATH` new environment variable ([#2564]).
- `ARGILLA_DATABASE_URL` new environment variable ([#2564]).
- Basic support for user roles with `admin` and `annotator` ([#2564]).
- `id`, `first_name`, `last_name`, `role`, `inserted_at` and `updated_at` new user fields ([#2564]).
- `/api/users` new endpoint to list and create users ([#2564]).
- `/api/users/{user_id}` new endpoint to delete users ([#2564]).
- `/api/workspaces` new endpoint to list and create workspaces ([#2564]).
- `/api/workspaces/{workspace_id}/users` new endpoint to list workspace users ([#2564]).
- `/api/workspaces/{workspace_id}/users/{user_id}` new endpoint to create and delete workspace users ([#2564]).
- `argilla.tasks.users.migrate` new task to migrate users from old YAML file to database ([#2564]).
- `argilla.tasks.users.create` new task to create a user ([#2564]).
- `argilla.tasks.users.create_default` new task to create a user with default credentials ([#2564]).
- `argilla.tasks.database.migrate` new task to execute database migrations ([#2564]).
- `release.Dockerfile` and `quickstart.Dockerfile` now creates a default `argilladata` volume to persist data ([#2564]).
- Add user settings page. Closes [#2496](https://github.com/argilla-io/argilla/issues/2496)
- Added `Argilla.training` module with support for `spacy`, `setfit`, and `transformers`. Closes [#2504](https://github.com/argilla-io/argilla/issues/2496)

### Fixes

- Now the `prepare_for_training` method is working when `multi_label=True`. Closes [#2606](https://github.com/argilla-io/argilla/issues/2606)

### Changed

- `ARGILLA_USERS_DB_FILE` environment variable now it's only used to migrate users from YAML file to database ([#2564]).
- `full_name` user field is now deprecated and `first_name` and `last_name` should be used instead ([#2564]).
- `password` user field now requires a minimum of `8` and a maximum of `100` characters in size ([#2564]).
- `quickstart.Dockerfile` image default users from `team` and `argilla` to `admin` and `annotator` including new passwords and API keys ([#2564]).
- Datasets to be managed only by users with `admin` role ([#2564]).
- The list of rules is now accessible while metrics are computed. Closes[#2117](https://github.com/argilla-io/argilla/issues/2117)
- Style updates for weak labeling and adding feedback toast when delete rules. See [#2626](https://github.com/argilla-io/argilla/pull/2626) and [#2648](https://github.com/argilla-io/argilla/pull/2648)

### Removed

- `email` user field ([#2564]).
- `disabled` user field ([#2564]).
- Support for private workspaces ([#2564]).
- `ARGILLA_LOCAL_AUTH_DEFAULT_APIKEY` and `ARGILLA_LOCAL_AUTH_DEFAULT_PASSWORD` environment variables. Use `python -m argilla.tasks.users.create_default` instead ([#2564]).
- The old headers for `API Key` and `workspace` from python client
- The default value for old `API Key` constant. Closes [#2251](https://github.com/argilla-io/argilla/issues/2251)

[#2564]: https://github.com/argilla-io/argilla/issues/2564

## [1.5.1](https://github.com/argilla-io/argilla/compare/v1.5.0...v1.5.1) - 2023-03-30

### Fixes

- Copying datasets between workspaces with proper owner/workspace info. Closes [#2562](https://github.com/argilla-io/argilla/issues/2562)
- Copy dataset with empty workspace to the default user workspace [905d4de](https://github.com/recognai/argilla/commit/905d4deaa769bfc9bbc022cd2dc75c7435cfe865)
- Using elasticsearch config to request backend version. Closes [#2311](https://github.com/argilla-io/argilla/issues/2311)
- Remove sorting by score in labels. Closes [#2622](https://github.com/argilla-io/argilla/issues/2622)

### Changed

- Update field name in metadata for image url. See [#2609](https://github.com/argilla-io/argilla/pull/2609)
- Improvements in tutorial doc cards. Closes [#2216](https://github.com/argilla-io/argilla/issues/2216)

## [1.5.0](https://github.com/argilla-io/argilla/compare/v1.4.0...v1.5.0) - 2023-03-21

### Added

- Add the fields to retrieve when loading the data from argilla. `rg.load` takes too long because of the vector field, even when users don't need it. Closes [#2398](https://github.com/argilla-io/argilla/issues/2398)
- Add new page and components for dataset settings. Closes [#2442](https://github.com/argilla-io/argilla/issues/2003)
- Add ability to show image in records (for TokenClassification and TextClassification) if an URL is passed in metadata with the key \_image_url
- Non-searchable fields support in metadata. [#2570](https://github.com/argilla-io/argilla/pull/2570)
- Add record ID references to the prepare for training methods. Closes [#2483](https://github.com/argilla-io/argilla/issues/2483)
- Add tutorial on Image Classification. [#2420](https://github.com/argilla-io/argilla/pull/2420)
- Add Train button, visible for "admin" role, with code snippets from a selection of libraries. Closes [#2591] (https://github.com/argilla-io/argilla/pull/2591)

### Changed

- Labels are now centralized in a specific vuex ORM called GlobalLabel Model, see https://github.com/argilla-io/argilla/issues/2210. This model is the same for TokenClassification and TextClassification (so both task have labels with color_id and shortcuts parameters in the vuex ORM)
- The shortcuts improvement for labels [#2339](https://github.com/argilla-io/argilla/pull/2339) have been moved to the vuex ORM in dataset settings feature [#2444](https://github.com/argilla-io/argilla/commit/eb37c3bcff3ad253481d6a10f8abb093384f2dcb)
- Update "Define a labeling schema" section in docs.
- The record inputs are sorted alphabetically in UI by default. [#2581](https://github.com/argilla-io/argilla/pull/2581)
- The record inputs are fully visible when pagination size is one and the height of collapsed area size is bigger for laptop screen. [#2587](https://github.com/argilla-io/argilla/pull/2587/files)

### Fixes

- Allow URL to be clickable in Jupyter notebook again. Closes [#2527](https://github.com/argilla-io/argilla/issues/2527)

### Removed

- Removing some data scan deprecated endpoints used by old clients. This change will break compatibility with client `<v1.3.0`
- Stop using old scan deprecated endpoints in python client. This logic will break client compatibility with server version `<1.3.0`
- Remove the previous way to add labels through the dataset page. Now labels can be added only through dataset settings page.<|MERGE_RESOLUTION|>--- conflicted
+++ resolved
@@ -18,11 +18,8 @@
 
 ### Added
 
-<<<<<<< HEAD
 - Added `PATCH /api/v1/fields/{field_id}` endpoint to update the field title and markdown settings (See [#3421](https://github.com/argilla-io/argilla/pull/3421)).
-=======
 - Added `PATCH /api/v1/datasets/{dataset_id}` endpoint to update dataset name and guidelines (See [#3402](https://github.com/argilla-io/argilla/pull/3402)).
->>>>>>> 656155aa
 
 ### Changed
 
