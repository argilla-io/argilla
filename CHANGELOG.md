--- conflicted
+++ resolved
@@ -18,18 +18,16 @@
 
 ## [Unreleased]
 
-<<<<<<< HEAD
 ### Changed
 
 - The role system now support three different roles `owner`, `admin` and `annotator` ([#3094])
 - `admin` role is scoped to workspace-level operations ([#3094])
 
 [#3094]: https://github.com/argilla-io/argilla/issues/3094
-=======
+
 ### Fixed
 
 - Resolve breaking issue with `ArgillaSpanMarkerTrainer` for Named Entity Recognition with `span_marker` v1.1.x onwards.
->>>>>>> 1ec8c3f1
 
 ## [1.9.0](https://github.com/argilla-io/argilla/compare/v1.8.0...v1.9.0)
 
