# Changelog

All notable changes to this project will be documented in this file.

The format is based on [Keep a Changelog](https://keepachangelog.com/en/1.1.0/),
and this project adheres to [Semanti
c Versioning](https://semver.org/spec/v2.0.0.html).

<!--
These are the section headers that we use:
* "Added" for new features.
* "Changed" for changes in existing functionality.
* "Deprecated" for soon-to-be removed features.
* "Removed" for now removed features.
* "Fixed" for any bug fixes.
* "Security" in case of vulnerabilities.
-->

## [Unreleased]

### Added

- Added `RankingQuestionSettings` class allowing to create ranking questions in the API using `POST /api/v1/datasets/{dataset_id}/questions` endpoint ([#3232](https://github.com/argilla-io/argilla/pull/3232))

## [1.11.0](https://github.com/argilla-io/argilla/compare/v1.10.0...v1.11.0)

### Fixed

- Replaced `np.float` alias by `float` to avoid `AttributeError` when using `find_label_errors` function with `numpy>=1.24.0` ([#3214](https://github.com/argilla-io/argilla/pull/3214)).
- Fixed `format_as("datasets")` when no responses or optional respones in `FeedbackRecord`, to set their value to what 🤗 Datasets expects instead of just `None` ([#3224](https://github.com/argilla-io/argilla/pull/3224)).
- Fixed `push_to_huggingface()` when `generate_card=True` (default behaviour), as we were passing a sample record to the `ArgillaDatasetCard` class, and `UUID`s introduced in 1.10.0 ([#3192](https://github.com/argilla-io/argilla/pull/3192)), are not JSON-serializable ([#3231](https://github.com/argilla-io/argilla/pull/3231)).
- Fixed `from_argilla` and `push_to_argilla` to ensure consistency on both field and question re-construction, and to ensure `UUID`s are properly serialized as `str`, respectively ([#3234](https://github.com/argilla-io/argilla/pull/3234)).

#### Docs
<<<<<<< HEAD
- Fixed URLs in Weak Supervision with Sentence Tranformers tutorial [#3241](https://github.com/argilla-io/argilla/pull/3234).
=======
- Fixed URLs in Weak Supervision with Sentence Tranformers tutorial [#3241](https://github.com/argilla-io/argilla/pull/3241).
- Fixed library buttons' formatting on Tutorials page [#2819](https://github.com/argilla-io/argilla/pull/2819).
>>>>>>> e516c940

### Added

- Added `metadata` attribute to the `Record` of the `FeedbackDataset` ([#3194](https://github.com/argilla-io/argilla/pull/3194))
- New `users update` command to update the role for an existing user ([#3188](https://github.com/argilla-io/argilla/pull/3188))
- New `Workspace` class to allow users manage their Argilla workspaces and the users assigned to those workspaces via the Python client ([#3180](https://github.com/argilla-io/argilla/pull/3180))
- Added `User` class to let users manage their Argilla users via the Python client ([#3169](https://github.com/argilla-io/argilla/pull/3169)).
- Added an option to display `tqdm` progress bar to `FeedbackDataset.push_to_argilla` when looping over the records to upload ([#3233](https://github.com/argilla-io/argilla/pull/3233)).

### Changed

- The role system now support three different roles `owner`, `admin` and `annotator` ([#3104](https://github.com/argilla-io/argilla/pull/3104))
- `admin` role is scoped to workspace-level operations ([#3115](https://github.com/argilla-io/argilla/pull/3115))
- The `owner` user is created among the default pool of users in the quickstart, and the default user in the server has now `owner` role ([#3248](https://github.com/argilla-io/argilla/pull/3248)), reverting ([#3188](https://github.com/argilla-io/argilla/pull/3188)).

### Deprecated

- As of Python 3.7 end-of-life (EOL) on 2023-06-27, Argilla will no longer support Python 3.7 ([#3188](https://github.com/argilla-io/argilla/pull/33188)). More information at https://peps.python.org/pep-0537/

## [1.10.0](https://github.com/argilla-io/argilla/compare/v1.9.0...v1.10.0)

### Added

- Added search component for feedback datasets ([#3138](https://github.com/argilla-io/argilla/pull/3138))
- Added markdown support for feedback dataset guidelines ([#3153](https://github.com/argilla-io/argilla/pull/3153))
- Added Train button for feedback datasets ([#3170](https://github.com/argilla-io/argilla/pull/3170))

### Changed

- Updated `SearchEngine` and `POST /api/v1/me/datasets/{dataset_id}/records/search` to return the `total` number of records matching the search query ([#3166](https://github.com/argilla-io/argilla/pull/3166))

### Fixed

- Replaced Enum for string value in URLs for client API calls (Closes [#3149](https://github.com/argilla-io/argilla/issues/3149))
- Resolve breaking issue with `ArgillaSpanMarkerTrainer` for Named Entity Recognition with `span_marker` v1.1.x onwards.
- Move `ArgillaDatasetCard` import under `@requires_version` decorator, so that the `ImportError` on `huggingface_hub` is handled properly ([#3174](https://github.com/argilla-io/argilla/pull/3174))
- Allow flow `FeedbackDataset.from_argilla` -> `FeedbackDataset.push_to_argilla` under different dataset names and/or workspaces ([#3192](https://github.com/argilla-io/argilla/issues/3192))

### Docs

- Resolved typos in the docs ([#3238](https://github.com/argilla-io/argilla/issues/3238))
- Fixed mention of master branch [#2324](https://github.com/argilla-io/argilla/pull/2324).


## [1.9.0](https://github.com/argilla-io/argilla/compare/v1.8.0...v1.9.0)

### Added

- Added boolean `use_markdown` property to `TextFieldSettings` model.
- Added boolean `use_markdown` property to `TextQuestionSettings` model.
- Added new status `draft` for the `Response` model.
- Added `LabelSelectionQuestionSettings` class allowing to create label selection (single-choice) questions in the API ([#3005](https://github.com/argilla-io/argilla/pull/3005))
- Added `MultiLabelSelectionQuestionSettings` class allowing to create multi-label selection (multi-choice) questions in the API ([#3010](https://github.com/argilla-io/argilla/pull/3010)).
- Added `POST /api/v1/me/datasets/{dataset_id}/records/search` endpoint ([#3068](https://github.com/argilla-io/argilla/pull/3068)).
- Added new components in feedback task Question form: MultiLabel ([#3064](https://github.com/argilla-io/argilla/pull/3064)) and SingleLabel ([#3016](https://github.com/argilla-io/argilla/pull/3016)).
- Added docstrings to the `pydantic.BaseModel`s defined at `argilla/client/feedback/schemas.py` ([#3137](https://github.com/argilla-io/argilla/pull/3137))

### Changed

- Updated `GET /api/v1/me/datasets/:dataset_id/metrics` output payload to include the count of responses with `draft` status.
- Added `LabelSelectionQuestionSettings` class allowing to create label selection (single-choice) questions in the API.
- Added `MultiLabelSelectionQuestionSettings` class allowing to create multi-label selection (multi-choice) questions in the API.
- Database setup for unit tests. Now the unit tests use a different database than the one used by the local Argilla server (Closes [#2987](https://github.com/argilla-io/argilla/issues/2987)).
- Updated `alembic` setup to be able to autogenerate revision/migration scripts using SQLAlchemy metadata from Argilla server models ([#3044](https://github.com/argilla-io/argilla/pull/3044))
- Improved `DatasetCard` generation on `FeedbackDataset.push_to_huggingface` when `generate_card=True`, following the official HuggingFace Hub template, but suited to `FeedbackDataset`s from Argilla ([#3110](https://github.com/argilla-io/argilla/pull/3100))

### Fixed

- Disallow `fields` and `questions` in `FeedbackDataset` with the same name ([#3126]).
- Fixed broken links in the documentation and updated the development branch name from `development` to `develop` ([#3145]).

[#3126]: https://github.com/argilla-io/argilla/pull/3126

## [1.8.0](https://github.com/argilla-io/argilla/compare/v1.7.0...v1.8.0)

### Added

- `/api/v1/datasets` new endpoint to list and create datasets ([#2615]).
- `/api/v1/datasets/{dataset_id}` new endpoint to get and delete datasets ([#2615]).
- `/api/v1/datasets/{dataset_id}/publish` new endpoint to publish a dataset ([#2615]).
- `/api/v1/datasets/{dataset_id}/questions` new endpoint to list and create dataset questions ([#2615])
- `/api/v1/datasets/{dataset_id}/fields` new endpoint to list and create dataset fields ([#2615])
- `/api/v1/datasets/{dataset_id}/questions/{question_id}` new endpoint to delete a dataset questions ([#2615])
- `/api/v1/datasets/{dataset_id}/fields/{field_id}` new endpoint to delete a dataset field ([#2615])
- `/api/v1/workspaces/{workspace_id}` new endpoint to get workspaces by id ([#2615])
- `/api/v1/responses/{response_id}` new endpoint to update and delete a response ([#2615])
- `/api/v1/datasets/{dataset_id}/records` new endpoint to create and list dataset records ([#2615])
- `/api/v1/me/datasets` new endpoint to list user visible datasets ([#2615])
- `/api/v1/me/dataset/{dataset_id}/records` new endpoint to list dataset records with user responses ([#2615])
- `/api/v1/me/datasets/{dataset_id}/metrics` new endpoint to get the dataset user metrics ([#2615])
- `/api/v1/me/records/{record_id}/responses` new endpoint to create record user responses ([#2615])
- showing new feedback task datasets in datasets list ([#2719])
- new page for feedback task ([#2680])
- show feedback task metrics ([#2822])
- user can delete dataset in dataset settings page ([#2792])
- Support for `FeedbackDataset` in Python client (parent PR [#2615], and nested PRs: [#2949], [#2827], [#2943], [#2945], [#2962], and [#3003])
- Integration with the HuggingFace Hub ([#2949])
- Added `ArgillaPeftTrainer` for text and token classificaiton [#2854](https://github.com/argilla-io/argilla/issues/2854)
- Added `predict_proba()` method to `ArgillaSetFitTrainer`
- Added `ArgillaAutoTrainTrainer` for Text Classification [#2664](https://github.com/argilla-io/argilla/issues/2664)
- New `database revisions` command showing database revisions info

[#2615]: https://github.com/argilla-io/argilla/issues/2615

### Fixes

- Avoid rendering html for invalid html strings in Text2text ([#2911]https://github.com/argilla-io/argilla/issues/2911)

### Changed

- The `database migrate` command accepts a `--revision` param to provide specific revision id
- `tokens_length` metrics function returns empty data ([#3045])
- `token_length` metrics function returns empty data ([#3045])
- `mention_length` metrics function returns empty data ([#3045])
- `entity_density` metrics function returns empty data ([#3045])

### Deprecated

- Using Argilla with Python 3.7 runtime is deprecated and support will be removed from version 1.11.0 ([#2902](https://github.com/argilla-io/argilla/issues/2902))
- `tokens_length` metrics function has been deprecated and will be removed in 1.10.0 ([#3045])
- `token_length` metrics function has been deprecated and will be removed in 1.10.0 ([#3045])
- `mention_length` metrics function has been deprecated and will be removed in 1.10.0 ([#3045])
- `entity_density` metrics function has been deprecated and will be removed in 1.10.0 ([#3045])

### Removed

- Removed mention `density`, `tokens_length` and `chars_length` metrics from token classification metrics storage ([#3045])
- Removed token `char_start`, `char_end`, `tag`, and `score` metrics from token classification metrics storage ([#3045])
- Removed tags-related metrics from token classification metrics storage ([#3045])

[#3045]: https://github.com/argilla-io/argilla/pull/3045

## [1.7.0](https://github.com/argilla-io/argilla/compare/v1.6.0...v1.7.0)

### Added

- add `max_retries` and `num_threads` parameters to `rg.log` to run data logging request concurrently with backoff retry policy. See [#2458](https://github.com/argilla-io/argilla/issues/2458) and [#2533](https://github.com/argilla-io/argilla/issues/2533)
- `rg.load` accepts `include_vectors` and `include_metrics` when loading data. Closes [#2398](https://github.com/argilla-io/argilla/issues/2398)
- Added `settings` param to `prepare_for_training` ([#2689](https://github.com/argilla-io/argilla/issues/2689))
- Added `prepare_for_training` for `openai` ([#2658](https://github.com/argilla-io/argilla/issues/2658))
- Added `ArgillaOpenAITrainer` ([#2659](https://github.com/argilla-io/argilla/issues/2659))
- Added `ArgillaSpanMarkerTrainer` for Named Entity Recognition ([#2693](https://github.com/argilla-io/argilla/pull/2693))
- Added `ArgillaTrainer` CLI support. Closes ([#2809](https://github.com/argilla-io/argilla/issues/2809))

### Fixes

- fix image alignment on token classification

### Changed

- Argilla quickstart image dependencies are externalized into `quickstart.requirements.txt`. See [#2666](https://github.com/argilla-io/argilla/pull/2666)
- bulk endpoints will upsert data when record `id` is present. Closes [#2535](https://github.com/argilla-io/argilla/issues/2535)
- moved from `click` to `typer` CLI support. Closes ([#2815](https://github.com/argilla-io/argilla/issues/2815))
- Argilla server docker image is built with PostgreSQL support. Closes [#2686](https://github.com/argilla-io/argilla/issues/2686)
- The `rg.log` computes all batches and raise an error for all failed batches.
- The default batch size for `rg.log` is now 100.

### Fixed

- `argilla.training` bugfixes and unification ([#2665](https://github.com/argilla-io/argilla/issues/2665))
- Resolved several small bugs in the `ArgillaTrainer`.

### Deprecated

- The `rg.log_async` function is deprecated and will be removed in next minor release.

## [1.6.0](https://github.com/argilla-io/argilla/compare/v1.5.1...v1.6.0)

### Added

- `ARGILLA_HOME_PATH` new environment variable ([#2564]).
- `ARGILLA_DATABASE_URL` new environment variable ([#2564]).
- Basic support for user roles with `admin` and `annotator` ([#2564]).
- `id`, `first_name`, `last_name`, `role`, `inserted_at` and `updated_at` new user fields ([#2564]).
- `/api/users` new endpoint to list and create users ([#2564]).
- `/api/users/{user_id}` new endpoint to delete users ([#2564]).
- `/api/workspaces` new endpoint to list and create workspaces ([#2564]).
- `/api/workspaces/{workspace_id}/users` new endpoint to list workspace users ([#2564]).
- `/api/workspaces/{workspace_id}/users/{user_id}` new endpoint to create and delete workspace users ([#2564]).
- `argilla.tasks.users.migrate` new task to migrate users from old YAML file to database ([#2564]).
- `argilla.tasks.users.create` new task to create a user ([#2564]).
- `argilla.tasks.users.create_default` new task to create a user with default credentials ([#2564]).
- `argilla.tasks.database.migrate` new task to execute database migrations ([#2564]).
- `release.Dockerfile` and `quickstart.Dockerfile` now creates a default `argilladata` volume to persist data ([#2564]).
- Add user settings page. Closes [#2496](https://github.com/argilla-io/argilla/issues/2496)
- Added `Argilla.training` module with support for `spacy`, `setfit`, and `transformers`. Closes [#2504](https://github.com/argilla-io/argilla/issues/2496)

### Fixes

- Now the `prepare_for_training` method is working when `multi_label=True`. Closes [#2606](https://github.com/argilla-io/argilla/issues/2606)

### Changed

- `ARGILLA_USERS_DB_FILE` environment variable now it's only used to migrate users from YAML file to database ([#2564]).
- `full_name` user field is now deprecated and `first_name` and `last_name` should be used instead ([#2564]).
- `password` user field now requires a minimum of `8` and a maximum of `100` characters in size ([#2564]).
- `quickstart.Dockerfile` image default users from `team` and `argilla` to `admin` and `annotator` including new passwords and API keys ([#2564]).
- Datasets to be managed only by users with `admin` role ([#2564]).
- The list of rules is now accessible while metrics are computed. Closes[#2117](https://github.com/argilla-io/argilla/issues/2117)
- Style updates for weak labeling and adding feedback toast when delete rules. See [#2626](https://github.com/argilla-io/argilla/pull/2626) and [#2648](https://github.com/argilla-io/argilla/pull/2648)

### Removed

- `email` user field ([#2564]).
- `disabled` user field ([#2564]).
- Support for private workspaces ([#2564]).
- `ARGILLA_LOCAL_AUTH_DEFAULT_APIKEY` and `ARGILLA_LOCAL_AUTH_DEFAULT_PASSWORD` environment variables. Use `python -m argilla.tasks.users.create_default` instead ([#2564]).
- The old headers for `API Key` and `workspace` from python client
- The default value for old `API Key` constant. Closes [#2251](https://github.com/argilla-io/argilla/issues/2251)

[#2564]: https://github.com/argilla-io/argilla/issues/2564

## [1.5.1](https://github.com/argilla-io/argilla/compare/v1.5.0...v1.5.1) - 2023-03-30

### Fixes

- Copying datasets between workspaces with proper owner/workspace info. Closes [#2562](https://github.com/argilla-io/argilla/issues/2562)
- Copy dataset with empty workspace to the default user workspace [905d4de](https://github.com/recognai/argilla/commit/905d4deaa769bfc9bbc022cd2dc75c7435cfe865)
- Using elasticsearch config to request backend version. Closes [#2311](https://github.com/argilla-io/argilla/issues/2311)
- Remove sorting by score in labels. Closes [#2622](https://github.com/argilla-io/argilla/issues/2622)

### Changed

- Update field name in metadata for image url. See [#2609](https://github.com/argilla-io/argilla/pull/2609)
- Improvements in tutorial doc cards. Closes [#2216](https://github.com/argilla-io/argilla/issues/2216)

## [1.5.0](https://github.com/argilla-io/argilla/compare/v1.4.0...v1.5.0) - 2023-03-21

### Added

- Add the fields to retrieve when loading the data from argilla. `rg.load` takes too long because of the vector field, even when users don't need it. Closes [#2398](https://github.com/argilla-io/argilla/issues/2398)
- Add new page and components for dataset settings. Closes [#2442](https://github.com/argilla-io/argilla/issues/2003)
- Add ability to show image in records (for TokenClassification and TextClassification) if an URL is passed in metadata with the key \_image_url
- Non-searchable fields support in metadata. [#2570](https://github.com/argilla-io/argilla/pull/2570)
- Add record ID references to the prepare for training methods. Closes [#2483](https://github.com/argilla-io/argilla/issues/2483)
- Add tutorial on Image Classification. [#2420](https://github.com/argilla-io/argilla/pull/2420)
- Add Train button, visible for "admin" role, with code snippets from a selection of libraries. Closes [#2591] (https://github.com/argilla-io/argilla/pull/2591)

### Changed

- Labels are now centralized in a specific vuex ORM called GlobalLabel Model, see https://github.com/argilla-io/argilla/issues/2210. This model is the same for TokenClassification and TextClassification (so both task have labels with color_id and shortcuts parameters in the vuex ORM)
- The shortcuts improvement for labels [#2339](https://github.com/argilla-io/argilla/pull/2339) have been moved to the vuex ORM in dataset settings feature [#2444](https://github.com/argilla-io/argilla/commit/eb37c3bcff3ad253481d6a10f8abb093384f2dcb)
- Update "Define a labeling schema" section in docs.
- The record inputs are sorted alphabetically in UI by default. [#2581](https://github.com/argilla-io/argilla/pull/2581)
- The record inputs are fully visible when pagination size is one and the height of collapsed area size is bigger for laptop screen. [#2587](https://github.com/argilla-io/argilla/pull/2587/files)

### Fixes

- Allow URL to be clickable in Jupyter notebook again. Closes [#2527](https://github.com/argilla-io/argilla/issues/2527)

### Removed

- Removing some data scan deprecated endpoints used by old clients. This change will break compatibility with client `<v1.3.0`
- Stop using old scan deprecated endpoints in python client. This logic will break client compatibility with server version `<1.3.0`
- Remove the previous way to add labels through the dataset page. Now labels can be added only through dataset settings page.<|MERGE_RESOLUTION|>--- conflicted
+++ resolved
@@ -32,12 +32,9 @@
 - Fixed `from_argilla` and `push_to_argilla` to ensure consistency on both field and question re-construction, and to ensure `UUID`s are properly serialized as `str`, respectively ([#3234](https://github.com/argilla-io/argilla/pull/3234)).
 
 #### Docs
-<<<<<<< HEAD
-- Fixed URLs in Weak Supervision with Sentence Tranformers tutorial [#3241](https://github.com/argilla-io/argilla/pull/3234).
-=======
+
 - Fixed URLs in Weak Supervision with Sentence Tranformers tutorial [#3241](https://github.com/argilla-io/argilla/pull/3241).
 - Fixed library buttons' formatting on Tutorials page [#2819](https://github.com/argilla-io/argilla/pull/2819).
->>>>>>> e516c940
 
 ### Added
 
