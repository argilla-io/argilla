# Changelog

All notable changes to this project will be documented in this file.

The format is based on [Keep a Changelog](https://keepachangelog.com/en/1.1.0/), and this project adheres to [Semantic Versioning](https://semver.org/spec/v2.0.0.html).

<!--
These are the section headers that we use:
* "Added" for new features.
* "Changed" for changes in existing functionality.
* "Deprecated" for soon-to-be removed features.
* "Removed" for now removed features.
* "Fixed" for any bug fixes.
* "Security" in case of vulnerabilities.
-->

## [Unreleased]()

### Added

<<<<<<< HEAD
- Added new CLI task to reindex datasets and records into the search engine. ([#4404](https://github.com/argilla-io/argilla/pull/4404))
=======
- Added strategy to handle and translate errors from server for `401 http status code` ([#4362](https://github.com/argilla-io/argilla/pull/4362))
>>>>>>> 2729c769

## [1.20.0](https://github.com/argilla-io/argilla/compare/v1.19.0...v1.20.0)

### Added

- Added `GET /api/v1/datasets/:dataset_id/records/search/suggestions/options` endpoint to return suggestion available options for searching. ([#4260](https://github.com/argilla-io/argilla/pull/4260))
- Added `metadata_properties` to the `__repr__` method of the `FeedbackDataset` and `RemoteFeedbackDataset`.([#4192](https://github.com/argilla-io/argilla/pull/4192)).
- Added `get_model_kwargs`, `get_trainer_kwargs`, `get_trainer_model`, `get_trainer_tokenizer` and `get_trainer` -methods to the `ArgillaTrainer` to improve interoperability across frameworks. ([#4214](https://github.com/argilla-io/argilla/pull/4214)).
- Added additional formatting checks to the `ArgillaTrainer` to allow for better interoperability of `defaults` and `formatting_func` usage. ([#4214](https://github.com/argilla-io/argilla/pull/4214)).
- Added a warning to the `update_config`-method of `ArgillaTrainer` to emphasize if the `kwargs` were updated correctly. ([#4214](https://github.com/argilla-io/argilla/pull/4214)).
- Added `argilla.client.feedback.utils` module with `html_utils` (this mainly includes `video/audio/image_to_html` that convert media to dataURL to be able to render them in tha Argilla UI and `create_token_highlights` to highlight tokens in a custom way. Both work on TextQuestion and TextField with use_markdown=True) and `assignments` (this mainly includes `assign_records` to assign records according to a number of annotators and records, an overlap and the shuffle option; and `assign_workspace` to assign and create if needed a workspace according to the record assignment). ([#4121](https://github.com/argilla-io/argilla/pull/4121))

### Fixed

- Fixed error in `ArgillaTrainer`, with numerical labels, using `RatingQuestion` instead of `RankingQuestion` ([#4171](https://github.com/argilla-io/argilla/pull/4171))
- Fixed error in `ArgillaTrainer`, now we can train for `extractive_question_answering` using a validation sample ([#4204](https://github.com/argilla-io/argilla/pull/4204))
- Fixed error in `ArgillaTrainer`, when training for `sentence-similarity` it didn't work with a list of values per record ([#4211](https://github.com/argilla-io/argilla/pull/4211))
- Fixed error in the unification strategy for `RankingQuestion` ([#4295](https://github.com/argilla-io/argilla/pull/4295))
- Fixed `TextClassificationSettings.labels_schema` order was not being preserved. Closes [#3828](https://github.com/argilla-io/argilla/issues/3828) ([#4332](https://github.com/argilla-io/argilla/pull/4332))
- Fixed error when requesting non-existing API endpoints. Closes [#4073](https://github.com/argilla-io/argilla/issues/4073) ([#4325](https://github.com/argilla-io/argilla/pull/4325))
- Fixed error when passing `draft` responses to create records endpoint. ([#4354](https://github.com/argilla-io/argilla/pull/4354))

### Changed

- [breaking] Suggestions `agent` field only accepts now some specific characters and a limited length. ([#4265](https://github.com/argilla-io/argilla/pull/4265))
- [breaking] Suggestions `score` field only accepts now float values in the range `0` to `1`. ([#4266](https://github.com/argilla-io/argilla/pull/4266))
- Updated `POST /api/v1/dataset/:dataset_id/records/search` endpoint to support optional `query` attribute. ([#4327](https://github.com/argilla-io/argilla/pull/4327))
- Updated `POST /api/v1/dataset/:dataset_id/records/search` endpoint to support `filter` and `sort` attributes. ([#4327](https://github.com/argilla-io/argilla/pull/4327))
- Updated `POST /api/v1/me/datasets/:dataset_id/records/search` endpoint to support optional `query` attribute. ([#4270](https://github.com/argilla-io/argilla/pull/4270))
- Updated `POST /api/v1/me/datasets/:dataset_id/records/search` endpoint to support `filter` and `sort` attributes. ([#4270](https://github.com/argilla-io/argilla/pull/4270))
- Changed the logging style while pulling and pushing `FeedbackDataset` to Argilla from `tqdm` style to `rich`. ([#4267](https://github.com/argilla-io/argilla/pull/4267)). Contributed by @zucchini-nlp.
- Updated `push_to_argilla` to print `repr` of the pushed `RemoteFeedbackDataset` after push and changed `show_progress` to True by default. ([#4223](https://github.com/argilla-io/argilla/pull/4223))
- Changed `models` and `tokenizer` for the `ArgillaTrainer` to explicitly allow for changing them when needed. ([#4214](https://github.com/argilla-io/argilla/pull/4214)).

## [1.19.0](https://github.com/argilla-io/argilla/compare/v1.18.0...v1.19.0)

### Added

- Added `POST /api/v1/datasets/:dataset_id/records/search` endpoint to search for records without user context, including responses by all users. ([#4143](https://github.com/argilla-io/argilla/pull/4143))
- Added `POST /api/v1/datasets/:dataset_id/vectors-settings` endpoint for creating vector settings for a dataset. ([#3776](https://github.com/argilla-io/argilla/pull/3776))
- Added `GET /api/v1/datasets/:dataset_id/vectors-settings` endpoint for listing the vectors settings for a dataset. ([#3776](https://github.com/argilla-io/argilla/pull/3776))
- Added `DELETE /api/v1/vectors-settings/:vector_settings_id` endpoint for deleting a vector settings. ([#3776](https://github.com/argilla-io/argilla/pull/3776))
- Added `PATCH /api/v1/vectors-settings/:vector_settings_id` endpoint for updating a vector settings. ([#4092](https://github.com/argilla-io/argilla/pull/4092))
- Added `GET /api/v1/records/:record_id` endpoint to get a specific record. ([#4039](https://github.com/argilla-io/argilla/pull/4039))
- Added support to include vectors for `GET /api/v1/datasets/:dataset_id/records` endpoint response using `include` query param. ([#4063](https://github.com/argilla-io/argilla/pull/4063))
- Added support to include vectors for `GET /api/v1/me/datasets/:dataset_id/records` endpoint response using `include` query param. ([#4063](https://github.com/argilla-io/argilla/pull/4063))
- Added support to include vectors for `POST /api/v1/me/datasets/:dataset_id/records/search` endpoint response using `include` query param. ([#4063](https://github.com/argilla-io/argilla/pull/4063))
- Added `show_progress` argument to `from_huggingface()` method to make the progress bar for parsing records process optional.([#4132](https://github.com/argilla-io/argilla/pull/4132)).
- Added a progress bar for parsing records process to `from_huggingface()` method with `trange` in `tqdm`.([#4132](https://github.com/argilla-io/argilla/pull/4132)).
- Added to sort by `inserted_at` or `updated_at` for datasets with no metadata. ([4147](https://github.com/argilla-io/argilla/pull/4147))
- Added `max_records` argument to `pull()` method for `RemoteFeedbackDataset`.([#4074](https://github.com/argilla-io/argilla/pull/4074))
- Added functionality to push your models to the Hugging Face hub with `ArgillaTrainer.push_to_huggingface` ([#3976](https://github.com/argilla-io/argilla/pull/3976)). Contributed by @Racso-3141.
- Added `filter_by` argument to `ArgillaTrainer` to filter by `response_status` ([#4120](https://github.com/argilla-io/argilla/pull/4120)).
- Added `sort_by` argument to `ArgillaTrainer` to sort by `metadata` ([#4120](https://github.com/argilla-io/argilla/pull/4120)).
- Added `max_records` argument to `ArgillaTrainer` to limit record used for training ([#4120](https://github.com/argilla-io/argilla/pull/4120)).
- Added `add_vector_settings` method to local and remote `FeedbackDataset`. ([#4055](https://github.com/argilla-io/argilla/pull/4055))
- Added `update_vectors_settings` method to local and remote `FeedbackDataset`. ([#4122](https://github.com/argilla-io/argilla/pull/4122))
- Added `delete_vectors_settings` method to local and remote `FeedbackDataset`. ([#4130](https://github.com/argilla-io/argilla/pull/4130))
- Added `vector_settings_by_name` method to local and remote `FeedbackDataset`. ([#4055](https://github.com/argilla-io/argilla/pull/4055))
- Added `find_similar_records` method to local and remote `FeedbackDataset`. ([#4023](https://github.com/argilla-io/argilla/pull/4023))
- Added `ARGILLA_SEARCH_ENGINE` environment variable to configure the search engine to use. ([#4019](https://github.com/argilla-io/argilla/pull/4019))

### Changed

- [breaking] Remove support for Elasticsearch < 8.5 and OpenSearch < 2.4. ([#4173](https://github.com/argilla-io/argilla/pull/4173))
- [breaking] Users working with OpenSearch engines must use version >=2.4 and set `ARGILLA_SEARCH_ENGINE=opensearch`. ([#4019](https://github.com/argilla-io/argilla/pull/4019) and [#4111](https://github.com/argilla-io/argilla/pull/4111))
- [breaking] Changed `FeedbackDataset.*_by_name()` methods to return `None` when no match is found ([#4101](https://github.com/argilla-io/argilla/pull/3976)).
- [breaking] `limit` query parameter for `GET /api/v1/datasets/:dataset_id/records` endpoint is now only accepting values greater or equal than `1` and less or equal than `1000`. ([#4143](https://github.com/argilla-io/argilla/pull/4143))
- [breaking] `limit` query parameter for `GET /api/v1/me/datasets/:dataset_id/records` endpoint is now only accepting values greater or equal than `1` and less or equal than `1000`. ([#4143](https://github.com/argilla-io/argilla/pull/4143))
- Update `GET /api/v1/datasets/:dataset_id/records` endpoint to fetch record using the search engine. ([#4142](https://github.com/argilla-io/argilla/pull/4142))
- Update `GET /api/v1/me/datasets/:dataset_id/records` endpoint to fetch record using the search engine. ([#4142](https://github.com/argilla-io/argilla/pull/4142))
- Update `POST /api/v1/datasets/:dataset_id/records` endpoint to allow to create records with `vectors` ([#4022](https://github.com/argilla-io/argilla/pull/4022))
- Update `PATCH /api/v1/datasets/:dataset_id` endpoint to allow updating `allow_extra_metadata` attribute. ([#4112](https://github.com/argilla-io/argilla/pull/4112))
- Update `PATCH /api/v1/datasets/:dataset_id/records` endpoint to allow to update records with `vectors`. ([#4062](https://github.com/argilla-io/argilla/pull/4062))
- Update `PATCH /api/v1/records/:record_id` endpoint to allow to update record with `vectors`. ([#4062](https://github.com/argilla-io/argilla/pull/4062))
- Update `POST /api/v1/me/datasets/:dataset_id/records/search` endpoint to allow to search records with vectors. ([#4019](https://github.com/argilla-io/argilla/pull/4019))
- Update `BaseElasticAndOpenSearchEngine.index_records` method to also index record vectors. ([#4062](https://github.com/argilla-io/argilla/pull/4062))
- Update `FeedbackDataset.__init__` to allow passing a list of vector settings. ([#4055](https://github.com/argilla-io/argilla/pull/4055))
- Update `FeedbackDataset.push_to_argilla` to also push vector settings. ([#4055](https://github.com/argilla-io/argilla/pull/4055))
- Update `FeedbackDatasetRecord` to support the creation of records with vectors. ([#4043](https://github.com/argilla-io/argilla/pull/4043))
- Using cosine similarity to compute similarity between vectors. ([#4124](https://github.com/argilla-io/argilla/pull/4124))

### Fixed

- Fixed svg images out of screen with too large images ([#4047](https://github.com/argilla-io/argilla/pull/4047))
- Fixed creating records with responses from multiple users. Closes [#3746](https://github.com/argilla-io/argilla/issues/3746) and [#3808](https://github.com/argilla-io/argilla/issues/3808) ([#4142](https://github.com/argilla-io/argilla/pull/4142))
- Fixed deleting or updating responses as an owner for annotators. (Commit [403a66d](https://github.com/argilla-io/argilla/commit/403a66d16d816fa8a62e3f76314ccc90e0073297))
- Fixed passing user_id when getting records by id. (Commit [98c7927](https://github.com/argilla-io/argilla/commit/98c792757a21da05bac89b7f625e7e5792ad59f9))
- Fixed non-basic tags serialized when pushing a dataset to the Hugging Face Hub. Closes [#4089](https://github.com/argilla-io/argilla/issues/4089) ([#4200](https://github.com/argilla-io/argilla/pull/4200))

## [1.18.0](https://github.com/argilla-io/argilla/compare/v1.17.0...v1.18.0)

### Added

- New `GET /api/v1/datasets/:dataset_id/metadata-properties` endpoint for listing dataset metadata properties. ([#3813](https://github.com/argilla-io/argilla/pull/3813))
- New `POST /api/v1/datasets/:dataset_id/metadata-properties` endpoint for creating dataset metadata properties. ([#3813](https://github.com/argilla-io/argilla/pull/3813))
- New `PATCH /api/v1/metadata-properties/:metadata_property_id` endpoint allowing the update of a specific metadata property. ([#3952](https://github.com/argilla-io/argilla/pull/3952))
- New `DELETE /api/v1/metadata-properties/:metadata_property_id` endpoint for deletion of a specific metadata property. ([#3911](https://github.com/argilla-io/argilla/pull/3911))
- New `GET /api/v1/metadata-properties/:metadata_property_id/metrics` endpoint to compute metrics for a specific metadata property. ([#3856](https://github.com/argilla-io/argilla/pull/3856))
- New `PATCH /api/v1/records/:record_id` endpoint to update a record. ([#3920](https://github.com/argilla-io/argilla/pull/3920))
- New `PATCH /api/v1/dataset/:dataset_id/records` endpoint to bulk update the records of a dataset. ([#3934](https://github.com/argilla-io/argilla/pull/3934))
- Missing validations to `PATCH /api/v1/questions/:question_id`. Now `title` and `description` are using the same validations used to create questions. ([#3967](https://github.com/argilla-io/argilla/pull/3967))
- Added `TermsMetadataProperty`, `IntegerMetadataProperty` and `FloatMetadataProperty` classes allowing to define metadata properties for a `FeedbackDataset`. ([#3818](https://github.com/argilla-io/argilla/pull/3818))
- Added `metadata_filters` to `filter_by` method in `RemoteFeedbackDataset` to filter based on metadata i.e. `TermsMetadataFilter`, `IntegerMetadataFilter`, and `FloatMetadataFilter`. ([#3834](https://github.com/argilla-io/argilla/pull/3834))
- Added a validation layer for both `metadata_properties` and `metadata_filters` in their schemas and as part of the `add_records` and `filter_by` methods, respectively. ([#3860](https://github.com/argilla-io/argilla/pull/3860))
- Added `sort_by` query parameter to listing records endpoints that allows to sort the records by `inserted_at`, `updated_at` or metadata property. ([#3843](https://github.com/argilla-io/argilla/pull/3843))
- Added `add_metadata_property` method to both `FeedbackDataset` and `RemoteFeedbackDataset` (i.e. `FeedbackDataset` in Argilla). ([#3900](https://github.com/argilla-io/argilla/pull/3900))
- Added fields `inserted_at` and `updated_at` in `RemoteResponseSchema`. ([#3822](https://github.com/argilla-io/argilla/pull/3822))
- Added support for `sort_by` for `RemoteFeedbackDataset` i.e. a `FeedbackDataset` uploaded to Argilla. ([#3925](https://github.com/argilla-io/argilla/pull/3925))
- Added `metadata_properties` support for both `push_to_huggingface` and `from_huggingface`. ([#3947](https://github.com/argilla-io/argilla/pull/3947))
- Add support for update records (`metadata`) from Python SDK. ([#3946](https://github.com/argilla-io/argilla/pull/3946))
- Added `delete_metadata_properties` method to delete metadata properties. ([#3932](https://github.com/argilla-io/argilla/pull/3932))
- Added `update_metadata_properties` method to update `metadata_properties`. ([#3961](https://github.com/argilla-io/argilla/pull/3961))
- Added automatic model card generation through `ArgillaTrainer.save` ([#3857](https://github.com/argilla-io/argilla/pull/3857))
- Added `FeedbackDataset` `TaskTemplateMixin` for pre-defined task templates. ([#3969](https://github.com/argilla-io/argilla/pull/3969))
- A maximum limit of 50 on the number of options a ranking question can accept. ([#3975](https://github.com/argilla-io/argilla/pull/3975))
- New `last_activity_at` field to `FeedbackDataset` exposing when the last activity for the associated dataset occurs. ([#3992](https://github.com/argilla-io/argilla/pull/3992))

### Changed

- `GET /api/v1/datasets/{dataset_id}/records`, `GET /api/v1/me/datasets/{dataset_id}/records` and `POST /api/v1/me/datasets/{dataset_id}/records/search` endpoints to return the `total` number of records. ([#3848](https://github.com/argilla-io/argilla/pull/3848), [#3903](https://github.com/argilla-io/argilla/pull/3903))
- Implemented `__len__` method for filtered datasets to return the number of records matching the provided filters. ([#3916](https://github.com/argilla-io/argilla/pull/3916))
- Increase the default max result window for Elasticsearch created for Feedback datasets. ([#3929](https://github.com/argilla-io/argilla/pull/))
- Force elastic index refresh after records creation. ([#3929](https://github.com/argilla-io/argilla/pull/))
- Validate metadata fields for filtering and sorting in the Python SDK. ([#3993](https://github.com/argilla-io/argilla/pull/3993))
- Using metadata property name instead of id for indexing data in search engine index. ([#3994](https://github.com/argilla-io/argilla/pull/3994))

### Fixed

- Fixed response schemas to allow `values` to be `None` i.e. when a record is discarded the `response.values` are set to `None`. ([#3926](https://github.com/argilla-io/argilla/pull/3926))

## [1.17.0](https://github.com/argilla-io/argilla/compare/v1.16.0...v1.17.0)

### Added

- Added fields `inserted_at` and `updated_at` in `RemoteResponseSchema` ([#3822](https://github.com/argilla-io/argilla/pull/3822)).
- Added automatic model card generation through `ArgillaTrainer.save` ([#3857](https://github.com/argilla-io/argilla/pull/3857)).
- Added task templates to the `FeedbackDataset` ([#3973](https://github.com/argilla-io/argilla/pull/3973)).

### Changed

- Updated `Dockerfile` to use multi stage build ([#3221](https://github.com/argilla-io/argilla/pull/3221) and [#3793](https://github.com/argilla-io/argilla/pull/3793)).
- Updated active learning for text classification notebooks to use the most recent small-text version ([#3831](https://github.com/argilla-io/argilla/pull/3831)).
- Changed argilla dataset name in the active learning for text classification notebooks to be consistent with the default names in the huggingface spaces ([#3831](https://github.com/argilla-io/argilla/pull/3831)).
- FeedbackDataset API methods have been aligned to be accessible through the several implementations ([#3937](https://github.com/argilla-io/argilla/pull/3937)).
- The `unify_responses` support for remote datasets ([#3937](https://github.com/argilla-io/argilla/pull/3937)).

### Fixed

- Fix field not shown in the order defined in the dataset settings. Closes [#3959](https://github.com/argilla-io/argilla/issues/3959) ([#3984](https://github.com/argilla-io/argilla/pull/3984))
- Updated active learning for text classification notebooks to pass ids of type int to `TextClassificationRecord` ([#3831](https://github.com/argilla-io/argilla/pull/3831)).
- Fixed record fields validation that was preventing from logging records with optional fields (i.e. `required=True`) when the field value was `None` ([#3846](https://github.com/argilla-io/argilla/pull/3846)).
- Always set `pretrained_model_name_or_path` attribute as string in `ArgillaTrainer` ([#3914](https://github.com/argilla-io/argilla/pull/3914)).
- The `inserted_at` and `updated_at` attributes are create using the `utcnow` factory to avoid unexpected race conditions on timestamp creation ([#3945](https://github.com/argilla-io/argilla/pull/3945))
- Fixed `configure_dataset_settings` when providing the workspace via the arg `workspace` ([#3887](https://github.com/argilla-io/argilla/pull/3887)).
- Fixed saving of models trained with `ArgillaTrainer` with a `peft_config` parameter ([#3795](https://github.com/argilla-io/argilla/pull/3795)).
- Fixed backwards compatibility on `from_huggingface` when loading a `FeedbackDataset` from the Hugging Face Hub that was previously dumped using another version of Argilla, starting at 1.8.0, when it was first introduced ([#3829](https://github.com/argilla-io/argilla/pull/3829)).
- Fixed wrong `__repr__` problem for `TrainingTask`. ([#3969](https://github.com/argilla-io/argilla/pull/3969))
- Fixed wrong key return error `prepare_for_training_with_*` for `TrainingTask`. ([#3969](https://github.com/argilla-io/argilla/pull/3969))

### Deprecated

- Function `rg.configure_dataset` is deprecated in favour of `rg.configure_dataset_settings`. The former will be removed in version 1.19.0

## [1.16.0](https://github.com/argilla-io/argilla/compare/v1.15.1...v1.16.0)

### Added

- Added `ArgillaTrainer` integration with sentence-transformers, allowing fine tuning for sentence similarity ([#3739](https://github.com/argilla-io/argilla/pull/3739))
- Added `ArgillaTrainer` integration with `TrainingTask.for_question_answering` ([#3740](https://github.com/argilla-io/argilla/pull/3740))
- Added `Auto save record` to save automatically the current record that you are working on ([#3541](https://github.com/argilla-io/argilla/pull/3541))
- Added `ArgillaTrainer` integration with OpenAI, allowing fine tuning for chat completion ([#3615](https://github.com/argilla-io/argilla/pull/3615))
- Added `workspaces list` command to list Argilla workspaces ([#3594](https://github.com/argilla-io/argilla/pull/3594)).
- Added `datasets list` command to list Argilla datasets ([#3658](https://github.com/argilla-io/argilla/pull/3658)).
- Added `users create` command to create users ([#3667](https://github.com/argilla-io/argilla/pull/3667)).
- Added `whoami` command to get current user ([#3673](https://github.com/argilla-io/argilla/pull/3673)).
- Added `users delete` command to delete users ([#3671](https://github.com/argilla-io/argilla/pull/3671)).
- Added `users list` command to list users ([#3688](https://github.com/argilla-io/argilla/pull/3688)).
- Added `workspaces delete-user` command to remove a user from a workspace ([#3699](https://github.com/argilla-io/argilla/pull/3699)).
- Added `datasets list` command to list Argilla datasets ([#3658](https://github.com/argilla-io/argilla/pull/3658)).
- Added `users create` command to create users ([#3667](https://github.com/argilla-io/argilla/pull/3667)).
- Added `users delete` command to delete users ([#3671](https://github.com/argilla-io/argilla/pull/3671)).
- Added `workspaces create` command to create an Argilla workspace ([#3676](https://github.com/argilla-io/argilla/pull/3676)).
- Added `datasets push-to-hub` command to push a `FeedbackDataset` from Argilla into the HuggingFace Hub ([#3685](https://github.com/argilla-io/argilla/pull/3685)).
- Added `info` command to get info about the used Argilla client and server ([#3707](https://github.com/argilla-io/argilla/pull/3707)).
- Added `datasets delete` command to delete a `FeedbackDataset` from Argilla ([#3703](https://github.com/argilla-io/argilla/pull/3703)).
- Added `created_at` and `updated_at` properties to `RemoteFeedbackDataset` and `FilteredRemoteFeedbackDataset` ([#3709](https://github.com/argilla-io/argilla/pull/3709)).
- Added handling `PermissionError` when executing a command with a logged in user with not enough permissions ([#3717](https://github.com/argilla-io/argilla/pull/3717)).
- Added `workspaces add-user` command to add a user to workspace ([#3712](https://github.com/argilla-io/argilla/pull/3712)).
- Added `workspace_id` param to `GET /api/v1/me/datasets` endpoint ([#3727](https://github.com/argilla-io/argilla/pull/3727)).
- Added `workspace_id` arg to `list_datasets` in the Python SDK ([#3727](https://github.com/argilla-io/argilla/pull/3727)).
- Added `argilla` script that allows to execute Argilla CLI using the `argilla` command ([#3730](https://github.com/argilla-io/argilla/pull/3730)).
- Added support for passing already initialized `model` and `tokenizer` instances to the `ArgillaTrainer` ([#3751](https://github.com/argilla-io/argilla/pull/3751))
- Added `server_info` function to check the Argilla server information (also accessible via `rg.server_info`) ([#3772](https://github.com/argilla-io/argilla/issues/3772)).

### Changed

- Move `database` commands under `server` group of commands ([#3710](https://github.com/argilla-io/argilla/pull/3710))
- `server` commands only included in the CLI app when `server` extra requirements are installed ([#3710](https://github.com/argilla-io/argilla/pull/3710)).
- Updated `PUT /api/v1/responses/{response_id}` to replace `values` stored with received `values` in request ([#3711](https://github.com/argilla-io/argilla/pull/3711)).
- Display a `UserWarning` when the `user_id` in `Workspace.add_user` and `Workspace.delete_user` is the ID of an user with the owner role as they don't require explicit permissions ([#3716](https://github.com/argilla-io/argilla/issues/3716)).
- Rename `tasks` sub-package to `cli` ([#3723](https://github.com/argilla-io/argilla/pull/3723)).
- Changed `argilla database` command in the CLI to now be accessed via `argilla server database`, to be deprecated in the upcoming release ([#3754](https://github.com/argilla-io/argilla/pull/3754)).
- Changed `visible_options` (of label and multi label selection questions) validation in the backend to check that the provided value is greater or equal than/to 3 and less or equal than/to the number of provided options ([#3773](https://github.com/argilla-io/argilla/pull/3773)).

### Fixed

- Fixed `remove user modification in text component on clear answers` ([#3775](https://github.com/argilla-io/argilla/pull/3775))
- Fixed `Highlight raw text field in dataset feedback task` ([#3731](https://github.com/argilla-io/argilla/pull/3731))
- Fixed `Field title too long` ([#3734](https://github.com/argilla-io/argilla/pull/3734))
- Fixed error messages when deleting a `DatasetForTextClassification` ([#3652](https://github.com/argilla-io/argilla/pull/3652))
- Fixed `Pending queue` pagination problems when during data annotation ([#3677](https://github.com/argilla-io/argilla/pull/3677))
- Fixed `visible_labels` default value to be 20 just when `visible_labels` not provided and `len(labels) > 20`, otherwise it will either be the provided `visible_labels` value or `None`, for `LabelQuestion` and `MultiLabelQuestion` ([#3702](https://github.com/argilla-io/argilla/pull/3702)).
- Fixed `DatasetCard` generation when `RemoteFeedbackDataset` contains suggestions ([#3718](https://github.com/argilla-io/argilla/pull/3718)).
- Add missing `draft` status in `ResponseSchema` as now there can be responses with `draft` status when annotating via the UI ([#3749](https://github.com/argilla-io/argilla/pull/3749)).
- Searches when queried words are distributed along the record fields ([#3759](https://github.com/argilla-io/argilla/pull/3759)).
- Fixed Python 3.11 compatibility issue with `/api/datasets` endpoints due to the `TaskType` enum replacement in the endpoint URL ([#3769](https://github.com/argilla-io/argilla/pull/3769)).
- Fixed `RankingValueSchema` and `FeedbackRankingValueModel` schemas to allow `rank=None` when `status=draft` ([#3781](https://github.com/argilla-io/argilla/pull/3781)).

## [1.15.1](https://github.com/argilla-io/argilla/compare/v1.15.0...v1.15.1)

### Fixed

- Fixed `Text component` text content sanitization behavior just for markdown to prevent disappear the text([#3738](https://github.com/argilla-io/argilla/pull/3738))
- Fixed `Text component` now you need to press Escape to exit the text area ([#3733](https://github.com/argilla-io/argilla/pull/3733))
- Fixed `SearchEngine` was creating the same number of primary shards and replica shards for each `FeedbackDataset` ([#3736](https://github.com/argilla-io/argilla/pull/3736)).

## [1.15.0](https://github.com/argilla-io/argilla/compare/v1.14.1...v1.15.0)

### Added

- Added `Enable to update guidelines and dataset settings for Feedback Datasets directly in the UI` ([#3489](https://github.com/argilla-io/argilla/pull/3489))
- Added `ArgillaTrainer` integration with TRL, allowing for easy supervised finetuning, reward modeling, direct preference optimization and proximal policy optimization ([#3467](https://github.com/argilla-io/argilla/pull/3467))
- Added `formatting_func` to `ArgillaTrainer` for `FeedbackDataset` datasets add a custom formatting for the data ([#3599](https://github.com/argilla-io/argilla/pull/3599)).
- Added `login` function in `argilla.client.login` to login into an Argilla server and store the credentials locally ([#3582](https://github.com/argilla-io/argilla/pull/3582)).
- Added `login` command to login into an Argilla server ([#3600](https://github.com/argilla-io/argilla/pull/3600)).
- Added `logout` command to logout from an Argilla server ([#3605](https://github.com/argilla-io/argilla/pull/3605)).
- Added `DELETE /api/v1/suggestions/{suggestion_id}` endpoint to delete a suggestion given its ID ([#3617](https://github.com/argilla-io/argilla/pull/3617)).
- Added `DELETE /api/v1/records/{record_id}/suggestions` endpoint to delete several suggestions linked to the same record given their IDs ([#3617](https://github.com/argilla-io/argilla/pull/3617)).
- Added `response_status` param to `GET /api/v1/datasets/{dataset_id}/records` to be able to filter by `response_status` as previously included for `GET /api/v1/me/datasets/{dataset_id}/records` ([#3613](https://github.com/argilla-io/argilla/pull/3613)).
- Added `list` classmethod to `ArgillaMixin` to be used as `FeedbackDataset.list()`, also including the `workspace` to list from as arg ([#3619](https://github.com/argilla-io/argilla/pull/3619)).
- Added `filter_by` method in `RemoteFeedbackDataset` to filter based on `response_status` ([#3610](https://github.com/argilla-io/argilla/pull/3610)).
- Added `list_workspaces` function (to be used as `rg.list_workspaces`, but `Workspace.list` is preferred) to list all the workspaces from an user in Argilla ([#3641](https://github.com/argilla-io/argilla/pull/3641)).
- Added `list_datasets` function (to be used as `rg.list_datasets`) to list the `TextClassification`, `TokenClassification`, and `Text2Text` datasets in Argilla ([#3638](https://github.com/argilla-io/argilla/pull/3638)).
- Added `RemoteSuggestionSchema` to manage suggestions in Argilla, including the `delete` method to delete suggestios from Argilla via `DELETE /api/v1/suggestions/{suggestion_id}` ([#3651](https://github.com/argilla-io/argilla/pull/3651)).
- Added `delete_suggestions` to `RemoteFeedbackRecord` to remove suggestions from Argilla via `DELETE /api/v1/records/{record_id}/suggestions` ([#3651](https://github.com/argilla-io/argilla/pull/3651)).

### Changed

- Changed `Optional label for * mark for required question` ([#3608](https://github.com/argilla-io/argilla/pull/3608))
- Updated `RemoteFeedbackDataset.delete_records` to use batch delete records endpoint ([#3580](https://github.com/argilla-io/argilla/pull/3580)).
- Included `allowed_for_roles` for some `RemoteFeedbackDataset`, `RemoteFeedbackRecords`, and `RemoteFeedbackRecord` methods that are only allowed for users with roles `owner` and `admin` ([#3601](https://github.com/argilla-io/argilla/pull/3601)).
- Renamed `ArgillaToFromMixin` to `ArgillaMixin` ([#3619](https://github.com/argilla-io/argilla/pull/3619)).
- Move `users` CLI app under `database` CLI app ([#3593](https://github.com/argilla-io/argilla/pull/3593)).
- Move server `Enum` classes to `argilla.server.enums` module ([#3620](https://github.com/argilla-io/argilla/pull/3620)).

### Fixed

- Fixed `Filter by workspace in breadcrumbs` ([#3577](https://github.com/argilla-io/argilla/pull/3577))
- Fixed `Filter by workspace in datasets table` ([#3604](https://github.com/argilla-io/argilla/pull/3604))
- Fixed `Query search highlight` for Text2Text and TextClassification ([#3621](https://github.com/argilla-io/argilla/pull/3621))
- Fixed `RatingQuestion.values` validation to raise a `ValidationError` when values are out of range i.e. [1, 10] ([#3626](https://github.com/argilla-io/argilla/pull/3626)).

### Removed

- Removed `multi_task_text_token_classification` from `TaskType` as not used ([#3640](https://github.com/argilla-io/argilla/pull/3640)).
- Removed `argilla_id` in favor of `id` from `RemoteFeedbackDataset` ([#3663](https://github.com/argilla-io/argilla/pull/3663)).
- Removed `fetch_records` from `RemoteFeedbackDataset` as now the records are lazily fetched from Argilla ([#3663](https://github.com/argilla-io/argilla/pull/3663)).
- Removed `push_to_argilla` from `RemoteFeedbackDataset`, as it just works when calling it through a `FeedbackDataset` locally, as now the updates of the remote datasets are automatically pushed to Argilla ([#3663](https://github.com/argilla-io/argilla/pull/3663)).
- Removed `set_suggestions` in favor of `update(suggestions=...)` for both `FeedbackRecord` and `RemoteFeedbackRecord`, as all the updates of any "updateable" attribute of a record will go through `update` instead ([#3663](https://github.com/argilla-io/argilla/pull/3663)).
- Remove unused `owner` attribute for client Dataset data model ([#3665](https://github.com/argilla-io/argilla/pull/3665))

## [1.14.1](https://github.com/argilla-io/argilla/compare/v1.14.0...v1.14.1)

### Fixed

- Fixed PostgreSQL database not being updated after `begin_nested` because of missing `commit` ([#3567](https://github.com/argilla-io/argilla/pull/3567)).

### Fixed

- Fixed `settings` could not be provided when updating a `rating` or `ranking` question ([#3552](https://github.com/argilla-io/argilla/pull/3552)).

## [1.14.0](https://github.com/argilla-io/argilla/compare/v1.13.3...v1.14.0)

### Added

- Added `PATCH /api/v1/fields/{field_id}` endpoint to update the field title and markdown settings ([#3421](https://github.com/argilla-io/argilla/pull/3421)).
- Added `PATCH /api/v1/datasets/{dataset_id}` endpoint to update dataset name and guidelines ([#3402](https://github.com/argilla-io/argilla/pull/3402)).
- Added `PATCH /api/v1/questions/{question_id}` endpoint to update question title, description and some settings (depending on the type of question) ([#3477](https://github.com/argilla-io/argilla/pull/3477)).
- Added `DELETE /api/v1/records/{record_id}` endpoint to remove a record given its ID ([#3337](https://github.com/argilla-io/argilla/pull/3337)).
- Added `pull` method in `RemoteFeedbackDataset` (a `FeedbackDataset` pushed to Argilla) to pull all the records from it and return it as a local copy as a `FeedbackDataset` ([#3465](https://github.com/argilla-io/argilla/pull/3465)).
- Added `delete` method in `RemoteFeedbackDataset` (a `FeedbackDataset` pushed to Argilla) ([#3512](https://github.com/argilla-io/argilla/pull/3512)).
- Added `delete_records` method in `RemoteFeedbackDataset`, and `delete` method in `RemoteFeedbackRecord` to delete records from Argilla ([#3526](https://github.com/argilla-io/argilla/pull/3526)).

### Changed

- Improved efficiency of weak labeling when dataset contains vectors ([#3444](https://github.com/argilla-io/argilla/pull/3444)).
- Added `ArgillaDatasetMixin` to detach the Argilla-related functionality from the `FeedbackDataset` ([#3427](https://github.com/argilla-io/argilla/pull/3427))
- Moved `FeedbackDataset`-related `pydantic.BaseModel` schemas to `argilla.client.feedback.schemas` instead, to be better structured and more scalable and maintainable ([#3427](https://github.com/argilla-io/argilla/pull/3427))
- Update CLI to use database async connection ([#3450](https://github.com/argilla-io/argilla/pull/3450)).
- Limit rating questions values to the positive range [1, 10] ([#3451](https://github.com/argilla-io/argilla/issues/3451)).
- Updated `POST /api/users` endpoint to be able to provide a list of workspace names to which the user should be linked to ([#3462](https://github.com/argilla-io/argilla/pull/3462)).
- Updated Python client `User.create` method to be able to provide a list of workspace names to which the user should be linked to ([#3462](https://github.com/argilla-io/argilla/pull/3462)).
- Updated `GET /api/v1/me/datasets/{dataset_id}/records` endpoint to allow getting records matching one of the response statuses provided via query param ([#3359](https://github.com/argilla-io/argilla/pull/3359)).
- Updated `POST /api/v1/me/datasets/{dataset_id}/records` endpoint to allow searching records matching one of the response statuses provided via query param ([#3359](https://github.com/argilla-io/argilla/pull/3359)).
- Updated `SearchEngine.search` method to allow searching records matching one of the response statuses provided ([#3359](https://github.com/argilla-io/argilla/pull/3359)).
- After calling `FeedbackDataset.push_to_argilla`, the methods `FeedbackDataset.add_records` and `FeedbackRecord.set_suggestions` will automatically call Argilla with no need of calling `push_to_argilla` explicitly ([#3465](https://github.com/argilla-io/argilla/pull/3465)).
- Now calling `FeedbackDataset.push_to_huggingface` dumps the `responses` as a `List[Dict[str, Any]]` instead of `Sequence` to make it more readable via 🤗`datasets` ([#3539](https://github.com/argilla-io/argilla/pull/3539)).

### Fixed

- Fixed issue with `bool` values and `default` from Jinja2 while generating the HuggingFace `DatasetCard` from `argilla_template.md` ([#3499](https://github.com/argilla-io/argilla/pull/3499)).
- Fixed `DatasetConfig.from_yaml` which was failing when calling `FeedbackDataset.from_huggingface` as the UUIDs cannot be deserialized automatically by `PyYAML`, so UUIDs are neither dumped nor loaded anymore ([#3502](https://github.com/argilla-io/argilla/pull/3502)).
- Fixed an issue that didn't allow the Argilla server to work behind a proxy ([#3543](https://github.com/argilla-io/argilla/pull/3543)).
- `TextClassificationSettings` and `TokenClassificationSettings` labels are properly parsed to strings both in the Python client and in the backend endpoint ([#3495](https://github.com/argilla-io/argilla/issues/3495)).
- Fixed `PUT /api/v1/datasets/{dataset_id}/publish` to check whether at least one field and question has `required=True` ([#3511](https://github.com/argilla-io/argilla/pull/3511)).
- Fixed `FeedbackDataset.from_huggingface` as `suggestions` were being lost when there were no `responses` ([#3539](https://github.com/argilla-io/argilla/pull/3539)).
- Fixed `QuestionSchema` and `FieldSchema` not validating `name` attribute ([#3550](https://github.com/argilla-io/argilla/pull/3550)).

### Deprecated

- After calling `FeedbackDataset.push_to_argilla`, calling `push_to_argilla` again won't do anything since the dataset is already pushed to Argilla ([#3465](https://github.com/argilla-io/argilla/pull/3465)).
- After calling `FeedbackDataset.push_to_argilla`, calling `fetch_records` won't do anything since the records are lazily fetched from Argilla ([#3465](https://github.com/argilla-io/argilla/pull/3465)).
- After calling `FeedbackDataset.push_to_argilla`, the Argilla ID is no longer stored in the attribute/property `argilla_id` but in `id` instead ([#3465](https://github.com/argilla-io/argilla/pull/3465)).

## [1.13.3](https://github.com/argilla-io/argilla/compare/v1.13.2...v1.13.3)

### Fixed

- Fixed `ModuleNotFoundError` caused because the `argilla.utils.telemetry` module used in the `ArgillaTrainer` was importing an optional dependency not installed by default ([#3471](https://github.com/argilla-io/argilla/pull/3471)).
- Fixed `ImportError` caused because the `argilla.client.feedback.config` module was importing `pyyaml` optional dependency not installed by default ([#3471](https://github.com/argilla-io/argilla/pull/3471)).

## [1.13.2](https://github.com/argilla-io/argilla/compare/v1.13.1...v1.13.2)

### Fixed

- The `suggestion_type_enum` ENUM data type created in PostgreSQL didn't have any value ([#3445](https://github.com/argilla-io/argilla/pull/3445)).

## [1.13.1](https://github.com/argilla-io/argilla/compare/v1.13.0...v1.13.1)

### Fixed

- Fix database migration for PostgreSQL (See [#3438](https://github.com/argilla-io/argilla/pull/3438))

## [1.13.0](https://github.com/argilla-io/argilla/compare/v1.12.1...v1.13.0)

### Added

- Added `GET /api/v1/users/{user_id}/workspaces` endpoint to list the workspaces to which a user belongs ([#3308](https://github.com/argilla-io/argilla/pull/3308) and [#3343](https://github.com/argilla-io/argilla/pull/3343)).
- Added `HuggingFaceDatasetMixin` for internal usage, to detach the `FeedbackDataset` integrations from the class itself, and use Mixins instead ([#3326](https://github.com/argilla-io/argilla/pull/3326)).
- Added `GET /api/v1/records/{record_id}/suggestions` API endpoint to get the list of suggestions for the responses associated to a record ([#3304](https://github.com/argilla-io/argilla/pull/3304)).
- Added `POST /api/v1/records/{record_id}/suggestions` API endpoint to create a suggestion for a response associated to a record ([#3304](https://github.com/argilla-io/argilla/pull/3304)).
- Added support for `RankingQuestionStrategy`, `RankingQuestionUnification` and the `.for_text_classification` method for the `TrainingTaskMapping` ([#3364](https://github.com/argilla-io/argilla/pull/3364))
- Added `PUT /api/v1/records/{record_id}/suggestions` API endpoint to create or update a suggestion for a response associated to a record ([#3304](https://github.com/argilla-io/argilla/pull/3304) & [3391](https://github.com/argilla-io/argilla/pull/3391)).
- Added `suggestions` attribute to `FeedbackRecord`, and allow adding and retrieving suggestions from the Python client ([#3370](https://github.com/argilla-io/argilla/pull/3370))
- Added `allowed_for_roles` Python decorator to check whether the current user has the required role to access the decorated function/method for `User` and `Workspace` ([#3383](https://github.com/argilla-io/argilla/pull/3383))
- Added API and Python Client support for workspace deletion (Closes [#3260](https://github.com/argilla-io/argilla/issues/3260))
- Added `GET /api/v1/me/workspaces` endpoint to list the workspaces of the current active user ([#3390](https://github.com/argilla-io/argilla/pull/3390))

### Changed

- Updated output payload for `GET /api/v1/datasets/{dataset_id}/records`, `GET /api/v1/me/datasets/{dataset_id}/records`, `POST /api/v1/me/datasets/{dataset_id}/records/search` endpoints to include the suggestions of the records based on the value of the `include` query parameter ([#3304](https://github.com/argilla-io/argilla/pull/3304)).
- Updated `POST /api/v1/datasets/{dataset_id}/records` input payload to add suggestions ([#3304](https://github.com/argilla-io/argilla/pull/3304)).
- The `POST /api/datasets/:dataset-id/:task/bulk` endpoints don't create the dataset if does not exists (Closes [#3244](https://github.com/argilla-io/argilla/issues/3244))
- Added Telemetry support for `ArgillaTrainer` (closes [#3325](https://github.com/argilla-io/argilla/issues/3325))
- `User.workspaces` is no longer an attribute but a property, and is calling `list_user_workspaces` to list all the workspace names for a given user ID ([#3334](https://github.com/argilla-io/argilla/pull/3334))
- Renamed `FeedbackDatasetConfig` to `DatasetConfig` and export/import from YAML as default instead of JSON (just used internally on `push_to_huggingface` and `from_huggingface` methods of `FeedbackDataset`) ([#3326](https://github.com/argilla-io/argilla/pull/3326)).
- The protected metadata fields support other than textual info - existing datasets must be reindex. See [docs](https://docs.argilla.io/en/latest/getting_started/installation/configurations/database_migrations.html#elasticsearch) for more detail (Closes [#3332](https://github.com/argilla-io/argilla/issues/3332)).
- Updated `Dockerfile` parent image from `python:3.9.16-slim` to `python:3.10.12-slim` ([#3425](https://github.com/argilla-io/argilla/pull/3425)).
- Updated `quickstart.Dockerfile` parent image from `elasticsearch:8.5.3` to `argilla/argilla-server:${ARGILLA_VERSION}` ([#3425](https://github.com/argilla-io/argilla/pull/3425)).

### Removed

- Removed support to non-prefixed environment variables. All valid env vars start with `ARGILLA_` (See [#3392](https://github.com/argilla-io/argilla/pull/3392)).

### Fixed

- Fixed `GET /api/v1/me/datasets/{dataset_id}/records` endpoint returning always the responses for the records even if `responses` was not provided via the `include` query parameter ([#3304](https://github.com/argilla-io/argilla/pull/3304)).
- Values for protected metadata fields are not truncated (Closes [#3331](https://github.com/argilla-io/argilla/issues/3331)).
- Big number ids are properly rendered in UI (Closes [#3265](https://github.com/argilla-io/argilla/issues/3265))
- Fixed `ArgillaDatasetCard` to include the values/labels for all the existing questions ([#3366](https://github.com/argilla-io/argilla/pull/3265))

### Deprecated

- Integer support for record id in text classification, token classification and text2text datasets.

## [1.12.1](https://github.com/argilla-io/argilla/compare/v1.12.0...v1.12.1)

### Fixed

- Using `rg.init` with default `argilla` user skips setting the default workspace if not available. (Closes [#3340](https://github.com/argilla-io/argilla/issues/3340))
- Resolved wrong import structure for `ArgillaTrainer` and `TrainingTaskMapping` (Closes [#3345](https://github.com/argilla-io/argilla/issues/3345))
- Pin pydantic dependency to version < 2 (Closes [3348](https://github.com/argilla-io/argilla/issues/3348))

## [1.12.0](https://github.com/argilla-io/argilla/compare/v1.11.0...v1.12.0)

### Added

- Added `RankingQuestionSettings` class allowing to create ranking questions in the API using `POST /api/v1/datasets/{dataset_id}/questions` endpoint ([#3232](https://github.com/argilla-io/argilla/pull/3232))
- Added `RankingQuestion` in the Python client to create ranking questions ([#3275](https://github.com/argilla-io/argilla/issues/3275)).
- Added `Ranking` component in feedback task question form ([#3177](https://github.com/argilla-io/argilla/pull/3177) & [#3246](https://github.com/argilla-io/argilla/pull/3246)).
- Added `FeedbackDataset.prepare_for_training` method for generaring a framework-specific dataset with the responses provided for `RatingQuestion`, `LabelQuestion` and `MultiLabelQuestion` ([#3151](https://github.com/argilla-io/argilla/pull/3151)).
- Added `ArgillaSpaCyTransformersTrainer` class for supporting the training with `spacy-transformers` ([#3256](https://github.com/argilla-io/argilla/pull/3256)).

#### Docs

- Added instructions for how to run the Argilla frontend in the developer docs ([#3314](https://github.com/argilla-io/argilla/pull/3314)).

### Changed

- All docker related files have been moved into the `docker` folder ([#3053](https://github.com/argilla-io/argilla/pull/3053)).
- `release.Dockerfile` have been renamed to `Dockerfile` ([#3133](https://github.com/argilla-io/argilla/pull/3133)).
- Updated `rg.load` function to raise a `ValueError` with a explanatory message for the cases in which the user tries to use the function to load a `FeedbackDataset` ([#3289](https://github.com/argilla-io/argilla/pull/3289)).
- Updated `ArgillaSpaCyTrainer` to allow re-using `tok2vec` ([#3256](https://github.com/argilla-io/argilla/pull/3256)).

### Fixed

- Check available workspaces on Argilla on `rg.set_workspace` (Closes [#3262](https://github.com/argilla-io/argilla/issues/3262))

## [1.11.0](https://github.com/argilla-io/argilla/compare/v1.10.0...v1.11.0)

### Fixed

- Replaced `np.float` alias by `float` to avoid `AttributeError` when using `find_label_errors` function with `numpy>=1.24.0` ([#3214](https://github.com/argilla-io/argilla/pull/3214)).
- Fixed `format_as("datasets")` when no responses or optional respones in `FeedbackRecord`, to set their value to what 🤗 Datasets expects instead of just `None` ([#3224](https://github.com/argilla-io/argilla/pull/3224)).
- Fixed `push_to_huggingface()` when `generate_card=True` (default behaviour), as we were passing a sample record to the `ArgillaDatasetCard` class, and `UUID`s introduced in 1.10.0 ([#3192](https://github.com/argilla-io/argilla/pull/3192)), are not JSON-serializable ([#3231](https://github.com/argilla-io/argilla/pull/3231)).
- Fixed `from_argilla` and `push_to_argilla` to ensure consistency on both field and question re-construction, and to ensure `UUID`s are properly serialized as `str`, respectively ([#3234](https://github.com/argilla-io/argilla/pull/3234)).
- Refactored usage of `import argilla as rg` to clarify package navigation ([#3279](https://github.com/argilla-io/argilla/pull/3279)).

#### Docs

- Fixed URLs in Weak Supervision with Sentence Tranformers tutorial [#3243](https://github.com/argilla-io/argilla/pull/3243).
- Fixed library buttons' formatting on Tutorials page ([#3255](https://github.com/argilla-io/argilla/pull/3255)).
- Modified styling of error code outputs in notebooks ([#3270](https://github.com/argilla-io/argilla/pull/3270)).
- Added ElasticSearch and OpenSearch versions ([#3280](https://github.com/argilla-io/argilla/pull/3280)).
- Removed template notebook from table of contents ([#3271](https://github.com/argilla-io/argilla/pull/3271)).
- Fixed tutorials with `pip install argilla` to not use older versions of the package ([#3282](https://github.com/argilla-io/argilla/pull/3282)).

### Added

- Added `metadata` attribute to the `Record` of the `FeedbackDataset` ([#3194](https://github.com/argilla-io/argilla/pull/3194))
- New `users update` command to update the role for an existing user ([#3188](https://github.com/argilla-io/argilla/pull/3188))
- New `Workspace` class to allow users manage their Argilla workspaces and the users assigned to those workspaces via the Python client ([#3180](https://github.com/argilla-io/argilla/pull/3180))
- Added `User` class to let users manage their Argilla users via the Python client ([#3169](https://github.com/argilla-io/argilla/pull/3169)).
- Added an option to display `tqdm` progress bar to `FeedbackDataset.push_to_argilla` when looping over the records to upload ([#3233](https://github.com/argilla-io/argilla/pull/3233)).

### Changed

- The role system now support three different roles `owner`, `admin` and `annotator` ([#3104](https://github.com/argilla-io/argilla/pull/3104))
- `admin` role is scoped to workspace-level operations ([#3115](https://github.com/argilla-io/argilla/pull/3115))
- The `owner` user is created among the default pool of users in the quickstart, and the default user in the server has now `owner` role ([#3248](https://github.com/argilla-io/argilla/pull/3248)), reverting ([#3188](https://github.com/argilla-io/argilla/pull/3188)).

### Deprecated

- As of Python 3.7 end-of-life (EOL) on 2023-06-27, Argilla will no longer support Python 3.7 ([#3188](https://github.com/argilla-io/argilla/pull/33188)). More information at https://peps.python.org/pep-0537/

## [1.10.0](https://github.com/argilla-io/argilla/compare/v1.9.0...v1.10.0)

### Added

- Added search component for feedback datasets ([#3138](https://github.com/argilla-io/argilla/pull/3138))
- Added markdown support for feedback dataset guidelines ([#3153](https://github.com/argilla-io/argilla/pull/3153))
- Added Train button for feedback datasets ([#3170](https://github.com/argilla-io/argilla/pull/3170))

### Changed

- Updated `SearchEngine` and `POST /api/v1/me/datasets/{dataset_id}/records/search` to return the `total` number of records matching the search query ([#3166](https://github.com/argilla-io/argilla/pull/3166))

### Fixed

- Replaced Enum for string value in URLs for client API calls (Closes [#3149](https://github.com/argilla-io/argilla/issues/3149))
- Resolve breaking issue with `ArgillaSpanMarkerTrainer` for Named Entity Recognition with `span_marker` v1.1.x onwards.
- Move `ArgillaDatasetCard` import under `@requires_version` decorator, so that the `ImportError` on `huggingface_hub` is handled properly ([#3174](https://github.com/argilla-io/argilla/pull/3174))
- Allow flow `FeedbackDataset.from_argilla` -> `FeedbackDataset.push_to_argilla` under different dataset names and/or workspaces ([#3192](https://github.com/argilla-io/argilla/issues/3192))

#### Docs

- Resolved typos in the docs ([#3240](https://github.com/argilla-io/argilla/pull/3240)).
- Fixed mention of master branch ([#3254](https://github.com/argilla-io/argilla/pull/3254)).

## [1.9.0](https://github.com/argilla-io/argilla/compare/v1.8.0...v1.9.0)

### Added

- Added boolean `use_markdown` property to `TextFieldSettings` model.
- Added boolean `use_markdown` property to `TextQuestionSettings` model.
- Added new status `draft` for the `Response` model.
- Added `LabelSelectionQuestionSettings` class allowing to create label selection (single-choice) questions in the API ([#3005](https://github.com/argilla-io/argilla/pull/3005))
- Added `MultiLabelSelectionQuestionSettings` class allowing to create multi-label selection (multi-choice) questions in the API ([#3010](https://github.com/argilla-io/argilla/pull/3010)).
- Added `POST /api/v1/me/datasets/{dataset_id}/records/search` endpoint ([#3068](https://github.com/argilla-io/argilla/pull/3068)).
- Added new components in feedback task Question form: MultiLabel ([#3064](https://github.com/argilla-io/argilla/pull/3064)) and SingleLabel ([#3016](https://github.com/argilla-io/argilla/pull/3016)).
- Added docstrings to the `pydantic.BaseModel`s defined at `argilla/client/feedback/schemas.py` ([#3137](https://github.com/argilla-io/argilla/pull/3137))
- Added the information about executing tests in the developer documentation ([#3143]).

### Changed

- Updated `GET /api/v1/me/datasets/:dataset_id/metrics` output payload to include the count of responses with `draft` status.
- Added `LabelSelectionQuestionSettings` class allowing to create label selection (single-choice) questions in the API.
- Added `MultiLabelSelectionQuestionSettings` class allowing to create multi-label selection (multi-choice) questions in the API.
- Database setup for unit tests. Now the unit tests use a different database than the one used by the local Argilla server (Closes [#2987](https://github.com/argilla-io/argilla/issues/2987)).
- Updated `alembic` setup to be able to autogenerate revision/migration scripts using SQLAlchemy metadata from Argilla server models ([#3044](https://github.com/argilla-io/argilla/pull/3044))
- Improved `DatasetCard` generation on `FeedbackDataset.push_to_huggingface` when `generate_card=True`, following the official HuggingFace Hub template, but suited to `FeedbackDataset`s from Argilla ([#3110](https://github.com/argilla-io/argilla/pull/3100))

### Fixed

- Disallow `fields` and `questions` in `FeedbackDataset` with the same name ([#3126]).
- Fixed broken links in the documentation and updated the development branch name from `development` to `develop` ([#3145]).

[#3126]: https://github.com/argilla-io/argilla/pull/3126

## [1.8.0](https://github.com/argilla-io/argilla/compare/v1.7.0...v1.8.0)

### Added

- `/api/v1/datasets` new endpoint to list and create datasets ([#2615]).
- `/api/v1/datasets/{dataset_id}` new endpoint to get and delete datasets ([#2615]).
- `/api/v1/datasets/{dataset_id}/publish` new endpoint to publish a dataset ([#2615]).
- `/api/v1/datasets/{dataset_id}/questions` new endpoint to list and create dataset questions ([#2615])
- `/api/v1/datasets/{dataset_id}/fields` new endpoint to list and create dataset fields ([#2615])
- `/api/v1/datasets/{dataset_id}/questions/{question_id}` new endpoint to delete a dataset questions ([#2615])
- `/api/v1/datasets/{dataset_id}/fields/{field_id}` new endpoint to delete a dataset field ([#2615])
- `/api/v1/workspaces/{workspace_id}` new endpoint to get workspaces by id ([#2615])
- `/api/v1/responses/{response_id}` new endpoint to update and delete a response ([#2615])
- `/api/v1/datasets/{dataset_id}/records` new endpoint to create and list dataset records ([#2615])
- `/api/v1/me/datasets` new endpoint to list user visible datasets ([#2615])
- `/api/v1/me/dataset/{dataset_id}/records` new endpoint to list dataset records with user responses ([#2615])
- `/api/v1/me/datasets/{dataset_id}/metrics` new endpoint to get the dataset user metrics ([#2615])
- `/api/v1/me/records/{record_id}/responses` new endpoint to create record user responses ([#2615])
- showing new feedback task datasets in datasets list ([#2719])
- new page for feedback task ([#2680])
- show feedback task metrics ([#2822])
- user can delete dataset in dataset settings page ([#2792])
- Support for `FeedbackDataset` in Python client (parent PR [#2615], and nested PRs: [#2949], [#2827], [#2943], [#2945], [#2962], and [#3003])
- Integration with the HuggingFace Hub ([#2949])
- Added `ArgillaPeftTrainer` for text and token classificaiton [#2854](https://github.com/argilla-io/argilla/issues/2854)
- Added `predict_proba()` method to `ArgillaSetFitTrainer`
- Added `ArgillaAutoTrainTrainer` for Text Classification [#2664](https://github.com/argilla-io/argilla/issues/2664)
- New `database revisions` command showing database revisions info

[#2615]: https://github.com/argilla-io/argilla/issues/2615

### Fixes

- Avoid rendering html for invalid html strings in Text2text ([#2911]https://github.com/argilla-io/argilla/issues/2911)

### Changed

- The `database migrate` command accepts a `--revision` param to provide specific revision id
- `tokens_length` metrics function returns empty data ([#3045])
- `token_length` metrics function returns empty data ([#3045])
- `mention_length` metrics function returns empty data ([#3045])
- `entity_density` metrics function returns empty data ([#3045])

### Deprecated

- Using Argilla with Python 3.7 runtime is deprecated and support will be removed from version 1.11.0 ([#2902](https://github.com/argilla-io/argilla/issues/2902))
- `tokens_length` metrics function has been deprecated and will be removed in 1.10.0 ([#3045])
- `token_length` metrics function has been deprecated and will be removed in 1.10.0 ([#3045])
- `mention_length` metrics function has been deprecated and will be removed in 1.10.0 ([#3045])
- `entity_density` metrics function has been deprecated and will be removed in 1.10.0 ([#3045])

### Removed

- Removed mention `density`, `tokens_length` and `chars_length` metrics from token classification metrics storage ([#3045])
- Removed token `char_start`, `char_end`, `tag`, and `score` metrics from token classification metrics storage ([#3045])
- Removed tags-related metrics from token classification metrics storage ([#3045])

[#3045]: https://github.com/argilla-io/argilla/pull/3045

## [1.7.0](https://github.com/argilla-io/argilla/compare/v1.6.0...v1.7.0)

### Added

- add `max_retries` and `num_threads` parameters to `rg.log` to run data logging request concurrently with backoff retry policy. See [#2458](https://github.com/argilla-io/argilla/issues/2458) and [#2533](https://github.com/argilla-io/argilla/issues/2533)
- `rg.load` accepts `include_vectors` and `include_metrics` when loading data. Closes [#2398](https://github.com/argilla-io/argilla/issues/2398)
- Added `settings` param to `prepare_for_training` ([#2689](https://github.com/argilla-io/argilla/issues/2689))
- Added `prepare_for_training` for `openai` ([#2658](https://github.com/argilla-io/argilla/issues/2658))
- Added `ArgillaOpenAITrainer` ([#2659](https://github.com/argilla-io/argilla/issues/2659))
- Added `ArgillaSpanMarkerTrainer` for Named Entity Recognition ([#2693](https://github.com/argilla-io/argilla/pull/2693))
- Added `ArgillaTrainer` CLI support. Closes ([#2809](https://github.com/argilla-io/argilla/issues/2809))

### Fixes

- fix image alignment on token classification

### Changed

- Argilla quickstart image dependencies are externalized into `quickstart.requirements.txt`. See [#2666](https://github.com/argilla-io/argilla/pull/2666)
- bulk endpoints will upsert data when record `id` is present. Closes [#2535](https://github.com/argilla-io/argilla/issues/2535)
- moved from `click` to `typer` CLI support. Closes ([#2815](https://github.com/argilla-io/argilla/issues/2815))
- Argilla server docker image is built with PostgreSQL support. Closes [#2686](https://github.com/argilla-io/argilla/issues/2686)
- The `rg.log` computes all batches and raise an error for all failed batches.
- The default batch size for `rg.log` is now 100.

### Fixed

- `argilla.training` bugfixes and unification ([#2665](https://github.com/argilla-io/argilla/issues/2665))
- Resolved several small bugs in the `ArgillaTrainer`.

### Deprecated

- The `rg.log_async` function is deprecated and will be removed in next minor release.

## [1.6.0](https://github.com/argilla-io/argilla/compare/v1.5.1...v1.6.0)

### Added

- `ARGILLA_HOME_PATH` new environment variable ([#2564]).
- `ARGILLA_DATABASE_URL` new environment variable ([#2564]).
- Basic support for user roles with `admin` and `annotator` ([#2564]).
- `id`, `first_name`, `last_name`, `role`, `inserted_at` and `updated_at` new user fields ([#2564]).
- `/api/users` new endpoint to list and create users ([#2564]).
- `/api/users/{user_id}` new endpoint to delete users ([#2564]).
- `/api/workspaces` new endpoint to list and create workspaces ([#2564]).
- `/api/workspaces/{workspace_id}/users` new endpoint to list workspace users ([#2564]).
- `/api/workspaces/{workspace_id}/users/{user_id}` new endpoint to create and delete workspace users ([#2564]).
- `argilla.tasks.users.migrate` new task to migrate users from old YAML file to database ([#2564]).
- `argilla.tasks.users.create` new task to create a user ([#2564]).
- `argilla.tasks.users.create_default` new task to create a user with default credentials ([#2564]).
- `argilla.tasks.database.migrate` new task to execute database migrations ([#2564]).
- `release.Dockerfile` and `quickstart.Dockerfile` now creates a default `argilladata` volume to persist data ([#2564]).
- Add user settings page. Closes [#2496](https://github.com/argilla-io/argilla/issues/2496)
- Added `Argilla.training` module with support for `spacy`, `setfit`, and `transformers`. Closes [#2504](https://github.com/argilla-io/argilla/issues/2496)

### Fixes

- Now the `prepare_for_training` method is working when `multi_label=True`. Closes [#2606](https://github.com/argilla-io/argilla/issues/2606)

### Changed

- `ARGILLA_USERS_DB_FILE` environment variable now it's only used to migrate users from YAML file to database ([#2564]).
- `full_name` user field is now deprecated and `first_name` and `last_name` should be used instead ([#2564]).
- `password` user field now requires a minimum of `8` and a maximum of `100` characters in size ([#2564]).
- `quickstart.Dockerfile` image default users from `team` and `argilla` to `admin` and `annotator` including new passwords and API keys ([#2564]).
- Datasets to be managed only by users with `admin` role ([#2564]).
- The list of rules is now accessible while metrics are computed. Closes[#2117](https://github.com/argilla-io/argilla/issues/2117)
- Style updates for weak labeling and adding feedback toast when delete rules. See [#2626](https://github.com/argilla-io/argilla/pull/2626) and [#2648](https://github.com/argilla-io/argilla/pull/2648)

### Removed

- `email` user field ([#2564]).
- `disabled` user field ([#2564]).
- Support for private workspaces ([#2564]).
- `ARGILLA_LOCAL_AUTH_DEFAULT_APIKEY` and `ARGILLA_LOCAL_AUTH_DEFAULT_PASSWORD` environment variables. Use `python -m argilla.tasks.users.create_default` instead ([#2564]).
- The old headers for `API Key` and `workspace` from python client
- The default value for old `API Key` constant. Closes [#2251](https://github.com/argilla-io/argilla/issues/2251)

[#2564]: https://github.com/argilla-io/argilla/issues/2564

## [1.5.1](https://github.com/argilla-io/argilla/compare/v1.5.0...v1.5.1) - 2023-03-30

### Fixes

- Copying datasets between workspaces with proper owner/workspace info. Closes [#2562](https://github.com/argilla-io/argilla/issues/2562)
- Copy dataset with empty workspace to the default user workspace [905d4de](https://github.com/recognai/argilla/commit/905d4deaa769bfc9bbc022cd2dc75c7435cfe865)
- Using elasticsearch config to request backend version. Closes [#2311](https://github.com/argilla-io/argilla/issues/2311)
- Remove sorting by score in labels. Closes [#2622](https://github.com/argilla-io/argilla/issues/2622)

### Changed

- Update field name in metadata for image url. See [#2609](https://github.com/argilla-io/argilla/pull/2609)
- Improvements in tutorial doc cards. Closes [#2216](https://github.com/argilla-io/argilla/issues/2216)

## [1.5.0](https://github.com/argilla-io/argilla/compare/v1.4.0...v1.5.0) - 2023-03-21

### Added

- Add the fields to retrieve when loading the data from argilla. `rg.load` takes too long because of the vector field, even when users don't need it. Closes [#2398](https://github.com/argilla-io/argilla/issues/2398)
- Add new page and components for dataset settings. Closes [#2442](https://github.com/argilla-io/argilla/issues/2003)
- Add ability to show image in records (for TokenClassification and TextClassification) if an URL is passed in metadata with the key \_image_url
- Non-searchable fields support in metadata. [#2570](https://github.com/argilla-io/argilla/pull/2570)
- Add record ID references to the prepare for training methods. Closes [#2483](https://github.com/argilla-io/argilla/issues/2483)
- Add tutorial on Image Classification. [#2420](https://github.com/argilla-io/argilla/pull/2420)
- Add Train button, visible for "admin" role, with code snippets from a selection of libraries. Closes [#2591] (https://github.com/argilla-io/argilla/pull/2591)

### Changed

- Labels are now centralized in a specific vuex ORM called GlobalLabel Model, see https://github.com/argilla-io/argilla/issues/2210. This model is the same for TokenClassification and TextClassification (so both task have labels with color_id and shortcuts parameters in the vuex ORM)
- The shortcuts improvement for labels [#2339](https://github.com/argilla-io/argilla/pull/2339) have been moved to the vuex ORM in dataset settings feature [#2444](https://github.com/argilla-io/argilla/commit/eb37c3bcff3ad253481d6a10f8abb093384f2dcb)
- Update "Define a labeling schema" section in docs.
- The record inputs are sorted alphabetically in UI by default. [#2581](https://github.com/argilla-io/argilla/pull/2581)
- The record inputs are fully visible when pagination size is one and the height of collapsed area size is bigger for laptop screen. [#2587](https://github.com/argilla-io/argilla/pull/2587/files)

### Fixes

- Allow URL to be clickable in Jupyter notebook again. Closes [#2527](https://github.com/argilla-io/argilla/issues/2527)

### Removed

- Removing some data scan deprecated endpoints used by old clients. This change will break compatibility with client `<v1.3.0`
- Stop using old scan deprecated endpoints in python client. This logic will break client compatibility with server version `<1.3.0`
- Remove the previous way to add labels through the dataset page. Now labels can be added only through dataset settings page.<|MERGE_RESOLUTION|>--- conflicted
+++ resolved
@@ -18,11 +18,8 @@
 
 ### Added
 
-<<<<<<< HEAD
+- Added strategy to handle and translate errors from server for `401 http status code` ([#4362](https://github.com/argilla-io/argilla/pull/4362))
 - Added new CLI task to reindex datasets and records into the search engine. ([#4404](https://github.com/argilla-io/argilla/pull/4404))
-=======
-- Added strategy to handle and translate errors from server for `401 http status code` ([#4362](https://github.com/argilla-io/argilla/pull/4362))
->>>>>>> 2729c769
 
 ## [1.20.0](https://github.com/argilla-io/argilla/compare/v1.19.0...v1.20.0)
 
