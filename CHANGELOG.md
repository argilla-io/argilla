--- conflicted
+++ resolved
@@ -18,19 +18,14 @@
 
 ## [Unreleased]
 
-<<<<<<< HEAD
-## Fixed
-
+## Changed
+
+- Record id for text classification, token classification and text2text datasets are defined as string. Use string values for id's before upgrade to this version
+
+### Fixed
+
+- Using `rg.init` with default `argilla` user skips setting the default workspace if not available. (Closes [#3340](https://github.com/argilla-io/argilla/issues/3340))
 - Big number ids are properly rendered in UI (Closes [#3265](https://github.com/argilla-io/argilla/issues/3265))
-
-## Changed
-
-- Record id for text classification, token classification and text2text datasets are defined as string. Use string values for id's before upgrade to this version
-=======
-### Fixed
-
-- Using `rg.init` with default `argilla` user skips setting the default workspace if not available. (Closes [#3340](https://github.com/argilla-io/argilla/issues/3340))
->>>>>>> 2c3c3427
 
 ## [1.12.0](https://github.com/argilla-io/argilla/compare/v1.11.0...v1.12.0)
 
