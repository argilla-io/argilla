--- conflicted
+++ resolved
@@ -18,16 +18,14 @@
 
 ## [Unreleased]
 
-<<<<<<< HEAD
+### Added
+
+- Added `RankingQuestionSettings` class allowing to create ranking questions in the API using `POST /api/v1/datasets/{dataset_id}/questions` endpoint ([#3232](https://github.com/argilla-io/argilla/pull/3232))
+
 ### Changed
 
 - All docker related files have been moved into the `docker` folder
 - `release.Dockerfile` have been renamed to `Dockerfile`
-=======
-### Added
-
-- Added `RankingQuestionSettings` class allowing to create ranking questions in the API using `POST /api/v1/datasets/{dataset_id}/questions` endpoint ([#3232](https://github.com/argilla-io/argilla/pull/3232))
->>>>>>> 858af921
 
 ## [1.11.0](https://github.com/argilla-io/argilla/compare/v1.10.0...v1.11.0)
 
