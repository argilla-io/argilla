# Changelog

All notable changes to this project will be documented in this file.

The format is based on [Keep a Changelog](https://keepachangelog.com/en/1.1.0/),
and this project adheres to [Semantic Versioning](https://semver.org/spec/v2.0.0.html).

## [Unreleased]

## [1.5.0](https://github.com/recognai/rubrix/compare/v1.4.0...v1.5.0) - 2023-03-21

### Added

- Add the fields to retrieve when loading the data from argilla. `rg.load` takes too long because of the vector field, even when users don't need it. Closes [#2398](https://github.com/argilla-io/argilla/issues/2398)
- Add new page and components for dataset settings. Closes [#2442](https://github.com/argilla-io/argilla/issues/2003)
<<<<<<< HEAD
- `ARGILLA_HOME_PATH` new environment variable ([#2564]).
- `ARGILLA_DATABASE_URL` new environment variable ([#2564]).
- Basic support for user roles with `admin` and `annotator` ([#2564]).
- `id`, `first_name`, `last_name`, `role`, `inserted_at` and `updated_at` new user fields ([#2564]).
- `/api/users` new endpoint to list and create users ([#2564]).
- `/api/users/{user_id}` new endpoint to delete users ([#2564]).
- `/api/workspaces` new endpoint to list and create workspaces ([#2564]).
- `/api/workspaces/{workspace_id}/users` new endpoint to list workspace users ([#2564]).
- `/api/workspaces/{workspace_id}/users/{user_id}` new endpoint to create and delete workspace users ([#2564]).
- `argilla.tasks.users.migrate` new task to migrate users from old YAML file to database ([#2564]).
- `argilla.tasks.users.create` new task to create a user ([#2564]).
- `argilla.tasks.users.create_default` new task to create a user with default credentials ([#2564]).
- `argilla.tasks.database.migrate` new task to execute database migrations ([#2564]).
- `release.Dockerfile` and `quickstart.Dockerfile` now creates a default `argilladata` volume to persist data ([#2564]).
=======
- Add ability to show image in records (for TokenClassification and TextClassification) if an URL is passed in metadata with the key \_image_url
- Non-searchable fields support in metadata. [#2570](https://github.com/argilla-io/argilla/pull/2570)
- Add record ID references to the prepare for training methods. Closes [#2483](https://github.com/argilla-io/argilla/issues/2483)
- Add tutorial on Image Classification. [#2420](https://github.com/argilla-io/argilla/pull/2420)
>>>>>>> 0132ab49

### Changed

- Labels are now centralized in a specific vuex ORM called GlobalLabel Model, see https://github.com/argilla-io/argilla/issues/2210. This model is the same for TokenClassification and TextClassification (so both task have labels with color_id and shortcuts parameters in the vuex ORM)
- The shortcuts improvement for labels [#2339](https://github.com/argilla-io/argilla/pull/2339) have been moved to the vuex ORM in dataset settings feature [#2444](https://github.com/argilla-io/argilla/commit/eb37c3bcff3ad253481d6a10f8abb093384f2dcb)
- Update "Define a labeling schema" section in docs.
<<<<<<< HEAD
- `ARGILLA_USERS_DB_FILE` environment variable now it's only used to migrate users from YAML file to database ([#2564]).
- `full_name` user field is now deprecated and `first_name` and `last_name` should be used instead ([#2564]).
- `password` user field now requires a minimum of `8` and a maximum of `100` characters in size ([#2564]).
- `quickstart.Dockerfile` image default users from `team` and `argilla` to `admin` and `annotator` including new passwords and API keys ([#2564]).
- Datasets to be managed only by users with `admin` role ([#2564]).
=======
- The record inputs are sorted alphabetically in UI by default. [#2581](https://github.com/argilla-io/argilla/pull/2581)
- The record inputs are fully visible when pagination size is one and the height of collapsed area size is bigger for laptop screen. [#2587](https://github.com/argilla-io/argilla/pull/2587/files)
>>>>>>> 0132ab49

### Fixes

- Allow URL to be clickable in Jupyter notebook again. Closes [#2527](https://github.com/argilla-io/argilla/issues/2527)

### Removed

- Removing some data scan deprecated endpoints used by old clients. This change will break compatibility with client `<v1.3.0`
- Stop using old scan deprecated endpoints in python client. This logic will break client compatibility with server version `<1.3.0`
<<<<<<< HEAD
- Remove the previous way to add labels through the dataset page. Now labels can be added only through dataset settings page.
- `email` user field ([#2564]).
- `disabled` user field ([#2564]).
- Support for private workspaces ([#2564]).
- `ARGILLA_LOCAL_AUTH_DEFAULT_APIKEY` and `ARGILLA_LOCAL_AUTH_DEFAULT_PASSWORD` environment variables. Use `argilla.tasks.users.create_default` instead ([#2564]).

[#2564]: https://github.com/argilla-io/argilla/issues/2564
=======
- Remove the previous way to add labels through the dataset page. Now labels can be added only through dataset settings page.
>>>>>>> 0132ab49
<|MERGE_RESOLUTION|>--- conflicted
+++ resolved
@@ -7,13 +7,8 @@
 
 ## [Unreleased]
 
-## [1.5.0](https://github.com/recognai/rubrix/compare/v1.4.0...v1.5.0) - 2023-03-21
-
 ### Added
 
-- Add the fields to retrieve when loading the data from argilla. `rg.load` takes too long because of the vector field, even when users don't need it. Closes [#2398](https://github.com/argilla-io/argilla/issues/2398)
-- Add new page and components for dataset settings. Closes [#2442](https://github.com/argilla-io/argilla/issues/2003)
-<<<<<<< HEAD
 - `ARGILLA_HOME_PATH` new environment variable ([#2564]).
 - `ARGILLA_DATABASE_URL` new environment variable ([#2564]).
 - Basic support for user roles with `admin` and `annotator` ([#2564]).
@@ -28,28 +23,42 @@
 - `argilla.tasks.users.create_default` new task to create a user with default credentials ([#2564]).
 - `argilla.tasks.database.migrate` new task to execute database migrations ([#2564]).
 - `release.Dockerfile` and `quickstart.Dockerfile` now creates a default `argilladata` volume to persist data ([#2564]).
-=======
+
+### Changed
+
+- `ARGILLA_USERS_DB_FILE` environment variable now it's only used to migrate users from YAML file to database ([#2564]).
+- `full_name` user field is now deprecated and `first_name` and `last_name` should be used instead ([#2564]).
+- `password` user field now requires a minimum of `8` and a maximum of `100` characters in size ([#2564]).
+- `quickstart.Dockerfile` image default users from `team` and `argilla` to `admin` and `annotator` including new passwords and API keys ([#2564]).
+- Datasets to be managed only by users with `admin` role ([#2564]).
+
+### Removed
+
+- `email` user field ([#2564]).
+- `disabled` user field ([#2564]).
+- Support for private workspaces ([#2564]).
+- `ARGILLA_LOCAL_AUTH_DEFAULT_APIKEY` and `ARGILLA_LOCAL_AUTH_DEFAULT_PASSWORD` environment variables. Use `python -m argilla.tasks.users.create_default` instead ([#2564]).
+
+[#2564]: https://github.com/argilla-io/argilla/issues/2564
+
+## [1.5.0](https://github.com/recognai/rubrix/compare/v1.4.0...v1.5.0) - 2023-03-21
+
+### Added
+
+- Add the fields to retrieve when loading the data from argilla. `rg.load` takes too long because of the vector field, even when users don't need it. Closes [#2398](https://github.com/argilla-io/argilla/issues/2398)
+- Add new page and components for dataset settings. Closes [#2442](https://github.com/argilla-io/argilla/issues/2003)
 - Add ability to show image in records (for TokenClassification and TextClassification) if an URL is passed in metadata with the key \_image_url
 - Non-searchable fields support in metadata. [#2570](https://github.com/argilla-io/argilla/pull/2570)
 - Add record ID references to the prepare for training methods. Closes [#2483](https://github.com/argilla-io/argilla/issues/2483)
 - Add tutorial on Image Classification. [#2420](https://github.com/argilla-io/argilla/pull/2420)
->>>>>>> 0132ab49
 
 ### Changed
 
 - Labels are now centralized in a specific vuex ORM called GlobalLabel Model, see https://github.com/argilla-io/argilla/issues/2210. This model is the same for TokenClassification and TextClassification (so both task have labels with color_id and shortcuts parameters in the vuex ORM)
 - The shortcuts improvement for labels [#2339](https://github.com/argilla-io/argilla/pull/2339) have been moved to the vuex ORM in dataset settings feature [#2444](https://github.com/argilla-io/argilla/commit/eb37c3bcff3ad253481d6a10f8abb093384f2dcb)
 - Update "Define a labeling schema" section in docs.
-<<<<<<< HEAD
-- `ARGILLA_USERS_DB_FILE` environment variable now it's only used to migrate users from YAML file to database ([#2564]).
-- `full_name` user field is now deprecated and `first_name` and `last_name` should be used instead ([#2564]).
-- `password` user field now requires a minimum of `8` and a maximum of `100` characters in size ([#2564]).
-- `quickstart.Dockerfile` image default users from `team` and `argilla` to `admin` and `annotator` including new passwords and API keys ([#2564]).
-- Datasets to be managed only by users with `admin` role ([#2564]).
-=======
 - The record inputs are sorted alphabetically in UI by default. [#2581](https://github.com/argilla-io/argilla/pull/2581)
 - The record inputs are fully visible when pagination size is one and the height of collapsed area size is bigger for laptop screen. [#2587](https://github.com/argilla-io/argilla/pull/2587/files)
->>>>>>> 0132ab49
 
 ### Fixes
 
@@ -59,14 +68,4 @@
 
 - Removing some data scan deprecated endpoints used by old clients. This change will break compatibility with client `<v1.3.0`
 - Stop using old scan deprecated endpoints in python client. This logic will break client compatibility with server version `<1.3.0`
-<<<<<<< HEAD
-- Remove the previous way to add labels through the dataset page. Now labels can be added only through dataset settings page.
-- `email` user field ([#2564]).
-- `disabled` user field ([#2564]).
-- Support for private workspaces ([#2564]).
-- `ARGILLA_LOCAL_AUTH_DEFAULT_APIKEY` and `ARGILLA_LOCAL_AUTH_DEFAULT_PASSWORD` environment variables. Use `argilla.tasks.users.create_default` instead ([#2564]).
-
-[#2564]: https://github.com/argilla-io/argilla/issues/2564
-=======
-- Remove the previous way to add labels through the dataset page. Now labels can be added only through dataset settings page.
->>>>>>> 0132ab49
+- Remove the previous way to add labels through the dataset page. Now labels can be added only through dataset settings page.