# Changelog

All notable changes to this project will be documented in this file.

The format is based on [Keep a Changelog](https://keepachangelog.com/en/1.1.0/),
and this project adheres to [Semanti
c Versioning](https://semver.org/spec/v2.0.0.html).

<!--
These are the section headers that we use:
* "Added" for new features.
* "Changed" for changes in existing functionality.
* "Deprecated" for soon-to-be removed features.
* "Removed" for now removed features.
* "Fixed" for any bug fixes.
* "Security" in case of vulnerabilities.
-->

## [Unreleased]

<<<<<<< HEAD
## [1.9.0-dev](https://github.com/argilla-io/argilla/compare/v1.7.0...v1.8.0)

## Added

- Added boolean `use_markdown` property to `TextFieldSettings` model.
- Added boolean `use_markdown` property to `TextQuestionSettings` model.

## [1.8.0-dev](https://github.com/argilla-io/argilla/compare/v1.7.0...v1.8.0)
=======
## [1.8.0](https://github.com/argilla-io/argilla/compare/v1.7.0...v1.8.0)
>>>>>>> 8b3f9086

## Added

- `/api/v1/datasets` new endpoint to list and create datasets ([#2615]).
- `/api/v1/datasets/{dataset_id}` new endpoint to get and delete datasets ([#2615]).
- `/api/v1/datasets/{dataset_id}/publish` new endpoint to publish a dataset ([#2615]).
- `/api/v1/datasets/{dataset_id}/questions` new endpoint to list and create dataset questions ([#2615])
- `/api/v1/datasets/{dataset_id}/fields` new endpoint to list and create dataset fields ([#2615])
- `/api/v1/datasets/{dataset_id}/questions/{question_id}` new endpoint to delete a dataset questions ([#2615])
- `/api/v1/datasets/{dataset_id}/fields/{field_id}` new endpoint to delete a dataset field ([#2615])
- `/api/v1/workspaces/{workspace_id}` new endpoint to get workspaces by id ([#2615])
- `/api/v1/responses/{response_id}` new endpoint to update and delete a response ([#2615])
- `/api/v1/datasets/{dataset_id}/records` new endpoint to create and list dataset records ([#2615])
- `/api/v1/me/datasets` new endpoint to list user visible datasets ([#2615])
- `/api/v1/me/dataset/{dataset_id}/records` new endpoint to list  dataset records with user responses ([#2615])
- `/api/v1/me/datasets/{dataset_id}/metrics` new endpoint to get the dataset user metrics ([#2615])
- `/api/v1/me/records/{record_id}/responses` new endpoint to create record user responses ([#2615])
- showing new feedback task datasets in datasets list ([#2719])
- new page for feedback task ([#2680])
- show feedback task metrics ([#2822])
- user can delete dataset in dataset settings page ([#2792])
- Support for Feedback dataset in python client (parent PR [#2615], and nested PRs: [#2949], [#2827], [#2943], [#2945], and [#2962])
- Integration with the HuggingFace Hub ([#2949])
<<<<<<< HEAD
- Added `ArgillaAutoTrainTrainer` for Text Classification [#2664](https://github.com/argilla-io/argilla/issues/2664)

=======
- New `database revisions` command showing database revisions info
>>>>>>> 8b3f9086

[#2615]: https://github.com/argilla-io/argilla/issues/2615

### Fixes

- Avoid rendering html for invalid html strings in Text2text ([#2911]https://github.com/argilla-io/argilla/issues/2911)

### Changed

- The `database migrate` command accepts a `--revision` param to provide specific revision id

### Deprecated

- Using argilla with python 3.7 runtime is deprecated and support will be removed from version 1.9.0 ([#2902](https://github.com/argilla-io/argilla/issues/2902))


## [1.7.0](https://github.com/argilla-io/argilla/compare/v1.6.0...v1.7.0)

### Added

- add `max_retries` and `num_threads` parameters to `rg.log` to run data logging request concurrently with backoff retry policy. See [#2458](https://github.com/argilla-io/argilla/issues/2458) and [#2533](https://github.com/argilla-io/argilla/issues/2533)
- `rg.load` accepts `include_vectors` and `include_metrics` when loading data. Closes [#2398](https://github.com/argilla-io/argilla/issues/2398)
- Added `settings` param to `prepare_for_training` ([#2689](https://github.com/argilla-io/argilla/issues/2689))
- Added `prepare_for_training` for `openai` ([#2658](https://github.com/argilla-io/argilla/issues/2658))
- Added `ArgillaOpenAITrainer` ([#2659](https://github.com/argilla-io/argilla/issues/2659))
- Added `ArgillaSpanMarkerTrainer` for Named Entity Recognition ([#2693](https://github.com/argilla-io/argilla/pull/2693))
- Added `ArgillaTrainer` CLI support. Closes ([#2809](https://github.com/argilla-io/argilla/issues/2809))

### Fixes

- fix image alignment on token classification

### Changed

- Argilla quickstart image dependencies are externalized into `quickstart.requirements.txt`. See [#2666](https://github.com/argilla-io/argilla/pull/2666)
- bulk endpoints will upsert data when record `id` is present. Closes [#2535](https://github.com/argilla-io/argilla/issues/2535)
- moved from `click` to `typer` CLI support. Closes ([#2815](https://github.com/argilla-io/argilla/issues/2815))
- Argilla server docker image is built with PostgreSQL support. Closes [#2686](https://github.com/argilla-io/argilla/issues/2686)
- The `rg.log` computes all batches and raise an error for all failed batches.
- The default batch size for `rg.log` is now 100.

### Fixed

- `argilla.training` bugfixes and unification ([#2665](https://github.com/argilla-io/argilla/issues/2665))
- Resolved several small bugs in the `ArgillaTrainer`.

### Deprecated

- The `rg.log_async` function is deprecated and will be removed in next minor release.

## [1.6.0](https://github.com/argilla-io/argilla/compare/v1.5.1...v1.6.0)

### Added

- `ARGILLA_HOME_PATH` new environment variable ([#2564]).
- `ARGILLA_DATABASE_URL` new environment variable ([#2564]).
- Basic support for user roles with `admin` and `annotator` ([#2564]).
- `id`, `first_name`, `last_name`, `role`, `inserted_at` and `updated_at` new user fields ([#2564]).
- `/api/users` new endpoint to list and create users ([#2564]).
- `/api/users/{user_id}` new endpoint to delete users ([#2564]).
- `/api/workspaces` new endpoint to list and create workspaces ([#2564]).
- `/api/workspaces/{workspace_id}/users` new endpoint to list workspace users ([#2564]).
- `/api/workspaces/{workspace_id}/users/{user_id}` new endpoint to create and delete workspace users ([#2564]).
- `argilla.tasks.users.migrate` new task to migrate users from old YAML file to database ([#2564]).
- `argilla.tasks.users.create` new task to create a user ([#2564]).
- `argilla.tasks.users.create_default` new task to create a user with default credentials ([#2564]).
- `argilla.tasks.database.migrate` new task to execute database migrations ([#2564]).
- `release.Dockerfile` and `quickstart.Dockerfile` now creates a default `argilladata` volume to persist data ([#2564]).
- Add user settings page. Closes [#2496](https://github.com/argilla-io/argilla/issues/2496)
- Added `Argilla.training` module with support for `spacy`, `setfit`, and `transformers`. Closes [#2504](https://github.com/argilla-io/argilla/issues/2496)

### Fixes

- Now the `prepare_for_training` method is working when `multi_label=True`. Closes [#2606](https://github.com/argilla-io/argilla/issues/2606)

### Changed

- `ARGILLA_USERS_DB_FILE` environment variable now it's only used to migrate users from YAML file to database ([#2564]).
- `full_name` user field is now deprecated and `first_name` and `last_name` should be used instead ([#2564]).
- `password` user field now requires a minimum of `8` and a maximum of `100` characters in size ([#2564]).
- `quickstart.Dockerfile` image default users from `team` and `argilla` to `admin` and `annotator` including new passwords and API keys ([#2564]).
- Datasets to be managed only by users with `admin` role ([#2564]).
- The list of rules is now accessible while metrics are computed. Closes[#2117](https://github.com/argilla-io/argilla/issues/2117)
- Style updates for weak labeling and adding feedback toast when delete rules. See [#2626](https://github.com/argilla-io/argilla/pull/2626) and [#2648](https://github.com/argilla-io/argilla/pull/2648)

### Removed

- `email` user field ([#2564]).
- `disabled` user field ([#2564]).
- Support for private workspaces ([#2564]).
- `ARGILLA_LOCAL_AUTH_DEFAULT_APIKEY` and `ARGILLA_LOCAL_AUTH_DEFAULT_PASSWORD` environment variables. Use `python -m argilla.tasks.users.create_default` instead ([#2564]).
- The old headers for `API Key` and `workspace` from python client
- The default value for old `API Key` constant. Closes [#2251](https://github.com/argilla-io/argilla/issues/2251)

[#2564]: https://github.com/argilla-io/argilla/issues/2564

## [1.5.1](https://github.com/argilla-io/argilla/compare/v1.5.0...v1.5.1) - 2023-03-30

### Fixes

- Copying datasets between workspaces with proper owner/workspace info. Closes [#2562](https://github.com/argilla-io/argilla/issues/2562)
- Copy dataset with empty workspace to the default user workspace [905d4de](https://github.com/recognai/argilla/commit/905d4deaa769bfc9bbc022cd2dc75c7435cfe865)
- Using elasticsearch config to request backend version. Closes [#2311](https://github.com/argilla-io/argilla/issues/2311)
- Remove sorting by score in labels. Closes [#2622](https://github.com/argilla-io/argilla/issues/2622)

### Changed

- Update field name in metadata for image url. See [#2609](https://github.com/argilla-io/argilla/pull/2609)
- Improvements in tutorial doc cards. Closes [#2216](https://github.com/argilla-io/argilla/issues/2216)

## [1.5.0](https://github.com/argilla-io/argilla/compare/v1.4.0...v1.5.0) - 2023-03-21

### Added

- Add the fields to retrieve when loading the data from argilla. `rg.load` takes too long because of the vector field, even when users don't need it. Closes [#2398](https://github.com/argilla-io/argilla/issues/2398)
- Add new page and components for dataset settings. Closes [#2442](https://github.com/argilla-io/argilla/issues/2003)
- Add ability to show image in records (for TokenClassification and TextClassification) if an URL is passed in metadata with the key \_image_url
- Non-searchable fields support in metadata. [#2570](https://github.com/argilla-io/argilla/pull/2570)
- Add record ID references to the prepare for training methods. Closes [#2483](https://github.com/argilla-io/argilla/issues/2483)
- Add tutorial on Image Classification. [#2420](https://github.com/argilla-io/argilla/pull/2420)
- Add Train button, visible for "admin" role, with code snippets from a selection of libraries. Closes [#2591] (https://github.com/argilla-io/argilla/pull/2591)

### Changed

- Labels are now centralized in a specific vuex ORM called GlobalLabel Model, see https://github.com/argilla-io/argilla/issues/2210. This model is the same for TokenClassification and TextClassification (so both task have labels with color_id and shortcuts parameters in the vuex ORM)
- The shortcuts improvement for labels [#2339](https://github.com/argilla-io/argilla/pull/2339) have been moved to the vuex ORM in dataset settings feature [#2444](https://github.com/argilla-io/argilla/commit/eb37c3bcff3ad253481d6a10f8abb093384f2dcb)
- Update "Define a labeling schema" section in docs.
- The record inputs are sorted alphabetically in UI by default. [#2581](https://github.com/argilla-io/argilla/pull/2581)
- The record inputs are fully visible when pagination size is one and the height of collapsed area size is bigger for laptop screen. [#2587](https://github.com/argilla-io/argilla/pull/2587/files)

### Fixes

- Allow URL to be clickable in Jupyter notebook again. Closes [#2527](https://github.com/argilla-io/argilla/issues/2527)

### Removed

- Removing some data scan deprecated endpoints used by old clients. This change will break compatibility with client `<v1.3.0`
- Stop using old scan deprecated endpoints in python client. This logic will break client compatibility with server version `<1.3.0`
- Remove the previous way to add labels through the dataset page. Now labels can be added only through dataset settings page.<|MERGE_RESOLUTION|>--- conflicted
+++ resolved
@@ -18,18 +18,7 @@
 
 ## [Unreleased]
 
-<<<<<<< HEAD
-## [1.9.0-dev](https://github.com/argilla-io/argilla/compare/v1.7.0...v1.8.0)
-
-## Added
-
-- Added boolean `use_markdown` property to `TextFieldSettings` model.
-- Added boolean `use_markdown` property to `TextQuestionSettings` model.
-
-## [1.8.0-dev](https://github.com/argilla-io/argilla/compare/v1.7.0...v1.8.0)
-=======
 ## [1.8.0](https://github.com/argilla-io/argilla/compare/v1.7.0...v1.8.0)
->>>>>>> 8b3f9086
 
 ## Added
 
@@ -53,12 +42,8 @@
 - user can delete dataset in dataset settings page ([#2792])
 - Support for Feedback dataset in python client (parent PR [#2615], and nested PRs: [#2949], [#2827], [#2943], [#2945], and [#2962])
 - Integration with the HuggingFace Hub ([#2949])
-<<<<<<< HEAD
 - Added `ArgillaAutoTrainTrainer` for Text Classification [#2664](https://github.com/argilla-io/argilla/issues/2664)
-
-=======
 - New `database revisions` command showing database revisions info
->>>>>>> 8b3f9086
 
 [#2615]: https://github.com/argilla-io/argilla/issues/2615
 
