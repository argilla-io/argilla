# Changelog

All notable changes to this project will be documented in this file.

The format is based on [Keep a Changelog](https://keepachangelog.com/en/1.1.0/),
and this project adheres to [Semanti
c Versioning](https://semver.org/spec/v2.0.0.html).

<!--
These are the section headers that we use:
* "Added" for new features.
* "Changed" for changes in existing functionality.
* "Deprecated" for soon-to-be removed features.
* "Removed" for now removed features.
* "Fixed" for any bug fixes.
* "Security" in case of vulnerabilities.
-->

## [Unreleased]

## [1.11.0](https://github.com/argilla-io/argilla/compare/v1.10.0...v1.11.0)

<<<<<<< HEAD
### Fixed

- Replaced `np.float` alias by `float` to avoid `AttributeError` when using `find_label_errors` function with `numpy>=1.24.0` ([#3214](https://github.com/argilla-io/argilla/pull/3214)).
=======
### Added

- Added `metadata` attribute to the `Record` of the `FeedbackDataset` ([#3194](https://github.com/argilla-io/argilla/pull/3194))
- New `users update` command to update the role for an existing user ([#3188])

### Changed

- The role system now support three different roles `owner`, `admin` and `annotator` ([#3094])
- `admin` role is scoped to workspace-level operations ([#3094])
- Default argilla user has the `admin` role instead of `owner` one.

[#3094]: https://github.com/argilla-io/argilla/issues/3094
[#3188]: https://github.com/argilla-io/argilla/pull/3188
>>>>>>> 6ba0211f

## [1.10.0](https://github.com/argilla-io/argilla/compare/v1.9.0...v1.10.0)

### Added

- Added search component for feedback datasets ([#3138](https://github.com/argilla-io/argilla/pull/3138))
- Added markdown support for feedback dataset guidelines ([#3153](https://github.com/argilla-io/argilla/pull/3153))
- Added Train button for feedback datasets ([#3170](https://github.com/argilla-io/argilla/pull/3170))

### Changed

- Updated `SearchEngine` and `POST /api/v1/me/datasets/{dataset_id}/records/search` to return the `total` number of records matching the search query ([#3166](https://github.com/argilla-io/argilla/pull/3166))
- Extended `Workspace` class to allow users manage their Argilla workspaces and the users assigned to those workspaces via the Python client ([#3180](https://github.com/argilla-io/argilla/pull/3180))

### Fixed

- Replaced Enum for string value in URLs for client API calls (Closes [#3149](https://github.com/argilla-io/argilla/issues/3149))
- Resolve breaking issue with `ArgillaSpanMarkerTrainer` for Named Entity Recognition with `span_marker` v1.1.x onwards.
- Move `ArgillaDatasetCard` import under `@requires_version` decorator, so that the `ImportError` on `huggingface_hub` is handled properly ([#3174](https://github.com/argilla-io/argilla/pull/3174))
- Allow flow `FeedbackDataset.from_argilla` -> `FeedbackDataset.push_to_argilla` under different dataset names and/or workspaces ([#3192](https://github.com/argilla-io/argilla/issues/3192))

## [1.9.0](https://github.com/argilla-io/argilla/compare/v1.8.0...v1.9.0)

### Added

- Added boolean `use_markdown` property to `TextFieldSettings` model.
- Added boolean `use_markdown` property to `TextQuestionSettings` model.
- Added new status `draft` for the `Response` model.
- Added `LabelSelectionQuestionSettings` class allowing to create label selection (single-choice) questions in the API ([#3005](https://github.com/argilla-io/argilla/pull/3005))
- Added `MultiLabelSelectionQuestionSettings` class allowing to create multi-label selection (multi-choice) questions in the API ([#3010](https://github.com/argilla-io/argilla/pull/3010)).
- Added `POST /api/v1/me/datasets/{dataset_id}/records/search` endpoint ([#3068](https://github.com/argilla-io/argilla/pull/3068)).
- Added new components in feedback task Question form: MultiLabel ([#3064](https://github.com/argilla-io/argilla/pull/3064)) and SingleLabel ([#3016](https://github.com/argilla-io/argilla/pull/3016)).
- Added docstrings to the `pydantic.BaseModel`s defined at `argilla/client/feedback/schemas.py` ([#3137](https://github.com/argilla-io/argilla/pull/3137))

### Changed

- Updated `GET /api/v1/me/datasets/:dataset_id/metrics` output payload to include the count of responses with `draft` status.
- Added `LabelSelectionQuestionSettings` class allowing to create label selection (single-choice) questions in the API.
- Added `MultiLabelSelectionQuestionSettings` class allowing to create multi-label selection (multi-choice) questions in the API.
- Database setup for unit tests. Now the unit tests use a different database than the one used by the local Argilla server (Closes [#2987](https://github.com/argilla-io/argilla/issues/2987)).
- Updated `alembic` setup to be able to autogenerate revision/migration scripts using SQLAlchemy metadata from Argilla server models ([#3044](https://github.com/argilla-io/argilla/pull/3044))
- Improved `DatasetCard` generation on `FeedbackDataset.push_to_huggingface` when `generate_card=True`, following the official HuggingFace Hub template, but suited to `FeedbackDataset`s from Argilla ([#3110](https://github.com/argilla-io/argilla/pull/3100))

### Fixed

- Disallow `fields` and `questions` in `FeedbackDataset` with the same name ([#3126]).
- Fixed broken links in the documentation and updated the development branch name from `development` to `develop` ([#3145]).

[#3126]: https://github.com/argilla-io/argilla/pull/3126

## [1.8.0](https://github.com/argilla-io/argilla/compare/v1.7.0...v1.8.0)

### Added

- `/api/v1/datasets` new endpoint to list and create datasets ([#2615]).
- `/api/v1/datasets/{dataset_id}` new endpoint to get and delete datasets ([#2615]).
- `/api/v1/datasets/{dataset_id}/publish` new endpoint to publish a dataset ([#2615]).
- `/api/v1/datasets/{dataset_id}/questions` new endpoint to list and create dataset questions ([#2615])
- `/api/v1/datasets/{dataset_id}/fields` new endpoint to list and create dataset fields ([#2615])
- `/api/v1/datasets/{dataset_id}/questions/{question_id}` new endpoint to delete a dataset questions ([#2615])
- `/api/v1/datasets/{dataset_id}/fields/{field_id}` new endpoint to delete a dataset field ([#2615])
- `/api/v1/workspaces/{workspace_id}` new endpoint to get workspaces by id ([#2615])
- `/api/v1/responses/{response_id}` new endpoint to update and delete a response ([#2615])
- `/api/v1/datasets/{dataset_id}/records` new endpoint to create and list dataset records ([#2615])
- `/api/v1/me/datasets` new endpoint to list user visible datasets ([#2615])
- `/api/v1/me/dataset/{dataset_id}/records` new endpoint to list dataset records with user responses ([#2615])
- `/api/v1/me/datasets/{dataset_id}/metrics` new endpoint to get the dataset user metrics ([#2615])
- `/api/v1/me/records/{record_id}/responses` new endpoint to create record user responses ([#2615])
- showing new feedback task datasets in datasets list ([#2719])
- new page for feedback task ([#2680])
- show feedback task metrics ([#2822])
- user can delete dataset in dataset settings page ([#2792])
- Support for `FeedbackDataset` in Python client (parent PR [#2615], and nested PRs: [#2949], [#2827], [#2943], [#2945], [#2962], and [#3003])
- Integration with the HuggingFace Hub ([#2949])
- Added `ArgillaPeftTrainer` for text and token classificaiton [#2854](https://github.com/argilla-io/argilla/issues/2854)
- Added `predict_proba()` method to `ArgillaSetFitTrainer`
- Added `ArgillaAutoTrainTrainer` for Text Classification [#2664](https://github.com/argilla-io/argilla/issues/2664)
- New `database revisions` command showing database revisions info

[#2615]: https://github.com/argilla-io/argilla/issues/2615

### Fixes

- Avoid rendering html for invalid html strings in Text2text ([#2911]https://github.com/argilla-io/argilla/issues/2911)

### Changed

- The `database migrate` command accepts a `--revision` param to provide specific revision id
- `tokens_length` metrics function returns empty data ([#3045])
- `token_length` metrics function returns empty data ([#3045])
- `mention_length` metrics function returns empty data ([#3045])
- `entity_density` metrics function returns empty data ([#3045])

### Deprecated

- Using argilla with python 3.7 runtime is deprecated and support will be removed from version 1.9.0 ([#2902](https://github.com/argilla-io/argilla/issues/2902))
- `tokens_length` metrics function has been deprecated and will be removed in 1.10.0 ([#3045])
- `token_length` metrics function has been deprecated and will be removed in 1.10.0 ([#3045])
- `mention_length` metrics function has been deprecated and will be removed in 1.10.0 ([#3045])
- `entity_density` metrics function has been deprecated and will be removed in 1.10.0 ([#3045])

### Removed

- Removed mention `density`, `tokens_length` and `chars_length` metrics from token classification metrics storage ([#3045])
- Removed token `char_start`, `char_end`, `tag`, and `score` metrics from token classification metrics storage ([#3045])
- Removed tags-related metrics from token classification metrics storage ([#3045])

[#3045]: https://github.com/argilla-io/argilla/pull/3045

## [1.7.0](https://github.com/argilla-io/argilla/compare/v1.6.0...v1.7.0)

### Added

- add `max_retries` and `num_threads` parameters to `rg.log` to run data logging request concurrently with backoff retry policy. See [#2458](https://github.com/argilla-io/argilla/issues/2458) and [#2533](https://github.com/argilla-io/argilla/issues/2533)
- `rg.load` accepts `include_vectors` and `include_metrics` when loading data. Closes [#2398](https://github.com/argilla-io/argilla/issues/2398)
- Added `settings` param to `prepare_for_training` ([#2689](https://github.com/argilla-io/argilla/issues/2689))
- Added `prepare_for_training` for `openai` ([#2658](https://github.com/argilla-io/argilla/issues/2658))
- Added `ArgillaOpenAITrainer` ([#2659](https://github.com/argilla-io/argilla/issues/2659))
- Added `ArgillaSpanMarkerTrainer` for Named Entity Recognition ([#2693](https://github.com/argilla-io/argilla/pull/2693))
- Added `ArgillaTrainer` CLI support. Closes ([#2809](https://github.com/argilla-io/argilla/issues/2809))

### Fixes

- fix image alignment on token classification

### Changed

- Argilla quickstart image dependencies are externalized into `quickstart.requirements.txt`. See [#2666](https://github.com/argilla-io/argilla/pull/2666)
- bulk endpoints will upsert data when record `id` is present. Closes [#2535](https://github.com/argilla-io/argilla/issues/2535)
- moved from `click` to `typer` CLI support. Closes ([#2815](https://github.com/argilla-io/argilla/issues/2815))
- Argilla server docker image is built with PostgreSQL support. Closes [#2686](https://github.com/argilla-io/argilla/issues/2686)
- The `rg.log` computes all batches and raise an error for all failed batches.
- The default batch size for `rg.log` is now 100.

### Fixed

- `argilla.training` bugfixes and unification ([#2665](https://github.com/argilla-io/argilla/issues/2665))
- Resolved several small bugs in the `ArgillaTrainer`.

### Deprecated

- The `rg.log_async` function is deprecated and will be removed in next minor release.

## [1.6.0](https://github.com/argilla-io/argilla/compare/v1.5.1...v1.6.0)

### Added

- `ARGILLA_HOME_PATH` new environment variable ([#2564]).
- `ARGILLA_DATABASE_URL` new environment variable ([#2564]).
- Basic support for user roles with `admin` and `annotator` ([#2564]).
- `id`, `first_name`, `last_name`, `role`, `inserted_at` and `updated_at` new user fields ([#2564]).
- `/api/users` new endpoint to list and create users ([#2564]).
- `/api/users/{user_id}` new endpoint to delete users ([#2564]).
- `/api/workspaces` new endpoint to list and create workspaces ([#2564]).
- `/api/workspaces/{workspace_id}/users` new endpoint to list workspace users ([#2564]).
- `/api/workspaces/{workspace_id}/users/{user_id}` new endpoint to create and delete workspace users ([#2564]).
- `argilla.tasks.users.migrate` new task to migrate users from old YAML file to database ([#2564]).
- `argilla.tasks.users.create` new task to create a user ([#2564]).
- `argilla.tasks.users.create_default` new task to create a user with default credentials ([#2564]).
- `argilla.tasks.database.migrate` new task to execute database migrations ([#2564]).
- `release.Dockerfile` and `quickstart.Dockerfile` now creates a default `argilladata` volume to persist data ([#2564]).
- Add user settings page. Closes [#2496](https://github.com/argilla-io/argilla/issues/2496)
- Added `Argilla.training` module with support for `spacy`, `setfit`, and `transformers`. Closes [#2504](https://github.com/argilla-io/argilla/issues/2496)

### Fixes

- Now the `prepare_for_training` method is working when `multi_label=True`. Closes [#2606](https://github.com/argilla-io/argilla/issues/2606)

### Changed

- `ARGILLA_USERS_DB_FILE` environment variable now it's only used to migrate users from YAML file to database ([#2564]).
- `full_name` user field is now deprecated and `first_name` and `last_name` should be used instead ([#2564]).
- `password` user field now requires a minimum of `8` and a maximum of `100` characters in size ([#2564]).
- `quickstart.Dockerfile` image default users from `team` and `argilla` to `admin` and `annotator` including new passwords and API keys ([#2564]).
- Datasets to be managed only by users with `admin` role ([#2564]).
- The list of rules is now accessible while metrics are computed. Closes[#2117](https://github.com/argilla-io/argilla/issues/2117)
- Style updates for weak labeling and adding feedback toast when delete rules. See [#2626](https://github.com/argilla-io/argilla/pull/2626) and [#2648](https://github.com/argilla-io/argilla/pull/2648)

### Removed

- `email` user field ([#2564]).
- `disabled` user field ([#2564]).
- Support for private workspaces ([#2564]).
- `ARGILLA_LOCAL_AUTH_DEFAULT_APIKEY` and `ARGILLA_LOCAL_AUTH_DEFAULT_PASSWORD` environment variables. Use `python -m argilla.tasks.users.create_default` instead ([#2564]).
- The old headers for `API Key` and `workspace` from python client
- The default value for old `API Key` constant. Closes [#2251](https://github.com/argilla-io/argilla/issues/2251)

[#2564]: https://github.com/argilla-io/argilla/issues/2564

## [1.5.1](https://github.com/argilla-io/argilla/compare/v1.5.0...v1.5.1) - 2023-03-30

### Fixes

- Copying datasets between workspaces with proper owner/workspace info. Closes [#2562](https://github.com/argilla-io/argilla/issues/2562)
- Copy dataset with empty workspace to the default user workspace [905d4de](https://github.com/recognai/argilla/commit/905d4deaa769bfc9bbc022cd2dc75c7435cfe865)
- Using elasticsearch config to request backend version. Closes [#2311](https://github.com/argilla-io/argilla/issues/2311)
- Remove sorting by score in labels. Closes [#2622](https://github.com/argilla-io/argilla/issues/2622)

### Changed

- Update field name in metadata for image url. See [#2609](https://github.com/argilla-io/argilla/pull/2609)
- Improvements in tutorial doc cards. Closes [#2216](https://github.com/argilla-io/argilla/issues/2216)

## [1.5.0](https://github.com/argilla-io/argilla/compare/v1.4.0...v1.5.0) - 2023-03-21

### Added

- Add the fields to retrieve when loading the data from argilla. `rg.load` takes too long because of the vector field, even when users don't need it. Closes [#2398](https://github.com/argilla-io/argilla/issues/2398)
- Add new page and components for dataset settings. Closes [#2442](https://github.com/argilla-io/argilla/issues/2003)
- Add ability to show image in records (for TokenClassification and TextClassification) if an URL is passed in metadata with the key \_image_url
- Non-searchable fields support in metadata. [#2570](https://github.com/argilla-io/argilla/pull/2570)
- Add record ID references to the prepare for training methods. Closes [#2483](https://github.com/argilla-io/argilla/issues/2483)
- Add tutorial on Image Classification. [#2420](https://github.com/argilla-io/argilla/pull/2420)
- Add Train button, visible for "admin" role, with code snippets from a selection of libraries. Closes [#2591] (https://github.com/argilla-io/argilla/pull/2591)

### Changed

- Labels are now centralized in a specific vuex ORM called GlobalLabel Model, see https://github.com/argilla-io/argilla/issues/2210. This model is the same for TokenClassification and TextClassification (so both task have labels with color_id and shortcuts parameters in the vuex ORM)
- The shortcuts improvement for labels [#2339](https://github.com/argilla-io/argilla/pull/2339) have been moved to the vuex ORM in dataset settings feature [#2444](https://github.com/argilla-io/argilla/commit/eb37c3bcff3ad253481d6a10f8abb093384f2dcb)
- Update "Define a labeling schema" section in docs.
- The record inputs are sorted alphabetically in UI by default. [#2581](https://github.com/argilla-io/argilla/pull/2581)
- The record inputs are fully visible when pagination size is one and the height of collapsed area size is bigger for laptop screen. [#2587](https://github.com/argilla-io/argilla/pull/2587/files)

### Fixes

- Allow URL to be clickable in Jupyter notebook again. Closes [#2527](https://github.com/argilla-io/argilla/issues/2527)

### Removed

- Removing some data scan deprecated endpoints used by old clients. This change will break compatibility with client `<v1.3.0`
- Stop using old scan deprecated endpoints in python client. This logic will break client compatibility with server version `<1.3.0`
- Remove the previous way to add labels through the dataset page. Now labels can be added only through dataset settings page.<|MERGE_RESOLUTION|>--- conflicted
+++ resolved
@@ -20,25 +20,20 @@
 
 ## [1.11.0](https://github.com/argilla-io/argilla/compare/v1.10.0...v1.11.0)
 
-<<<<<<< HEAD
 ### Fixed
 
 - Replaced `np.float` alias by `float` to avoid `AttributeError` when using `find_label_errors` function with `numpy>=1.24.0` ([#3214](https://github.com/argilla-io/argilla/pull/3214)).
-=======
+
 ### Added
 
 - Added `metadata` attribute to the `Record` of the `FeedbackDataset` ([#3194](https://github.com/argilla-io/argilla/pull/3194))
-- New `users update` command to update the role for an existing user ([#3188])
-
-### Changed
-
-- The role system now support three different roles `owner`, `admin` and `annotator` ([#3094])
-- `admin` role is scoped to workspace-level operations ([#3094])
-- Default argilla user has the `admin` role instead of `owner` one.
-
-[#3094]: https://github.com/argilla-io/argilla/issues/3094
-[#3188]: https://github.com/argilla-io/argilla/pull/3188
->>>>>>> 6ba0211f
+- New `users update` command to update the role for an existing user ([#3188](https://github.com/argilla-io/argilla/pull/3188))
+
+### Changed
+
+- The role system now support three different roles `owner`, `admin` and `annotator` ([#3104](https://github.com/argilla-io/argilla/pull/3104))
+- `admin` role is scoped to workspace-level operations ([#3115](https://github.com/argilla-io/argilla/pull/3115))
+- Default argilla user has the `admin` role instead of `owner` one ([#3188](https://github.com/argilla-io/argilla/pull/33188))
 
 ## [1.10.0](https://github.com/argilla-io/argilla/compare/v1.9.0...v1.10.0)
 
