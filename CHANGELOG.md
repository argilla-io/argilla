# Changelog

All notable changes to this project will be documented in this file.

The format is based on [Keep a Changelog](https://keepachangelog.com/en/1.1.0/),
and this project adheres to [Semantic Versioning](https://semver.org/spec/v2.0.0.html).

## [Unreleased]

## Added

- add `max_retries` and `num_threads` parameters to `rg.log` to run data logging request concurrently with backoff retry policy. See [#2458](https://github.com/argilla-io/argilla/issues/2458) and [#2533](https://github.com/argilla-io/argilla/issues/2533)

## Changed

- Argilla quickstart image dependencies are externalized into `quickstart.requirements.txt`. See [#2666](https://github.com/argilla-io/argilla/pull/2666)
<<<<<<< HEAD
- The `rg.log` computes all batches and raise an error for all failed batches.
- The `rg.log` default batch size is now 100.

## Deprecated

- The `rg.log_async` function is deprecated and will be removed in next minor release.
=======
- bulk endpoints will upsert data when record `id` is present. Closes [#2535](https://github.com/argilla-io/argilla/issues/2535)
>>>>>>> 35b09169

## [1.6.0](https://github.com/argilla-io/argilla/compare/v1.5.1...v1.6.0)

### Added

- `ARGILLA_HOME_PATH` new environment variable ([#2564]).
- `ARGILLA_DATABASE_URL` new environment variable ([#2564]).
- Basic support for user roles with `admin` and `annotator` ([#2564]).
- `id`, `first_name`, `last_name`, `role`, `inserted_at` and `updated_at` new user fields ([#2564]).
- `/api/users` new endpoint to list and create users ([#2564]).
- `/api/users/{user_id}` new endpoint to delete users ([#2564]).
- `/api/workspaces` new endpoint to list and create workspaces ([#2564]).
- `/api/workspaces/{workspace_id}/users` new endpoint to list workspace users ([#2564]).
- `/api/workspaces/{workspace_id}/users/{user_id}` new endpoint to create and delete workspace users ([#2564]).
- `argilla.tasks.users.migrate` new task to migrate users from old YAML file to database ([#2564]).
- `argilla.tasks.users.create` new task to create a user ([#2564]).
- `argilla.tasks.users.create_default` new task to create a user with default credentials ([#2564]).
- `argilla.tasks.database.migrate` new task to execute database migrations ([#2564]).
- `release.Dockerfile` and `quickstart.Dockerfile` now creates a default `argilladata` volume to persist data ([#2564]).
- Add user settings page. Closes [#2496](https://github.com/argilla-io/argilla/issues/2496)
- Added `Argilla.training` module with support for `spacy`, `setfit`, and `transformers`. Closes [#2504](https://github.com/argilla-io/argilla/issues/2496)

### Fixes
- Now the `prepare_for_training` method is working when `multi_label=True`. Closes [#2606](https://github.com/argilla-io/argilla/issues/2606)

### Changed

- `ARGILLA_USERS_DB_FILE` environment variable now it's only used to migrate users from YAML file to database ([#2564]).
- `full_name` user field is now deprecated and `first_name` and `last_name` should be used instead ([#2564]).
- `password` user field now requires a minimum of `8` and a maximum of `100` characters in size ([#2564]).
- `quickstart.Dockerfile` image default users from `team` and `argilla` to `admin` and `annotator` including new passwords and API keys ([#2564]).
- Datasets to be managed only by users with `admin` role ([#2564]).
- The list of rules is now accessible while metrics are computed. Closes[#2117](https://github.com/argilla-io/argilla/issues/2117)
- Style updates for weak labelling and adding feedback toast when delete rules. See [#2626](https://github.com/argilla-io/argilla/pull/2626) and [#2648](https://github.com/argilla-io/argilla/pull/2648)

### Removed

- `email` user field ([#2564]).
- `disabled` user field ([#2564]).
- Support for private workspaces ([#2564]).
- `ARGILLA_LOCAL_AUTH_DEFAULT_APIKEY` and `ARGILLA_LOCAL_AUTH_DEFAULT_PASSWORD` environment variables. Use `python -m argilla.tasks.users.create_default` instead ([#2564]).
- The old headers for `API Key` and `workspace` from python client
- The default value for old `API Key` constant. Closes [#2251](https://github.com/argilla-io/argilla/issues/2251)

[#2564]: https://github.com/argilla-io/argilla/issues/2564



## [1.5.1](https://github.com/argilla-io/argilla/compare/v1.5.0...v1.5.1) - 2023-03-30

### Fixes

- Copying datasets between workspaces with proper owner/workspace info. Closes [#2562](https://github.com/argilla-io/argilla/issues/2562)
- Copy dataset with empty workspace to the default user workspace [905d4de](https://github.com/recognai/argilla/commit/905d4deaa769bfc9bbc022cd2dc75c7435cfe865)
- Using elasticsearch config to request backend version. Closes [#2311](https://github.com/argilla-io/argilla/issues/2311)
- Remove sorting by score in labels. Closes [#2622](https://github.com/argilla-io/argilla/issues/2622)

### Changed

- Update field name in metadata for image url. See [#2609](https://github.com/argilla-io/argilla/pull/2609)
- Improvements in tutorial doc cards. Closes [#2216](https://github.com/argilla-io/argilla/issues/2216)

## [1.5.0](https://github.com/argilla-io/argilla/compare/v1.4.0...v1.5.0) - 2023-03-21

### Added

- Add the fields to retrieve when loading the data from argilla. `rg.load` takes too long because of the vector field, even when users don't need it. Closes [#2398](https://github.com/argilla-io/argilla/issues/2398)
- Add new page and components for dataset settings. Closes [#2442](https://github.com/argilla-io/argilla/issues/2003)
- Add ability to show image in records (for TokenClassification and TextClassification) if an URL is passed in metadata with the key \_image_url
- Non-searchable fields support in metadata. [#2570](https://github.com/argilla-io/argilla/pull/2570)
- Add record ID references to the prepare for training methods. Closes [#2483](https://github.com/argilla-io/argilla/issues/2483)
- Add tutorial on Image Classification. [#2420](https://github.com/argilla-io/argilla/pull/2420)
- Add Train button, visible for "admin" role, with code snippets from a selection of libraries. Closes [#2591] (https://github.com/argilla-io/argilla/pull/2591)

### Changed

- Labels are now centralized in a specific vuex ORM called GlobalLabel Model, see https://github.com/argilla-io/argilla/issues/2210. This model is the same for TokenClassification and TextClassification (so both task have labels with color_id and shortcuts parameters in the vuex ORM)
- The shortcuts improvement for labels [#2339](https://github.com/argilla-io/argilla/pull/2339) have been moved to the vuex ORM in dataset settings feature [#2444](https://github.com/argilla-io/argilla/commit/eb37c3bcff3ad253481d6a10f8abb093384f2dcb)
- Update "Define a labeling schema" section in docs.
- The record inputs are sorted alphabetically in UI by default. [#2581](https://github.com/argilla-io/argilla/pull/2581)
- The record inputs are fully visible when pagination size is one and the height of collapsed area size is bigger for laptop screen. [#2587](https://github.com/argilla-io/argilla/pull/2587/files)



### Fixes

- Allow URL to be clickable in Jupyter notebook again. Closes [#2527](https://github.com/argilla-io/argilla/issues/2527)


### Removed

- Removing some data scan deprecated endpoints used by old clients. This change will break compatibility with client `<v1.3.0`
- Stop using old scan deprecated endpoints in python client. This logic will break client compatibility with server version `<1.3.0`
- Remove the previous way to add labels through the dataset page. Now labels can be added only through dataset settings page.<|MERGE_RESOLUTION|>--- conflicted
+++ resolved
@@ -14,16 +14,14 @@
 ## Changed
 
 - Argilla quickstart image dependencies are externalized into `quickstart.requirements.txt`. See [#2666](https://github.com/argilla-io/argilla/pull/2666)
-<<<<<<< HEAD
+- bulk endpoints will upsert data when record `id` is present. Closes [#2535](https://github.com/argilla-io/argilla/issues/2535)
 - The `rg.log` computes all batches and raise an error for all failed batches.
 - The `rg.log` default batch size is now 100.
 
 ## Deprecated
 
 - The `rg.log_async` function is deprecated and will be removed in next minor release.
-=======
-- bulk endpoints will upsert data when record `id` is present. Closes [#2535](https://github.com/argilla-io/argilla/issues/2535)
->>>>>>> 35b09169
+
 
 ## [1.6.0](https://github.com/argilla-io/argilla/compare/v1.5.1...v1.6.0)
 
@@ -107,7 +105,6 @@
 - The record inputs are fully visible when pagination size is one and the height of collapsed area size is bigger for laptop screen. [#2587](https://github.com/argilla-io/argilla/pull/2587/files)
 
 
-
 ### Fixes
 
 - Allow URL to be clickable in Jupyter notebook again. Closes [#2527](https://github.com/argilla-io/argilla/issues/2527)
