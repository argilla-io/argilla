--- conflicted
+++ resolved
@@ -30,11 +30,8 @@
 
 - Updated active learning for text classification notebooks to pass ids of type int to `TextClassificationRecord` ([#3831](https://github.com/argilla-io/argilla/pull/3831)).
 - Fixed record fields validation that was preventing from logging records with optional fields (i.e. `required=True`) when the field value was `None` ([#3846](https://github.com/argilla-io/argilla/pull/3846)).
-<<<<<<< HEAD
 - Fixed compatibility with Python 3.11 for `argilla` unit/integration tests ([#3899](https://github.com/argilla-io/argilla/pull/3899)).
-=======
 - The `inserted_at` and `updated_at` attributes are create using the `utcnow` factory to avoid unexpected race conditions on timestamp creation ([#3945](https://github.com/argilla-io/argilla/pull/3945))
->>>>>>> d42e687d
 
 ### Fixed
 
