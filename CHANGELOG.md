--- conflicted
+++ resolved
@@ -74,15 +74,11 @@
 
 - Add the fields to retrieve when loading the data from argilla. `rg.load` takes too long because of the vector field, even when users don't need it. Closes [#2398](https://github.com/argilla-io/argilla/issues/2398)
 - Add new page and components for dataset settings. Closes [#2442](https://github.com/argilla-io/argilla/issues/2003)
-<<<<<<< HEAD
-- New endpoint to batch update records with partial support [#2576](https://github.com/argilla-io/argilla/pull/2576)
-=======
 - Add ability to show image in records (for TokenClassification and TextClassification) if an URL is passed in metadata with the key \_image_url
 - Non-searchable fields support in metadata. [#2570](https://github.com/argilla-io/argilla/pull/2570)
 - Add record ID references to the prepare for training methods. Closes [#2483](https://github.com/argilla-io/argilla/issues/2483)
 - Add tutorial on Image Classification. [#2420](https://github.com/argilla-io/argilla/pull/2420)
 - Add Train button, visible for "admin" role, with code snippets from a selection of libraries. Closes [#2591] (https://github.com/argilla-io/argilla/pull/2591)
->>>>>>> 63e55d24
 
 ### Changed
 
