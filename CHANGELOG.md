--- conflicted
+++ resolved
@@ -16,20 +16,14 @@
 
 ## [Unreleased]()
 
-<<<<<<< HEAD
-### Added
-
+### Added
+
+- Reorder labels in `dataset settings page` for single/multi label questions ([#4598](https://github.com/argilla-io/argilla/pull/4598))
 - Added pandas v2 support using the python SDK. ([#4600](https://github.com/argilla-io/argilla/pull/4600))
 
-=======
 ### Removed
 
 - Removed `missing` response for status filter. Use `pending` instead. ([#4533](https://github.com/argilla-io/argilla/issues/4533))
-
-### Added
-
-- Reorder labels in `dataset settings page` for single/multi label questions ([#4598](https://github.com/argilla-io/argilla/pull/4598))
->>>>>>> 7f58c9bc
 
 ## [1.24.0](https://github.com/argilla-io/argilla/compare/v1.23.0...v1.24.0)
 
