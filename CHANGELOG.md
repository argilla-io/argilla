--- conflicted
+++ resolved
@@ -6,8 +6,6 @@
 and this project adheres to [Semantic Versioning](https://semver.org/spec/v2.0.0.html).
 
 ## [Unreleased]
-
-## [1.6.0-dev](https://github.com/argilla-io/argilla/compare/v1.6.0...v1.5.1)
 
 ### Added
 
@@ -35,14 +33,11 @@
 - `argilla.tasks.database.migrate` new task to execute database migrations ([#2564]).
 - `release.Dockerfile` and `quickstart.Dockerfile` now creates a default `argilladata` volume to persist data ([#2564]).
 - Add user settings page. Closes [#2496](https://github.com/argilla-io/argilla/issues/2496)
-<<<<<<< HEAD
-=======
 - Added `Argilla.training` module with support for `spacy`, `setfit`, and `transformers`. Closes [#2504](https://github.com/argilla-io/argilla/issues/2496)
 
 ### Fixes
 
 - Now the `prepare_for_training` method is working when `multi_label=True`. Closes [#2606](https://github.com/argilla-io/argilla/issues/2606)
->>>>>>> d7dcdc13
 
 ### Changed
 
@@ -51,17 +46,8 @@
 - `password` user field now requires a minimum of `8` and a maximum of `100` characters in size ([#2564]).
 - `quickstart.Dockerfile` image default users from `team` and `argilla` to `admin` and `annotator` including new passwords and API keys ([#2564]).
 - Datasets to be managed only by users with `admin` role ([#2564]).
-<<<<<<< HEAD
-
-### Fixes
-
-- Copying datasets between workspaces with proper owner/workspace info. Closes [#2562](https://github.com/argilla-io/argilla/issues/2562)
-- Using elasticsearch config to request backend version. Closes [#2311](https://github.com/argilla-io/argilla/issues/2311)
-- The list of rules is now accessible while metrics are computed. Closes[#2117](https://github.com/argilla-io/argilla/issues/2117)
-=======
 - The list of rules is now accessible while metrics are computed. Closes[#2117](https://github.com/argilla-io/argilla/issues/2117)
 - Style updates for weak labelling and adding feedback toast when delete rules. See [#2626](https://github.com/argilla-io/argilla/pull/2626) and [#2648](https://github.com/argilla-io/argilla/pull/2648)
->>>>>>> d7dcdc13
 
 ### Removed
 
