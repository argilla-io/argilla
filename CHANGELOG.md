--- conflicted
+++ resolved
@@ -18,15 +18,12 @@
 
 ### Added
 
-<<<<<<< HEAD
 - Added overall progress bar on `Datasets` table ([#4696](https://github.com/argilla-io/argilla/pull/4696))
-=======
 - Added German language translation ([#4688](https://github.com/argilla-io/argilla/pull/4688))
 
 ### Changed
 
 - New UI design for suggestions ([#4682](https://github.com/argilla-io/argilla/pull/4682))
->>>>>>> 0b457728
 
 ### Fixed
 
