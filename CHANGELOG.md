--- conflicted
+++ resolved
@@ -18,17 +18,14 @@
 
 ## [Unreleased]
 
-<<<<<<< HEAD
 ### Refactored
 
 - Added `HuggingFaceDatasetMixIn` for internal usage, to detach the `FeedbackDataset` integrations from the class itself, and use MixIns instead ([#3326](https://github.com/argilla-io/argilla/pull/3326)).
 
-=======
 ### Added
 
 - Added `GET /api/v1/users/{user_id}/workspaces` endpoint to list the workspaces to which a user belongs ([#3308](https://github.com/argilla-io/argilla/pull/3308)).
-- 
->>>>>>> 1594037c
+
 ### Fixed
 
 - Fixed `sqlalchemy.error.OperationalError` being raised when running the unit tests if the local SQLite database file didn't exist and the migrations hadn't been applied ([#3307](https://github.com/argilla-io/argilla/pull/3307)).
