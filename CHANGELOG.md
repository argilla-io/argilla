--- conflicted
+++ resolved
@@ -34,17 +34,13 @@
 - `password` user field now requires a minimum of `8` and a maximum of `100` characters in size ([#2564]).
 - `quickstart.Dockerfile` image default users from `team` and `argilla` to `admin` and `annotator` including new passwords and API keys ([#2564]).
 - Datasets to be managed only by users with `admin` role ([#2564]).
-<<<<<<< HEAD
 
 ### Fixes
 
 - Copying datasets between workspaces with proper owner/workspace info. Closes [#2562](https://github.com/argilla-io/argilla/issues/2562)
 - Using elasticsearch config to request backend version. Closes [#2311](https://github.com/argilla-io/argilla/issues/2311)
 - Overlapping causes by emoji difference of length in back and front. Closes [#2353](https://github.com/argilla-io/argilla/issues/2353)
-
-=======
 - The list of rules is now accessible while metrics are computed. Closes[#2117](https://github.com/argilla-io/argilla/issues/2117)
->>>>>>> a8989bd6
 
 ### Removed
 
