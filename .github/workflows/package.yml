name: Build package

concurrency:
  group: ${{ github.workflow }}-${{ github.event.pull_request.number || github.ref }}
  cancel-in-progress: true

on:
  workflow_dispatch:
  release:
    types:
      - "published"
  push:
    branches:
      - "main"
      - "develop"
      - "releases/**"
    # TODO: remove this after generating demo tags
    tags:
      - "**"
  pull_request:
    branches:
      - "main"
      - "develop"
      - "releases/**"
      - "feature/**"
      - "feat/**"
      - "fix/**"
    types:
      - opened
      - reopened
      - synchronize
      - ready_for_review

jobs:
  check_repo_files:
    name: Check source changes
    if: ${{ !github.event.pull_request.draft }}
    uses: ./.github/workflows/check-repo-files.yml

  deployable_check:
    name: Check if must build & deploy from environment
    runs-on: ubuntu-latest
    needs: check_repo_files
    env:
      IS_DEPLOYABLE: ${{ secrets.AR_DOCKER_USERNAME != '' && needs.check_repo_files.outputs.buildChanges == 'true' }}
    outputs:
      isDeployable: ${{ steps.set_output.outputs.is_deployable }}
    steps:
      - name: set output
        id: set_output
        run: |
          echo "is_deployable=$IS_DEPLOYABLE" >> $GITHUB_OUTPUT

  run_unit_tests:
    strategy:
      matrix:
        include:
<<<<<<< HEAD
          # TODO(@frascuchon): Apply this for separate Release pipelines
          #          - searchEngineDockerImage: docker.elastic.co/elasticsearch/elasticsearch:8.8.2
          #            searchEngineDockerEnv: '{"discovery.type": "single-node", "xpack.security.enabled": "false"}'
          #            coverageReport: coverage-elasticsearch-8.8.2
          #            runsOn: ubuntu-latest
          #          - searchEngineDockerImage: docker.elastic.co/elasticsearch/elasticsearch:8.0.1
          #            searchEngineDockerEnv: '{"discovery.type": "single-node", "xpack.security.enabled": "false"}'
          #            coverageReport: coverage-elasticsearch-8.0.1
          #            runsOn: ubuntu-latest
          - searchEngineDockerImage: docker.elastic.co/elasticsearch/elasticsearch:7.17.11
            searchEngineDockerEnv: '{"discovery.type": "single-node", "xpack.security.enabled": "false"}'
            coverageReport: coverage-elasticsearch-7.17.11
            runsOn: ubuntu-20.04
          - searchEngineDockerImage: opensearchproject/opensearch:2.4.1
            searchEngineDockerEnv: '{"discovery.type": "single-node", "plugins.security.disabled": "true"}'
            coverageReport: coverage-opensearch-2.4.1
            runsOn: ubuntu-20.04
    #          - searchEngineDockerImage: opensearchproject/opensearch:1.3.11
    #            searchEngineDockerEnv: '{"discovery.type": "single-node", "plugins.security.disabled": "true"}'
    #            coverageReport: coverage-opensearch-1.3.11
    #            runsOn: ubuntu-latest
    name: Run unit tests
=======
          - searchEngineDockerImage: docker.elastic.co/elasticsearch/elasticsearch:8.8.2
            searchEngineDockerEnv: '{"discovery.type": "single-node", "xpack.security.enabled": "false"}'
            coverageReport: coverage-elasticsearch-8.8.2
            runsOn: extended-runner
          - searchEngineDockerImage: opensearchproject/opensearch:2.4.1
            searchEngineDockerEnv: '{"discovery.type": "single-node", "plugins.security.disabled": "true"}'
            coverageReport: coverage-opensearch-2.4.1
            runsOn: ubuntu-latest
    name: Run unit tests
    uses: ./.github/workflows/run-python-tests.yml
    needs: check_repo_files
    if: needs.check_repo_files.outputs.pythonChanges == 'true'
    with:
      searchEngineDockerImage: ${{ matrix.searchEngineDockerImage }}
      searchEngineDockerEnv: ${{ matrix.searchEngineDockerEnv }}
      coverageReport: coverage
      runsOn: ${{ matrix.runsOn }}
      pytestArgs: tests/unit
    secrets: inherit

  run_unit_test_with_extra_engines:
    strategy:
      matrix:
        include:
          - searchEngineDockerImage: docker.elastic.co/elasticsearch/elasticsearch:8.0.1
            searchEngineDockerEnv: '{"discovery.type": "single-node", "xpack.security.enabled": "false"}'
            coverageReport: coverage-elasticsearch-8.0.1
            runsOn: extended-runner
          - searchEngineDockerImage: docker.elastic.co/elasticsearch/elasticsearch:7.17.11
            searchEngineDockerEnv: '{"discovery.type": "single-node", "xpack.security.enabled": "false"}'
            coverageReport: coverage-elasticsearch-7.17.11
            runsOn: extended-runner
          - searchEngineDockerImage: opensearchproject/opensearch:1.3.11
            searchEngineDockerEnv: '{"discovery.type": "single-node", "plugins.security.disabled": "true"}'
            coverageReport: coverage-opensearch-1.3.11
            runsOn: extended-runner
    name: Run unit tests with extra engines
>>>>>>> ab005ad0
    uses: ./.github/workflows/run-python-tests.yml
    needs: check_repo_files
    if: |
      needs.check_repo_files.outputs.pythonChanges == 'true' &&
      startsWith(github.event.ref, 'refs/tags/v')
    with:
      searchEngineDockerImage: ${{ matrix.searchEngineDockerImage }}
      searchEngineDockerEnv: ${{ matrix.searchEngineDockerEnv }}
      coverageReport: coverage
      runsOn: ${{ matrix.runsOn }}
      pytestArgs: tests/unit
    secrets: inherit

  run_integration_tests:
    name: Run integration tests
    uses: ./.github/workflows/run-python-tests.yml
    needs:
      - check_repo_files
      - run_unit_tests
    if: needs.check_repo_files.outputs.pythonChanges == 'true'
    with:
      runsOn: extended-runner
      coverageReport: coverage-extra
      pytestArgs: tests/integration
    secrets: inherit

  push_coverage:
    name: Upload code coverage
    runs-on: ubuntu-latest
    needs:
      - run_unit_tests
      - run_integration_tests
    steps:
      - name: Checkout Code 🛎
        uses: actions/checkout@v3
      - uses: actions/download-artifact@v3
      - name: Copy all reports
        run: find coverage-report*/ -name "*.xml" -exec mv '{}' . \;
      - name: Display current files structure
        run: ls -R
      - name: Upload Coverage reports to Codecov 📦
        uses: codecov/codecov-action@v2

  build_python_package:
    name: Build Argilla python package
    uses: ./.github/workflows/build-python-package.yml
    needs: deployable_check
    if: needs.deployable_check.outputs.isDeployable == 'true'
    secrets: inherit

  build_server_docker_image:
    name: Build Argilla server docker image
    uses: ./.github/workflows/build-push-docker.yml
    needs:
      - build_python_package
      - run_unit_tests
    if: |
      !cancelled() &&
      needs.build_python_package.result == 'success' &&
      !contains(needs.*.result, 'failure') &&
      !contains(needs.*.result, 'cancelled')
    with:
      download-python-package: true
      image-name: argilla/argilla-server
      dockerfile: docker/Dockerfile
      readme: README.md
      platforms: linux/amd64,linux/arm64
    secrets: inherit

  build_quickstart_docker_image:
    name: Build Argilla quickstart docker image
    uses: ./.github/workflows/build-push-docker.yml
    needs: build_server_docker_image
    if: |
      !cancelled() &&
      needs.build_server_docker_image.result == 'success'
    with:
      download-python-package: false
      image-name: argilla/argilla-quickstart
      dockerfile: docker/quickstart.Dockerfile
      readme: docker/quickstart.README.md
      platforms: linux/amd64,linux/arm64
      build-args: |
        ARGILLA_VERSION=${{ needs.build_server_docker_image.outputs.version }}
    secrets: inherit

  deploy_environment:
    name: Deploy branch environment
    uses: ./.github/workflows/deploy-environment.yml
    needs: build_quickstart_docker_image
    if: |
      !cancelled() &&
      needs.build_quickstart_docker_image.result == 'success' &&
      github.event_name == 'pull_request' && github.event.pull_request.draft == false
    with:
      image-name: argilla/argilla-quickstart
      image-version: ${{ needs.build_quickstart_docker_image.outputs.version }}
    secrets: inherit

  # This job will upload a Python Package using Twine when a release is created
  # For more information see:
  # https://help.github.com/en/actions/language-and-framework-guides/using-python-with-github-actions#publishing-to-package-registries
  publish_release:
    name: Publish Release
    runs-on: ubuntu-latest
    if: ${{ github.event_name == 'release' }}
    needs:
      - run_integration_tests
      - build_quickstart_docker_image
    defaults:
      run:
        shell: bash -l {0}
    steps:
      - name: Checkout Code 🛎
        uses: actions/checkout@v3
      - name: Download python package
        uses: actions/download-artifact@v2
        with:
          name: python-package
          path: dist
      - name: Publish Package to TestPyPI 🥪
        uses: pypa/gh-action-pypi-publish@master
        with:
          user: __token__
          password: ${{ secrets.AR_TEST_PYPI_API_TOKEN }}
          repository_url: https://test.pypi.org/legacy/
      - name: Test Installing 🍿
        run: pip install --index-url https://test.pypi.org/simple --no-deps argilla==${GITHUB_REF#refs/*/v}
      - name: Publish Package to PyPI 🥩
        uses: pypa/gh-action-pypi-publish@master
        with:
          user: __token__
          password: ${{ secrets.AR_PYPI_API_TOKEN }}<|MERGE_RESOLUTION|>--- conflicted
+++ resolved
@@ -14,9 +14,6 @@
       - "main"
       - "develop"
       - "releases/**"
-    # TODO: remove this after generating demo tags
-    tags:
-      - "**"
   pull_request:
     branches:
       - "main"
@@ -55,30 +52,6 @@
     strategy:
       matrix:
         include:
-<<<<<<< HEAD
-          # TODO(@frascuchon): Apply this for separate Release pipelines
-          #          - searchEngineDockerImage: docker.elastic.co/elasticsearch/elasticsearch:8.8.2
-          #            searchEngineDockerEnv: '{"discovery.type": "single-node", "xpack.security.enabled": "false"}'
-          #            coverageReport: coverage-elasticsearch-8.8.2
-          #            runsOn: ubuntu-latest
-          #          - searchEngineDockerImage: docker.elastic.co/elasticsearch/elasticsearch:8.0.1
-          #            searchEngineDockerEnv: '{"discovery.type": "single-node", "xpack.security.enabled": "false"}'
-          #            coverageReport: coverage-elasticsearch-8.0.1
-          #            runsOn: ubuntu-latest
-          - searchEngineDockerImage: docker.elastic.co/elasticsearch/elasticsearch:7.17.11
-            searchEngineDockerEnv: '{"discovery.type": "single-node", "xpack.security.enabled": "false"}'
-            coverageReport: coverage-elasticsearch-7.17.11
-            runsOn: ubuntu-20.04
-          - searchEngineDockerImage: opensearchproject/opensearch:2.4.1
-            searchEngineDockerEnv: '{"discovery.type": "single-node", "plugins.security.disabled": "true"}'
-            coverageReport: coverage-opensearch-2.4.1
-            runsOn: ubuntu-20.04
-    #          - searchEngineDockerImage: opensearchproject/opensearch:1.3.11
-    #            searchEngineDockerEnv: '{"discovery.type": "single-node", "plugins.security.disabled": "true"}'
-    #            coverageReport: coverage-opensearch-1.3.11
-    #            runsOn: ubuntu-latest
-    name: Run unit tests
-=======
           - searchEngineDockerImage: docker.elastic.co/elasticsearch/elasticsearch:8.8.2
             searchEngineDockerEnv: '{"discovery.type": "single-node", "xpack.security.enabled": "false"}'
             coverageReport: coverage-elasticsearch-8.8.2
@@ -116,7 +89,6 @@
             coverageReport: coverage-opensearch-1.3.11
             runsOn: extended-runner
     name: Run unit tests with extra engines
->>>>>>> ab005ad0
     uses: ./.github/workflows/run-python-tests.yml
     needs: check_repo_files
     if: |
