--- conflicted
+++ resolved
@@ -24,15 +24,9 @@
 
 jobs:
 
-<<<<<<< HEAD
-env:
-  # Increase this value to reset cache if etc/example-environment.yml has not changed
-  CACHE_NUMBER:  5
-=======
   check_repo_files:
     name: Check source changes
     uses: ./.github/workflows/check-repo-files.yml
->>>>>>> faed3fec
 
   deployable_check:
     name: Check if must build & deploy from environment
@@ -46,97 +40,11 @@
       - name: set output
         id: set_output
         run: |
-<<<<<<< HEAD
-          pip install -e ".[server,listeners]"
-          pytest --cov=argilla --cov-report=xml
-      - name: Upload Coverage to Codecov 📦
-        uses: codecov/codecov-action@v1
-        if: steps.filter.outputs.python_code == 'true' && matrix.version == '8.5'
-        with:
-          files: ./coverage.xml
-          flags: pytest
-          fail_ci_if_error: false
-
-  test-opensearch:
-    name: Test OpenSearch
-    runs-on: ubuntu-latest
-=======
           echo "is_deployable=$IS_DEPLOYABLE" >> $GITHUB_OUTPUT
->>>>>>> faed3fec
 
   run_tests:
     strategy:
       matrix:
-<<<<<<< HEAD
-        version: [ 1.3, 2.3 ]
-    defaults:
-      run:
-        shell: bash -l {0}
-    steps:
-      - name: Checkout Code 🛎
-        uses: actions/checkout@v2
-      - name: Check affected files
-        uses: dorny/paths-filter@v2
-        id: filter
-        with:
-          filters: |
-            python_code:
-              - 'src/**'
-              - 'tests/**'
-              - 'pyproject.toml'
-              - 'setup.py'
-      - name: Setup OpenSearch 🔎
-        if: steps.filter.outputs.python_code == 'true'
-        uses: ankane/setup-opensearch@v1
-        with:
-          opensearch-version: ${{ matrix.version }}
-      - name: Setup Conda Env 🐍
-        uses: conda-incubator/setup-miniconda@v2
-        if: steps.filter.outputs.python_code == 'true'
-        with:
-          miniforge-variant: Mambaforge
-          miniforge-version: latest
-          use-mamba: true
-          activate-environment: argilla
-      - name: Get date for conda cache
-        if: steps.filter.outputs.python_code == 'true'
-        id: get-date
-        run: echo "::set-output name=today::$(/bin/date -u '+%Y%m%d')"
-        shell: bash
-      - name: Cache Conda env
-        if: steps.filter.outputs.python_code == 'true'
-        uses: actions/cache@v2
-        id: cache
-        with:
-          path: ${{ env.CONDA }}/envs
-          key: conda-${{ runner.os }}--${{ runner.arch }}--${{ steps.get-date.outputs.today }}-${{ hashFiles('environment_dev.yml') }}-${{ env.CACHE_NUMBER }}
-      - name: Update environment
-        if: steps.filter.outputs.python_code == 'true' && steps.cache.outputs.cache-hit != 'true'
-        run: mamba env update -n argilla -f environment_dev.yml
-      - name: Cache pip 👜
-        uses: actions/cache@v2
-        if: steps.filter.outputs.python_code == 'true'
-        with:
-          path: ~/.cache/pip
-          key: ${{ runner.os }}-pip-${{ env.CACHE_NUMBER }}-${{ hashFiles('pyproject.toml') }}
-      - name: Set huggingface hub credentials
-        if: github.ref == 'refs/heads/master' || startsWith(github.ref, 'refs/heads/releases')
-        env:
-          HF_HUB_ACCESS_TOKEN: ${{ secrets.HF_HUB_ACCESS_TOKEN }}
-        run: echo "Enable HF access token"
-      - name: Run tests 📈
-        if: steps.filter.outputs.python_code == 'true'
-        run: |
-          pip install -e ".[server,listeners]"
-          pytest --cov=argilla --cov-report=xml
-      - name: Upload Coverage to Codecov 📦
-        uses: codecov/codecov-action@v1
-        if: steps.filter.outputs.python_code == 'true' && matrix.version == '2.3'
-        with:
-          files: ./coverage.xml
-          flags: pytest
-          fail_ci_if_error: false
-=======
         include:
         - searchEngine: elasticsearch
           searchEngineVersion: 8.8
@@ -162,7 +70,6 @@
         --ignore=tests/monitoring \
         --ignore=tests/listeners
     secrets: inherit
->>>>>>> faed3fec
 
   run_tests_extra:
     name: Run extra tests (training, monitoring and listeners)
