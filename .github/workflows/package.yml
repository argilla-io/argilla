name: Build package

on:
  release:
    types:
      - "published"

  push:
    branches:
      - "main"
      - "develop"
      - "releases/**"

  pull_request:
    branches:
      - "main"
      - "develop"
      - "releases/**"
      - "feature/**"
      - "feat/**"

jobs:
  test-elastic:
    name: Tests ElasticSearch
    runs-on: ubuntu-latest
    strategy:
      matrix:
<<<<<<< HEAD
        elasticsearch: [ 7.4, 7.10.2, 7.14, 7.16, 7.17, 8.0 ]
=======
        version: [8.5, 8.2, 7.17, 7.14]
>>>>>>> 4205f70d
    defaults:
      run:
        shell: bash -l {0}
    steps:
      - name: Checkout Code 🛎
        uses: actions/checkout@v2
      - name: Check affected files
        uses: dorny/paths-filter@v2
        id: filter
        with:
          filters: |
            python_code:
              - 'src/**'
              - 'tests/**'
              - 'pyproject.toml'
              - 'setup.py'

      - name: Setup ElasticSearch 🔎
        if: steps.filter.outputs.python_code == 'true'
        uses: ankane/setup-elasticsearch@v1
        with:
          elasticsearch-version: ${{ matrix.version }}

      - name: Setup Conda Env 🐍
        uses: conda-incubator/setup-miniconda@v2
        if: steps.filter.outputs.python_code == 'true'
        with:
          miniforge-variant: Mambaforge
          miniforge-version: latest
          use-mamba: true
          activate-environment: argilla

      - name: Get date for conda cache
        if: steps.filter.outputs.python_code == 'true'
        id: get-date
        run: echo "::set-output name=today::$(/bin/date -u '+%Y%m%d')"
        shell: bash

      - name: Cache Conda env
        if: steps.filter.outputs.python_code == 'true'
        uses: actions/cache@v2
        id: cache
        with:
          path: ${{ env.CONDA }}/envs
          key: conda-${{ runner.os }}--${{ runner.arch }}--${{ steps.get-date.outputs.today }}-${{ hashFiles('environment_dev.yml') }}-${{ env.CACHE_NUMBER }}
        env:
          # Increase this value to reset cache if etc/example-environment.yml has not changed
          CACHE_NUMBER: 2

      - name: Update environment
        if: steps.filter.outputs.python_code == 'true' && steps.cache.outputs.cache-hit != 'true'
        run: mamba env update -n argilla -f environment_dev.yml

      - name: Cache pip 👜
        uses: actions/cache@v2
        if: steps.filter.outputs.python_code == 'true'
        env:
          # Increase this value to reset cache if pyproject.toml has not changed
          CACHE_NUMBER: 0
        with:
          path: ~/.cache/pip
          key: ${{ runner.os }}-pip-${{ env.CACHE_NUMBER }}-${{ hashFiles('pyproject.toml') }}

      - name: Set hugginface hub credentials
        if: github.ref == 'refs/heads/master' || startsWith(github.ref, 'refs/heads/releases')
        env:
          HF_HUB_ACCESS_TOKEN: ${{ secrets.HF_HUB_ACCESS_TOKEN }}
        run: echo "Enable HF access token"

      - name: Run tests 📈
        if: steps.filter.outputs.python_code == 'true'
        run: |
          pytest --cov=argilla --cov-report=xml
          pip install "spacy<3.0" && python -m spacy download en_core_web_sm
          pytest tests/monitoring/test_spacy_monitoring.py
          pip install "cleanlab<2.0"
          pytest tests/labeling/text_classification/test_label_errors.py

      - name: Upload Coverage to Codecov 📦
        uses: codecov/codecov-action@v1
        if: steps.filter.outputs.python_code == 'true' && matrix.version == '8.5'
        with:
          files: ./coverage.xml
          flags: pytest
          fail_ci_if_error: false

  test-opensearch:
    name: Test OpenSearch
    runs-on: ubuntu-latest
    strategy:
      matrix:
        version: [ 1.3, 2.3 ]
    defaults:
      run:
        shell: bash -l {0}
    steps:
      - name: Checkout Code 🛎
        uses: actions/checkout@v2
      - name: Check affected files
        uses: dorny/paths-filter@v2
        id: filter
        with:
          filters: |
            python_code:
              - 'src/**'
              - 'tests/**'

      - name: Setup OpenSearch 🔎
        if: steps.filter.outputs.python_code == 'true'
        uses: ankane/setup-opensearch@v1
        with:
          opensearch-version: ${{ matrix.version }}

      - name: Setup Conda Env 🐍
        uses: conda-incubator/setup-miniconda@v2
        if: steps.filter.outputs.python_code == 'true'
        with:
          miniforge-variant: Mambaforge
          miniforge-version: latest
          use-mamba: true
          activate-environment: argilla

      - name: Get date for conda cache
        if: steps.filter.outputs.python_code == 'true'
        id: get-date
        run: echo "::set-output name=today::$(/bin/date -u '+%Y%m%d')"
        shell: bash

      - name: Cache Conda env
        if: steps.filter.outputs.python_code == 'true'
        uses: actions/cache@v2
        id: cache
        with:
          path: ${{ env.CONDA }}/envs
          key: conda-${{ runner.os }}--${{ runner.arch }}--${{ steps.get-date.outputs.today }}-${{ hashFiles('environment_dev.yml') }}-${{ env.CACHE_NUMBER }}
        env:
          # Increase this value to reset cache if etc/example-environment.yml has not changed
          CACHE_NUMBER: 2

      - name: Update environment
        if: steps.filter.outputs.python_code == 'true' && steps.cache.outputs.cache-hit != 'true'
        run: mamba env update -n argilla -f environment_dev.yml

      - name: Cache pip 👜
        uses: actions/cache@v2
        if: steps.filter.outputs.python_code == 'true'
        env:
          # Increase this value to reset cache if pyproject.toml has not changed
          CACHE_NUMBER: 0
        with:
          path: ~/.cache/pip
          key: ${{ runner.os }}-pip-${{ env.CACHE_NUMBER }}-${{ hashFiles('pyproject.toml') }}

      - name: Set hugginface hub credentials
        if: github.ref == 'refs/heads/master' || startsWith(github.ref, 'refs/heads/releases')
        env:
          HF_HUB_ACCESS_TOKEN: ${{ secrets.HF_HUB_ACCESS_TOKEN }}
        run: echo "Enable HF access token"

      - name: Run tests 📈
        if: steps.filter.outputs.python_code == 'true'
        run: |
          pytest --cov=argilla --cov-report=xml
          pip install "spacy<3.0" && python -m spacy download en_core_web_sm
          pytest tests/monitoring/test_spacy_monitoring.py
          pip install "cleanlab<2.0"
          pytest tests/labeling/text_classification/test_label_errors.py

      - name: Upload Coverage to Codecov 📦
        uses: codecov/codecov-action@v1
        if: steps.filter.outputs.python_code == 'true' && matrix.version == '2.3'
        with:
          files: ./coverage.xml
          flags: pytest
          fail_ci_if_error: false

  build:
    name: Build the python package
    runs-on: ubuntu-latest
    defaults:
      run:
        shell: bash -l {0}

    steps:
      - name: Checkout Code 🛎
        uses: actions/checkout@v2
      - name: Check affected files
        uses: dorny/paths-filter@v2
        id: filter
        with:
          filters: |
            code_changes:
              - 'src/**'
              - 'frontend/**'
              - 'pyproject.toml'
              - 'setup.py'
              - 'scripts/start_argilla_server.sh'
              - 'release.Dockerfile'
              - '.dockerignore'
      - name: Cache pip 👜
        uses: actions/cache@v2
        if: steps.filter.outputs.code_changes == 'true'
        env:
          # Increase this value to reset cache if pyproject.toml has not changed
          CACHE_NUMBER: 0
        with:
          path: ~/.cache/pip
          key: ${{ runner.os }}-pip-${{ env.CACHE_NUMBER }}-${{ hashFiles('pyproject.toml') }}

      - name: Setup Node.js
        uses: actions/setup-node@v2
        if: steps.filter.outputs.code_changes == 'true'
        with:
          node-version: "14"

      - name: Build Package 🍟
        if: steps.filter.outputs.code_changes == 'true'
        run: |
          pip install -U build
          scripts/build_distribution.sh

      - name: Upload package artifact
        if: steps.filter.outputs.code_changes == 'true'
        uses: actions/upload-artifact@v2
        with:
          name: python-package
          path: dist

  deploy_docker:
    name: Build latest docker image
    runs-on: ubuntu-latest
    needs:
      - build
      - test-elastic
      - test-opensearch
    defaults:
      run:
        shell: bash -l {0}
    steps:
      - name: Checkout Code 🛎
        uses: actions/checkout@v2

      - name: Download python package
        uses: actions/download-artifact@v2
        with:
          name: python-package
          path: dist

      - name: Docker meta
        id: meta
        uses: crazy-max/ghaction-docker-meta@v2
        with:
          images: argilla/argilla-server

      - name: Login to DockerHub
        uses: docker/login-action@v1
        with:
          username: ${{ secrets.AR_DOCKER_USERNAME }}
          password: ${{ secrets.AR_DOCKER_PASSWORD }}

      - name: Build & push Docker image
        uses: docker/build-push-action@v2
        with:
          context: .
          file: release.Dockerfile
          push: true
          tags: ${{ steps.meta.outputs.tags }}
          labels: ${{ steps.meta.outputs.labels }}

  deploy_quickstart_docker:
    name: Build latest quickstart docker image
    runs-on: ubuntu-latest
    needs:
      - src-test
      - build
    defaults:
      run:
        shell: bash -l {0}
    steps:
      - name: Checkout Code 🛎
        uses: actions/checkout@v2

      - name: Download python package
        uses: actions/download-artifact@v2
        with:
          name: python-package
          path: dist

      - name: Docker meta
        id: meta
        uses: crazy-max/ghaction-docker-meta@v2
        with:
          images: argilla/argilla-quickstart

      - name: Login to DockerHub
        uses: docker/login-action@v1
        with:
          username: ${{ secrets.AR_DOCKER_USERNAME }}
          password: ${{ secrets.AR_DOCKER_PASSWORD }}

      - name: Build & push Docker image
        uses: docker/build-push-action@v2
        with:
          context: .
          file: quickstart.Dockerfile
          push: true
          tags: ${{ steps.meta.outputs.tags }}
          labels: ${{ steps.meta.outputs.labels }}

  # This job will upload a Python Package using Twine when a release is created
  # For more information see:
  # https://help.github.com/en/actions/language-and-framework-guides/using-python-with-github-actions#publishing-to-package-registries
  deploy_release:
    name: Deploy Release
    runs-on: ubuntu-latest
    if: ${{ github.event_name == 'release' }}
    needs:
      - deploy_docker
    defaults:
      run:
        shell: bash -l {0}
    steps:
      - name: Checkout Code 🛎
        uses: actions/checkout@v2
      - name: Download python package
        uses: actions/download-artifact@v2
        with:
          name: python-package
          path: dist
      - name: Publish Package to TestPyPI 🥪
        uses: pypa/gh-action-pypi-publish@master
        with:
          user: __token__
          password: ${{ secrets.AR_TEST_PYPI_API_TOKEN }}
          repository_url: https://test.pypi.org/legacy/
      - name: Test Installing 🍿
        run: pip install --index-url https://test.pypi.org/simple --no-deps argilla==${GITHUB_REF#refs/*/v}
      - name: Publish Package to PyPI 🥩
        uses: pypa/gh-action-pypi-publish@master
        with:
          user: __token__
          password: ${{ secrets.AR_PYPI_API_TOKEN }}<|MERGE_RESOLUTION|>--- conflicted
+++ resolved
@@ -25,11 +25,7 @@
     runs-on: ubuntu-latest
     strategy:
       matrix:
-<<<<<<< HEAD
-        elasticsearch: [ 7.4, 7.10.2, 7.14, 7.16, 7.17, 8.0 ]
-=======
         version: [8.5, 8.2, 7.17, 7.14]
->>>>>>> 4205f70d
     defaults:
       run:
         shell: bash -l {0}
