--- conflicted
+++ resolved
@@ -16,12 +16,6 @@
       - "main"
       - "develop"
       - "releases/**"
-<<<<<<< HEAD
-=======
-      - "feature/**"
-      - "feat/**"
-      - "fix/**"
->>>>>>> 43cdf4ed
 
   pull_request:
     branches:
