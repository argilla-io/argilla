name: Build package

concurrency:
  group: ${{ github.workflow }}-${{ github.event.pull_request.number || github.ref }}
  cancel-in-progress: true

on:
  workflow_dispatch:
  release:
    types:
      - "published"
  push:
    branches:
      - "main"
      - "develop"
      - "releases/**"
    # TODO: remove this after generating demo tags
    tags:
      - "**"
  pull_request:
    branches:
      - "main"
      - "develop"
      - "releases/**"
      - "feature/**"
      - "feat/**"
      - "fix/**"
    types:
      - opened
      - reopened
      - synchronize
      - ready_for_review

jobs:
  check_repo_files:
    name: Check source changes
    if: ${{ !github.event.pull_request.draft }}
    uses: ./.github/workflows/check-repo-files.yml

  deployable_check:
    name: Check if must build & deploy from environment
    runs-on: ubuntu-latest
    needs: check_repo_files
    env:
      IS_DEPLOYABLE: ${{ secrets.AR_DOCKER_USERNAME != '' && needs.check_repo_files.outputs.buildChanges == 'true' }}
    outputs:
      isDeployable: ${{ steps.set_output.outputs.is_deployable }}
    steps:
      - name: set output
        id: set_output
        run: |
          echo "is_deployable=$IS_DEPLOYABLE" >> $GITHUB_OUTPUT

  run_unit_tests:
    strategy:
      matrix:
        include:
          # TODO(@frascuchon): Apply this for separate Release pipelines
          #          - searchEngineDockerImage: docker.elastic.co/elasticsearch/elasticsearch:8.8.2
          #            searchEngineDockerEnv: '{"discovery.type": "single-node", "xpack.security.enabled": "false"}'
          #            coverageReport: coverage-elasticsearch-8.8.2
          #            runsOn: ubuntu-latest
          #          - searchEngineDockerImage: docker.elastic.co/elasticsearch/elasticsearch:8.0.1
          #            searchEngineDockerEnv: '{"discovery.type": "single-node", "xpack.security.enabled": "false"}'
          #            coverageReport: coverage-elasticsearch-8.0.1
          #            runsOn: ubuntu-latest
          - searchEngineDockerImage: docker.elastic.co/elasticsearch/elasticsearch:7.17.11
            searchEngineDockerEnv: '{"discovery.type": "single-node", "xpack.security.enabled": "false"}'
            coverageReport: coverage-elasticsearch-7.17.11
            runsOn: ubuntu-20.04
          - searchEngineDockerImage: opensearchproject/opensearch:2.4.1
            searchEngineDockerEnv: '{"discovery.type": "single-node", "plugins.security.disabled": "true"}'
            coverageReport: coverage-opensearch-2.4.1
            runsOn: ubuntu-20.04
<<<<<<< HEAD
    #          - searchEngineDockerImage: opensearchproject/opensearch:1.3.11
    #            searchEngineDockerEnv: '{"discovery.type": "single-node", "plugins.security.disabled": "true"}'
    #            coverageReport: coverage-opensearch-1.3.11
    #            runsOn: ubuntu-latest
=======
#          - searchEngineDockerImage: opensearchproject/opensearch:1.3.11
#            searchEngineDockerEnv: '{"discovery.type": "single-node", "plugins.security.disabled": "true"}'
#            coverageReport: coverage-opensearch-1.3.11
#            runsOn: ubuntu-latest
>>>>>>> d8ebba18
    name: Run unit tests
    uses: ./.github/workflows/run-python-tests.yml
    needs: check_repo_files
    if: needs.check_repo_files.outputs.pythonChanges == 'true'
    with:
      searchEngineDockerImage: ${{ matrix.searchEngineDockerImage }}
      searchEngineDockerEnv: ${{ matrix.searchEngineDockerEnv }}
      coverageReport: coverage
      runsOn: ${{ matrix.runsOn }}
      pytestArgs: tests/unit
    secrets: inherit

  run_integration_tests:
    name: Run integration tests
    uses: ./.github/workflows/run-python-tests.yml
    needs:
      - check_repo_files
      - run_unit_tests
    if: needs.check_repo_files.outputs.pythonChanges == 'true'
    with:
      runsOn: extended-runner
      coverageReport: coverage-extra
      pytestArgs: tests/integration
    secrets: inherit

  push_coverage:
    name: Upload code coverage
    runs-on: ubuntu-latest
    needs:
      - run_unit_tests
      - run_integration_tests
    steps:
      - name: Checkout Code 🛎
        uses: actions/checkout@v3
      - uses: actions/download-artifact@v3
      - name: Copy all reports
        run: find coverage-report*/ -name "*.xml" -exec mv '{}' . \;
      - name: Display current files structure
        run: ls -R
      - name: Upload Coverage reports to Codecov 📦
        uses: codecov/codecov-action@v2

  build_python_package:
    name: Build Argilla python package
    uses: ./.github/workflows/build-python-package.yml
    needs: deployable_check
    if: needs.deployable_check.outputs.isDeployable == 'true'
    secrets: inherit

  build_server_docker_image:
    name: Build Argilla server docker image
    uses: ./.github/workflows/build-push-docker.yml
    needs:
      - build_python_package
      - run_unit_tests
    if: |
      !cancelled() &&
      needs.build_python_package.result == 'success' &&
      !contains(needs.*.result, 'failure') &&
      !contains(needs.*.result, 'cancelled')
    with:
      download-python-package: true
      image-name: argilla/argilla-server
      dockerfile: docker/Dockerfile
      readme: README.md
      platforms: linux/amd64,linux/arm64
    secrets: inherit

  build_quickstart_docker_image:
    name: Build Argilla quickstart docker image
    uses: ./.github/workflows/build-push-docker.yml
    needs: build_server_docker_image
    if: |
      !cancelled() &&
      needs.build_server_docker_image.result == 'success'
    with:
      download-python-package: false
      image-name: argilla/argilla-quickstart
      dockerfile: docker/quickstart.Dockerfile
      readme: docker/quickstart.README.md
      platforms: linux/amd64,linux/arm64
      build-args: |
        ARGILLA_VERSION=${{ needs.build_server_docker_image.outputs.version }}
    secrets: inherit

  deploy_environment:
    name: Deploy branch environment
    uses: ./.github/workflows/deploy-environment.yml
    needs: build_quickstart_docker_image
    if: |
      !cancelled() &&
      needs.build_quickstart_docker_image.result == 'success' &&
      github.event_name == 'pull_request' && github.event.pull_request.draft == false
    with:
      image-name: argilla/argilla-quickstart
      image-version: ${{ needs.build_quickstart_docker_image.outputs.version }}
    secrets: inherit

  # This job will upload a Python Package using Twine when a release is created
  # For more information see:
  # https://help.github.com/en/actions/language-and-framework-guides/using-python-with-github-actions#publishing-to-package-registries
  publish_release:
    name: Publish Release
    runs-on: ubuntu-latest
    if: ${{ github.event_name == 'release' }}
    needs:
      - run_integration_tests
      - build_quickstart_docker_image
    defaults:
      run:
        shell: bash -l {0}
    steps:
      - name: Checkout Code 🛎
        uses: actions/checkout@v3
      - name: Download python package
        uses: actions/download-artifact@v2
        with:
          name: python-package
          path: dist
      - name: Publish Package to TestPyPI 🥪
        uses: pypa/gh-action-pypi-publish@master
        with:
          user: __token__
          password: ${{ secrets.AR_TEST_PYPI_API_TOKEN }}
          repository_url: https://test.pypi.org/legacy/
      - name: Test Installing 🍿
        run: pip install --index-url https://test.pypi.org/simple --no-deps argilla==${GITHUB_REF#refs/*/v}
      - name: Publish Package to PyPI 🥩
        uses: pypa/gh-action-pypi-publish@master
        with:
          user: __token__
          password: ${{ secrets.AR_PYPI_API_TOKEN }}<|MERGE_RESOLUTION|>--- conflicted
+++ resolved
@@ -72,17 +72,10 @@
             searchEngineDockerEnv: '{"discovery.type": "single-node", "plugins.security.disabled": "true"}'
             coverageReport: coverage-opensearch-2.4.1
             runsOn: ubuntu-20.04
-<<<<<<< HEAD
     #          - searchEngineDockerImage: opensearchproject/opensearch:1.3.11
     #            searchEngineDockerEnv: '{"discovery.type": "single-node", "plugins.security.disabled": "true"}'
     #            coverageReport: coverage-opensearch-1.3.11
     #            runsOn: ubuntu-latest
-=======
-#          - searchEngineDockerImage: opensearchproject/opensearch:1.3.11
-#            searchEngineDockerEnv: '{"discovery.type": "single-node", "plugins.security.disabled": "true"}'
-#            coverageReport: coverage-opensearch-1.3.11
-#            runsOn: ubuntu-latest
->>>>>>> d8ebba18
     name: Run unit tests
     uses: ./.github/workflows/run-python-tests.yml
     needs: check_repo_files
