name: Publish documentation

concurrency:
  group: ${{ github.workflow }}-${{ github.ref }}
  cancel-in-progress: true

on:
  workflow_dispatch:

  push:
    tags:
      - "v[2-9]+.[0-9]+.[0-9]+"
    branches:
      - "main"
      - "develop"
      - "docs/**"

defaults:
  run:
    working-directory: argilla

jobs:
  publish:
    runs-on: ubuntu-latest

    env:
      GH_ACCESS_TOKEN: ${{ secrets.GH_ACCESS_TOKEN }}

    steps:
      - name: checkout docs-site
        uses: actions/checkout@v4
        with:
          ref: gh-pages

      - uses: actions/checkout@v4

      - name: Setup Python
        uses: pdm-project/setup-pdm@v4
        with:
          python-version: "3.10"
          cache: true
          cache-dependency-path: |
            argilla/pdm.lock

      - name: Install dependencies
        run: |
          pdm install

      - name: Set git credentials
        run: |
          git config --global user.name "${{ github.actor }}"
          git config --global user.email "${{ github.actor }}@users.noreply.github.com"

      - name: Print GitHub ref info
        run: echo "${{ github.ref }}"
          echo "${{ github.head_ref }}"

      - name: Deploy Argilla docs (branch /main)
        run: |
          pdm run mike deploy latest --push
          pdm run mike set-default --push latest
        if: github.ref == 'refs/heads/main'

      - name: Deploy Argilla docs (branch /develop)
        run: pdm run mike deploy dev --push
        if: github.ref == 'refs/heads/develop'

<<<<<<< HEAD
      - name: pdm run mike deploy $version --push
        run: |
          version=$(echo $TAG_VERSION | awk -F \. {'print $1"."$2'})
          echo "Deploying version ${version}"
          pdm run mike deploy $version --push
        if: startsWith(github.ref, 'refs/tags/')
        env:
          TAG_VERSION: ${{ github.ref_name }}
=======
      - name: Deploy Argilla docs (release vX.Y.Z)
        run: pdm run mike deploy ${{ github.ref_name }}
        if: startsWith(github.ref, 'refs/tags/')

      - name: Delete Argilla docs (versions 'docs_*')
        id: delete_deployment
        run: |
          versions=$(pdm run mike list)
          formatted_versions=$(echo "$versions" | tr ',' '\n' | tr -d '[]')
          for version in $versions; do
            if [[ $version == docs_* ]]; then
              echo "Deleting version: $version"
              pdm run mike delete "$version" --push
            fi
          done
        if: startsWith(github.ref, 'refs/tags/')

      - name: Extract branch name
        id: extract_branch_name
        shell: bash
        run: echo "branch_name=${GITHUB_HEAD_REF:-${GITHUB_REF#refs/heads/}}" | sed 's/\//_/g'  >> $GITHUB_OUTPUT

      - name: Deploy Argilla docs (branch /docs/*)
        run: pdm run mike deploy ${{ steps.extract_branch_name.outputs.branch_name }} --prop-set hidden=true --push
        if: startsWith(github.ref, 'refs/heads/docs') || startsWith(github.head_ref, 'docs/')

      - name: Add deployment message in PR
        uses: mshick/add-pr-comment@v2
        if: startsWith(github.ref, 'refs/heads/docs') || startsWith(github.head_ref, 'docs/')
        with:
          message: |
            Docs for this PR have been deployed hidden from versioning: [https://argilla-io.github.io/argilla/${{ steps.extract_branch_name.outputs.branch_name }}](https://argilla-io.github.io/argilla/${{ steps.extract_branch_name.outputs.branch_name }})
>>>>>>> 3e9c8041
<|MERGE_RESOLUTION|>--- conflicted
+++ resolved
@@ -65,8 +65,7 @@
         run: pdm run mike deploy dev --push
         if: github.ref == 'refs/heads/develop'
 
-<<<<<<< HEAD
-      - name: pdm run mike deploy $version --push
+      - name: Deploy Argilla docs (release $version)
         run: |
           version=$(echo $TAG_VERSION | awk -F \. {'print $1"."$2'})
           echo "Deploying version ${version}"
@@ -74,10 +73,6 @@
         if: startsWith(github.ref, 'refs/tags/')
         env:
           TAG_VERSION: ${{ github.ref_name }}
-=======
-      - name: Deploy Argilla docs (release vX.Y.Z)
-        run: pdm run mike deploy ${{ github.ref_name }}
-        if: startsWith(github.ref, 'refs/tags/')
 
       - name: Delete Argilla docs (versions 'docs_*')
         id: delete_deployment
@@ -106,5 +101,4 @@
         if: startsWith(github.ref, 'refs/heads/docs') || startsWith(github.head_ref, 'docs/')
         with:
           message: |
-            Docs for this PR have been deployed hidden from versioning: [https://argilla-io.github.io/argilla/${{ steps.extract_branch_name.outputs.branch_name }}](https://argilla-io.github.io/argilla/${{ steps.extract_branch_name.outputs.branch_name }})
->>>>>>> 3e9c8041
+            Docs for this PR have been deployed hidden from versioning: [https://argilla-io.github.io/argilla/${{ steps.extract_branch_name.outputs.branch_name }}](https://argilla-io.github.io/argilla/${{ steps.extract_branch_name.outputs.branch_name }})