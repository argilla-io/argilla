[metadata]
name = rubrix
<<<<<<< HEAD
description = Open-source tool for tracking, exploring and evolving data for AI projects.
long_description = Rubrix is a tool for tracking and iterating on data for artificial intelligence projects. Rubrix focuses on enabling novel, human in the loop workflows involving data scientists, subject matter experts and ML/data engineers.
keywords = data-science natural-language-processing artificial-intelligence knowledged-graph developers-tools human-in-the-loop mlops 
=======
description = Open-source tool for tracking, exploring, and labeling data for AI projects.
long_description = Rubrix is a tool for tracking and iterating on data for artificial intelligence projects. Rubrix focuses on enabling novel, human in the loop workflows involving data scientists, subject matter experts and ML/data engineers.
keywords = data-science natural-language-processing text-labeling data-annotation artificial-intelligence knowledged-graph developers-tools human-in-the-loop mlops 
>>>>>>> 65edb229
license = Apache-2.0
url = https://recogn.ai
author = recognai
author_email = contact@recogn.ai
maintainer = recognai
maintainer_email = contact@recogn.ai

[options]
package_dir =
  =src
packages = find:
python_requires = >=3.6
install_requires =
  httpx ~= 0.15.0
  attrs ~= 20.1
  python-dateutil >= 2.8.1
  # Client
  # pandas -> For data loading
  pandas >=1.0.0,<2.0.0
  # Aligned pydantic version with server fastAPI
  pydantic >= 1.7.1
  starlette >=0.13.0,<1.0.0

[options.packages.find]
where = src

[options.package_data]
* =
    server/static/*
    server/static/**/*
    server/static/**/**/*
    server/static/**/**/**/*
    server/static/**/**/**/**/*


[options.extras_require]
server =
    # Basic dependencies
    fastapi ~= 0.63.0
    uvicorn[standard] ~= 0.13.4
    elasticsearch >= 7.1.0,<8.0.0
    smart-open
    # Words cloud
    stopwordsiso ~= 0.6.1
    # Statics server
    aiofiles~=0.6.0
    PyYAML~=5.4.1
    # security dependencies
    python-multipart~=0.0.5
    python-jose[cryptography]~=3.2.0
    passlib[bcrypt]~=1.7.4
    # Info status
    hurry.filesize
    psutil ~= 5.8.0<|MERGE_RESOLUTION|>--- conflicted
+++ resolved
@@ -1,14 +1,8 @@
 [metadata]
 name = rubrix
-<<<<<<< HEAD
-description = Open-source tool for tracking, exploring and evolving data for AI projects.
-long_description = Rubrix is a tool for tracking and iterating on data for artificial intelligence projects. Rubrix focuses on enabling novel, human in the loop workflows involving data scientists, subject matter experts and ML/data engineers.
-keywords = data-science natural-language-processing artificial-intelligence knowledged-graph developers-tools human-in-the-loop mlops 
-=======
 description = Open-source tool for tracking, exploring, and labeling data for AI projects.
 long_description = Rubrix is a tool for tracking and iterating on data for artificial intelligence projects. Rubrix focuses on enabling novel, human in the loop workflows involving data scientists, subject matter experts and ML/data engineers.
 keywords = data-science natural-language-processing text-labeling data-annotation artificial-intelligence knowledged-graph developers-tools human-in-the-loop mlops 
->>>>>>> 65edb229
 license = Apache-2.0
 url = https://recogn.ai
 author = recognai
