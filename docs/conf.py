# Configuration file for the Sphinx documentation builder.
#
# This file only contains a selection of the most common options. For a full
# list see the documentation:
# https://www.sphinx-doc.org/en/master/usage/configuration.html

# -- Path setup --------------------------------------------------------------

# If extensions (or modules to document with autodoc) are in another directory,
# add these directories to sys.path here. If the directory is relative to the
# documentation root, use os.path.abspath to make it absolute, like shown here.
#
# import os
# import sys
# sys.path.insert(0, os.path.abspath('.'))


# -- Project information -----------------------------------------------------

project = "rubrix"
copyright = "2021, Recognai"
author = "Recognai"

# The full version, including alpha/beta/rc tags
release = "0.0.1"


# -- General configuration ---------------------------------------------------

# Add any Sphinx extension module names here, as strings. They can be
# extensions coming with Sphinx (named 'sphinx.ext.*') or your custom
# ones.
extensions = [
    "nbsphinx",
]

# Add any paths that contain templates here, relative to this directory.
templates_path = ["_templates"]

# List of patterns, relative to source directory, that match files and
# directories to ignore when looking for source files.
# This pattern also affects html_static_path and html_extra_path.
exclude_patterns = ["_build", "Thumbs.db", ".DS_Store"]


# -- Options for HTML output -------------------------------------------------

# The theme to use for HTML and HTML Help pages.  See the documentation for
# a list of builtin themes.
#
html_theme = "sphinx_rtd_theme"

# Add any paths that contain custom static files (such as style sheets) here,
# relative to this directory. They are copied after the builtin static files,
# so a file named "default.css" will overwrite the builtin "default.css".
html_static_path = ["_static"]

<<<<<<< HEAD
nbsphinx_execute = "never"
=======
nbsphinx_execute = 'never'

# Theme options
html_logo = '_static/images/logo.svg'
html_favicon = '_static/images/favicon.ico'
# These paths are either relative to html_static_path
# or fully qualified paths (eg. https://...)
html_css_files = [
  'css/custom.css'
]
html_theme_options = {
  'logo_only': True
}
>>>>>>> ed5e44ae
<|MERGE_RESOLUTION|>--- conflicted
+++ resolved
@@ -55,20 +55,12 @@
 # so a file named "default.css" will overwrite the builtin "default.css".
 html_static_path = ["_static"]
 
-<<<<<<< HEAD
 nbsphinx_execute = "never"
-=======
-nbsphinx_execute = 'never'
 
 # Theme options
-html_logo = '_static/images/logo.svg'
-html_favicon = '_static/images/favicon.ico'
+html_logo = "_static/images/logo.svg"
+html_favicon = "_static/images/favicon.ico"
 # These paths are either relative to html_static_path
 # or fully qualified paths (eg. https://...)
-html_css_files = [
-  'css/custom.css'
-]
-html_theme_options = {
-  'logo_only': True
-}
->>>>>>> ed5e44ae
+html_css_files = ["css/custom.css"]
+html_theme_options = {"logo_only": True}