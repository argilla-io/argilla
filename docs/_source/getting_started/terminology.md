(terminology)=
# Terminology

Within Argilla we decided to differentiate our docs using main terminology classes and corresponding sub-classes.

## Features

Specific features that are covered by internal `Argilla` functionalities.
| Terminology | Description |
| :--- | :--- |
| Datasets       | Internal `Dataset` classes are lightweight containers for Argilla records.        |
| Metrics       | Argilla `Metrics` enables you to perform fine-grained analysis of your models and training datasets.        |
| Queries       | Argilla query functionalities are based on the powerful `Elasticsearch` query string syntax.        |


## MLOps Steps
All steps that we directly or in-directly cover within the `MLOps lifecycle`.

| Terminology | Description |
| :--- | :--- |
| 🏷 Labelling       | `manual or automatic` data collection and label assignment.        |
| 💪🏽 Training      |  `training and evaluation` of NLP models  |
| 👨🏽‍💻 Deploying       | `logging inference/prediction` of your ML models during their deployment.        |
| 📊 Monitoring       | `Dashboarding and evaluation` of model performance.        |


## NLP Tasks

Main task categories that we cover within the `NLP landscape`.

<<<<<<< HEAD
| Terminology | Description |
| :--- | :--- |
| 📕📗 TextClassification      | Assigning predefined category labels to `texts`. This contains sub-taks like detecting sentiment, textual similarity, and multi-label classification. |
| 🈴🈯️ TokenClassification      | Assigning predefined category labels to `words and phrases within texts` . This contains sub-taks like Named Entity Recognition (NER) and Part-Of-Speech Tagging (POS).      |
| 👨🏽💬 Text2Text       | Generating a `text` based on an input `text`.  This contains sub-taks like machine translation, and paraphrase generation. |
=======
| Terminology | Description                                                                                                                                                              |
| :--- |:-------------------------------------------------------------------------------------------------------------------------------------------------------------------------|
| 📕📗 TextClassification      | Assigning predefined category labels to `texts`. This contains sub-tasks like detecting sentiment, textual similarity, and multi-label classification.                   |
| 🈴🈯️ TokenClassification      | Assigning predefined category labels to `words and phrases within texts` . This contains sub-tasks like Named Entity Recognition (NER) and Part-Of-Speech Tagging (POS). |
| 👨🏽💬 TextGeneration       | Generating a `text` based on an input `text`.  This contains sub-tasks like machine translation, and paraphrase generation.                                              |
>>>>>>> 7e2af7f0

## Techniques

Best practices and methods that can be applied during `Machine Learning` within our eco-system.

| Terminology | Description |
| :--- | :--- |
| 🍼 Basics       | Simple `straightforward basics` for the one's just getting started.      |
| 👨🏽‍🏫 Active Learning       | Actively evaluate `prediction certainties` to determine labels that need to be evaluated for training.        |
| 👮 Weak Supervision      | Use `rules and functions` to obtain initial annotations before manually correcting them.      |
| 🔎 Explainability and bias       | `understand` and explain how a model produced a prediction and be aware of potential `systematic errors`.     |
| 🔫 Few-shot classification      | Model and techniques that perform reasonably well using only a `few or zero training samples`.        |<|MERGE_RESOLUTION|>--- conflicted
+++ resolved
@@ -28,19 +28,11 @@
 
 Main task categories that we cover within the `NLP landscape`.
 
-<<<<<<< HEAD
-| Terminology | Description |
-| :--- | :--- |
-| 📕📗 TextClassification      | Assigning predefined category labels to `texts`. This contains sub-taks like detecting sentiment, textual similarity, and multi-label classification. |
-| 🈴🈯️ TokenClassification      | Assigning predefined category labels to `words and phrases within texts` . This contains sub-taks like Named Entity Recognition (NER) and Part-Of-Speech Tagging (POS).      |
-| 👨🏽💬 Text2Text       | Generating a `text` based on an input `text`.  This contains sub-taks like machine translation, and paraphrase generation. |
-=======
 | Terminology | Description                                                                                                                                                              |
 | :--- |:-------------------------------------------------------------------------------------------------------------------------------------------------------------------------|
 | 📕📗 TextClassification      | Assigning predefined category labels to `texts`. This contains sub-tasks like detecting sentiment, textual similarity, and multi-label classification.                   |
 | 🈴🈯️ TokenClassification      | Assigning predefined category labels to `words and phrases within texts` . This contains sub-tasks like Named Entity Recognition (NER) and Part-Of-Speech Tagging (POS). |
 | 👨🏽💬 TextGeneration       | Generating a `text` based on an input `text`.  This contains sub-tasks like machine translation, and paraphrase generation.                                              |
->>>>>>> 7e2af7f0
 
 ## Techniques
 
