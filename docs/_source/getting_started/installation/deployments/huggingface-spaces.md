# Hugging Face Hub Spaces

Argilla nicely integrates with the Hugging Face stack (`datasets`, `transformers`, `hub`, and `setfit`), and now it can also be deployed using the Hub's Spaces.

In this guide, you'll learn to deploy your own Argilla app and use it for data labelling workflows right from the Hub.

## Your first Argilla Space

In this section, you'll learn to deploy an Argilla Space and use it for data annotation and training a sentiment classifier with [SetFit](https://github.com/huggingface/setfit/), an amazing few-shot learning library.

### Deploy Argilla on Spaces

You can deploy Argilla on Spaces with just a few clicks:

<a  href="https://huggingface.co/spaces/argilla/argilla-template-space">
    <img src="https://huggingface.co/datasets/huggingface/badges/raw/main/deploy-to-spaces-lg.svg" />
</a>

You need to define the **Owner** (your personal account or an organization), a **Space name**, and the **Visibility**. To interact with the Argilla app with Python, you need to setup the visibility to `Public`.

<div class="flex justify-center">
<img src="https://huggingface.co/datasets/huggingface/documentation-images/resolve/main/hub/spaces-argilla-duplicate-space.png"/>
</div>

<<<<<<< HEAD
You'll see the `Building` status and once it becomes `Running` your space is ready to go. If you don't see the Argilla login UI refresh the page.

For quick experimentation, you can jump directly into the next section. If you want to add access restrictions, go to the "Setting up secret environment variables" at the end of this document. Setting up secret variables is recommended for longer-term usage.
=======
:::{tip}
 Although you can duplicate other existing Argilla Spaces, we recommend starting from the official [Argilla Docker Template](https://huggingface.co/spaces/argilla/template-space-docker?duplicate=true).
:::

Note: You'll see a mention to the need of setting up environment variables (`API_KEY`) by adding a secret to your Space but will see this in a second.

### Setting up secret environment variables

The Space template provides a way to set up different **optional settings** focusing on securing your Argilla Space.

:::{tip}
For quick experiments or you want others to see what datasets you've built, you can completely skip this step. If you do this, the default values from the [basic Argilla setup](https://docs.argilla.io/en/latest/getting_started/installation/installation.html) will be kept.
:::
>>>>>>> 5716498f


```{admonition} Tip
:class: important

If you want to customize the title, emojis, and colors of your space, go to "Files and Versions" and edit the metadata of your README.md file.

```

### Create your first dataset

Once Argilla is running, you can use the UI with the Direct URL you'll find in the "Embed this Space" option (top right). You'll see a URL like this: `https://dvilasuero-argilla-setfit.hf.space`. This URL gives you access to a full-screen, stable Argilla instance, and is the `api_url` for reading and writing datasets using the Argilla Python library.

<div class="flex justify-center">
<img src="https://huggingface.co/datasets/huggingface/documentation-images/resolve/main/hub/spaces-argilla-embed-space.png"/>
</div>


```{admonition} Tip
:class: important

You'll see the login screen where you need to use either argilla or team with the default passwords (1234). Remember you can change the passwords using secret variables. If you get a 500 error when introducing the credentials, make sure you have correctly introduce the password.

```

<<<<<<< HEAD
=======
:::{tip}
You'll see the login screen where you need to use either `argilla` or `team` with the default passwords or the ones you've set up using secrets. If you get a `500` error when introducing the credentials, make sure you have correctly hashed the password before adding it to the secret environment variable.
:::
>>>>>>> 5716498f

If everything went well, you are ready to use the Argilla Python client from an IDE such as Colab, Jupyter, or VS Code.

If you want to a quick step-by-step example, keep reading. If you want an end-to-end tutorial, go to this [tutorial and use Colab or Jupyter](https://docs.argilla.io/en/latest/tutorials/notebooks/training-textclassification-setfit-fewshot.html).

<<<<<<< HEAD
Let's create our first dataset for labelling!
=======
:::{tip}
If you don't want to use Colab or install anything on your local machine, you can [duplicate the Jupyter Lab Space]() and run all your code there.
:::

<div class="flex justify-center">
<img src="https://huggingface.co/datasets/huggingface/documentation-images/resolve/main/hub/spaces-argilla-embed-space.png"/>
</div>
>>>>>>> 5716498f

First we need to pip install `datasets` and `argilla` on Colab or your local machine:

```bash
pip install datasets argilla
```

Then, you can read the example dataset using the `datasets` library. This dataset is a CSV file uploaded to the Hub using the drag and drop feature.

```python
from datasets import load_dataset

dataset = load_dataset("dvilasuero/banking_app", split="train").shuffle()
```

You can create your first dataset by logging it into Argilla using your endpoint URL:

```python
import argilla as rg

# connect to your app endpoint (uses default team API key)
rg.init(api_url="[your_space_url]", api_key="team.apikey")

# transform dataset into Argilla's format and log it
rg.log(rg.read_datasets(dataset, task="TextClassification"), name="bankingapp_sentiment")
```

Congrats! You now have a dataset available from the Argilla UI to start browsing and labelling. In the code above, we've used one of the many integrations with Hugging Face libraries, which let you [read hundreds of datasets](https://docs.argilla.io/en/latest/guides/features/datasets.html#Importing-a-Dataset) available on the Hub.

### Data labelling and model training

At this point, you can label your data directly using your Argilla Space and read the training data to train your model of choice.

```python
# this will read our current dataset and turn it into a clean dataset for training
dataset = rg.load("bankingapp_sentiment").prepare_for_training()
```

You can also get the full dataset and push it to the Hub for reproducibility and versioning:

```python
# save full argilla dataset for reproducibility
rg.load("bankingapp_sentiment").to_datasets().push_to_hub("bankingapp_sentiment")
```

Finally, this is how you can train a SetFit model using data from your Argilla Space:

```python
from sentence_transformers.losses import CosineSimilarityLoss

from setfit import SetFitModel, SetFitTrainer

# Create train test split
dataset = dataset.train_test_split()

# Load SetFit model from Hub
model = SetFitModel.from_pretrained("sentence-transformers/paraphrase-mpnet-base-v2")

# Create trainer
trainer = SetFitTrainer(
    model=model,
    train_dataset=dataset["train"],
    eval_dataset=dataset["test"],
    loss_class=CosineSimilarityLoss,
    batch_size=8,
    num_iterations=20,
)

# Train and evaluate
trainer.train()
metrics = trainer.evaluate()
```

As a next step, you can check the [Argilla Tutorials](https://docs.argilla.io/en/latest/tutorials/tutorials.html) section. All the tutorials can be run using Colab or local Jupyter Notebooks, so you can start building datasets with Argilla and Spaces!

## Feedback and support

If you have improvement suggestions or need specific support, please join [Argilla Slack community](https://join.slack.com/t/rubrixworkspace/shared_invite/zt-whigkyjn-a3IUJLD7gDbTZ0rKlvcJ5g) or reach out on [Argilla's GitHub repository](https://github.com/argilla-io/argilla).

## Setting up secret environment variables

The Space template provides a way to set up different **optional settings** focusing on securing your Argilla Space.

To set up these secrets, you can go to the Settings tab on your created Space. Make sure to save these values somewhere for later use.

The template space has two users: `team` and `argilla`. The username `team` corresponds to the root user, who can upload datasets and access any workspace within your Argilla Space. The username `argilla` is a normal user with access to the `team` workspace and its own workspace called `argilla`.

Currently, these user names can't be configured. The passwords and API keys to upload, read, update, and delete datasets can be configured using the following secrets:

- `ARGILLA_API_KEY`: Argilla provides a Python library to interact with the app (read, write, and update data, log model predictions, etc.). If you don't set this variable, the library and your app will use the default API key. If you want to secure your Space for reading and writing data, we recommend you to set up this variable. The API key you choose can be any string of your choice and you can check an online generator if you like.

- `ARGILLA_PASSWORD`: This sets a custom password for login into the app with the `argilla` username. The default password is `1234`. By setting up a custom password you can use your own password to login into the app.

- `TEAM_API_KEY`: This sets the root user's API key. The API key you choose can be any string of your choice and you can check an online generator if you like.

- `TEAM_PASSWORD`: This sets a custom password for login into the app with the `team` username. The default password is `1234`. By setting up a custom password you can use your own password to login into the app.

The combination of these secret variables gives you the following setup options:

1. *I want to avoid that anyone without the API keys can add, delete, or update datasets using the Python client*: You need to setup `ARGILLA_API_KEY` and `TEAM_API_KEY`.
2. *Additionally, I want to avoid that the `argilla` username can delete datasets from the UI*: You need to setup `TEAM_PASSWORD` and use `TEAM_API_KEY` with the Python Client. This option might be interesting if you want to control dataset management but want anyone to browse your datasets using the `argilla` user.
3. *Additionally, I want to avoid that anyone without password can browse my datasets with the `argilla` user*: You need to setup `ARGILLA_PASSWORD`. In this case, you can use `ARGILLA_API_KEY` and/or `TEAM_API_KEY` with the Python Client depending on your needs for dataset deletion rights.

Additionally, the `LOAD_DATASETS` will let you configure the sample datasets that will be pre-loaded. The default value is `single` and the supported values for this variable are:
    1. `single`: Load single datasets for TextClassification task.
    2. `full`: Load all the sample datasets for NLP tasks (TokenClassification, TextClassification, Text2Text)
    3. `none`: No datasets being loaded.<|MERGE_RESOLUTION|>--- conflicted
+++ resolved
@@ -12,82 +12,46 @@
 
 You can deploy Argilla on Spaces with just a few clicks:
 
-<a  href="https://huggingface.co/spaces/argilla/argilla-template-space">
+<a  href="https://huggingface.co/new-space?template=argilla/argilla-template-space">
     <img src="https://huggingface.co/datasets/huggingface/badges/raw/main/deploy-to-spaces-lg.svg" />
 </a>
 
 You need to define the **Owner** (your personal account or an organization), a **Space name**, and the **Visibility**. To interact with the Argilla app with Python, you need to setup the visibility to `Public`.
+You'll see the `Building` status and once it becomes `Running` your space is ready to go. If you don't see the Argilla login UI refresh the page.
+
+
+:::{tip}
+You'll see the login screen where you need to use either argilla or team with the default passwords (1234). Remember you can change the passwords using secret variables. If you get a 500 error when introducing the credentials, make sure you have correctly introduce the password.
+:::
 
 <div class="flex justify-center">
-<img src="https://huggingface.co/datasets/huggingface/documentation-images/resolve/main/hub/spaces-argilla-duplicate-space.png"/>
+<img src="https://huggingface.co/datasets/huggingface/documentation-images/resolve/main/hub/spaces-argilla-embed-space.png"/>
 </div>
 
-<<<<<<< HEAD
-You'll see the `Building` status and once it becomes `Running` your space is ready to go. If you don't see the Argilla login UI refresh the page.
-
-For quick experimentation, you can jump directly into the next section. If you want to add access restrictions, go to the "Setting up secret environment variables" at the end of this document. Setting up secret variables is recommended for longer-term usage.
-=======
 :::{tip}
- Although you can duplicate other existing Argilla Spaces, we recommend starting from the official [Argilla Docker Template](https://huggingface.co/spaces/argilla/template-space-docker?duplicate=true).
+If you want to customize the title, emojis, and colors of your space, go to "Files and Versions" and edit the metadata of your README.md file.
 :::
 
-Note: You'll see a mention to the need of setting up environment variables (`API_KEY`) by adding a secret to your Space but will see this in a second.
+
+:::{tip}
+For quick experimentation, you can jump directly into the next section. If you want to add access restrictions, go to the "Setting up secret environment variables" at the end of this document. Setting up secret variables is recommended for longer-term usage.
+:::
 
 ### Setting up secret environment variables
 
 The Space template provides a way to set up different **optional settings** focusing on securing your Argilla Space.
 
 :::{tip}
-For quick experiments or you want others to see what datasets you've built, you can completely skip this step. If you do this, the default values from the [basic Argilla setup](https://docs.argilla.io/en/latest/getting_started/installation/installation.html) will be kept.
+If you want to customize the title, emojis, and colors of your space, go to "Files and Versions" and edit the metadata of your README.md file.
 :::
->>>>>>> 5716498f
-
-
-```{admonition} Tip
-:class: important
-
-If you want to customize the title, emojis, and colors of your space, go to "Files and Versions" and edit the metadata of your README.md file.
-
-```
 
 ### Create your first dataset
 
 Once Argilla is running, you can use the UI with the Direct URL you'll find in the "Embed this Space" option (top right). You'll see a URL like this: `https://dvilasuero-argilla-setfit.hf.space`. This URL gives you access to a full-screen, stable Argilla instance, and is the `api_url` for reading and writing datasets using the Argilla Python library.
 
-<div class="flex justify-center">
-<img src="https://huggingface.co/datasets/huggingface/documentation-images/resolve/main/hub/spaces-argilla-embed-space.png"/>
-</div>
-
-
-```{admonition} Tip
-:class: important
-
-You'll see the login screen where you need to use either argilla or team with the default passwords (1234). Remember you can change the passwords using secret variables. If you get a 500 error when introducing the credentials, make sure you have correctly introduce the password.
-
-```
-
-<<<<<<< HEAD
-=======
-:::{tip}
-You'll see the login screen where you need to use either `argilla` or `team` with the default passwords or the ones you've set up using secrets. If you get a `500` error when introducing the credentials, make sure you have correctly hashed the password before adding it to the secret environment variable.
-:::
->>>>>>> 5716498f
-
 If everything went well, you are ready to use the Argilla Python client from an IDE such as Colab, Jupyter, or VS Code.
 
 If you want to a quick step-by-step example, keep reading. If you want an end-to-end tutorial, go to this [tutorial and use Colab or Jupyter](https://docs.argilla.io/en/latest/tutorials/notebooks/training-textclassification-setfit-fewshot.html).
-
-<<<<<<< HEAD
-Let's create our first dataset for labelling!
-=======
-:::{tip}
-If you don't want to use Colab or install anything on your local machine, you can [duplicate the Jupyter Lab Space]() and run all your code there.
-:::
-
-<div class="flex justify-center">
-<img src="https://huggingface.co/datasets/huggingface/documentation-images/resolve/main/hub/spaces-argilla-embed-space.png"/>
-</div>
->>>>>>> 5716498f
 
 First we need to pip install `datasets` and `argilla` on Colab or your local machine:
 
