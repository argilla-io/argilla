# Hugging Face Hub Spaces

Argilla nicely integrates with the Hugging Face stack (`datasets`, `transformers`, `hub`, and `setfit`), and now it can also be deployed using the Hub's Spaces.

In this guide, you'll learn to deploy your own Argilla app and use it for data labelling workflows right from the Hub.

## Your first Argilla Space

In this section, you'll learn to deploy an Argilla Space and use it for data annotation and training a sentiment classifier with [SetFit](https://github.com/huggingface/setfit/), an amazing few-shot learning library.

### Deploy Argilla on Spaces

<<<<<<< HEAD
If you have a Hugging Face account, you can deploy Argilla on Spaces with just a few clicks:
=======
You can deploy Argilla on Spaces with just a few clicks:
>>>>>>> ca435db7

<a  href="https://huggingface.co/spaces/argilla/argilla-template-space">
    <img src="https://huggingface.co/datasets/huggingface/badges/raw/main/deploy-to-spaces-lg.svg" />
</a>

You need to define the **Owner** (your personal account or an organization), a **Space name**, and the **Visibility**. To interact with the Argilla app with Python, you need to setup the visibility to `Public`.

<div class="flex justify-center">
<img src="https://huggingface.co/datasets/huggingface/documentation-images/resolve/main/hub/spaces-argilla-duplicate-space.png"/>
</div>

You'll see the `Building` status and once it becomes `Running` your space is ready to go. If you don't see the Argilla login UI refresh the page.

For quick experimentation, you can jump directly into the next section. If you want to add access restrictions, go to the "Setting up secret environment variables" at the end of this document. Setting up secret variables is recommended for longer-term usage.


```{admonition} Tip
:class: important

If you want to customize the title, emojis, and colors of your space, go to "Files and Versions" and edit the metadata of your README.md file.

```

### Create your first dataset

Once Argilla is running, you can use the UI with the Direct URL you'll find in the "Embed this Space" option (top right). You'll see a URL like this: `https://dvilasuero-argilla-setfit.hf.space`. This URL gives you access to a full-screen, stable Argilla instance, and is the `api_url` for reading and writing datasets using the Argilla Python library.

<div class="flex justify-center">
<img src="https://huggingface.co/datasets/huggingface/documentation-images/resolve/main/hub/spaces-argilla-embed-space.png"/>
</div>


```{admonition} Tip
:class: important

You'll see the login screen where you need to use either argilla or team with the default passwords (1234). Remember you can change the passwords using secret variables. If you get a 500 error when introducing the credentials, make sure you have correctly introduce the password.

```


If everything went well, you are ready to use the Argilla Python client from an IDE such as Colab, Jupyter, or VS Code.

If you want to a quick step-by-step example, keep reading. If you want an end-to-end tutorial, go to this [tutorial and use Colab or Jupyter](https://docs.argilla.io/en/latest/tutorials/notebooks/training-textclassification-setfit-fewshot.html).

Let's create our first dataset for labelling!

First we need to pip install `datasets` and `argilla` on Colab or your local machine:

```bash
pip install datasets argilla
```

Then, you can read the example dataset using the `datasets` library. This dataset is a CSV file uploaded to the Hub using the drag and drop feature.

```python
from datasets import load_dataset

dataset = load_dataset("dvilasuero/banking_app", split="train").shuffle()
```

You can create your first dataset by logging it into Argilla using your endpoint URL:

```python
import argilla as rg

# connect to your app endpoint (uses default team API key)
rg.init(api_url="[your_space_url]", api_key="team.apikey")

# transform dataset into Argilla's format and log it
rg.log(rg.read_datasets(dataset, task="TextClassification"), name="bankingapp_sentiment")
```

Congrats! You now have a dataset available from the Argilla UI to start browsing and labelling. In the code above, we've used one of the many integrations with Hugging Face libraries, which let you [read hundreds of datasets](https://docs.argilla.io/en/latest/guides/features/datasets.html#Importing-a-Dataset) available on the Hub.

### Data labelling and model training

At this point, you can label your data directly using your Argilla Space and read the training data to train your model of choice.

```python
# this will read our current dataset and turn it into a clean dataset for training
dataset = rg.load("bankingapp_sentiment").prepare_for_training()
```

You can also get the full dataset and push it to the Hub for reproducibility and versioning:

```python
# save full argilla dataset for reproducibility
rg.load("bankingapp_sentiment").to_datasets().push_to_hub("bankingapp_sentiment")
```

Finally, this is how you can train a SetFit model using data from your Argilla Space:

```python
from sentence_transformers.losses import CosineSimilarityLoss

from setfit import SetFitModel, SetFitTrainer

# Create train test split
dataset = dataset.train_test_split()

# Load SetFit model from Hub
model = SetFitModel.from_pretrained("sentence-transformers/paraphrase-mpnet-base-v2")

# Create trainer
trainer = SetFitTrainer(
    model=model,
    train_dataset=dataset["train"],
    eval_dataset=dataset["test"],
    loss_class=CosineSimilarityLoss,
    batch_size=8,
    num_iterations=20,
)

# Train and evaluate
trainer.train()
metrics = trainer.evaluate()
```

As a next step, you can check the [Argilla Tutorials](https://docs.argilla.io/en/latest/tutorials/tutorials.html) section. All the tutorials can be run using Colab or local Jupyter Notebooks, so you can start building datasets with Argilla and Spaces!

## Feedback and support

If you have improvement suggestions or need specific support, please join [Argilla Slack community](https://join.slack.com/t/rubrixworkspace/shared_invite/zt-whigkyjn-a3IUJLD7gDbTZ0rKlvcJ5g) or reach out on [Argilla's GitHub repository](https://github.com/argilla-io/argilla).

## Setting up secret environment variables

The Space template provides a way to set up different **optional settings** focusing on securing your Argilla Space.

To set up these secrets, you can go to the Settings tab on your created Space. Make sure to save these values somewhere for later use.

The template space has two users: `team` and `argilla`. The username `team` corresponds to the root user, who can upload datasets and access any workspace within your Argilla Space. The username `argilla` is a normal user with access to the `team` workspace and its own workspace called `argilla`.

Currently, these user names can't be configured. The passwords and API keys to upload, read, update, and delete datasets can be configured using the following secrets:

- `ARGILLA_API_KEY`: Argilla provides a Python library to interact with the app (read, write, and update data, log model predictions, etc.). If you don't set this variable, the library and your app will use the default API key. If you want to secure your Space for reading and writing data, we recommend you to set up this variable. The API key you choose can be any string of your choice and you can check an online generator if you like.

- `ARGILLA_PASSWORD`: This sets a custom password for login into the app with the `argilla` username. The default password is `1234`. By setting up a custom password you can use your own password to login into the app.

- `TEAM_API_KEY`: This sets the root user's API key. The API key you choose can be any string of your choice and you can check an online generator if you like.

- `TEAM_PASSWORD`: This sets a custom password for login into the app with the `team` username. The default password is `1234`. By setting up a custom password you can use your own password to login into the app.

The combination of these secret variables gives you the following setup options:

1. *I want to avoid that anyone without the API keys can add, delete, or update datasets using the Python client*: You need to setup `ARGILLA_API_KEY` and `TEAM_API_KEY`.
2. *Additionally, I want to avoid that the `argilla` username can delete datasets from the UI*: You need to setup `TEAM_PASSWORD` and use `TEAM_API_KEY` with the Python Client. This option might be interesting if you want to control dataset management but want anyone to browse your datasets using the `argilla` user.
3. *Additionally, I want to avoid that anyone without password can browse my datasets with the `argilla` user*: You need to setup `ARGILLA_PASSWORD`. In this case, you can use `ARGILLA_API_KEY` and/or `TEAM_API_KEY` with the Python Client depending on your needs for dataset deletion rights.

Additionally, the `LOAD_DATASETS` will let you configure the sample datasets that will be pre-loaded. The default value is `single` and the supported values for this variable are:
    1. `single`: Load single datasets for TextClassification task.
    2. `full`: Load all the sample datasets for NLP tasks (TokenClassification, TextClassification, Text2Text)
    3. `none`: No datasets being loaded.<|MERGE_RESOLUTION|>--- conflicted
+++ resolved
@@ -10,11 +10,7 @@
 
 ### Deploy Argilla on Spaces
 
-<<<<<<< HEAD
-If you have a Hugging Face account, you can deploy Argilla on Spaces with just a few clicks:
-=======
 You can deploy Argilla on Spaces with just a few clicks:
->>>>>>> ca435db7
 
 <a  href="https://huggingface.co/spaces/argilla/argilla-template-space">
     <img src="https://huggingface.co/datasets/huggingface/badges/raw/main/deploy-to-spaces-lg.svg" />
