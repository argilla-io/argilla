
# Cloud Providers and Kubernetes

This guide explains how to deploy the Argilla Server on different cloud providers and Kubernetes.

## Kubernetes

The [Kubernetes (k8s) folder](https://github.com/argilla-io/argilla/tree/main/k8s) in the repo holds several files for a minimal config on deploying Argilla to Kubernetes. These files also contain some resource requirement recommendations for hosting. For a more robust config, we recommend using [Helm](#helm-charts) charts.

- [argilla-server-deployment.yaml](https://github.com/argilla-io/argilla/tree/main/k8s/argilla-server-deployment.yaml): deploy main Argilla server,
- [argilla-server-hpa.yaml](https://github.com/argilla-io/argilla/tree/main/k8s/argilla-server-hpa.yaml): scaler to scale the server from 1 to 3 pods.
- [argilla-server-ingress.yaml](https://github.com/argilla-io/argilla/tree/main/k8s/argilla-server-ingress.yaml): server ingress config.
- [argilla-server-service.yaml](https://github.com/argilla-io/argilla/tree/main/k8s/argilla-server-service.yaml): server service config.
- [elasticsearch-deployment.yaml](https://github.com/argilla-io/argilla/tree/main/k8s/elasticsearch-deployment.yaml): a minimal Elastic Search config.
- [elasticsearch-pvc.yaml](https://github.com/argilla-io/argilla/tree/main/k8s/elasticsearch-pvc.yaml): a persistent volume claim to dynamically scale and retain data.
- [elasticsearch-service.yaml](https://github.com/argilla-io/argilla/tree/main/k8s/elasticsearch-service.yaml): an Elastic service config.

### Helm charts

For a more robust and modern set-up, we recommend using [official Kubernetes helm charts](https://github.com/elastic/helm-charts) in combination with the Argilla server Kubernetes `yaml`. Argilla itself doesn't have any helm support but it can still be used together with Helm-deployed ElasticSearch by setting the `ARGILLA_ELASTICSEARCH` environment variable to the endpoint where ElasticSearch is hosted.

(deploy-to-aws-instance-using-docker-machine)=
## Amazon Web Services (AWS)

### Setup an AWS profile

The `aws` command cli must be installed. Then, type:

```bash
aws configure --profile argilla
```

and follow command instructions. For more details, visit [AWS official documentation](https://docs.aws.amazon.com/cli/latest/userguide/cli-configure-files.html).

Once the profile is created (a new entry should appear in file `~/.aws/config`), you can activate it via setting environment variable:

```bash
export AWS_PROFILE=argilla
```

### Create docker machine

```bash
docker-machine create --driver amazonec2 \
--amazonec2-root-size 60 \
--amazonec2-instance-type t2.large \
--amazonec2-open-port 80 \
--amazonec2-ami ami-0b541372 \
--amazonec2-region eu-west-1 \
argilla-aws
```

Available Amazon Machine Instance (AMI) depends on region. The provided AMI is available for eu-west regions and is an ubuntu-16.04-server image.
To find available recent images, go to the [AWS AMI Marketplace](https://console.aws.amazon.com/ec2/home), choose "Launch instance" and filter by `ubuntu`
(don't forget to choose your targeted region).

If you already have multiple instances and VPC in the targeted region, creating a new VPC before creating the Argilla instance is recommended.
Add the following parameter to specify the VPC you want to use for the instance:

```bash
--amazonec2-vpc-id vpc-1234abcd  # Replace vpc-1234abcd with the created VPC id
```

### Verify machine creation

```bash
$>docker-machine ls

NAME                   ACTIVE   DRIVER      STATE     URL                        SWARM   DOCKER     ERRORS
argilla-aws             -        amazonec2   Running   tcp://52.213.178.33:2376           v20.10.7
```

### Save assigned machine ip

In our case, the assigned ip is `52.213.178.33`

### Connect to remote docker machine

To enable the connection between the local docker client and the remote daemon, we must type the following command:

```bash
eval $(docker-machine env argilla-aws)
```

### Define a docker-compose.yaml

{{ dockercomposeyaml }}

### Pull image

```bash
docker-compose pull
```

### Launch docker container

```bash
docker-compose up -d
```

### Accessing Argilla

In our case http://52.213.178.33

## Azure

The easiest way to deploy Argilla on Azure is using the Azure Container Instances (ACI) service. This service allows you to run containers in a serverless way, without the need to manage the underlying infrastructure. This guide will take you through deploying Argilla using the Azure CLI tool, and is based on the [Azure documentation](https://learn.microsoft.com/en-us/azure/container-instances/container-instances-quickstart) for the same service.

<!-- breakout box -->
> 🚒  At the time of writing, it is still possible to deploy Argilla using the `docker run` command and `docker context` integration with Azure, but [this method](https://learn.microsoft.com/en-us/azure/container-instances/quickstart-docker-cli) is soon to be deprecated in the [docker cli](https://docs.docker.com/cloud/).

### 1. Authenticate to Azure

First, you need to authenticate to Azure using the `az` CLI:

```bash
az login
```

### 2. Setup an Azure resource group

Create a resource group where you want to deploy the Argilla Server:

```bash
az group create --name <resource-group> --location <location>
```

### 3. Create an Azure Container Instance

Create an Azure Container Instance with the `az container create` command:

```bash
az container create --resource-group <resource-group> --name <deployment-name> --image argilla/argilla-quickstart:latest --dns-name-label <dns-name> --ports 6900
```

Once the container is deployed you can check the deployment with:

```bash
az container show --resource-group <resource-group> --name argilla --query "{FQDN:ipAddress.fqdn,ProvisioningState:provisioningState}" --out table
```

Argilla should now be accessible at the FQDN provided in the output, on the port `6900`.

## Google Cloud Platform (GCP) via Cloud Run

First, we will deploy Argilla using Cloud Run, a managed platform that scales stateless containers. To deploy Argilla on GCP, you can use Cloud Run, a managed platform that scales stateless containers. This guide will take you through deploying Argilla using the `gcloud` CLI tool, and is based on the [GCP documentation](https://cloud.google.com/run/docs/quickstarts/deploy-container).

> 🚒 **We will deploy the Argilla quickstart image for simplicity which means we have a pre-packaged storage layer, and cannot use Cloud Run's horizontal scaling features.**

### 1. Authenticate to GCP

First, you need to authenticate to GCP using the `gcloud` CLI:

```bash
gcloud auth login
```

### 2. Build and deploy the container

We will use the `gcloud run deploy` command to deploy the Argilla container directly from the Docker Hub. We can point the cloud run url to the container's default port (6900) and define relevant compute resouces.

```bash
gcloud run deploy <deployment-name> \
--region <region> \
--image argilla/argilla-quickstart:latest \
--allow-unauthenticated \
--port 6900 \
--cpu 2 \
--memory 4Gi \
--max-instances 1 \
--min-instances 1
```

Now you can access Argilla at the URL provided in the output or by running:

```bash
gcloud run services describe <deployment-name> \
--region <region> \
--format 'value(status.url)'
```

## Google Cloud Platform (GCP) on a Dedicated Virtual Machine

If [deploying via Cloud Run](#google-cloud-platform-gcp-via-cloud-run) is not suitable for your use case, you can deploy Argilla on a dedicated virtual machine via Cloud Compute. Deploying Argilla Server to Cloud Compute involves creating a compute instance, setting up Docker and Docker Compose, and configuring network settings for external traffic. Follow these steps:

### 1. Create an Instance

Create a new Google Cloud VM instance with the necessary specifications:

```bash
gcloud compute instances create "argilla-instance" \
  --machine-type "n1-standard-2" \
  --image-family "debian-10" \
  --image-project "debian-cloud" \
  --boot-disk-size "50GB" \
  --zone "asia-south2-a"
```

### 2. SSH into the Instance

Once the instance is running, connect to it using SSH:

```bash
gcloud compute ssh argilla-instance --zone asia-south2-a
```

### 3. Install Dependencies

Update the package manager and install necessary dependencies:

```bash
sudo apt-get update

sudo apt-get install apt-transport-https ca-certificates curl software-properties-common gnupg2 lsb-release
```

### 4. Install Docker and Docker Compose

Install Docker Engine and Docker Compose on the instance:

```bash
curl -fsSL https://download.docker.com/linux/debian/gpg | sudo gpg --dearmor -o /usr/share/keyrings/docker-archive-keyring.gpg

echo "deb [arch=$(dpkg --print-architecture) signed-by=/usr/share/keyrings/docker-archive-keyring.gpg] https://download.docker.com/linux/debian $(lsb_release -cs) stable" | sudo tee /etc/apt/sources.list.d/docker.list > /dev/null

sudo apt update

sudo apt-get install docker-ce docker-ce-cli containerd.io docker-compose-plugin
```

### 5. Launch Argilla with Docker Compose

Grab the `docker-compose.yaml` file from the repository and start the Argilla Server:

```bash
mkdir argilla && cd argilla

wget -O docker-compose.yaml https://raw.githubusercontent.com/argilla-io/argilla/main/docker/docker-compose.yaml

sudo docker compose up -d
```

### 6. Allow External Traffic

Configure the firewall rules to allow incoming traffic on the required ports:

```bash
gcloud compute instances add-tags argilla-instance --zone asia-south2-a --tags=argilla-instance

gcloud compute firewall-rules create allow-6900 --allow tcp:6900 --target-tags argilla-instance --description "Allow incoming traffic on port 6900"
```

### 7. Assign a Static IP Address

Reserve and assign a static IP address to ensure that the server can be consistently accessed via the same IP:

```bash
gcloud compute addresses create my-static-ip --region asia-south2
```

### 8. Configure Instance with Static IP

Bind the static IP address to the instance:

```bash
STATIC_IP=$(gcloud compute addresses list --format="value(address)" --filter="name=my-static-ip")

gcloud compute instances delete-access-config argilla-instance --zone asia-south2-a --access-config-name "external-nat"

gcloud compute instances add-access-config argilla-instance --zone asia-south2-a --address $STATIC_IP
```

### 9. Test Connection

Confirm the server is accessible by making an HTTP request to the Argilla server:

```bash
curl -vI $STATIC_IP:6900
```

<<<<<<< HEAD
Deploying Argilla Server to Google Cloud Platform involves creating a compute instance, setting up Docker and Docker Compose, and configuring network settings for external traffic. Follow these steps:
=======
Now you can access the Argilla instance in your browser using the URL `http://[STATIC_IP]:6900`.
>>>>>>> 40165353

### 1. Create an Instance

Create a new Google Cloud VM instance with the necessary specifications:

```bash
gcloud compute instances create "argilla-instance" \
  --machine-type "n1-standard-2" \
  --image-family "debian-10" \
  --image-project "debian-cloud" \
  --boot-disk-size "50GB" \
  --zone "asia-south2-a"
```

### 2. SSH into the Instance

Once the instance is running, connect to it using SSH:

```bash
gcloud compute ssh argilla-instance --zone asia-south2-a
```

### 3. Install Dependencies

Update the package manager and install necessary dependencies:

```bash
sudo apt-get update

sudo apt-get install apt-transport-https ca-certificates curl software-properties-common gnupg2 lsb-release
```

### 4. Install Docker and Docker Compose

Install Docker Engine and Docker Compose on the instance:

```bash
curl -fsSL https://download.docker.com/linux/debian/gpg | sudo gpg --dearmor -o /usr/share/keyrings/docker-archive-keyring.gpg

echo "deb [arch=$(dpkg --print-architecture) signed-by=/usr/share/keyrings/docker-archive-keyring.gpg] https://download.docker.com/linux/debian $(lsb_release -cs) stable" | sudo tee /etc/apt/sources.list.d/docker.list > /dev/null

sudo apt update

sudo apt-get install docker-ce docker-ce-cli containerd.io docker-compose-plugin
```

### 5. Launch Argilla with Docker Compose

Grab the `docker-compose.yaml` file from the repository and start the Argilla Server:

```bash
mkdir argilla && cd argilla

wget -O docker-compose.yaml https://raw.githubusercontent.com/argilla-io/argilla/main/docker/docker-compose.yaml

sudo docker compose up -d
```

### 6. Allow External Traffic

Configure the firewall rules to allow incoming traffic on the required ports:

```bash
gcloud compute instances add-tags argilla-instance --zone asia-south2-a --tags=argilla-instance

gcloud compute firewall-rules create allow-6900 --allow tcp:6900 --target-tags argilla-instance --description "Allow incoming traffic on port 6900"
```

### 7. Assign a Static IP Address

Reserve and assign a static IP address to ensure that the server can be consistently accessed via the same IP:

```bash
gcloud compute addresses create my-static-ip --region asia-south2
```

### 8. Configure Instance with Static IP

Bind the static IP address to the instance:

```bash
STATIC_IP=$(gcloud compute addresses list --format="value(address)" --filter="name=my-static-ip")

gcloud compute instances delete-access-config argilla-instance --zone asia-south2-a --access-config-name "external-nat"

gcloud compute instances add-access-config argilla-instance --zone asia-south2-a --address $STATIC_IP
```

### 9. Test Connection

Confirm the server is accessible by making an HTTP request to the Argilla server:

```bash
curl -vI $STATIC_IP:6900
```

Now you can access the Argilla instance in your browser using the URL `http://[STATIC_IP]:6900`.
<|MERGE_RESOLUTION|>--- conflicted
+++ resolved
@@ -278,105 +278,4 @@
 curl -vI $STATIC_IP:6900
 ```
 
-<<<<<<< HEAD
-Deploying Argilla Server to Google Cloud Platform involves creating a compute instance, setting up Docker and Docker Compose, and configuring network settings for external traffic. Follow these steps:
-=======
 Now you can access the Argilla instance in your browser using the URL `http://[STATIC_IP]:6900`.
->>>>>>> 40165353
-
-### 1. Create an Instance
-
-Create a new Google Cloud VM instance with the necessary specifications:
-
-```bash
-gcloud compute instances create "argilla-instance" \
-  --machine-type "n1-standard-2" \
-  --image-family "debian-10" \
-  --image-project "debian-cloud" \
-  --boot-disk-size "50GB" \
-  --zone "asia-south2-a"
-```
-
-### 2. SSH into the Instance
-
-Once the instance is running, connect to it using SSH:
-
-```bash
-gcloud compute ssh argilla-instance --zone asia-south2-a
-```
-
-### 3. Install Dependencies
-
-Update the package manager and install necessary dependencies:
-
-```bash
-sudo apt-get update
-
-sudo apt-get install apt-transport-https ca-certificates curl software-properties-common gnupg2 lsb-release
-```
-
-### 4. Install Docker and Docker Compose
-
-Install Docker Engine and Docker Compose on the instance:
-
-```bash
-curl -fsSL https://download.docker.com/linux/debian/gpg | sudo gpg --dearmor -o /usr/share/keyrings/docker-archive-keyring.gpg
-
-echo "deb [arch=$(dpkg --print-architecture) signed-by=/usr/share/keyrings/docker-archive-keyring.gpg] https://download.docker.com/linux/debian $(lsb_release -cs) stable" | sudo tee /etc/apt/sources.list.d/docker.list > /dev/null
-
-sudo apt update
-
-sudo apt-get install docker-ce docker-ce-cli containerd.io docker-compose-plugin
-```
-
-### 5. Launch Argilla with Docker Compose
-
-Grab the `docker-compose.yaml` file from the repository and start the Argilla Server:
-
-```bash
-mkdir argilla && cd argilla
-
-wget -O docker-compose.yaml https://raw.githubusercontent.com/argilla-io/argilla/main/docker/docker-compose.yaml
-
-sudo docker compose up -d
-```
-
-### 6. Allow External Traffic
-
-Configure the firewall rules to allow incoming traffic on the required ports:
-
-```bash
-gcloud compute instances add-tags argilla-instance --zone asia-south2-a --tags=argilla-instance
-
-gcloud compute firewall-rules create allow-6900 --allow tcp:6900 --target-tags argilla-instance --description "Allow incoming traffic on port 6900"
-```
-
-### 7. Assign a Static IP Address
-
-Reserve and assign a static IP address to ensure that the server can be consistently accessed via the same IP:
-
-```bash
-gcloud compute addresses create my-static-ip --region asia-south2
-```
-
-### 8. Configure Instance with Static IP
-
-Bind the static IP address to the instance:
-
-```bash
-STATIC_IP=$(gcloud compute addresses list --format="value(address)" --filter="name=my-static-ip")
-
-gcloud compute instances delete-access-config argilla-instance --zone asia-south2-a --access-config-name "external-nat"
-
-gcloud compute instances add-access-config argilla-instance --zone asia-south2-a --address $STATIC_IP
-```
-
-### 9. Test Connection
-
-Confirm the server is accessible by making an HTTP request to the Argilla server:
-
-```bash
-curl -vI $STATIC_IP:6900
-```
-
-Now you can access the Argilla instance in your browser using the URL `http://[STATIC_IP]:6900`.
