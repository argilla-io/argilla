--- conflicted
+++ resolved
@@ -65,13 +65,8 @@
 
 ```
 
-
 (launch-the-web-app)=
-<<<<<<< HEAD
-## 3. Launch Argilla Server
-=======
-
-## 3. Prepare database
+## 3. Prepare Argilla Database
 
 First of all, you need to make sure that database tables and models are up-to-date. This task must be launched when a new version of Argilla is installed. This will prepare some default ables for storing the data and user info.
 
@@ -149,7 +144,6 @@
 ```
 
 ## 4. Launch Argilla Server
->>>>>>> 8b3f9086
 
 
 You can start the Argilla Server and UI by running:
@@ -168,7 +162,7 @@
 For the latter you do not need a running ES instance.
 :::
 
-## 3. Start logging data
+## 5. Start logging data
 
 The following code will log one record into a data set called `example-dataset`:
 
