::::{tab-set}

:::{tab-item} Label

```python
rg.LabelQuestion(
    name="relevant",
    title="Is the response relevant for the given prompt?",
    labels={"YES": "Yes", "NO": "No"}, # or ["YES","NO"]
    required=True,
    visible_labels=None
)
```

![Label Question](/_static/images/llms/questions/label_question.png)
:::

:::{tab-item} Multi-label

```python
rg.MultiLabelQuestion(
    name="content_class",
    title="Does the response include any of the following?",
    description="Select all that apply",
    labels={"hate": "Hate Speech" , "sexual": "Sexual content", "violent": "Violent content", "pii": "Personal information", "untruthful": "Untruthful info", "not_english": "Not English", "inappropriate": "Inappropriate content"}, # or ["hate", "sexual", "violent", "pii", "untruthful", "not_english", "inappropriate"]
    required=False,
    visible_labels=4
)
```

![Multi-label Question](/_static/images/llms/questions/multilabel_question.png)
:::

:::{tab-item} Ranking

```python
rg.RankingQuestion(
    name="preference",
    title="Order replies based on your preference",
    description="1 = best, 3 = worst. Ties are allowed.",
    required=True,
    values={"reply-1": "Reply 1", "reply-2": "Reply 2", "reply-3": "Reply 3"} # or ["reply-1", "reply-2", "reply-3"]
)
```

![Ranking question](/_static/images/llms/questions/ranking_question.png)
:::

:::{tab-item} Rating

```python
rg.RatingQuestion(
    name="quality",
    title="Rate the quality of the response:",
    description="1 = very bad - 5= very good",
    required=True,
    values=[1, 2, 3, 4, 5]
)
```

![Rating question](/_static/images/llms/questions/rating_question.png)
:::

:::{tab-item} Span

```python
rg.SpanQuestion(
    name="entities",
    title="Highlight the entities in the text:",
    labels={"PER": "Person", "ORG": "Organization", "EVE": "Event"},
    # or ["PER", "ORG", "EVE"],
    field="text",
<<<<<<< HEAD
    required=True
=======
    required=True,
    allow_overlapping=False
>>>>>>> 224c5444
)
```

![Span question](/_static/images/llms/questions/span_question.png)
:::

:::{tab-item} Text

```python
rg.TextQuestion(
    name="corrected-text",
    title="Provide a correction to the response:",
    required=False,
    use_markdown=True
)
```

![Text Question](/_static/images/llms/questions/text_question.png)
:::

::::<|MERGE_RESOLUTION|>--- conflicted
+++ resolved
@@ -70,12 +70,8 @@
     labels={"PER": "Person", "ORG": "Organization", "EVE": "Event"},
     # or ["PER", "ORG", "EVE"],
     field="text",
-<<<<<<< HEAD
-    required=True
-=======
     required=True,
     allow_overlapping=False
->>>>>>> 224c5444
 )
 ```
 
