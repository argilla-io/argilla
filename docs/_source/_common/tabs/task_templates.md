--- conflicted
+++ resolved
@@ -211,14 +211,6 @@
 )
 ds
 # FeedbackDataset(
-<<<<<<< HEAD
-#   fields=[
-#       TextField(name="prompt", use_markdown=True),
-#       TextField(name="context", use_markdown=True)
-#   ],
-#   questions=[
-#       TextQuestion(name="response", use_markdown=True)
-=======
 #     fields=[
 #         TextField(name="prompt", use_markdown=True),
 #         TextField(name="context", use_markdown=True)
@@ -229,7 +221,6 @@
 #     guidelines="<Guidelines for the task>",
 #     metadata_properties="<Metadata Properties>",
 # )
->>>>>>> 849b22b4
 ```
 :::
 
@@ -273,19 +264,7 @@
     metadata_properties=None,
 )
 ds
-
-# FeedbackDataset(
-<<<<<<< HEAD
-#   fields=[
-#       TextField(name="query", use_markdown=False),
-#       TextField(name="retrieved_document_1", use_markdown=False),
-#   ],
-#   questions=[
-#       RatingQuestion(name="question_rating_1", values=[1, 2, 3, 4, 5, 6, 7, 8, 9, 10]),
-#       TextQuestion(name="response", use_markdown=False),
-#   ]
-#   guidelines="<Guidelines for the task>",
-=======
+# FeedbackDataset(
 #     fields=[
 #         TextField(name="query", use_markdown=False),
 #         TextField(name="retrieved_document_1", use_markdown=False),
@@ -296,7 +275,6 @@
 #     ],
 #     guidelines="<Guidelines for the task>",
 #     metadata_properties="<Metadata Properties>",
->>>>>>> 849b22b4
 # )
 ```
 :::
