--- conflicted
+++ resolved
@@ -125,11 +125,7 @@
 ```{include} /_common/other_datasets.md
 ```
 
-<<<<<<< HEAD
 This guide gives you a brief introduction to Argilla Metrics. Argilla Metrics enable you to perform fine-grained analyses of your models and training datasets. Argilla Metrics are inspired by a a number of seminal works such as [Explainaboard](https://explainaboard.inspiredco.ai/).
-=======
-This guide gives you a brief introduction to Argilla Metrics. Argilla Metrics enables you to perform fine-grained analyses of your models and training datasets. Argilla Metrics are inspired by a number of seminal works such as [Explainaboard](https://github.com/neulab/explainaBoard).
->>>>>>> d2c15b1a
 
 The main goal is to make it easier to build more robust models and training data, going beyond single-number metrics (e.g., F1).
 
