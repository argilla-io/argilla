--- conflicted
+++ resolved
@@ -530,19 +530,11 @@
    "metadata": {},
    "source": [
     "In the Argilla UI, we will set the number of records per page to 20 since it is also our chosen batch size. \n",
-<<<<<<< HEAD
     "Furthermore, we will use the [Status filter](https://docs.argilla.io/en/latest/practical_guides/annotate_dataset.html#status-filter) to filter out already annotated records. \n",
     "Now, all we have to do is to annotate the displayed records. \n",
     "Once annotating everything, the classifier's training will be automatically triggered.\n",
     "\n",
     "After a few seconds, you should see the newly queried batch when pressing the [Refresh button](https://docs.argilla.io/en/latest/reference/webapp/pages.html#refresh). \n",
-=======
-    "Furthermore, we will use the [Status filter](/../reference/webapp/pages.html#filters) to filter out already annotated records. \n",
-    "Now, all we have to do is to annotate the displayed records. \n",
-    "Once annotating everything, the classifier's training will be automatically triggered.\n",
-    "\n",
-    "After a few seconds, you should see the newly queried batch when pressing the [Refresh button](/../reference/webapp/pages.html#refresh). \n",
->>>>>>> 07dcbf78
     "The training can take longer depending on your machine and whether you have a CUDA device. \n",
     "You can always check the status of the active learning loop from your notebook."
    ]
