{
 "cells": [
  {
   "cell_type": "markdown",
   "metadata": {
    "editable": true,
    "slideshow": {
     "slide_type": ""
    },
    "tags": []
   },
   "source": [
    "# Add Metadata Properties to `FeedbackDataset`"
   ]
  },
  {
   "cell_type": "markdown",
   "metadata": {
    "editable": true,
    "slideshow": {
     "slide_type": ""
    },
    "tags": []
   },
   "source": [
    "In this part of our tutorial series for `FeedbackDatasets`, we will show how to use metadata properties to enhance the dataset. We will pull the dataset, add various metadata properties and upload it back. You can have a look at the previous tutorials for [creating the dataset](./create-dataset-001.ipynb) and [configuring the users and workspaces](./configure-users-and-workspaces-000.ipynb). Feel free to check out the [practical guides](../../../../practical_guides/practical_guides.md) page for more in-depth information.\n",
    "\n",
    "Utilizing metadata properties is an effective means of enriching your dataset, enabling effective filtering and sorting. They are the pieces of information for each record that are accessible both in the UI and via SDK. Argilla provides various types of metadata properties, allowing you to tailor their use based on the requirements of your specific project. \n",
    "\n",
    "![workflow](../../../../_static/tutorials/end2end/base/workflow_metadata.png)"
   ]
  },
  {
   "cell_type": "markdown",
   "metadata": {},
   "source": [
    "## Table of Contents\n",
    "\n",
    "1. [Load a FeedbackDataset](#Pull-the-Dataset)\n",
    "   1. [From Argilla](#From-Argilla) \n",
    "   2. [From the HuggingFace Hub](#From-HuggingFace-Hub)\n",
    "2. [Add metadata properties](#Add-Metadata-Properties)\n",
    "    1. [TermsMetadataProperty](#TermsMetadataProperty)\n",
    "    2. [IntegerMetadataProperty](#IntegerMetadataProperty)\n",
    "    3. [FloatMetadataProperty](#FloatMetadataProperty)\n",
    "3. [Push the dataset](#Push-the-Dataset)\n",
    "    1. [To Argilla](#To-Argilla)\n",
    "    2. [To HuggingFace Hub](#To-HuggingFace-Hub)\n",
    "4. [Conclusion](#Conclusion)"
   ]
  },
  {
   "cell_type": "markdown",
   "metadata": {},
   "source": [
    "## Running Argilla\n",
    "\n",
    "For this tutorial, you will need to have an Argilla server running. There are two main options for deploying and running Argilla:\n",
    "\n",
    "**Deploy Argilla on Hugging Face Spaces:** If you want to run tutorials with external notebooks (e.g., Google Colab) and you have an account on Hugging Face, you can deploy Argilla on Spaces with a few clicks:\n",
    "\n",
    "[![deploy on spaces](https://huggingface.co/datasets/huggingface/badges/raw/main/deploy-to-spaces-lg.svg)](https://huggingface.co/new-space?template=argilla/argilla-template-space)\n",
    "\n",
    "For details about configuring your deployment, check the [official Hugging Face Hub guide](https://huggingface.co/docs/hub/spaces-sdks-docker-argilla).\n",
    "\n",
    "**Launch Argilla using Argilla's quickstart Docker image**: This is the recommended option if you want [Argilla running on your local machine](../../../../getting_started/quickstart.md). Note that this option will only let you run the tutorial locally and not with an external notebook service.\n",
    "\n",
    "For more information on deployment options, please check the Deployment section of the documentation.\n",
    "\n",
    "<div class=\"alert alert-info\">\n",
    "\n",
    "Tip\n",
    "\n",
    "This tutorial is a Jupyter Notebook. There are two options to run it:\n",
    "\n",
    "- Use the Open in Colab button at the top of this page. This option allows you to run the notebook directly on Google Colab. Don't forget to change the runtime type to GPU for faster model training and inference.\n",
    "- Download the .ipynb file by clicking on the View source link at the top of the page. This option allows you to download the notebook and run it on your local machine or on a Jupyter notebook tool of your choice.\n",
    "</div>"
   ]
  },
  {
   "cell_type": "markdown",
   "metadata": {},
   "source": [
    "First, let's install our dependencies and import the necessary libraries:"
   ]
  },
  {
   "cell_type": "code",
   "execution_count": null,
   "metadata": {},
   "outputs": [],
   "source": [
    "!pip install argilla\n",
    "!pip install datasets"
   ]
  },
  {
   "cell_type": "code",
   "execution_count": 1,
   "metadata": {
    "editable": true,
    "slideshow": {
     "slide_type": ""
    },
    "tags": []
   },
   "outputs": [],
   "source": [
    "import argilla as rg\n",
    "from argilla._constants import DEFAULT_API_KEY\n",
    "import statistics\n",
    "import random"
   ]
  },
  {
   "cell_type": "markdown",
   "metadata": {},
   "source": [
    "In order to run this notebook we will need some credentials to push and load datasets from `Argilla` and `🤗 Hub`, let's set them in the following cell:"
   ]
  },
  {
   "cell_type": "code",
   "execution_count": 2,
   "metadata": {
    "editable": true,
    "slideshow": {
     "slide_type": ""
    },
    "tags": [
     "parameters"
    ]
   },
   "outputs": [],
   "source": [
    "# Argilla credentials\n",
    "api_url = \"http://localhost:6900\"  # \"https://<YOUR-HF-SPACE>.hf.space\"\n",
    "api_key = DEFAULT_API_KEY  # admin.apikey\n",
    "# Huggingface credentials\n",
    "hf_token = \"hf_...\""
   ]
  },
  {
   "cell_type": "markdown",
   "metadata": {
    "editable": true,
    "slideshow": {
     "slide_type": ""
    },
    "tags": []
   },
   "source": [
    "Log in to argilla:"
   ]
  },
  {
   "cell_type": "code",
   "execution_count": 3,
   "metadata": {
    "editable": true,
    "slideshow": {
     "slide_type": ""
    },
    "tags": []
   },
   "outputs": [
    {
     "name": "stderr",
     "output_type": "stream",
     "text": [
      "/Users/agus/github_repos/argilla-io/argilla/src/argilla/client/client.py:154: UserWarning: Default user was detected and no workspace configuration was provided, so the default 'argilla' workspace will be used. If you want to setup another workspace, use the `rg.set_workspace` function or provide a different one on `rg.init`\n",
      "  warnings.warn(\n"
     ]
    }
   ],
   "source": [
    "rg.init(api_url=api_url, api_key=api_key)"
   ]
  },
  {
   "cell_type": "markdown",
   "metadata": {},
   "source": [
    "### Enable Telemetry\n",
    "We gain valuable insights from how you interact with our tutorials. To improve ourselves in offering you the most suitable content, using the following lines of code will help us understand that this tutorial is serving you effectively. Though this is entirely anonymous, you can choose to skip this step if you prefer. For more info, please check out the Telemetry page.\n",
    "\n",
    "```python\n",
    "from argilla.utils.telemetry import tutorial_running\n",
    "\n",
    "tutorial_running()\n",
    "```"
   ]
  },
  {
   "cell_type": "markdown",
   "metadata": {},
   "source": [
    "## Pull the Dataset\n",
    "\n",
    "As we uploaded the dataset we created in the [previous tutorial](#previous_tutorial) to both Argilla and HuggingFace Hub, we can pull the dataset from either of them. Let us see how we can pull the dataset from both.\n",
    "\n",
    "### From Argilla\n",
    "\n",
    "We can pull the dataset from Argilla by using the `from_argilla` method. "
   ]
  },
  {
   "cell_type": "code",
   "execution_count": 4,
   "metadata": {
    "editable": true,
    "slideshow": {
     "slide_type": ""
    },
    "tags": []
   },
   "outputs": [],
   "source": [
    "dataset = rg.FeedbackDataset.from_argilla(\"end2end_textclassification\")"
   ]
  },
  {
   "cell_type": "markdown",
   "metadata": {},
   "source": [
    "### From HuggingFace Hub\n",
    "\n",
    "We can also pull the dataset from HuggingFace Hub. Similarly, we can use the `from_huggingface` method to pull the dataset."
   ]
  },
  {
   "cell_type": "code",
   "execution_count": 5,
   "metadata": {
    "editable": true,
    "slideshow": {
     "slide_type": ""
    },
    "tags": []
   },
   "outputs": [
    {
     "name": "stderr",
     "output_type": "stream",
     "text": [
      "Parsing records: 100%|████████████████████████████████████████████████████████████████████████████| 1000/1000 [00:00<00:00, 2064.68it/s]\n"
     ]
    }
   ],
   "source": [
    "dataset = rg.FeedbackDataset.from_huggingface(\"argilla/end2end_textclassification\")"
   ]
  },
  {
   "cell_type": "markdown",
   "metadata": {},
   "source": [
    "<div class=\"alert alert-info\">\n",
    "\n",
    "Note \n",
    "\n",
    "The dataset pulled from HuggingFace Hub is an instance of `FeedbackDataset` whereas the dataset pulled from Argilla is an instance of `RemoteFeedbackDataset`. The difference between the two is that the former is a local one and the changes made on it stay locally. On the other hand, the latter is a remote one and the changes made on it are directly reflected on the dataset on the Argilla server, which can make your process faster.\n",
    "\n",
    "</div>"
   ]
  },
  {
   "cell_type": "markdown",
   "metadata": {},
   "source": [
    "Let us briefly examine what our dataset looks like. It is a dataset that consists of data items with the field `text` that is yet to be annotated."
   ]
  },
  {
   "cell_type": "code",
   "execution_count": 6,
   "metadata": {
    "editable": true,
    "slideshow": {
     "slide_type": ""
    },
    "tags": []
   },
   "outputs": [
    {
     "data": {
      "text/plain": [
       "{'text': \"Wall St. Bears Claw Back Into the Black (Reuters) Reuters - Short-sellers, Wall Street's dwindling\\\\band of ultra-cynics, are seeing green again.\"}"
      ]
     },
     "execution_count": 6,
     "metadata": {},
     "output_type": "execute_result"
    }
   ],
   "source": [
    "dataset[0].fields"
   ]
  },
  {
   "cell_type": "markdown",
   "metadata": {},
   "source": [
    "## Add Metadata Properties\n",
    "\n",
    "Metadata properties are a great way to enhance the dataset for filtering and sorting, both in the UI and SDK. Argilla offers different types of metadata properties that you can make use of according to your needs for the specific project you are working on. For more information on metadata properties, please check out the [documentation](../../../../practical_guides/create_dataset.md#define-metadata).\n",
    "\n",
    "### TermsMetadataProperty\n",
    "\n",
    "The `TermsMetadaProperty` is a metadata property that can be used to filter the metadata of a record based on a list of possible terms or values."
   ]
  },
  {
   "cell_type": "code",
   "execution_count": 7,
   "metadata": {
    "editable": true,
    "slideshow": {
     "slide_type": ""
    },
    "tags": []
   },
   "outputs": [],
   "source": [
    "terms_metadata_property = rg.TermsMetadataProperty(\n",
    "    name=\"group\", title=\"Annotation Group\", values=[\"group-1\", \"group-2\", \"group-3\"]\n",
    ")"
   ]
  },
  {
   "cell_type": "markdown",
   "metadata": {},
   "source": [
    "Note that the `name` will be the name of the metadata property shown internally. `title` is again the name of the metadata property displayed in the UI. `values` will be the list of possible values for the metadata property. To add it to the dataset, we can simply use the `add_metadata_property` method."
   ]
  },
  {
   "cell_type": "code",
   "execution_count": 8,
   "metadata": {
    "editable": true,
    "slideshow": {
     "slide_type": ""
    },
    "tags": []
   },
   "outputs": [
    {
     "data": {
      "text/plain": [
       "TermsMetadataProperty(name='group', title='Annotation Group', visible_for_annotators=True, type='terms', values=['group-1', 'group-2', 'group-3'])"
      ]
     },
     "execution_count": 8,
     "metadata": {},
     "output_type": "execute_result"
    }
   ],
   "source": [
    "dataset.add_metadata_property(terms_metadata_property)"
   ]
  },
  {
   "cell_type": "markdown",
   "metadata": {},
   "source": [
    "Let us add the metadata to individual records as well. For demonstration purposes here, we can create a list of groups and randomly select one to assign to each record. As we normally do, we should be careful to divide records into groups in equal numbers.\n",
    "\n",
    "We firstly learn how many records we have in the dataset and how many groups we have defined in our `TermsMetadataProperty`. Then, we compile a list of group names, whose length is equivalent to the number of records."
   ]
  },
  {
   "cell_type": "code",
   "execution_count": 13,
   "metadata": {
    "editable": true,
    "slideshow": {
     "slide_type": ""
    },
    "tags": []
   },
   "outputs": [],
   "source": [
    "length_dataset = len(dataset)\n",
    "num_groups = len(terms_metadata_property.values)\n",
    "\n",
    "groups = [\n",
    "    f\"group-{i}\"\n",
    "    for i in range(1, num_groups + 1)\n",
    "    for _ in range(\n",
    "        length_dataset // num_groups + (1 if i <= length_dataset % num_groups else 0)\n",
    "    )\n",
    "]"
   ]
  },
  {
   "cell_type": "markdown",
   "metadata": {},
   "source": [
    "Finally, we choose one group name randomly, assign it to the record and remove it from the list.\n",
    "\n",
    "The adding process slightly differs among the `FeedbackDataset` and `RemoteFeedbackDataset`. For the former, we can simply add metadata by assigning the value. For the latter, we should use the `update_records` method. Let us see how we can do it for both."
   ]
  },
  {
   "cell_type": "code",
   "execution_count": 10,
   "metadata": {
    "editable": true,
    "slideshow": {
     "slide_type": ""
    },
    "tags": []
   },
   "outputs": [],
   "source": [
    "# For the local dataset\n",
    "for record in dataset.records:\n",
    "    random_record = random.choice(groups)\n",
    "    record.metadata[\"group\"] = random_record\n",
    "    groups.remove(random_record)"
   ]
  },
  {
   "cell_type": "code",
   "execution_count": 15,
   "metadata": {
    "editable": true,
    "slideshow": {
     "slide_type": ""
    },
    "tags": []
   },
   "outputs": [
    {
     "name": "stderr",
     "output_type": "stream",
     "text": [
      "/Users/agus/github_repos/argilla-io/argilla/src/argilla/client/feedback/dataset/local/dataset.py:535: UserWarning: `update_records` method only works for `FeedbackDataset` pushed to Argilla. If your are working with local data, you can just iterate over the records and update them.\n",
      "  warnings.warn(\n"
     ]
    }
   ],
   "source": [
    "# For the remote dataset (if you run the previous cell, you should create the groups again)\n",
    "modified_records = [record for record in dataset.records]\n",
    "\n",
    "for record in modified_records:\n",
    "    random_record = random.choice(groups)\n",
    "    record.metadata[\"group\"] = random_record\n",
    "    groups.remove(random_record)\n",
    "\n",
    "dataset.update_records(modified_records)"
   ]
  },
  {
   "cell_type": "markdown",
   "metadata": {},
   "source": [
    "### IntegerMetadataProperty\n",
    "The second type of metadata property that Argilla offers is the `IntegerMetadataProperty`, which can be used to filter the metadata of a record based on a range of integer values. While the `name` and `title` are the same as the `TermsMetadataProperty`, we do not have a `values` parameter. Instead, we have `min` and `max` parameters that define the range of the integer values. Let us create an `IntegerMetadataProperty` and add it to our dataset.\n",
    "\n",
    "A metadata property that consists of the longest and shortest data items in our list would be useful for us. To add this, let us first find out what the longest and shortest data items are."
   ]
  },
  {
   "cell_type": "code",
   "execution_count": 16,
   "metadata": {
    "editable": true,
    "slideshow": {
     "slide_type": ""
    },
    "tags": []
   },
   "outputs": [],
   "source": [
    "item_list = [items.fields[\"text\"] for items in dataset]\n",
    "max_length_string = len(max(item_list, key=len))\n",
    "min_length_string = len(min(item_list, key=len))"
   ]
  },
  {
   "cell_type": "markdown",
   "metadata": {},
   "source": [
    "We can now create our metadata property for item length with the shortest and longest data item lengths and add it to our dataset."
   ]
  },
  {
   "cell_type": "code",
   "execution_count": 17,
   "metadata": {
    "editable": true,
    "slideshow": {
     "slide_type": ""
    },
    "tags": []
   },
   "outputs": [
    {
     "data": {
      "text/plain": [
       "IntegerMetadataProperty(name='length', title='Length of the text', visible_for_annotators=True, type='integer', min=100, max=862)"
      ]
     },
     "execution_count": 17,
     "metadata": {},
     "output_type": "execute_result"
    }
   ],
   "source": [
    "integer_metadata_property = rg.IntegerMetadataProperty(\n",
    "    name=\"length\",\n",
    "    title=\"Length of the text\",\n",
    "    min=min_length_string,\n",
    "    max=max_length_string,\n",
    ")\n",
    "\n",
    "dataset.add_metadata_property(integer_metadata_property)"
   ]
  },
  {
   "cell_type": "markdown",
   "metadata": {},
   "source": [
    "Let us add the metadata to individual records. We will be adding the length of the data item to the metadata of each record. Again, we do it differently for `FeedbackDataset` and `RemoteFeedbackDataset`."
   ]
  },
  {
   "cell_type": "code",
   "execution_count": 18,
   "metadata": {
    "editable": true,
    "slideshow": {
     "slide_type": ""
    },
    "tags": []
   },
   "outputs": [],
   "source": [
    "# For local dataset\n",
    "for record in dataset.records:\n",
    "    record.metadata[\"length\"] = len(record.fields[\"text\"])"
   ]
  },
  {
   "cell_type": "code",
   "execution_count": 19,
   "metadata": {
    "editable": true,
    "slideshow": {
     "slide_type": ""
    },
    "tags": []
   },
   "outputs": [],
   "source": [
    "# For remote dataset\n",
    "modified_records = [record for record in dataset.records]\n",
    "\n",
    "for record in modified_records:\n",
    "    record.metadata[\"length\"] = len(record.fields[\"text\"])\n",
    "\n",
    "dataset.update_records(modified_records)"
   ]
  },
  {
   "cell_type": "markdown",
   "metadata": {},
   "source": [
    "### FloatMetadataProperty\n",
    "\n",
    "The third and last type of metadata property that we can employ for our datasets is the `FloatMetadataProperty`. This metadata property can be used to filter the metadata of a record based on a range of float values. The `name` and `title` parameters are the same as the other metadata properties. Similar to the `IntegerMetadataProperty`, we have `min` and `max` parameters that define the range of the float values. \n",
    "\n",
    "While working with text data, we might want to evaluate the text length and filter our dataset by item lengths. For this purpose, we can make use of the standard deviation of item lengths along with the mean item length. With them, we can keep or work on the items whose lengths are between a certain standard deviation from the mean. We can create a `FloatMetadataProperty` with the min value as the mean minus the standard deviation and the max value as the mean plus the standard deviation. Let us first calculate the mean and standard deviation of the item lengths."
   ]
  },
  {
   "cell_type": "code",
   "execution_count": 20,
   "metadata": {
    "editable": true,
    "slideshow": {
     "slide_type": ""
    },
    "tags": []
   },
   "outputs": [],
   "source": [
    "item_len_list = [len(items.fields[\"text\"]) for items in dataset]\n",
    "std = round(statistics.stdev(item_len_list), 3)\n",
    "mean = statistics.mean(item_len_list)"
   ]
  },
  {
   "cell_type": "markdown",
   "metadata": {},
   "source": [
    "Now that we know what the mean and standard deviation of the item lengths are, let us create a `FloatMetadataProperty` and add it to our dataset."
   ]
  },
  {
   "cell_type": "code",
   "execution_count": 21,
   "metadata": {
    "editable": true,
    "slideshow": {
     "slide_type": ""
    },
    "tags": []
   },
   "outputs": [
    {
     "data": {
      "text/plain": [
       "FloatMetadataProperty(name='length_std', title='Standard deviation of the length of the text', visible_for_annotators=True, type='float', min=139.096, max=361.398)"
      ]
     },
     "execution_count": 21,
     "metadata": {},
     "output_type": "execute_result"
    }
   ],
   "source": [
    "float_metadata_property = rg.FloatMetadataProperty(\n",
    "    name=\"length_std\",\n",
    "    title=\"Standard deviation of the length of the text\",\n",
    "    min=mean - std,\n",
    "    max=mean + std,\n",
    ")\n",
    "\n",
    "dataset.add_metadata_property(float_metadata_property)"
   ]
  },
  {
   "cell_type": "markdown",
   "metadata": {},
   "source": [
    "Now that we have the float metadata property added to our dataset, let us add the metadata to individual records. We will be again adding the length of the data item. However, this time, we will add it as a float and only to the records whose lengths are between the mean minus the standard deviation and the mean plus the standard deviation. Let us see how we can do it for both `FeedbackDataset` and `RemoteFeedbackDataset`."
   ]
  },
  {
   "cell_type": "code",
   "execution_count": 22,
   "metadata": {
    "editable": true,
    "slideshow": {
     "slide_type": ""
    },
    "tags": []
   },
   "outputs": [],
   "source": [
    "# For local dataset\n",
    "for record in dataset.records:\n",
    "    record_len = float(len(record.fields[\"text\"]))\n",
    "    if record_len <= mean + std and record_len >= mean - std:\n",
    "        record.metadata[\"length_std\"] = record_len"
   ]
  },
  {
   "cell_type": "code",
   "execution_count": 23,
   "metadata": {
    "editable": true,
    "slideshow": {
     "slide_type": ""
    },
    "tags": []
   },
   "outputs": [],
   "source": [
    "# For remote dataset\n",
    "modified_records = [record for record in dataset.records]\n",
    "\n",
    "for record in modified_records:\n",
    "    record_len = float(len(record.fields[\"text\"]))\n",
    "    if record_len <= mean + std and record_len >= mean - std:\n",
    "        record.metadata[\"length_std\"] = record_len\n",
    "\n",
    "dataset.update_records(modified_records)"
   ]
  },
  {
   "cell_type": "markdown",
   "metadata": {},
   "source": [
    "The resulting dataset is now a dataset with metadata properties that can be used for filtering and sorting."
   ]
  },
  {
   "cell_type": "code",
   "execution_count": 24,
   "metadata": {
    "editable": true,
    "slideshow": {
     "slide_type": ""
    },
    "tags": []
   },
   "outputs": [
    {
     "data": {
      "text/plain": [
       "FeedbackDataset(\n",
       "   fields=[TextField(name='text', title='Text', required=True, type=<FieldTypes.text: 'text'>, use_markdown=False)]\n",
       "   questions=[LabelQuestion(name='label', title='Label', description=None, required=True, type=<QuestionTypes.label_selection: 'label_selection'>, labels=['World', 'Sports', 'Business', 'Sci/Tech'], visible_labels=None)]\n",
       "   guidelines=Classify the articles into one of the four categories.)\n",
       "   metadata_properties=[TermsMetadataProperty(name='group', title='Annotation Group', visible_for_annotators=True, type='terms', values=['group-1', 'group-2', 'group-3']), IntegerMetadataProperty(name='length', title='Length of the text', visible_for_annotators=True, type='integer', min=100, max=862), FloatMetadataProperty(name='length_std', title='Standard deviation of the length of the text', visible_for_annotators=True, type='float', min=139.096, max=361.398)])\n",
       ")"
      ]
     },
     "execution_count": 24,
     "metadata": {},
     "output_type": "execute_result"
    }
   ],
   "source": [
    "dataset"
   ]
  },
  {
   "cell_type": "markdown",
   "metadata": {},
   "source": [
    "## Push the Dataset\n",
    "\n",
    "We have now enhanced our dataset in terms of metadata properties and we can push it again. Note that you do not have to upload the improved version of the dataset to Argilla again. As you can see on your Argilla UI, the dataset already has the metadata properties we added.\n",
    "\n",
    "### To Argilla\n",
    "\n",
    "If you have opted to pull the dataset from HuggingFace and want to push to Argilla, you can simply use the `push_to_argilla` method."
   ]
  },
  {
   "cell_type": "code",
   "execution_count": 26,
   "metadata": {
    "editable": true,
    "slideshow": {
     "slide_type": ""
    },
    "tags": []
   },
   "outputs": [
    {
     "data": {
      "application/vnd.jupyter.widget-view+json": {
       "model_id": "3cc7858447b64c57b2e647e6b3dcc3d9",
       "version_major": 2,
       "version_minor": 0
      },
      "text/plain": [
       "Output()"
      ]
     },
     "metadata": {},
     "output_type": "display_data"
    },
    {
     "data": {
      "text/html": [
       "<pre style=\"white-space:pre;overflow-x:auto;line-height:normal;font-family:Menlo,'DejaVu Sans Mono',consolas,'Courier New',monospace\"></pre>\n"
      ],
      "text/plain": []
     },
     "metadata": {},
     "output_type": "display_data"
    },
    {
     "data": {
      "text/html": [
       "<pre style=\"white-space:pre;overflow-x:auto;line-height:normal;font-family:Menlo,'DejaVu Sans Mono',consolas,'Courier New',monospace\">\n",
       "</pre>\n"
      ],
      "text/plain": [
       "\n"
      ]
     },
     "metadata": {},
     "output_type": "display_data"
    },
    {
     "data": {
      "text/html": [
       "<pre style=\"white-space:pre;overflow-x:auto;line-height:normal;font-family:Menlo,'DejaVu Sans Mono',consolas,'Courier New',monospace\"><span style=\"color: #7fbfbf; text-decoration-color: #7fbfbf\">[11/27/23 14:33:09] </span><span style=\"color: #000080; text-decoration-color: #000080\">INFO    </span> INFO:argilla.client.feedback.dataset.local.mixins:✓ Dataset succesfully  <a href=\"file:///Users/agus/github_repos/argilla-io/argilla/src/argilla/client/feedback/dataset/local/mixins.py\" target=\"_blank\"><span style=\"color: #7f7f7f; text-decoration-color: #7f7f7f\">mixins.py</span></a><span style=\"color: #7f7f7f; text-decoration-color: #7f7f7f\">:</span><a href=\"file:///Users/agus/github_repos/argilla-io/argilla/src/argilla/client/feedback/dataset/local/mixins.py#281\" target=\"_blank\"><span style=\"color: #7f7f7f; text-decoration-color: #7f7f7f\">281</span></a>\n",
       "<span style=\"color: #7fbfbf; text-decoration-color: #7fbfbf\">                    </span>         pushed to Argilla                                                        <span style=\"color: #7f7f7f; text-decoration-color: #7f7f7f\">             </span>\n",
       "</pre>\n"
      ],
      "text/plain": [
       "\u001b[2;36m[11/27/23 14:33:09]\u001b[0m\u001b[2;36m \u001b[0m\u001b[34mINFO    \u001b[0m INFO:argilla.client.feedback.dataset.local.mixins:✓ Dataset succesfully  \u001b]8;id=311718;file:///Users/agus/github_repos/argilla-io/argilla/src/argilla/client/feedback/dataset/local/mixins.py\u001b\\\u001b[2mmixins.py\u001b[0m\u001b]8;;\u001b\\\u001b[2m:\u001b[0m\u001b]8;id=944583;file:///Users/agus/github_repos/argilla-io/argilla/src/argilla/client/feedback/dataset/local/mixins.py#281\u001b\\\u001b[2m281\u001b[0m\u001b]8;;\u001b\\\n",
       "\u001b[2;36m                    \u001b[0m         pushed to Argilla                                                        \u001b[2m             \u001b[0m\n"
      ]
     },
     "metadata": {},
     "output_type": "display_data"
    },
    {
     "data": {
      "text/html": [
       "<pre style=\"white-space:pre;overflow-x:auto;line-height:normal;font-family:Menlo,'DejaVu Sans Mono',consolas,'Courier New',monospace\"><span style=\"color: #7fbfbf; text-decoration-color: #7fbfbf\">                    </span><span style=\"color: #000080; text-decoration-color: #000080\">INFO    </span> INFO:argilla.client.feedback.dataset.local.mixins:<span style=\"color: #800080; text-decoration-color: #800080; font-weight: bold\">RemoteFeedbackDataset</span><span style=\"font-weight: bold\">(</span> <a href=\"file:///Users/agus/github_repos/argilla-io/argilla/src/argilla/client/feedback/dataset/local/mixins.py\" target=\"_blank\"><span style=\"color: #7f7f7f; text-decoration-color: #7f7f7f\">mixins.py</span></a><span style=\"color: #7f7f7f; text-decoration-color: #7f7f7f\">:</span><a href=\"file:///Users/agus/github_repos/argilla-io/argilla/src/argilla/client/feedback/dataset/local/mixins.py#282\" target=\"_blank\"><span style=\"color: #7f7f7f; text-decoration-color: #7f7f7f\">282</span></a>\n",
       "<span style=\"color: #7fbfbf; text-decoration-color: #7fbfbf\">                    </span>            <span style=\"color: #808000; text-decoration-color: #808000\">id</span>=<span style=\"color: #ffff00; text-decoration-color: #ffff00\">57f81644</span><span style=\"color: #ffff00; text-decoration-color: #ffff00\">-1648-48c9-bcec-0eab6c1165a6</span>                               <span style=\"color: #7f7f7f; text-decoration-color: #7f7f7f\">             </span>\n",
       "<span style=\"color: #7fbfbf; text-decoration-color: #7fbfbf\">                    </span>            <span style=\"color: #808000; text-decoration-color: #808000\">name</span>=<span style=\"color: #800080; text-decoration-color: #800080\">end2end_textclassification_metadata</span>                              <span style=\"color: #7f7f7f; text-decoration-color: #7f7f7f\">             </span>\n",
       "<span style=\"color: #7fbfbf; text-decoration-color: #7fbfbf\">                    </span>            <span style=\"color: #808000; text-decoration-color: #808000\">workspace</span>=<span style=\"color: #800080; text-decoration-color: #800080; font-weight: bold\">Workspace</span><span style=\"font-weight: bold\">(</span><span style=\"color: #808000; text-decoration-color: #808000\">id</span>=<span style=\"color: #ffff00; text-decoration-color: #ffff00\">15389da8</span><span style=\"color: #ffff00; text-decoration-color: #ffff00\">-610b-4b9f-99db-ef2b8872cc3f</span>,          <span style=\"color: #7f7f7f; text-decoration-color: #7f7f7f\">             </span>\n",
       "<span style=\"color: #7fbfbf; text-decoration-color: #7fbfbf\">                    </span>         <span style=\"color: #808000; text-decoration-color: #808000\">name</span>=<span style=\"color: #800080; text-decoration-color: #800080\">argilla</span>, <span style=\"color: #808000; text-decoration-color: #808000\">inserted_at</span>=<span style=\"color: #008080; text-decoration-color: #008080; font-weight: bold\">2023</span>-<span style=\"color: #008080; text-decoration-color: #008080; font-weight: bold\">11</span>-<span style=\"color: #008080; text-decoration-color: #008080; font-weight: bold\">27</span> <span style=\"color: #00ff00; text-decoration-color: #00ff00; font-weight: bold\">13:27:32</span>.<span style=\"color: #008080; text-decoration-color: #008080; font-weight: bold\">636403</span>,                    <span style=\"color: #7f7f7f; text-decoration-color: #7f7f7f\">             </span>\n",
       "<span style=\"color: #7fbfbf; text-decoration-color: #7fbfbf\">                    </span>         <span style=\"color: #808000; text-decoration-color: #808000\">updated_at</span>=<span style=\"color: #008080; text-decoration-color: #008080; font-weight: bold\">2023</span>-<span style=\"color: #008080; text-decoration-color: #008080; font-weight: bold\">11</span>-<span style=\"color: #008080; text-decoration-color: #008080; font-weight: bold\">27</span> <span style=\"color: #00ff00; text-decoration-color: #00ff00; font-weight: bold\">13:27:32</span>.<span style=\"color: #008080; text-decoration-color: #008080; font-weight: bold\">636403</span><span style=\"font-weight: bold\">)</span>                                   <span style=\"color: #7f7f7f; text-decoration-color: #7f7f7f\">             </span>\n",
       "<span style=\"color: #7fbfbf; text-decoration-color: #7fbfbf\">                    </span>            <span style=\"color: #808000; text-decoration-color: #808000\">url</span>=<span style=\"color: #0000ff; text-decoration-color: #0000ff; text-decoration: underline\">http://localhost:6900/dataset/57f81644-1648-48c9-bcec-0eab6c1165a</span> <span style=\"color: #7f7f7f; text-decoration-color: #7f7f7f\">             </span>\n",
       "<span style=\"color: #7fbfbf; text-decoration-color: #7fbfbf\">                    </span>         <span style=\"color: #0000ff; text-decoration-color: #0000ff; text-decoration: underline\">6/annotation-mode</span>                                                        <span style=\"color: #7f7f7f; text-decoration-color: #7f7f7f\">             </span>\n",
       "<span style=\"color: #7fbfbf; text-decoration-color: #7fbfbf\">                    </span>            <span style=\"color: #808000; text-decoration-color: #808000\">fields</span>=<span style=\"font-weight: bold\">[</span><span style=\"color: #800080; text-decoration-color: #800080; font-weight: bold\">RemoteTextField</span><span style=\"font-weight: bold\">(</span><span style=\"color: #808000; text-decoration-color: #808000\">id</span>=<span style=\"color: #800080; text-decoration-color: #800080; font-weight: bold\">UUID</span><span style=\"font-weight: bold\">(</span><span style=\"color: #008000; text-decoration-color: #008000\">'02b90a8a-e188-42cb-9f08-61e596ce4fca</span> <span style=\"color: #7f7f7f; text-decoration-color: #7f7f7f\">             </span>\n",
       "<span style=\"color: #7fbfbf; text-decoration-color: #7fbfbf\">                    </span>         <span style=\"color: #008000; text-decoration-color: #008000\">'</span><span style=\"font-weight: bold\">)</span>, <span style=\"color: #808000; text-decoration-color: #808000\">client</span>=<span style=\"color: #800080; text-decoration-color: #800080; font-style: italic\">None</span>, <span style=\"color: #808000; text-decoration-color: #808000\">name</span>=<span style=\"color: #008000; text-decoration-color: #008000\">'text'</span>, <span style=\"color: #808000; text-decoration-color: #808000\">title</span>=<span style=\"color: #008000; text-decoration-color: #008000\">'Text'</span>, <span style=\"color: #808000; text-decoration-color: #808000\">required</span>=<span style=\"color: #00ff00; text-decoration-color: #00ff00; font-style: italic\">True</span>, <span style=\"color: #808000; text-decoration-color: #808000\">type</span>=<span style=\"color: #008000; text-decoration-color: #008000\">'text'</span>,  <span style=\"color: #7f7f7f; text-decoration-color: #7f7f7f\">             </span>\n",
       "<span style=\"color: #7fbfbf; text-decoration-color: #7fbfbf\">                    </span>         <span style=\"color: #808000; text-decoration-color: #808000\">use_markdown</span>=<span style=\"color: #ff0000; text-decoration-color: #ff0000; font-style: italic\">False</span><span style=\"font-weight: bold\">)]</span>                                                     <span style=\"color: #7f7f7f; text-decoration-color: #7f7f7f\">             </span>\n",
       "<span style=\"color: #7fbfbf; text-decoration-color: #7fbfbf\">                    </span>            <span style=\"color: #808000; text-decoration-color: #808000\">questions</span>=<span style=\"font-weight: bold\">[</span><span style=\"color: #800080; text-decoration-color: #800080; font-weight: bold\">RemoteLabelQuestion</span><span style=\"font-weight: bold\">(</span><span style=\"color: #808000; text-decoration-color: #808000\">id</span>=<span style=\"color: #800080; text-decoration-color: #800080; font-weight: bold\">UUID</span><span style=\"font-weight: bold\">(</span><span style=\"color: #008000; text-decoration-color: #008000\">'975a5a4f-f1c8-4195-8f3c-5ecc3</span> <span style=\"color: #7f7f7f; text-decoration-color: #7f7f7f\">             </span>\n",
       "<span style=\"color: #7fbfbf; text-decoration-color: #7fbfbf\">                    </span>         <span style=\"color: #008000; text-decoration-color: #008000\">7dfbfda'</span><span style=\"font-weight: bold\">)</span>, <span style=\"color: #808000; text-decoration-color: #808000\">client</span>=<span style=\"color: #800080; text-decoration-color: #800080; font-style: italic\">None</span>, <span style=\"color: #808000; text-decoration-color: #808000\">name</span>=<span style=\"color: #008000; text-decoration-color: #008000\">'label'</span>, <span style=\"color: #808000; text-decoration-color: #808000\">title</span>=<span style=\"color: #008000; text-decoration-color: #008000\">'Label'</span>, <span style=\"color: #808000; text-decoration-color: #808000\">description</span>=<span style=\"color: #800080; text-decoration-color: #800080; font-style: italic\">None</span>,   <span style=\"color: #7f7f7f; text-decoration-color: #7f7f7f\">             </span>\n",
       "<span style=\"color: #7fbfbf; text-decoration-color: #7fbfbf\">                    </span>         <span style=\"color: #808000; text-decoration-color: #808000\">required</span>=<span style=\"color: #00ff00; text-decoration-color: #00ff00; font-style: italic\">True</span>, <span style=\"color: #808000; text-decoration-color: #808000\">type</span>=<span style=\"color: #008000; text-decoration-color: #008000\">'label_selection'</span>, <span style=\"color: #808000; text-decoration-color: #808000\">labels</span>=<span style=\"font-weight: bold\">[</span><span style=\"color: #008000; text-decoration-color: #008000\">'World'</span>, <span style=\"color: #008000; text-decoration-color: #008000\">'Sports'</span>,        <span style=\"color: #7f7f7f; text-decoration-color: #7f7f7f\">             </span>\n",
       "<span style=\"color: #7fbfbf; text-decoration-color: #7fbfbf\">                    </span>         <span style=\"color: #008000; text-decoration-color: #008000\">'Business'</span>, <span style=\"color: #008000; text-decoration-color: #008000\">'Sci/Tech'</span><span style=\"font-weight: bold\">]</span>, <span style=\"color: #808000; text-decoration-color: #808000\">visible_labels</span>=<span style=\"color: #800080; text-decoration-color: #800080; font-style: italic\">None</span><span style=\"font-weight: bold\">)]</span>                           <span style=\"color: #7f7f7f; text-decoration-color: #7f7f7f\">             </span>\n",
       "<span style=\"color: #7fbfbf; text-decoration-color: #7fbfbf\">                    </span>            <span style=\"color: #808000; text-decoration-color: #808000\">guidelines</span>=<span style=\"color: #800080; text-decoration-color: #800080\">Classify</span> the articles into one of the four categories.     <span style=\"color: #7f7f7f; text-decoration-color: #7f7f7f\">             </span>\n",
       "<span style=\"color: #7fbfbf; text-decoration-color: #7fbfbf\">                    </span>            <span style=\"color: #808000; text-decoration-color: #808000\">metadata_properties</span>=<span style=\"font-weight: bold\">[</span><span style=\"color: #800080; text-decoration-color: #800080; font-weight: bold\">RemoteTermsMetadataProperty</span><span style=\"font-weight: bold\">(</span><span style=\"color: #808000; text-decoration-color: #808000\">id</span>=<span style=\"color: #800080; text-decoration-color: #800080; font-weight: bold\">UUID</span><span style=\"font-weight: bold\">(</span><span style=\"color: #008000; text-decoration-color: #008000\">'0ed9ecf0-ec</span> <span style=\"color: #7f7f7f; text-decoration-color: #7f7f7f\">             </span>\n",
       "<span style=\"color: #7fbfbf; text-decoration-color: #7fbfbf\">                    </span>         <span style=\"color: #008000; text-decoration-color: #008000\">a1-4671-affb-0827517f256d'</span><span style=\"font-weight: bold\">)</span>, <span style=\"color: #808000; text-decoration-color: #808000\">client</span>=<span style=\"font-weight: bold\">&lt;</span><span style=\"color: #ff00ff; text-decoration-color: #ff00ff; font-weight: bold\">httpx.Client</span><span style=\"color: #000000; text-decoration-color: #000000\"> object at </span>             <span style=\"color: #7f7f7f; text-decoration-color: #7f7f7f\">             </span>\n",
       "<span style=\"color: #7fbfbf; text-decoration-color: #7fbfbf\">                    </span>         <span style=\"color: #008080; text-decoration-color: #008080; font-weight: bold\">0x106414c40</span><span style=\"color: #000000; text-decoration-color: #000000\">&gt;, </span><span style=\"color: #808000; text-decoration-color: #808000\">name</span><span style=\"color: #000000; text-decoration-color: #000000\">=</span><span style=\"color: #008000; text-decoration-color: #008000\">'group'</span><span style=\"color: #000000; text-decoration-color: #000000\">, </span><span style=\"color: #808000; text-decoration-color: #808000\">title</span><span style=\"color: #000000; text-decoration-color: #000000\">=</span><span style=\"color: #008000; text-decoration-color: #008000\">'Annotation Group'</span><span style=\"color: #000000; text-decoration-color: #000000\">, </span>                   <span style=\"color: #7f7f7f; text-decoration-color: #7f7f7f\">             </span>\n",
       "<span style=\"color: #7fbfbf; text-decoration-color: #7fbfbf\">                    </span>         <span style=\"color: #808000; text-decoration-color: #808000\">visible_for_annotators</span><span style=\"color: #000000; text-decoration-color: #000000\">=</span><span style=\"color: #00ff00; text-decoration-color: #00ff00; font-style: italic\">True</span><span style=\"color: #000000; text-decoration-color: #000000\">, </span><span style=\"color: #808000; text-decoration-color: #808000\">type</span><span style=\"color: #000000; text-decoration-color: #000000\">=</span><span style=\"color: #008000; text-decoration-color: #008000\">'terms'</span><span style=\"color: #000000; text-decoration-color: #000000\">, </span><span style=\"color: #808000; text-decoration-color: #808000\">values</span><span style=\"color: #000000; text-decoration-color: #000000\">=</span><span style=\"color: #000000; text-decoration-color: #000000; font-weight: bold\">[</span><span style=\"color: #008000; text-decoration-color: #008000\">'group-1'</span><span style=\"color: #000000; text-decoration-color: #000000\">, </span><span style=\"color: #008000; text-decoration-color: #008000\">'group-2'</span><span style=\"color: #000000; text-decoration-color: #000000\">,</span> <span style=\"color: #7f7f7f; text-decoration-color: #7f7f7f\">             </span>\n",
       "<span style=\"color: #7fbfbf; text-decoration-color: #7fbfbf\">                    </span>         <span style=\"color: #008000; text-decoration-color: #008000\">'group-3'</span><span style=\"color: #000000; text-decoration-color: #000000; font-weight: bold\">])</span><span style=\"color: #000000; text-decoration-color: #000000\">, </span>                                                            <span style=\"color: #7f7f7f; text-decoration-color: #7f7f7f\">             </span>\n",
       "<span style=\"color: #7fbfbf; text-decoration-color: #7fbfbf\">                    </span>         <span style=\"color: #800080; text-decoration-color: #800080; font-weight: bold\">RemoteIntegerMetadataProperty</span><span style=\"color: #000000; text-decoration-color: #000000; font-weight: bold\">(</span><span style=\"color: #808000; text-decoration-color: #808000\">id</span><span style=\"color: #000000; text-decoration-color: #000000\">=</span><span style=\"color: #800080; text-decoration-color: #800080; font-weight: bold\">UUID</span><span style=\"color: #000000; text-decoration-color: #000000; font-weight: bold\">(</span><span style=\"color: #008000; text-decoration-color: #008000\">'82762e88-6a5a-441d-9331-8506fe3e7</span> <span style=\"color: #7f7f7f; text-decoration-color: #7f7f7f\">             </span>\n",
       "<span style=\"color: #7fbfbf; text-decoration-color: #7fbfbf\">                    </span>         <span style=\"color: #008000; text-decoration-color: #008000\">293'</span><span style=\"color: #000000; text-decoration-color: #000000; font-weight: bold\">)</span><span style=\"color: #000000; text-decoration-color: #000000\">, </span><span style=\"color: #808000; text-decoration-color: #808000\">client</span><span style=\"color: #000000; text-decoration-color: #000000\">=&lt;httpx.Client object at </span><span style=\"color: #008080; text-decoration-color: #008080; font-weight: bold\">0x106414c40</span><span style=\"color: #000000; text-decoration-color: #000000\">&gt;, </span><span style=\"color: #808000; text-decoration-color: #808000\">name</span><span style=\"color: #000000; text-decoration-color: #000000\">=</span><span style=\"color: #008000; text-decoration-color: #008000\">'length'</span><span style=\"color: #000000; text-decoration-color: #000000\">, </span>      <span style=\"color: #7f7f7f; text-decoration-color: #7f7f7f\">             </span>\n",
       "<span style=\"color: #7fbfbf; text-decoration-color: #7fbfbf\">                    </span>         <span style=\"color: #808000; text-decoration-color: #808000\">title</span><span style=\"color: #000000; text-decoration-color: #000000\">=</span><span style=\"color: #008000; text-decoration-color: #008000\">'Length of the text'</span><span style=\"color: #000000; text-decoration-color: #000000\">, </span><span style=\"color: #808000; text-decoration-color: #808000\">visible_for_annotators</span><span style=\"color: #000000; text-decoration-color: #000000\">=</span><span style=\"color: #00ff00; text-decoration-color: #00ff00; font-style: italic\">True</span><span style=\"color: #000000; text-decoration-color: #000000\">, </span><span style=\"color: #808000; text-decoration-color: #808000\">type</span><span style=\"color: #000000; text-decoration-color: #000000\">=</span><span style=\"color: #008000; text-decoration-color: #008000\">'integer'</span><span style=\"color: #000000; text-decoration-color: #000000\">,</span> <span style=\"color: #7f7f7f; text-decoration-color: #7f7f7f\">             </span>\n",
       "<span style=\"color: #7fbfbf; text-decoration-color: #7fbfbf\">                    </span>         <span style=\"color: #808000; text-decoration-color: #808000\">min</span><span style=\"color: #000000; text-decoration-color: #000000\">=</span><span style=\"color: #008080; text-decoration-color: #008080; font-weight: bold\">100</span><span style=\"color: #000000; text-decoration-color: #000000\">, </span><span style=\"color: #808000; text-decoration-color: #808000\">max</span><span style=\"color: #000000; text-decoration-color: #000000\">=</span><span style=\"color: #008080; text-decoration-color: #008080; font-weight: bold\">862</span><span style=\"color: #000000; text-decoration-color: #000000; font-weight: bold\">)</span><span style=\"color: #000000; text-decoration-color: #000000\">, </span>                                                      <span style=\"color: #7f7f7f; text-decoration-color: #7f7f7f\">             </span>\n",
       "<span style=\"color: #7fbfbf; text-decoration-color: #7fbfbf\">                    </span>         <span style=\"color: #800080; text-decoration-color: #800080; font-weight: bold\">RemoteFloatMetadataProperty</span><span style=\"color: #000000; text-decoration-color: #000000; font-weight: bold\">(</span><span style=\"color: #808000; text-decoration-color: #808000\">id</span><span style=\"color: #000000; text-decoration-color: #000000\">=</span><span style=\"color: #800080; text-decoration-color: #800080; font-weight: bold\">UUID</span><span style=\"color: #000000; text-decoration-color: #000000; font-weight: bold\">(</span><span style=\"color: #008000; text-decoration-color: #008000\">'c63656ea-e157-4026-a64b-343bcd20ae8</span> <span style=\"color: #7f7f7f; text-decoration-color: #7f7f7f\">             </span>\n",
       "<span style=\"color: #7fbfbf; text-decoration-color: #7fbfbf\">                    </span>         <span style=\"color: #008000; text-decoration-color: #008000\">1'</span><span style=\"color: #000000; text-decoration-color: #000000; font-weight: bold\">)</span><span style=\"color: #000000; text-decoration-color: #000000\">, </span><span style=\"color: #808000; text-decoration-color: #808000\">client</span><span style=\"color: #000000; text-decoration-color: #000000\">=&lt;httpx.Client object at </span><span style=\"color: #008080; text-decoration-color: #008080; font-weight: bold\">0x106414c40</span><span style=\"font-weight: bold\">&gt;</span>, <span style=\"color: #808000; text-decoration-color: #808000\">name</span>=<span style=\"color: #008000; text-decoration-color: #008000\">'length_std'</span>,     <span style=\"color: #7f7f7f; text-decoration-color: #7f7f7f\">             </span>\n",
       "<span style=\"color: #7fbfbf; text-decoration-color: #7fbfbf\">                    </span>         <span style=\"color: #808000; text-decoration-color: #808000\">title</span>=<span style=\"color: #008000; text-decoration-color: #008000\">'Standard deviation of the length of the text'</span>,                    <span style=\"color: #7f7f7f; text-decoration-color: #7f7f7f\">             </span>\n",
       "<span style=\"color: #7fbfbf; text-decoration-color: #7fbfbf\">                    </span>         <span style=\"color: #808000; text-decoration-color: #808000\">visible_for_annotators</span>=<span style=\"color: #00ff00; text-decoration-color: #00ff00; font-style: italic\">True</span>, <span style=\"color: #808000; text-decoration-color: #808000\">type</span>=<span style=\"color: #008000; text-decoration-color: #008000\">'float'</span>, <span style=\"color: #808000; text-decoration-color: #808000\">min</span>=<span style=\"color: #008080; text-decoration-color: #008080; font-weight: bold\">139.096</span>, <span style=\"color: #808000; text-decoration-color: #808000\">max</span>=<span style=\"color: #008080; text-decoration-color: #008080; font-weight: bold\">361.398</span><span style=\"font-weight: bold\">)]</span>    <span style=\"color: #7f7f7f; text-decoration-color: #7f7f7f\">             </span>\n",
       "<span style=\"color: #7fbfbf; text-decoration-color: #7fbfbf\">                    </span>         <span style=\"font-weight: bold\">)</span>                                                                        <span style=\"color: #7f7f7f; text-decoration-color: #7f7f7f\">             </span>\n",
       "</pre>\n"
      ],
      "text/plain": [
       "\u001b[2;36m                   \u001b[0m\u001b[2;36m \u001b[0m\u001b[34mINFO    \u001b[0m INFO:argilla.client.feedback.dataset.local.mixins:\u001b[1;35mRemoteFeedbackDataset\u001b[0m\u001b[1m(\u001b[0m \u001b]8;id=257376;file:///Users/agus/github_repos/argilla-io/argilla/src/argilla/client/feedback/dataset/local/mixins.py\u001b\\\u001b[2mmixins.py\u001b[0m\u001b]8;;\u001b\\\u001b[2m:\u001b[0m\u001b]8;id=817688;file:///Users/agus/github_repos/argilla-io/argilla/src/argilla/client/feedback/dataset/local/mixins.py#282\u001b\\\u001b[2m282\u001b[0m\u001b]8;;\u001b\\\n",
       "\u001b[2;36m                    \u001b[0m            \u001b[33mid\u001b[0m=\u001b[93m57f81644\u001b[0m\u001b[93m-1648-48c9-bcec-0eab6c1165a6\u001b[0m                               \u001b[2m             \u001b[0m\n",
       "\u001b[2;36m                    \u001b[0m            \u001b[33mname\u001b[0m=\u001b[35mend2end_textclassification_metadata\u001b[0m                              \u001b[2m             \u001b[0m\n",
       "\u001b[2;36m                    \u001b[0m            \u001b[33mworkspace\u001b[0m=\u001b[1;35mWorkspace\u001b[0m\u001b[1m(\u001b[0m\u001b[33mid\u001b[0m=\u001b[93m15389da8\u001b[0m\u001b[93m-610b-4b9f-99db-ef2b8872cc3f\u001b[0m,          \u001b[2m             \u001b[0m\n",
       "\u001b[2;36m                    \u001b[0m         \u001b[33mname\u001b[0m=\u001b[35margilla\u001b[0m, \u001b[33minserted_at\u001b[0m=\u001b[1;36m2023\u001b[0m-\u001b[1;36m11\u001b[0m-\u001b[1;36m27\u001b[0m \u001b[1;92m13:27:32\u001b[0m.\u001b[1;36m636403\u001b[0m,                    \u001b[2m             \u001b[0m\n",
       "\u001b[2;36m                    \u001b[0m         \u001b[33mupdated_at\u001b[0m=\u001b[1;36m2023\u001b[0m-\u001b[1;36m11\u001b[0m-\u001b[1;36m27\u001b[0m \u001b[1;92m13:27:32\u001b[0m.\u001b[1;36m636403\u001b[0m\u001b[1m)\u001b[0m                                   \u001b[2m             \u001b[0m\n",
       "\u001b[2;36m                    \u001b[0m            \u001b[33murl\u001b[0m=\u001b[4;94mhttp\u001b[0m\u001b[4;94m://localhost:6900/dataset/57f81644-1648-48c9-bcec-0eab6c1165a\u001b[0m \u001b[2m             \u001b[0m\n",
       "\u001b[2;36m                    \u001b[0m         \u001b[4;94m6/annotation-mode\u001b[0m                                                        \u001b[2m             \u001b[0m\n",
       "\u001b[2;36m                    \u001b[0m            \u001b[33mfields\u001b[0m=\u001b[1m[\u001b[0m\u001b[1;35mRemoteTextField\u001b[0m\u001b[1m(\u001b[0m\u001b[33mid\u001b[0m=\u001b[1;35mUUID\u001b[0m\u001b[1m(\u001b[0m\u001b[32m'02b90a8a-e188-42cb-9f08-61e596ce4fca\u001b[0m \u001b[2m             \u001b[0m\n",
       "\u001b[2;36m                    \u001b[0m         \u001b[32m'\u001b[0m\u001b[1m)\u001b[0m, \u001b[33mclient\u001b[0m=\u001b[3;35mNone\u001b[0m, \u001b[33mname\u001b[0m=\u001b[32m'text'\u001b[0m, \u001b[33mtitle\u001b[0m=\u001b[32m'Text'\u001b[0m, \u001b[33mrequired\u001b[0m=\u001b[3;92mTrue\u001b[0m, \u001b[33mtype\u001b[0m=\u001b[32m'text'\u001b[0m,  \u001b[2m             \u001b[0m\n",
       "\u001b[2;36m                    \u001b[0m         \u001b[33muse_markdown\u001b[0m=\u001b[3;91mFalse\u001b[0m\u001b[1m)\u001b[0m\u001b[1m]\u001b[0m                                                     \u001b[2m             \u001b[0m\n",
       "\u001b[2;36m                    \u001b[0m            \u001b[33mquestions\u001b[0m=\u001b[1m[\u001b[0m\u001b[1;35mRemoteLabelQuestion\u001b[0m\u001b[1m(\u001b[0m\u001b[33mid\u001b[0m=\u001b[1;35mUUID\u001b[0m\u001b[1m(\u001b[0m\u001b[32m'975a5a4f-f1c8-4195-8f3c-5ecc3\u001b[0m \u001b[2m             \u001b[0m\n",
       "\u001b[2;36m                    \u001b[0m         \u001b[32m7dfbfda'\u001b[0m\u001b[1m)\u001b[0m, \u001b[33mclient\u001b[0m=\u001b[3;35mNone\u001b[0m, \u001b[33mname\u001b[0m=\u001b[32m'label'\u001b[0m, \u001b[33mtitle\u001b[0m=\u001b[32m'Label'\u001b[0m, \u001b[33mdescription\u001b[0m=\u001b[3;35mNone\u001b[0m,   \u001b[2m             \u001b[0m\n",
       "\u001b[2;36m                    \u001b[0m         \u001b[33mrequired\u001b[0m=\u001b[3;92mTrue\u001b[0m, \u001b[33mtype\u001b[0m=\u001b[32m'label_selection'\u001b[0m, \u001b[33mlabels\u001b[0m=\u001b[1m[\u001b[0m\u001b[32m'World'\u001b[0m, \u001b[32m'Sports'\u001b[0m,        \u001b[2m             \u001b[0m\n",
       "\u001b[2;36m                    \u001b[0m         \u001b[32m'Business'\u001b[0m, \u001b[32m'Sci/Tech'\u001b[0m\u001b[1m]\u001b[0m, \u001b[33mvisible_labels\u001b[0m=\u001b[3;35mNone\u001b[0m\u001b[1m)\u001b[0m\u001b[1m]\u001b[0m                           \u001b[2m             \u001b[0m\n",
       "\u001b[2;36m                    \u001b[0m            \u001b[33mguidelines\u001b[0m=\u001b[35mClassify\u001b[0m the articles into one of the four categories.     \u001b[2m             \u001b[0m\n",
       "\u001b[2;36m                    \u001b[0m            \u001b[33mmetadata_properties\u001b[0m=\u001b[1m[\u001b[0m\u001b[1;35mRemoteTermsMetadataProperty\u001b[0m\u001b[1m(\u001b[0m\u001b[33mid\u001b[0m=\u001b[1;35mUUID\u001b[0m\u001b[1m(\u001b[0m\u001b[32m'0ed9ecf0-ec\u001b[0m \u001b[2m             \u001b[0m\n",
       "\u001b[2;36m                    \u001b[0m         \u001b[32ma1-4671-affb-0827517f256d'\u001b[0m\u001b[1m)\u001b[0m, \u001b[33mclient\u001b[0m=\u001b[1m<\u001b[0m\u001b[1;95mhttpx.Client\u001b[0m\u001b[39m object at \u001b[0m             \u001b[2m             \u001b[0m\n",
       "\u001b[2;36m                    \u001b[0m         \u001b[1;36m0x106414c40\u001b[0m\u001b[39m>, \u001b[0m\u001b[33mname\u001b[0m\u001b[39m=\u001b[0m\u001b[32m'group'\u001b[0m\u001b[39m, \u001b[0m\u001b[33mtitle\u001b[0m\u001b[39m=\u001b[0m\u001b[32m'Annotation Group'\u001b[0m\u001b[39m, \u001b[0m                   \u001b[2m             \u001b[0m\n",
       "\u001b[2;36m                    \u001b[0m         \u001b[33mvisible_for_annotators\u001b[0m\u001b[39m=\u001b[0m\u001b[3;92mTrue\u001b[0m\u001b[39m, \u001b[0m\u001b[33mtype\u001b[0m\u001b[39m=\u001b[0m\u001b[32m'terms'\u001b[0m\u001b[39m, \u001b[0m\u001b[33mvalues\u001b[0m\u001b[39m=\u001b[0m\u001b[1;39m[\u001b[0m\u001b[32m'group-1'\u001b[0m\u001b[39m, \u001b[0m\u001b[32m'group-2'\u001b[0m\u001b[39m,\u001b[0m \u001b[2m             \u001b[0m\n",
       "\u001b[2;36m                    \u001b[0m         \u001b[32m'group-3'\u001b[0m\u001b[1;39m]\u001b[0m\u001b[1;39m)\u001b[0m\u001b[39m, \u001b[0m                                                            \u001b[2m             \u001b[0m\n",
       "\u001b[2;36m                    \u001b[0m         \u001b[1;35mRemoteIntegerMetadataProperty\u001b[0m\u001b[1;39m(\u001b[0m\u001b[33mid\u001b[0m\u001b[39m=\u001b[0m\u001b[1;35mUUID\u001b[0m\u001b[1;39m(\u001b[0m\u001b[32m'82762e88-6a5a-441d-9331-8506fe3e7\u001b[0m \u001b[2m             \u001b[0m\n",
       "\u001b[2;36m                    \u001b[0m         \u001b[32m293'\u001b[0m\u001b[1;39m)\u001b[0m\u001b[39m, \u001b[0m\u001b[33mclient\u001b[0m\u001b[39m=<httpx.Client object at \u001b[0m\u001b[1;36m0x106414c40\u001b[0m\u001b[39m>, \u001b[0m\u001b[33mname\u001b[0m\u001b[39m=\u001b[0m\u001b[32m'length'\u001b[0m\u001b[39m, \u001b[0m      \u001b[2m             \u001b[0m\n",
       "\u001b[2;36m                    \u001b[0m         \u001b[33mtitle\u001b[0m\u001b[39m=\u001b[0m\u001b[32m'Length of the text'\u001b[0m\u001b[39m, \u001b[0m\u001b[33mvisible_for_annotators\u001b[0m\u001b[39m=\u001b[0m\u001b[3;92mTrue\u001b[0m\u001b[39m, \u001b[0m\u001b[33mtype\u001b[0m\u001b[39m=\u001b[0m\u001b[32m'integer'\u001b[0m\u001b[39m,\u001b[0m \u001b[2m             \u001b[0m\n",
       "\u001b[2;36m                    \u001b[0m         \u001b[33mmin\u001b[0m\u001b[39m=\u001b[0m\u001b[1;36m100\u001b[0m\u001b[39m, \u001b[0m\u001b[33mmax\u001b[0m\u001b[39m=\u001b[0m\u001b[1;36m862\u001b[0m\u001b[1;39m)\u001b[0m\u001b[39m, \u001b[0m                                                      \u001b[2m             \u001b[0m\n",
       "\u001b[2;36m                    \u001b[0m         \u001b[1;35mRemoteFloatMetadataProperty\u001b[0m\u001b[1;39m(\u001b[0m\u001b[33mid\u001b[0m\u001b[39m=\u001b[0m\u001b[1;35mUUID\u001b[0m\u001b[1;39m(\u001b[0m\u001b[32m'c63656ea-e157-4026-a64b-343bcd20ae8\u001b[0m \u001b[2m             \u001b[0m\n",
       "\u001b[2;36m                    \u001b[0m         \u001b[32m1'\u001b[0m\u001b[1;39m)\u001b[0m\u001b[39m, \u001b[0m\u001b[33mclient\u001b[0m\u001b[39m=<httpx.Client object at \u001b[0m\u001b[1;36m0x106414c40\u001b[0m\u001b[1m>\u001b[0m, \u001b[33mname\u001b[0m=\u001b[32m'length_std'\u001b[0m,     \u001b[2m             \u001b[0m\n",
       "\u001b[2;36m                    \u001b[0m         \u001b[33mtitle\u001b[0m=\u001b[32m'Standard deviation of the length of the text'\u001b[0m,                    \u001b[2m             \u001b[0m\n",
       "\u001b[2;36m                    \u001b[0m         \u001b[33mvisible_for_annotators\u001b[0m=\u001b[3;92mTrue\u001b[0m, \u001b[33mtype\u001b[0m=\u001b[32m'float'\u001b[0m, \u001b[33mmin\u001b[0m=\u001b[1;36m139\u001b[0m\u001b[1;36m.096\u001b[0m, \u001b[33mmax\u001b[0m=\u001b[1;36m361\u001b[0m\u001b[1;36m.398\u001b[0m\u001b[1m)\u001b[0m\u001b[1m]\u001b[0m    \u001b[2m             \u001b[0m\n",
       "\u001b[2;36m                    \u001b[0m         \u001b[1m)\u001b[0m                                                                        \u001b[2m             \u001b[0m\n"
      ]
     },
     "metadata": {},
     "output_type": "display_data"
    }
   ],
   "source": [
<<<<<<< HEAD
    "remote_dataset = dataset.push_to_argilla(\"end2end_textclassification_with_metadata\")"
=======
    "remote_dataset = dataset.push_to_argilla(\"end2end_textclassification_metadata\")"
>>>>>>> 0c0c255a
   ]
  },
  {
   "cell_type": "markdown",
   "metadata": {},
   "source": [
    "Now we can see that the dataset on Argilla has the metadata properties we added."
   ]
  },
  {
   "cell_type": "markdown",
   "metadata": {},
   "source": [
    "![Screenshot of Argilla UI](../../../../_static/tutorials/end2end/text-classification/argilla-ui-page-metadata.png)"
   ]
  },
  {
   "cell_type": "markdown",
   "metadata": {},
   "source": [
    "### To HuggingFace Hub\n",
    "\n",
    "If you have opted to pull the dataset from HuggingFace Hub, you can push the dataset to HuggingFace Hub by using the `push_to_huggingface` method. Do not forget to create a model card as well, which will make the dataset more readable and understandable for the users.\n",
    "\n",
    "To be able to upload your dataset to the Hub, you must be logged in to the Hub. The following cell will log us with our previous token.\n",
    "\n",
    "If we don't have one already, we can obtain it from [here](https://huggingface.co/docs/hub/security-tokens) (remember to set the write access)."
   ]
  },
  {
   "cell_type": "code",
   "execution_count": 27,
   "metadata": {
    "editable": true,
    "slideshow": {
     "slide_type": ""
    },
    "tags": []
   },
   "outputs": [
    {
     "name": "stdout",
     "output_type": "stream",
     "text": [
      "Token will not been saved to git credential helper. Pass `add_to_git_credential=True` if you want to set the git credential as well.\n",
      "Token is valid (permission: write).\n",
      "Your token has been saved to /Users/agus/.cache/huggingface/token\n",
      "Login successful\n"
     ]
    }
   ],
   "source": [
    "from huggingface_hub import login\n",
    "\n",
    "login(token=hf_token)"
   ]
  },
  {
   "cell_type": "markdown",
   "metadata": {
    "editable": true,
    "slideshow": {
     "slide_type": ""
    },
    "tags": []
   },
   "source": [
    "We only need to call the `push_to_huggingface` method to push the dataset to HuggingFace Hub. If we have a dataset with the same name on the Hub, this method will update the existing one."
   ]
  },
  {
   "cell_type": "code",
   "execution_count": 32,
   "metadata": {
    "editable": true,
    "slideshow": {
     "slide_type": ""
    },
    "tags": []
   },
   "outputs": [
    {
     "data": {
      "application/json": {
       "ascii": false,
       "bar_format": null,
       "colour": null,
       "elapsed": 0.007871150970458984,
       "initial": 0,
       "n": 0,
       "ncols": null,
       "nrows": 47,
       "postfix": null,
       "prefix": "Pushing dataset shards to the dataset hub",
       "rate": null,
       "total": 1,
       "unit": "it",
       "unit_divisor": 1000,
       "unit_scale": false
      },
      "application/vnd.jupyter.widget-view+json": {
       "model_id": "370f7f658f444aab85f81242f6eacd4a",
       "version_major": 2,
       "version_minor": 0
      },
      "text/plain": [
       "Pushing dataset shards to the dataset hub:   0%|          | 0/1 [00:00<?, ?it/s]"
      ]
     },
     "metadata": {},
     "output_type": "display_data"
    },
    {
     "data": {
      "application/json": {
       "ascii": false,
       "bar_format": null,
       "colour": null,
       "elapsed": 0.007939815521240234,
       "initial": 0,
       "n": 0,
       "ncols": null,
       "nrows": 47,
       "postfix": null,
       "prefix": "Downloading metadata",
       "rate": null,
       "total": 9040,
       "unit": "B",
       "unit_divisor": 1000,
       "unit_scale": true
      },
      "application/vnd.jupyter.widget-view+json": {
       "model_id": "b68767e5e34945b19016d2aa8586b0ae",
       "version_major": 2,
       "version_minor": 0
      },
      "text/plain": [
       "Downloading metadata:   0%|          | 0.00/9.04k [00:00<?, ?B/s]"
      ]
     },
     "metadata": {},
     "output_type": "display_data"
    }
   ],
   "source": [
<<<<<<< HEAD
    "dataset.push_to_huggingface(name=\"end2end_textclassification_with_metadata\", generate_card=True)"
=======
    "dataset.push_to_huggingface(\"argilla/end2end_textclassification\")"
>>>>>>> 0c0c255a
   ]
  },
  {
   "cell_type": "markdown",
   "metadata": {},
   "source": [
    "## Conclusion\n",
    "\n",
    "In this tutorial, we have seen how to use metadata properties to enhance our dataset. We have first seen how we can pull the dataset from either Argilla or HuggingFace Hub. Then, we have seen how to add `TermsMetadataProperty`, `IntegerMetadataProperty` and `FloatMetadataProperty` to our dataset. We have also seen how `RemoteFeedbackDataset` works and how to push the dataset to HuggingFace Hub."
   ]
  }
 ],
 "metadata": {
  "kernelspec": {
   "display_name": "Python 3 (ipykernel)",
   "language": "python",
   "name": "python3"
  },
  "language_info": {
   "codemirror_mode": {
    "name": "ipython",
    "version": 3
   },
   "file_extension": ".py",
   "mimetype": "text/x-python",
   "name": "python",
   "nbconvert_exporter": "python",
   "pygments_lexer": "ipython3",
   "version": "3.10.13"
  }
 },
 "nbformat": 4,
 "nbformat_minor": 4
}<|MERGE_RESOLUTION|>--- conflicted
+++ resolved
@@ -870,11 +870,7 @@
     }
    ],
    "source": [
-<<<<<<< HEAD
     "remote_dataset = dataset.push_to_argilla(\"end2end_textclassification_with_metadata\")"
-=======
-    "remote_dataset = dataset.push_to_argilla(\"end2end_textclassification_metadata\")"
->>>>>>> 0c0c255a
    ]
   },
   {
@@ -1020,11 +1016,7 @@
     }
    ],
    "source": [
-<<<<<<< HEAD
     "dataset.push_to_huggingface(name=\"end2end_textclassification_with_metadata\", generate_card=True)"
-=======
-    "dataset.push_to_huggingface(\"argilla/end2end_textclassification\")"
->>>>>>> 0c0c255a
    ]
   },
   {
