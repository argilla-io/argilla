--- conflicted
+++ resolved
@@ -54,6 +54,11 @@
 :link: feedback/end2end_examples/train-model-006.html
 
 Learn how to train your model with `ArgillaTrainer`.
+```
+```{grid-item-card} Use Metric to Evaluate Your Model
+:link: feedback/end2end_examples/use-metrics-007.html
+
+Learn how to use the metrics module to evaluate your model.
 ```
 ````
 
@@ -114,19 +119,11 @@
 
 Learn how to set up a project to curate a public dataset that can be used to fine-tune an instruction-following model.
 ```
-<<<<<<< HEAD
-```{grid-item-card} Use Metric to Evaluate Your Model
-:link: feedback/end2end_examples/use-metrics-007.html
-
-Learn how to use the metrics module to evaluate your model.
-=======
 ```{grid-item-card} 📑 Making the Most of Markdown: video, audio and image
 :link: feedback/making-most-of-markdown.html
 
 Learn how to apply multimodality (video, audio and images) to your FeedbackDataset using the Argilla TextFields.
->>>>>>> 00cf6ca8
 ```
-
 ````
 
 **Other datasets**
