--- conflicted
+++ resolved
@@ -30,6 +30,16 @@
 Learn how to collect comparison or human preference data and train a reward model with the trl library.
 
 ```
+```{grid-item-card} ❓ Fine-tune a QnA model with transformers and ArgillaTrainer
+:link: feedback/training-qa-transformers.html
+
+Learn how to fine-tune a QnA model with transformers and annotated data using ArgillaTrainer
+```
+```{grid-item-card} 🌠 Fine-tune RAG pipelines by training retrieval and reranking models
+:link: feedback/fine-tuning-sentencesimilarity-rag.html
+
+Learn how to boost RAG performance through optimized retrieval and reranking models for better AI accuracy.
+```
 ```{grid-item-card} ✨ Add zero-shot text classification suggestions using SetFit
 :link: feedback/labelling-feedback-setfit.html
 
@@ -49,18 +59,6 @@
 :link: feedback/curating-feedback-instructiondataset.html
 
 Learn how to set up a project to curate a public dataset that can be used to fine-tune an instruction-following model.
-```
-<<<<<<< HEAD
-```{grid-item-card} ❓ Train a QA model with transformers and ArgillaTrainer
-:link: feedback/training-qa-transformers.html
-
-Learn how to fine-tune a QA model with transformers and annotated data using ArgillaTrainer
-=======
-```{grid-item-card} 🌠 Improving RAG by Optimizing Retrieval and Reranking Models
-:link: feedback/fine-tuning-sentencesimilarity-rag.html
-
-Learn how to boost RAG through optimized retrieval and reranking models for better AI accuracy.
->>>>>>> 0eec3c39
 ```
 
 ````
