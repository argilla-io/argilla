--- conflicted
+++ resolved
@@ -304,50 +304,6 @@
 What the parameter to `formatting_func` looks like depends a lot on your FeedbackDataset fields and questions.
 However, fields (i.e. the left side of the Argilla annotation view) are provided as their values, e.g.
 ```python
-<<<<<<< HEAD
-from datasets import load_dataset
-from transformers import (
-    AutoModelForSequenceClassification,
-    AutoTokenizer,
-    TrainingArguments,
-)
-from trl import RewardTrainer
-
-dataset = load_dataset("argilla/dolly-curated-comparison-falcon-7b-instruct", split="train")
-model_name = "distilroberta-base"
-
-model = AutoModelForSequenceClassification.from_pretrained(model_name, num_labels=1)
-tokenizer = AutoTokenizer.from_pretrained(model_name)
-if tokenizer.pad_token is None:
-    tokenizer.pad_token = tokenizer.eos_token
-    model.config.pad_token_id = model.config.eos_token_id
-
-def formatting_func(examples):
-    kwargs = {"padding": "max_length", "truncation": True, "max_length": 512, "return_tensors": "pt"}
-    # Assuming original human response is preferred to Falcon's
-    chosen_response = examples["original_response"]
-    rejected_response = examples["response-1"]
-    prompt = examples["prompt"]
-
-    tokens_chosen = tokenizer.encode_plus(prompt, chosen_response, **kwargs)
-    tokens_rejected = tokenizer.encode_plus(prompt, rejected_response, **kwargs)
-    return {
-        "input_ids_chosen": tokens_chosen["input_ids"][0], "attention_mask_chosen": tokens_chosen["attention_mask"][0],
-        "input_ids_rejected": tokens_rejected["input_ids"][0], "attention_mask_rejected": tokens_rejected["attention_mask"][0]
-    }
-
-formatted_dataset = dataset.map(formatting_func)
-
-trainer = RewardTrainer(
-    model=model,
-    args=TrainingArguments("output_dir"),
-    tokenizer=tokenizer,
-    train_dataset=formatted_dataset
-)
-
-trainer.train()
-```
-=======
 >>> sample
 {
     ...
@@ -472,7 +428,6 @@
 # >> 2.2948970794677734
 ```
 As expected, the good response has a higher score than the worse response.
->>>>>>> b2ee3f5f
 
 :::
 
