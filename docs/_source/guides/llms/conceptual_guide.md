# Conceptual Guide
Argilla Feedback is carefully crafted for custom and multi-aspect feedback in LLM projects. Argilla Feedback stands as a key resource for LLM fine-tuning and Reinforcement Learning from Human Feedback (RLHF). It equips teams with a highly flexible platform for the critical stages of evaluating and fine-tuning LLMs, and potentially aligning them with RLHF.

:::{note}
This guide offers a conceptual overview of Argilla Feedback, setting the foundation for exploring its technical applications. For a hands-on practical introduction, go directly to the How-to Guides or Examples section.
:::

## Data collection for LLMs: the ChatGPT path
The following figure shows the stages for training and fine-tuning LLMs. From top to bottom, it shows, the data needed at each stage (note the color for the data collected with human feedback), the stage (namely, pre-training, supervised fine-tuning, reward modelling, and reinforcement learning), and finally the model created at each stage. Argilla Feedback makes the process of collecting human feedback seamless at each step after pre-training.

![llm-flow](../../_static/images/llms/rlhf.svg "LLM fine-tuning stages")

:::{note}
This guide are highly inspired by the "Training language models to follow instructions with human feedback" paper and the amazing introduction to RLHF by Chip Huyen. The above figure is an adaptation from the figure created by Chip Huyen for this post.
:::

Argilla Feedback assists in three critical stages of the LLM fine-tuning process. The first is the **collection of completion data for supervised fine-tuning of large language models**. This stage, while a part of the RLHF process, also operates independently. In supervised fine-tuning, models learn from human-guided examples, steering them, and improving their capabilities.

The second stage where Argilla Feedback proves beneficial is in the **collection of comparison data**, a key element for training a reward model for RLHF.

Similarly, Argilla Feedback can be used to write or select prompts for the last stage: Reinforcement learning. This collection process is highly similar to the first stage except that we don't ask users to write completions.

To understand how Argilla Feedback works, let’s deep-dive into the **Collecting completion data** and **Collecting comparison data** stages.

## Collecting completion data
When training large language models, the collection of completion data play a significant role. This data, consisting of prompts and completions, is used in the supervised fine-tuning process where models learn to generate responses to prompts based on human-provided examples. Other common names for this stage are instruction-tuning and behaviour cloning. Argilla Feedback is designed to simplify and to seamlessly distribute this process across multiple labelers. As shown by recent research, like the LIMA work[TODO add reference], collecting and curating even a small set of high-quality and diverse examples can

Consider this example. Your company has access to a database of prompts, perhaps from an existing database like ShareGPT or from your internal resources, and you aim to fine-tune a model to respond accurately to these prompts. Using Argilla Feedback, you can efficiently distribute the prompts to human labelers who then generate responses as if they were the model. This set of model responses becomes a key component of the supervised fine-tuning process.

:::{tip}
As you can add unlimited users to your Argilla instance and datasets, Argilla can be seamlessly used to distribute the workload among hundreds of labelers or experts within your company, in the line of other efforts like the Dolly v2 dataset from Databricks. If you’d like help setting up such effort, reach out to us and we’ll gladly help out.
:::

Moreover, Argilla Feedback can be used to collect prompts as well. In this case, you would ask the labelers not only to provide a response to a given prompt but also to write the prompts themselves. This dual functionality enhances the diversity of your dataset and can lead to more robust model performance.

Additionally, you may choose to gather extra feedback on the prompts. For example, you could ask labelers to rate the clarity or relevance of each prompt, or to provide general comments in natural language. This auxiliary information can be invaluable for refining your prompts and guiding the assessment and training processes.

:::{tip}
Beyond instruction-tuning, collecting and curating demonstration data is an important step for aligning the model with certain values and reduce its toxicity. An important related work is "Process for Adapting Language Models to Society (PALMS) with Values-Targeted Datasets". In this work, researchers improve language model behaviour by fine-tuning on a curated dataset of <100 examples of prompts and values-aligned responses. If you’d like help setting up such effort, reach out to us and we’ll gladly help out.
:::

Let's implement this workflow with Argilla. The following figure illustrates the steps for setting up completion data collection from a team of labelers and performing supervised fine-tuning. The steps are: **configure the dataset**, **add records**, **labelers write completions**, **fetch records with completions**, **prepare the dataset**, and **fine-tune the SFT model**.


![sft-flow](../../_static/images/llms/sft.svg "Completion collection for SFT")

:::{note}
The following sections give a detailed, conceptual description of the above steps. For a hands-on practical introduction, go directly to the How-to Guides or Examples section.
:::

### Configure the dataset

First, we need to configure a **dataset**. Argilla datasets allows you to mix different **questions** for labelers to answer. In this case, we want to collect **completions** from our labelers. We’ll just need to define a **text question**. Datasets are configured using the Argilla Python SDK. This is how you can define this field:

```python
import argilla as rg

questions =[
    rg.TextQuestion(
        name="completion",
        title="Please write a harmless and helpful response for the prompt:",
        required=True
    )
]
```

Argilla Datasets are composed of **records**. A **record** is a data point that can be labeled by one or more labelers. A record consists of one or more **fields**. These fields and the order in which they are presented to labelers is fully configurable. In this case, we want to show labelers a prompt. We’ll just need to define a **********text field.********** This is how you can define this field:

```python
fields = [
    rg.TextField(name="prompt", required=True)
]
```

To configure the dataset, the final step is to define the **guidelines** for labelers. These guidelines help labelers understand and answer the questions consistently. This is how you can configure the dataset, including the guidelines:

```python
dataset = rg.FeedbackDataset(
	guidelines="Please, read the prompt carefully and...",
	questions=questions,
	fields=fields
)
```

### Add records

Once you have configured the dataset, you need to add records and publish it for labelers. In this case, the records will contain a single field, the **prompt**. This **prompt** will be shown to labelers in the UI and we will ask them to provide a **completion**. The most important questions at this step are: **where to get the prompts from** and **how to select them** in order to maximise the quality of the resulting LLM.

:::{tip}
Important features for the resulting dataset include diversity, consistent completion style, and quality. These features must be considered when designing the data selection and collection processes.
:::

For collecting **prompts** or instructions, there are at least the following options:

**Use an existing internal database of prompts or user queries related to your use case**. If your goal is to fine-tune a LLM for your use case, this is the best option. As shown by the recent “LIMA: Less is More for Alignment” paper, you can get good results by collecting a diverse, high-quality, consistent dataset of 1,000-5,000 examples. Previous research recommends using 10,000 to 20,000 examples.


:::{tip}
As the field is rapidly evolving and lacking consensus, we suggest beginning with a small dataset of the highest quality. Argilla Feedback is built for iteration. Starting small allows for faster iteration: training is cheaper and faster, and the length of the feedback loop is reduced.
:::

<<<<<<< HEAD
**Use an open dataset of prompts or user queries**. If you don’t have an internal database for your use case, you can sample and select prompts from an open dataset. The steps here can include: (1) *finding an open dataset that might contain prompts related to your use case*, (2) *perform exploratory data analysis and topic extraction to understand the data*, and (3) *filter and select prompts based on topic, quality, text descriptives, etc.* 
=======
**Use an open dataset of prompts or user queries**. If you don’t have an internal database for your use case, you can sample and select prompts from an open dataset. The rough steps here can include: (1) finding an open dataset that might contain prompts related to your use case, (2) perform exploratory data analysis and topic extraction to understand the data, and (3) filter and select prompts based on topic, quality, text descriptives, etc.
>>>>>>> 34fb1dc9

Some general and freely available datasets are [ShareGPT](https://huggingface.co/datasets/anon8231489123/ShareGPT_Vicuna_unfiltered), [Open Assistant Conversation Dataset](https://huggingface.co/datasets/OpenAssistant/oasst1), or [Stack Exchange](https://huggingface.co/datasets/HuggingFaceH4/stack-exchange-preferences). Please be aware that some of these datasets might contain innapropriate, irrelevant, or bad quality examples for your use case.

:::{note}
Open datasets might contain responses, so you might be able to skip the completion data collection process entirely. If you want to build a good quality instruction-following model for your use case, these datasets cover a wide range of topics, but the responses may not fit your use case's quality and style. Also, there are several models already trained with these datasets. If you think the quality and style of the data already fit your use case, we recommend you running an evaluation campaign using one of the model with your own data.
:::

An alternative is to obtain a dataset of user queries in your domain and apply the same process of data analysis and sampling. A good strategy is to search for datasets of user intent or utterances. For example, if you plan to fine-tune an LLM for a customer service banking assistant, you might start with the [banking77](https://huggingface.co/datasets/banking77) dataset.

**Ask humans to write prompts or instructions.** If none of the above is possible, a third option is to ask humans to write prompts for your use case. This option is expensive and has limitations. The main limitation is the risk of creating artificial prompts that won't match the diversity, topics, or writing style of end-users if the prompts are not written by them. Besides involving end-users in the process, this limitation might be overcome by defining clear guidelines and preparing a diverse set of topics. Such effort can be easily set up with Argilla Feedback by using **guidelines** and creating records with a **text field** indicating the labeler what to write the prompt about. By adding this field, you can control the diversity and desired distribution of prompt topics. This is how you can set up the field and the question using the Python SDK:

```python
# this will be populated from the list of writing topics you create
fields = [
    rg.TextField(name="writing-topic", required=True)
]

# we will ask the labeler to write a possible prompt or instruction
question = rg.TextQuestion(
	name="prompt",
	title="Imagine and write a possible instruction for the given topic:",
	required=True
)
```

Please note that you can also ask labelers to provide a response for the proposed instruction. This strategy may work depending on the project and resources available, but it can make labeling more complex and affect overall consistency.

:::{tip}
No matter the option you choose, for maximum quality, we recommend to build a feedback workflow with Argilla where you ask labelers to rate the quality of prompts. You can use the aggregated ratings to select the highest quality examples.
:::

Once you have the dataset with prompts ready, you just need to create the records, add them to the dataset, and push the dataset to Argilla to make it available for labelers (or yourself):

```python
from datasets import load_dataset

# This is only for demonstration and assumes you use a HF dataset
prompts = load_dataset('your_prompts_dataset', split=["train"])

records = [
	rg.FeedbackRecord(fields={"prompt": record["prompt"]}) 
	for record in dataset
]

dataset.add_records(records)

# This publishes the dataset and pushes the records into Argilla
dataset.push_to_argilla(name="my-dataset", workspace="my-workspace")
```

### Labelers write completions
After pushing the to Argilla you and your team can start annotating with Argilla UI. Argilla Feedback enables...

### Prepare dataset

### Fine-tune LLM

## Collecting comparison data
The key behind the success of ChatGPT by OpenAI or Claude by Anthropic is the application of a third stage. This third stage uses Reinforcement Learning to steer and align the model with human preferences. The most well-known technique for this stage is called RLHF.

:::{note}
There are other, potentially complementary, approaches like Reinforcement Learning From AI Feedback, but we strongly believe that fine-tuning LLMs with humans in the loop is key to building robust, responsible, and safe models.
:::

RLHF itself has two stages: collecting comparison data and training a reward model and training a supervised policy. In this section, we discuss how to collect and curate demonstration data with Argilla Feedback.

Consider this example. Your company has access to an instruction-following model, after going through the supervised fine-tuning stage or reusing an open-source instruction-following model. After an internal evaluation process, the model shows undesired behaviours like generating made up facts (sometimes referred to as “hallucinations”), harmful content, or just unhelpful responses. This is where a second stage of alignment with human preferences becomes relevant.

Using Argilla, you can setup an offline feedback collection process to ask labelers to rank two or more model outputs for a given prompt.

:::{tip}
You can use Argilla Feedback for the internal evaluation process by registering the interactions with the model and asking labelers to rate the quality of the responses. If you’d like help setting up such effort, reach out to us and will gladly help with the setup.
:::


![rm-flow](../../_static/images/llms/rm.svg "Comparison collection for Reward Modeling")


## Feedback Data Model

![sft-fine-tune-flow](../../_static/images/llms/fb-model.svg "Argilla Feedback Data Model")<|MERGE_RESOLUTION|>--- conflicted
+++ resolved
@@ -99,11 +99,7 @@
 As the field is rapidly evolving and lacking consensus, we suggest beginning with a small dataset of the highest quality. Argilla Feedback is built for iteration. Starting small allows for faster iteration: training is cheaper and faster, and the length of the feedback loop is reduced.
 :::
 
-<<<<<<< HEAD
 **Use an open dataset of prompts or user queries**. If you don’t have an internal database for your use case, you can sample and select prompts from an open dataset. The steps here can include: (1) *finding an open dataset that might contain prompts related to your use case*, (2) *perform exploratory data analysis and topic extraction to understand the data*, and (3) *filter and select prompts based on topic, quality, text descriptives, etc.* 
-=======
-**Use an open dataset of prompts or user queries**. If you don’t have an internal database for your use case, you can sample and select prompts from an open dataset. The rough steps here can include: (1) finding an open dataset that might contain prompts related to your use case, (2) perform exploratory data analysis and topic extraction to understand the data, and (3) filter and select prompts based on topic, quality, text descriptives, etc.
->>>>>>> 34fb1dc9
 
 Some general and freely available datasets are [ShareGPT](https://huggingface.co/datasets/anon8231489123/ShareGPT_Vicuna_unfiltered), [Open Assistant Conversation Dataset](https://huggingface.co/datasets/OpenAssistant/oasst1), or [Stack Exchange](https://huggingface.co/datasets/HuggingFaceH4/stack-exchange-preferences). Please be aware that some of these datasets might contain innapropriate, irrelevant, or bad quality examples for your use case.
 
