--- conflicted
+++ resolved
@@ -130,11 +130,7 @@
 # read in dataset, assuming its a dataset for text classification
 dataset_rg = rg.read_datasets(dataset, task="TokenClassification")
 
-<<<<<<< HEAD
 # log the dataset to the Argilla web app
-=======
-# log the dataset to the Rubrix web app
->>>>>>> 9071502a
 rg.log(dataset_rg, "gutenberg_spacy-ner")
 
 # load dataset from json
@@ -144,14 +140,9 @@
 # convert pandas dataframe to DatasetForTextClassification
 dataset_rg = rg.DatasetForTextClassification.from_pandas(my_dataframe)
 
-<<<<<<< HEAD
 # log the dataset to the Argilla web app
 rg.log(dataset, name="sst-sentimentclassification")
 
-=======
-# log the dataset to the Rubrix web app
-rg.log(dataset_rg, name="sst-sentimentclassification")
->>>>>>> 9071502a
 ```
 
 This will create two datasets which you can use to do a quick tour of the core features of Argilla.
