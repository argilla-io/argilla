{
  "multi_label_selection": "Multi-label",
  "ranking": "Ranking",
  "label_selection": "Label",
  "text": "Text",
  "rating": "Rating",
  "minimize": "Minimize",
  "expand": "Expand",
  "copied": "Copied",
  "title": "Title",
  "description": "Description",
  "useMarkdown": "Use Markdown",
  "visibleForAnnotators": "Visible for annotators",
  "allowExtraMetadata": "Allow extra metadata",
  "extraMetadata": "Extra metadata",
  "dimension": "Dimension",
  "visibleOptions": "Visible options",
  "annotationGuidelines": "Annotation guidelines",
  "noAnnotationGuidelines": "This dataset has no annotation guidelines",
  "settings": {
    "title": "Dataset settings",
    "seeYourDataset": "See your dataset",
    "editFields": "Edit fields",
    "editQuestions": "Edit questions",
    "editMetadata": "Edit metadata properties",
    "editVectors": "Edit vectors",
    "deleteDataset": "Delete dataset",
    "deleteWarning": "Be careful, this action is not reversible",
    "deleteConfirmation": "Delete confirmation",
    "deleteConfirmationMessage": "You are about to delete: <strong>{datasetName}</strong> from workspace <strong>{workspaceName}</strong>. This action cannot be undone",
    "yesDelete": "Yes, delete"
  },
  "button": {
    "ignore_and_continue": "Ignore and continue"
  },
  "to_submit_complete_required": "To submit complete required responses",
  "some_records_failed_to_annotate": "Some records failed to annotate",
  "changes_no_submit": "You didn't submit your changes",
  "bulkAnnotation": {
    "recordsSelected": "1 record selected | {count} records selected",
    "recordsViewSettings": "Records view settings",
    "recordsHeight": "Records height:",
    "fixedHeight": "Fixed height (300px)",
    "defaultHeight": "Default height",
    "to_annotate_record_bulk_required": "To annotate you must select at least one record",
    "records_to_be_applied": "the action will be applied to 1 record | the action will be applied to {count} records"
  },
  "shortcuts": {
    "label": "Shortcuts",
    "pagination": {
      "go_to_previous_record": "Previous (←)",
      "go_to_next_record": "Next (→)"
    }
  },
  "questions_form": {
    "discard": "Discard",
    "submit": "Submit",
    "draft": "Save as draft"
  },
  "sorting": {
    "score": "suggestion score",
    "general": "general",
    "metadata": "metadata"
  },
  "suggestion": {
    "filter": {
      "value": "Suggestion values",
      "score": "Score",
      "agent": "Agent"
    },
    "plural": "Suggestions",
    "suggested-rank": "✨ Suggested rank",
    "name": "✨ Suggestion"
  },
  "filters": "Filters",
  "filterBy": "Filter by...",
  "findSimilar": "Find similar",
  "similarTo": "Similar to",
  "similarityScore": "Similarity Score",
  "similarUsing": "similar using",
  "fields": "Fields",
  "questions": "Questions",
  "metadata": "Metadata",
  "vectors": "Vectors",
  "dangerZone": "Danger zone",
  "responses": "Responses",
  "reset-all": "Reset all",
  "reset": "Reset",
  "with": "with",
  "find": "Find",
  "cancel": "Cancel",
<<<<<<< HEAD
  "focus_mode": "Focus mode",
  "bulk_mode": "Bulk mode",
=======
  "update": "Update",
>>>>>>> c84eca36
  "youAreOnlineAgain": "You are online again",
  "youAreOffline": "You are offline",
  "argilla": {
    "api": {
      "errors::UnauthorizedError": "Could not validate credentials"
    }
  }
}<|MERGE_RESOLUTION|>--- conflicted
+++ resolved
@@ -89,12 +89,9 @@
   "with": "with",
   "find": "Find",
   "cancel": "Cancel",
-<<<<<<< HEAD
   "focus_mode": "Focus mode",
   "bulk_mode": "Bulk mode",
-=======
   "update": "Update",
->>>>>>> c84eca36
   "youAreOnlineAgain": "You are online again",
   "youAreOffline": "You are offline",
   "argilla": {
