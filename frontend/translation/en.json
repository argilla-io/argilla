--- conflicted
+++ resolved
@@ -30,16 +30,13 @@
   "filters": "Filters",
   "filterBy": "Filter by...",
   "findSimilar": "Find similar",
-<<<<<<< HEAD
+  "similarTo": "Similar to",
+  "similarityScore": "Similarity Score",
+  "similarUsing": "similar using",
   "metadata": "Metadata",
   "reset-all": "Reset all",
-  "reset": "Reset"
-=======
+  "reset": "Reset",
   "with": "with",
-  "similarUsing": "similar using",
-  "cancel": "Cancel",
   "find": "Find",
-  "similarTo": "Similar to",
-  "similarityScore": "Similarity Score"
->>>>>>> 6271f419
+  "cancel": "Cancel"
 }