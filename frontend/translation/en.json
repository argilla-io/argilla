--- conflicted
+++ resolved
@@ -4,7 +4,13 @@
   "label_selection": "Label",
   "text": "Text",
   "rating": "Rating",
-<<<<<<< HEAD
+  "saving": "Saving...",
+  "saved": "Saved",
+  "submit-your-feedback": "Submit your feedback",
+  "button": {
+    "ignore_and_continue": "Ignore and continue"
+  },
+  "changes_no_submit": "You didn't submit your changes",
   "shortcuts": {
     "label": "Shortcuts",
     "pagination": {
@@ -19,13 +25,4 @@
       "submit": "Submit (⇧ shift + ↵ enter)"
     }
   }
-=======
-  "saving": "Saving...",
-  "saved": "Saved",
-  "submit-your-feedback": "Submit your feedback",
-  "button": {
-    "ignore_and_continue": "Ignore and continue"
-  },
-  "changes_no_submit": "You didn't submit your changes"
->>>>>>> 3e9c517e
 }