const RECORD_STATUS = Object.freeze({
  PENDING: "PENDING",
  DISCARDED: "DISCARDED",
  SUBMITTED: "SUBMITTED",
});

const RECORD_STATUS_COLOR = Object.freeze({
  PENDING: "#b6b9ff",
  DISCARDED: "#c3c1c1",
  SUBMITTED: "#3e5cc9",
});

<<<<<<< HEAD
// UPSERT
const upsertRecords = async (records) => {
  await RecordModel.insertOrUpdate({ data: records });
};

// UPDATE
const updateRecordStatusByRecordId = (recordId, recordStatus) => {
  RecordModel.update({
    where: recordId,
    data: { record_status: recordStatus },
  });
};

/**
 * @deprecated
 */
// GET
const getRecordWithFieldsSuggestionsAndResponsesByUserId = (
  datasetId,
  userId,
  recordIndex = 0
) => {
  return RecordModel.query()
    .with("record_fields")
    .with("record_responses", (query) => {
      query.where("user_id", userId);
    })
    .with("record_suggestions")
    .where("dataset_id", datasetId)
    .where("record_index", recordIndex)
    .first();
};
/**
 * @deprecated
 */
const getRecordIndexByRecordId = (recordId) => {
  return RecordModel.query().whereId(recordId).first()?.record_index;
};
const getRecordStatusByDatasetIdAndRecordIndex = (datasetId, recordIndex) => {
  return RecordModel.query()
    .where("dataset_id", datasetId)
    .where("record_index", recordIndex)
    .first()?.record_status;
};

// EXIST
const isRecordWithRecordIndexByDatasetIdExists = (datasetId, recordIndex) => {
  return RecordModel.query()
    .where("dataset_id", datasetId)
    .where("record_index", recordIndex)
    .exists();
};
const isRecordContainsAnyResponsesByUserId = (userId, recordId) => {
  return RecordModel.query()
    .whereId(recordId)
    .has("record_responses", (query) => {
      query.where("user_id", userId);
    })
    .exists();
};

/**
 * @deprecated
 */
const isAnyRecordByDatasetId = (datasetId) => {
  return RecordModel.query().where("dataset_id", datasetId).exists();
};

// DELETE
const deleteAllRecords = async () => await RecordModel.deleteAll();

export {
  RECORD_STATUS,
  RECORD_STATUS_COLOR,
  upsertRecords,
  getRecordWithFieldsSuggestionsAndResponsesByUserId,
  getRecordStatusByDatasetIdAndRecordIndex,
  getRecordIndexByRecordId,
  updateRecordStatusByRecordId,
  isRecordWithRecordIndexByDatasetIdExists,
  isRecordContainsAnyResponsesByUserId,
  isAnyRecordByDatasetId,
  deleteAllRecords,
};
=======
// NOTE - IMPORTANT : in the backend, the status are in lowercase
const RESPONSE_STATUS_FOR_API = Object.freeze({
  MISSING: "missing",
  DISCARDED: "discarded",
  SUBMITTED: "submitted",
});

export { RECORD_STATUS, RECORD_STATUS_COLOR, RESPONSE_STATUS_FOR_API };
>>>>>>> 843f8198
<|MERGE_RESOLUTION|>--- conflicted
+++ resolved
@@ -10,92 +10,6 @@
   SUBMITTED: "#3e5cc9",
 });
 
-<<<<<<< HEAD
-// UPSERT
-const upsertRecords = async (records) => {
-  await RecordModel.insertOrUpdate({ data: records });
-};
-
-// UPDATE
-const updateRecordStatusByRecordId = (recordId, recordStatus) => {
-  RecordModel.update({
-    where: recordId,
-    data: { record_status: recordStatus },
-  });
-};
-
-/**
- * @deprecated
- */
-// GET
-const getRecordWithFieldsSuggestionsAndResponsesByUserId = (
-  datasetId,
-  userId,
-  recordIndex = 0
-) => {
-  return RecordModel.query()
-    .with("record_fields")
-    .with("record_responses", (query) => {
-      query.where("user_id", userId);
-    })
-    .with("record_suggestions")
-    .where("dataset_id", datasetId)
-    .where("record_index", recordIndex)
-    .first();
-};
-/**
- * @deprecated
- */
-const getRecordIndexByRecordId = (recordId) => {
-  return RecordModel.query().whereId(recordId).first()?.record_index;
-};
-const getRecordStatusByDatasetIdAndRecordIndex = (datasetId, recordIndex) => {
-  return RecordModel.query()
-    .where("dataset_id", datasetId)
-    .where("record_index", recordIndex)
-    .first()?.record_status;
-};
-
-// EXIST
-const isRecordWithRecordIndexByDatasetIdExists = (datasetId, recordIndex) => {
-  return RecordModel.query()
-    .where("dataset_id", datasetId)
-    .where("record_index", recordIndex)
-    .exists();
-};
-const isRecordContainsAnyResponsesByUserId = (userId, recordId) => {
-  return RecordModel.query()
-    .whereId(recordId)
-    .has("record_responses", (query) => {
-      query.where("user_id", userId);
-    })
-    .exists();
-};
-
-/**
- * @deprecated
- */
-const isAnyRecordByDatasetId = (datasetId) => {
-  return RecordModel.query().where("dataset_id", datasetId).exists();
-};
-
-// DELETE
-const deleteAllRecords = async () => await RecordModel.deleteAll();
-
-export {
-  RECORD_STATUS,
-  RECORD_STATUS_COLOR,
-  upsertRecords,
-  getRecordWithFieldsSuggestionsAndResponsesByUserId,
-  getRecordStatusByDatasetIdAndRecordIndex,
-  getRecordIndexByRecordId,
-  updateRecordStatusByRecordId,
-  isRecordWithRecordIndexByDatasetIdExists,
-  isRecordContainsAnyResponsesByUserId,
-  isAnyRecordByDatasetId,
-  deleteAllRecords,
-};
-=======
 // NOTE - IMPORTANT : in the backend, the status are in lowercase
 const RESPONSE_STATUS_FOR_API = Object.freeze({
   MISSING: "missing",
@@ -103,5 +17,4 @@
   SUBMITTED: "submitted",
 });
 
-export { RECORD_STATUS, RECORD_STATUS_COLOR, RESPONSE_STATUS_FOR_API };
->>>>>>> 843f8198
+export { RECORD_STATUS, RECORD_STATUS_COLOR, RESPONSE_STATUS_FOR_API };