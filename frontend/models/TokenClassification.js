--- conflicted
+++ resolved
@@ -25,11 +25,7 @@
 
   visualTokens;
 
-<<<<<<< HEAD
   constructor({ tokens, raw_text, annotatedEntities, ...superData }) {
-=======
-  constructor({ tokens, text, ...superData }) {
->>>>>>> fd6dc990
     super({ ...superData });
     this.text = text;
 
