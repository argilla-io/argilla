/*
 * coding=utf-8
 * Copyright 2021-present, the Recognai S.L. team.
 *
 * Licensed under the Apache License, Version 2.0 (the "License");
 * you may not use this file except in compliance with the License.
 * You may obtain a copy of the License at
 *
 *     http://www.apache.org/licenses/LICENSE-2.0
 *
 * Unless required by applicable law or agreed to in writing, software
 * distributed under the License is distributed on an "AS IS" BASIS,
 * WITHOUT WARRANTIES OR CONDITIONS OF ANY KIND, either express or implied.
 * See the License for the specific language governing permissions and
 * limitations under the License.
 */

class BaseRecord {
  id;
  metadata;
  prediction;
  annotation;
  status;
  selected;
  event_timestamp;
<<<<<<< HEAD
  vectors = null;
=======
  vectors;
>>>>>>> e1d1938b
  constructor({
    id,
    metadata,
    prediction,
    annotation,
    status,
    selected,
    event_timestamp,
    last_updated,
    search_keywords,
    vectors,
  }) {
    this.id = id;
    this.metadata = metadata;
    this.prediction = prediction;
    this.annotation = annotation;
    this.status = status;
    this.selected = selected || false;
    this.event_timestamp = event_timestamp;
    this.last_updated = last_updated;
    this.search_keywords = search_keywords || [];
<<<<<<< HEAD
    this.vectors = vectors;
=======
    this.vectors = vectors || {};
>>>>>>> e1d1938b
  }

  recordTitle() {
    throw new Error("Method 'recordTitle()' must be implemented.");
  }
}

class BaseSearchQuery {
  predicted_as;
  annotated_as;
  annotated_by;
  predicted_by;
  status;
  predicted;
  metadata;
  text;
  from;
  limit;

  constructor({
    predicted_as,
    annotated_as,
    annotated_by,
    predicted_by,
    status,
    predicted,
    metadata,
    text,
  }) {
    this.predicted_as = predicted_as;
    this.annotated_as = annotated_as;
    this.annotated_by = annotated_by;
    this.predicted_by = predicted_by;
    this.status = status;
    this.predicted = predicted;
    this.metadata = metadata;
    this.text = text;
  }
}

class BaseSearchResults {
  total;
  records;
  aggregations;

  constructor({ total, records, aggregations }) {
    this.total = total || 0;
    this.records = records;
    this.aggregations = aggregations || {};
  }
}

export { BaseRecord, BaseSearchQuery, BaseSearchResults };<|MERGE_RESOLUTION|>--- conflicted
+++ resolved
@@ -23,11 +23,7 @@
   status;
   selected;
   event_timestamp;
-<<<<<<< HEAD
   vectors = null;
-=======
-  vectors;
->>>>>>> e1d1938b
   constructor({
     id,
     metadata,
@@ -49,11 +45,7 @@
     this.event_timestamp = event_timestamp;
     this.last_updated = last_updated;
     this.search_keywords = search_keywords || [];
-<<<<<<< HEAD
-    this.vectors = vectors;
-=======
     this.vectors = vectors || {};
->>>>>>> e1d1938b
   }
 
   recordTitle() {
