<template>
  <div class="layout" :class="layoutClass">
    <div class="header-area">
      <slot name="header">here is the header</slot>
    </div>
    <div class="sidebar-area">
      <slot name="sidebar-right">here is the sidebar content left</slot>
    </div>
<<<<<<< HEAD
    <div class="top-area container">
      <slot name="top">here is the top content</slot>
    </div>
    <div class="center-area container">
=======
    <div class="center-area">
>>>>>>> de0e697f
      <slot name="center">here is the center content</slot>
    </div>
    <div class="footer-area">
      <slot name="footer">here is the footer</slot>
    </div>
  </div>
</template>

<script>
export default {
  name: "HeaderAndTopAndOneColumnsLayout",
  data: () => {
    return {
      showPanel: false,
    };
  },
  computed: {
    layoutClass() {
      return this.showPanel ? "--panel" : null;
    },
  },
  created() {
    this.$nuxt.$on("on-sidebar-toggle-panel", (value) => {
      this.showPanel = value;
    });
  },
  beforeDestroy() {
    this.$nuxt.$off("on-sidebar-toggle-panel");
  },
};
</script>

<style lang="scss" scoped>
$gap-width: $base-space * 2;
.layout {
  display: grid;
  grid-template-columns: 1fr $sidebarMenuWidth;
<<<<<<< HEAD
  grid-template-rows: auto auto minmax(0, 1fr) $base-space * 2 auto;
=======
  grid-template-rows: auto minmax(0, 1fr) auto;
>>>>>>> de0e697f
  grid-column-gap: 0px;
  grid-row-gap: 0px;
  grid-template-areas:
    "header header"
    "center sidebar"
    "footer footer";
  height: 100vh;
  transition: 0.4s ease-in-out;
  &.--panel {
    @include media(">desktop") {
      grid-template-columns: 1fr $sidebarWidth;
      transition: 0.4s ease-out;
    }
  }
}

.header-area {
<<<<<<< HEAD
  grid-area: 1 / 1 / 2 / 5;
}
.footer-area {
  grid-area: 5 / 1 / 5 / 2;
}
.sidebar-area {
  grid-area: 2 / 2 / 5 / 3;
}
.top-area {
  grid-area: 2 / 1 / 3 / 2;
}
.center-area {
  grid-area: 3 / 1 / 4 / 2;
  min-width: 0;
}
.container {
  padding: 0 $base-space * 3;
=======
  grid-area: header;
}
.footer-area {
  grid-area: footer;
}
.sidebar-area {
  grid-area: sidebar;
}
.center-area {
  grid-area: center;
  min-width: 0;
>>>>>>> de0e697f
}
</style><|MERGE_RESOLUTION|>--- conflicted
+++ resolved
@@ -6,14 +6,7 @@
     <div class="sidebar-area">
       <slot name="sidebar-right">here is the sidebar content left</slot>
     </div>
-<<<<<<< HEAD
-    <div class="top-area container">
-      <slot name="top">here is the top content</slot>
-    </div>
-    <div class="center-area container">
-=======
     <div class="center-area">
->>>>>>> de0e697f
       <slot name="center">here is the center content</slot>
     </div>
     <div class="footer-area">
@@ -51,11 +44,7 @@
 .layout {
   display: grid;
   grid-template-columns: 1fr $sidebarMenuWidth;
-<<<<<<< HEAD
-  grid-template-rows: auto auto minmax(0, 1fr) $base-space * 2 auto;
-=======
   grid-template-rows: auto minmax(0, 1fr) auto;
->>>>>>> de0e697f
   grid-column-gap: 0px;
   grid-row-gap: 0px;
   grid-template-areas:
@@ -73,25 +62,6 @@
 }
 
 .header-area {
-<<<<<<< HEAD
-  grid-area: 1 / 1 / 2 / 5;
-}
-.footer-area {
-  grid-area: 5 / 1 / 5 / 2;
-}
-.sidebar-area {
-  grid-area: 2 / 2 / 5 / 3;
-}
-.top-area {
-  grid-area: 2 / 1 / 3 / 2;
-}
-.center-area {
-  grid-area: 3 / 1 / 4 / 2;
-  min-width: 0;
-}
-.container {
-  padding: 0 $base-space * 3;
-=======
   grid-area: header;
 }
 .footer-area {
@@ -103,6 +73,5 @@
 .center-area {
   grid-area: center;
   min-width: 0;
->>>>>>> de0e697f
 }
 </style>