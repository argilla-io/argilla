--- conflicted
+++ resolved
@@ -1,10 +1,6 @@
 {
   "name": "argilla",
-<<<<<<< HEAD
-  "version": "1.23.0-dev",
-=======
   "version": "1.22.0",
->>>>>>> d3efb96f
   "private": true,
   "scripts": {
     "dev": "nuxt",
