import { type NuxtAxiosInstance } from "@nuxtjs/axios";
import {
  BackedRecord,
  BackedRecords,
  BackendAnswerCombinations,
  BackendResponse,
  BackendRecordStatus,
  Response,
} from "../types";
import { RecordAnswer } from "@/v1/domain/entities/record/RecordAnswer";
import { Record } from "@/v1/domain/entities/record/Record";
import { Question } from "@/v1/domain/entities/question/Question";

const RECORD_API_ERRORS = {
  ERROR_FETCHING_RECORDS: "ERROR_FETCHING_RECORDS",
  ERROR_DELETING_RECORD_RESPONSE: "ERROR_DELETING_RECORD_RESPONSE",
  ERROR_UPDATING_RECORD_RESPONSE: "ERROR_UPDATING_RECORD_RESPONSE",
  ERROR_CREATING_RECORD_RESPONSE: "ERROR_CREATING_RECORD_RESPONSE",
};

export class RecordRepository {
  constructor(private readonly axios: NuxtAxiosInstance) {}

  getRecords(
    datasetId: string,
    fromRecord: number,
    howMany: number,
    status: string,
    searchText: string
  ): Promise<BackedRecords> {
    if (searchText?.length)
      return this.getRecordsByText(
        datasetId,
        fromRecord,
        howMany,
        status,
        searchText
      );

    return this.getRecordsDatasetId(datasetId, fromRecord, howMany, status);
  }

  async deleteRecordResponse(record: Record) {
    if (!record.answer) return;

    try {
      await this.axios.delete(`/v1/responses/${record.answer.id}`);
    } catch (error) {
      throw {
        response: RECORD_API_ERRORS.ERROR_DELETING_RECORD_RESPONSE,
      };
    }
  }

  discardRecordResponse(record: Record): Promise<RecordAnswer> {
    if (record.answer) return this.updateRecordResponse(record, "discarded");

    return this.createRecordResponse(record, "discarded");
  }

  submitNewRecordResponse(record: Record): Promise<RecordAnswer> {
    if (record.answer) return this.updateRecordResponse(record, "submitted");

    return this.createRecordResponse(record, "submitted");
  }

  saveDraft(record: Record): Promise<RecordAnswer> {
    if (record.answer) return this.updateRecordResponse(record, "draft");

    return this.createRecordResponse(record, "draft");
  }

  private async updateRecordResponse(
    record: Record,
    status: BackendRecordStatus
  ) {
    try {
      const request = this.createRequest(status, record.questions);

      const { data } = await this.axios.put<BackendResponse>(
        `/v1/responses/${record.answer.id}`,
        request
      );

      return new RecordAnswer(data.id, status, data.values, data.updated_at);
    } catch (error) {
      throw {
        response: RECORD_API_ERRORS.ERROR_UPDATING_RECORD_RESPONSE,
      };
    }
  }

  private async createRecordResponse(
    record: Record,
    status: BackendRecordStatus
  ) {
    try {
      const request = this.createRequest(status, record.questions);

      const { data } = await this.axios.post<BackendResponse>(
        `/v1/records/${record.id}/responses`,
        request
      );

      return new RecordAnswer(
        data.id,
        data.status,
        data.values,
        data.updated_at
      );
    } catch (error) {
      throw {
        response: RECORD_API_ERRORS.ERROR_CREATING_RECORD_RESPONSE,
      };
    }
  }

  private async getRecordsDatasetId(
    datasetId: string,
    fromRecord: number,
    howMany: number,
    status: string
  ): Promise<BackedRecords> {
    try {
      const url = `/v1/me/datasets/${datasetId}/records`;

      const params = this.createParams(fromRecord, howMany, status);

      const { data } = await this.axios.get<Response<BackedRecord[]>>(url, {
        params,
      });

      return {
        records: data.items,
        total: data.items.length,
      };
    } catch (err) {
      throw {
        response: RECORD_API_ERRORS.ERROR_FETCHING_RECORDS,
      };
    }
  }

  private async getRecordsByText(
    datasetId: string,
    fromRecord: number,
    howMany: number,
    status: string,
    searchText: string
  ): Promise<BackedRecords> {
    try {
      const url = `/v1/me/datasets/${datasetId}/records/search`;

      const body = JSON.parse(
        JSON.stringify({
          query: {
            text: {
              q: searchText,
            },
          },
        })
      );

      const params = this.createParams(fromRecord, howMany, status);

      const { data } = await this.axios.post(url, body, { params });

      const { items, total } = data;

      const records = items.map((item) => item.record);

      return {
        records,
        total,
      };
    } catch (err) {
      throw {
        response: RECORD_API_ERRORS.ERROR_FETCHING_RECORDS,
      };
    }
  }

  private createRequest(
    status: BackendRecordStatus,
    questions: Question[]
  ): Omit<BackendResponse, "id" | "updated_at"> {
    const values = {} as BackendAnswerCombinations;

    questions.forEach((question) => {
      if (question.answer.isValid)
        values[question.name] = { value: question.answer.valuesAnswered };
    });

    return {
      status,
      values,
    };
  }

<<<<<<< HEAD
  private createParams(
    offset: number,
    numberOfRecordsToFetch: number,
    status: string
  ) {
=======
  private createParams(fromRecord: number, howMany: number, status: string) {
    const offset = `${fromRecord - 1}`;
>>>>>>> f2e8249d
    const backendStatus = status === "pending" ? "missing" : status;
    const params = new URLSearchParams();

    params.append("include", "responses");
    params.append("include", "suggestions");
<<<<<<< HEAD
    params.append("offset", offset.toString());
    params.append("limit", numberOfRecordsToFetch.toString());
    params.append("response_status", backendStatus);

    if (backendStatus === "missing") params.append("response_status", "draft");
=======
    params.append("offset", offset);
    params.append("limit", howMany.toString());
    params.append("response_status", backendStatus);
>>>>>>> f2e8249d

    return params;
  }
}<|MERGE_RESOLUTION|>--- conflicted
+++ resolved
@@ -197,32 +197,16 @@
     };
   }
 
-<<<<<<< HEAD
-  private createParams(
-    offset: number,
-    numberOfRecordsToFetch: number,
-    status: string
-  ) {
-=======
   private createParams(fromRecord: number, howMany: number, status: string) {
     const offset = `${fromRecord - 1}`;
->>>>>>> f2e8249d
     const backendStatus = status === "pending" ? "missing" : status;
     const params = new URLSearchParams();
 
     params.append("include", "responses");
     params.append("include", "suggestions");
-<<<<<<< HEAD
-    params.append("offset", offset.toString());
-    params.append("limit", numberOfRecordsToFetch.toString());
-    params.append("response_status", backendStatus);
-
-    if (backendStatus === "missing") params.append("response_status", "draft");
-=======
     params.append("offset", offset);
     params.append("limit", howMany.toString());
     params.append("response_status", backendStatus);
->>>>>>> f2e8249d
 
     return params;
   }
