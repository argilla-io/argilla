import { useContext, useRoute, useRouter } from "@nuxtjs/composition-api";
import { Dataset } from "@/v1/domain/entities/Dataset";

type KindOfParam =
  | "status"
  | "page"
  | "search"
  | "metadata"
  | "sort"
  | "response"
  | "suggestion"
  | "similarity";

type QueryParam = {
  key: KindOfParam;
  value: string;
  encode?: boolean;
};

export const ROUTES = {
  datasets: "datasets",
  annotationPage: {
    oldDataset: (workspace: string, name: string) =>
      `/datasets/${workspace}/${name}`,
    feedbackDataset: (datasetId: string) =>
      `/dataset/${datasetId}/annotation-mode`,
  },
};

const isOldTask = (task: string) => {
  return ["TokenClassification", "TextClassification", "Text2Text"].includes(
    task
  );
};

export const useRoutes = () => {
  const context = useContext();
  const router = useRouter();
  const route = useRoute();

  const getPreviousRoute = (): string => {
    return context.from.value.fullPath;
  };

  const previousRouteMatchWith = (value: string): boolean => {
    const previousRoute = getPreviousRoute();
    const currentRoute = route.value.fullPath;

    if (previousRoute !== currentRoute) return previousRoute.includes(value);

    return false;
  };

  const getDatasetLink = ({ task, name, workspace, id }: Dataset): string => {
    return isOldTask(task)
      ? ROUTES.annotationPage.oldDataset(workspace, name)
      : ROUTES.annotationPage.feedbackDataset(id);
  };

  const goToFeedbackTaskAnnotationPage = (datasetId: string) => {
    router.push(ROUTES.annotationPage.feedbackDataset(datasetId));
  };

  const goToSetting = ({ task, workspace, name, id }: Dataset) => {
    if (isOldTask(task)) {
      router.push({
        name: "datasets-workspace-dataset-settings",
        params: {
          workspace,
          dataset: name,
        },
      });
    } else {
      router.push({
        name: "dataset-id-settings",
        params: { id },
      });
    }
  };

  const goToDatasetsList = () => {
    router.push({ path: `/${ROUTES.datasets}` });
  };

  const setQueryParams = async (...params: QueryParam[]) => {
    const actualQuery = route.value.query;
    const funcToUse = Object.keys(actualQuery).length ? "push" : "replace";
    let newQuery = {};

    params.forEach(({ key, value }) => {
      if (!value) return;

      newQuery = {
        ...newQuery,
        [key]: encodeURIComponent(value),
      };
    });

    await router[funcToUse]({
      path: route.value.path,
      query: {
        ...newQuery,
      },
    });
  };

  const getQueryParams = <T>(key: KindOfParam): T => {
    const value = route.value.query[key] as string;
    if (!value) return;

    return decodeURIComponent(value) as T;
  };

<<<<<<< HEAD
  const getParams = () => {
    return route.value.params;
  };

  const go = (where: string) => {
=======
  const go = (
    where: string,
    params: { external: boolean; newWindow: boolean } = {
      external: false,
      newWindow: false,
    }
  ) => {
    if (params.external) {
      if (params.newWindow) {
        window.open(where);
      } else {
        window.location.href = where;
      }
    }

>>>>>>> 29fb9e56
    router.push(where);
  };

  const goBack = () => {
    router.go(-1);
  };

  return {
    go,
    goBack,
    goToFeedbackTaskAnnotationPage,
    goToDatasetsList,
    goToSetting,
    getDatasetLink,
    setQueryParams,
    getQueryParams,
    getParams,
    getPreviousRoute,
    previousRouteMatchWith,
    watchBrowserNavigation: (callBack: () => void) => {
      window.addEventListener("popstate", callBack);
    },
  };
};<|MERGE_RESOLUTION|>--- conflicted
+++ resolved
@@ -111,13 +111,10 @@
     return decodeURIComponent(value) as T;
   };
 
-<<<<<<< HEAD
   const getParams = () => {
     return route.value.params;
   };
 
-  const go = (where: string) => {
-=======
   const go = (
     where: string,
     params: { external: boolean; newWindow: boolean } = {
@@ -133,7 +130,6 @@
       }
     }
 
->>>>>>> 29fb9e56
     router.push(where);
   };
 
