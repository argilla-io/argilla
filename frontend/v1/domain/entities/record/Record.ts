--- conflicted
+++ resolved
@@ -123,27 +123,13 @@
 
   private completeQuestion() {
     return this.questions.map((question) => {
-<<<<<<< HEAD
       const answer = this.answer?.value[question.name];
-
-      if (this.isPending || this.isDraft) {
-        question.responseIfUnanswered(answer);
-
-        const suggestion = this.suggestions?.find(
-          (s) => s.questionId === question.id
-        );
-
-        question.suggests(suggestion);
-=======
-      const answerForQuestion = this.answer?.value[question.name];
       const suggestion = this.suggestions?.find(
         (s) => s.questionId === question.id
       );
       question.addSuggestion(suggestion);
-
       if (this.isPending || this.isDraft) {
-        question.complete(answerForQuestion);
->>>>>>> b8955b2d
+        question.responseIfUnanswered(answer);
       } else {
         question.response(answer);
       }
