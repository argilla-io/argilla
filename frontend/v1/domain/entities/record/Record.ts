--- conflicted
+++ resolved
@@ -28,11 +28,7 @@
   }
 
   get isPending() {
-<<<<<<< HEAD
-    return this.status === "pending";
-=======
     return this.status === DEFAULT_STATUS;
->>>>>>> 3e9c517e
   }
 
   get isSubmitted() {
