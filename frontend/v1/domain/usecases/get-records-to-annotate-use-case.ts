--- conflicted
+++ resolved
@@ -97,12 +97,8 @@
           fields,
           answer,
           suggestions,
-<<<<<<< HEAD
           record.updated_at,
-          index + arrayOffset
-=======
           index + page
->>>>>>> f2e8249d
         );
       }
     );
