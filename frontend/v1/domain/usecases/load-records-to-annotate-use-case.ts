import { RecordCriteria } from "../entities/record/RecordCriteria";
import { IRecordStorage } from "../services/IRecordStorage";
import { GetRecordsByCriteriaUseCase } from "./get-records-by-criteria-use-case";

export class LoadRecordsToAnnotateUseCase {
  private isBuffering = false;

  constructor(
    private readonly getRecords: GetRecordsByCriteriaUseCase,
    private readonly recordsStorage: IRecordStorage
  ) {}

  async load(criteria: RecordCriteria): Promise<void> {
    const { page } = criteria;

<<<<<<< HEAD
    let newRecords = await this.getRecords(criteria);
=======
    let newRecords = await this.getRecords.execute(criteria);
>>>>>>> 8bf9aecc
    let isRecordExistForCurrentPage = newRecords.existsRecordOn(page);

    if (!isRecordExistForCurrentPage && !page.isFirstPage()) {
      criteria.page.goToFirst();

<<<<<<< HEAD
      newRecords = await this.getRecords(criteria);
=======
      newRecords = await this.getRecords.execute(criteria);
>>>>>>> 8bf9aecc

      isRecordExistForCurrentPage = newRecords.existsRecordOn(page);
    }

    if (isRecordExistForCurrentPage) {
      const record = newRecords.getRecordOn(page);

      record.initialize();
    }

    criteria.commit();

    this.recordsStorage.save(newRecords);
  }

  async paginate(criteria: RecordCriteria) {
    const { page, isFilteringBySimilarity } = criteria;

    const records = this.recordsStorage.get();
    let isNextRecordExist = records.existsRecordOn(page);

<<<<<<< HEAD
    if (!isFilteringBySimilarity && !isNextRecordExist) {
      const newRecords = await this.getRecords(criteria);
=======
    if (!criteria.isFilteringBySimilarity) {
      if (!isNextRecordExist) {
        const newRecords = await this.getRecords.execute(criteria);
>>>>>>> 8bf9aecc

      records.append(newRecords);

      isNextRecordExist = records.existsRecordOn(page);

      this.recordsStorage.save(records);
    }

    if (isNextRecordExist) {
      const record = records.getRecordOn(page);

      record.initialize();

      criteria.commit();
    }

    this.loadBuffer(criteria);

    return isNextRecordExist;
  }
<<<<<<< HEAD

  private loadBuffer(criteria: RecordCriteria) {
    const { page, isFilteringBySimilarity, isPaginatingBackward } = criteria;

    if (isFilteringBySimilarity || isPaginatingBackward) return;

    const records = this.recordsStorage.get();

    if (!records.hasNecessaryBuffering(page)) {
      this.loadBufferedRecords(criteria);
    }
  }

  private async getRecords(criteria: RecordCriteria) {
    const { datasetId, queuePage } = criteria;
    const savedRecords = this.recordsStorage.get();
    savedRecords.synchronizeQueuePagination(criteria);

    const getRecords = this.recordRepository.getRecords(criteria);
    const getQuestions = this.questionRepository.getQuestions(datasetId);
    const getFields = this.fieldRepository.getFields(datasetId);

    const [recordsFromBackend, questionsFromBackend, fieldsFromBackend] =
      await Promise.all([getRecords, getQuestions, getFields]);

    const recordsToAnnotate = recordsFromBackend.records.map(
      (record, index) => {
        const recordPage = index + queuePage;

        const fields = fieldsFromBackend
          .filter((f) => record.fields[f.name])
          .map((field) => {
            return new Field(
              field.id,
              field.name,
              field.title,
              record.fields[field.name],
              datasetId,
              field.required,
              field.settings
            );
          });

        const questions = questionsFromBackend.map((question) => {
          return new Question(
            question.id,
            question.name,
            question.description,
            datasetId,
            question.title,
            question.required,
            question.settings
          );
        });

        const userAnswer = record.responses[0];
        const answer = userAnswer
          ? new RecordAnswer(
              userAnswer.id,
              userAnswer.status,
              userAnswer.values,
              userAnswer.updated_at
            )
          : null;

        const suggestions = !criteria.page.isBulkMode
          ? record.suggestions.map((suggestion) => {
              return new Suggestion(
                suggestion.id,
                suggestion.question_id,
                suggestion.value,
                suggestion.score,
                suggestion.agent
              );
            })
          : [];

        return new Record(
          record.id,
          datasetId,
          questions,
          fields,
          answer,
          suggestions,
          record.query_score,
          recordPage
        );
      }
    );

    if (criteria.isFilteringBySimilarity) {
      let referenceRecord = savedRecords.getById(
        criteria.similaritySearch.recordId
      );

      if (!referenceRecord) {
        const referenceRecordFromBackend =
          await this.recordRepository.getRecord(
            criteria.similaritySearch.recordId
          );

        const fields = fieldsFromBackend
          .filter((f) => referenceRecordFromBackend.fields[f.name])
          .map((field) => {
            return new Field(
              field.id,
              field.name,
              field.title,
              referenceRecordFromBackend.fields[field.name],
              datasetId,
              field.required,
              field.settings
            );
          });

        referenceRecord = new Record(
          referenceRecordFromBackend.id,
          datasetId,
          [],
          fields,
          null,
          [],
          0,
          0
        );
      }

      const recordsWithReference = new RecordsWithReference(
        recordsToAnnotate,
        recordsFromBackend.total,
        referenceRecord
      );

      return recordsWithReference;
    }

    return new Records(recordsToAnnotate, recordsFromBackend.total);
  }

  private async loadBufferedRecords(criteria: RecordCriteria) {
    if (this.isBuffering) return;

    const { isPaginatingForward } = criteria;

    const records = this.recordsStorage.get();
    const newCriteria = criteria.clone();

    try {
      this.isBuffering = true;

      if (isPaginatingForward) {
        newCriteria.page.goTo(records.lastRecord.page + 1);
      }

      const newRecords = await this.getRecords(newCriteria);

      records.append(newRecords);

      this.recordsStorage.save(records);
    } catch {
    } finally {
      this.isBuffering = false;
    }
  }
=======
>>>>>>> 8bf9aecc
}<|MERGE_RESOLUTION|>--- conflicted
+++ resolved
@@ -13,21 +13,13 @@
   async load(criteria: RecordCriteria): Promise<void> {
     const { page } = criteria;
 
-<<<<<<< HEAD
-    let newRecords = await this.getRecords(criteria);
-=======
     let newRecords = await this.getRecords.execute(criteria);
->>>>>>> 8bf9aecc
     let isRecordExistForCurrentPage = newRecords.existsRecordOn(page);
 
     if (!isRecordExistForCurrentPage && !page.isFirstPage()) {
       criteria.page.goToFirst();
 
-<<<<<<< HEAD
-      newRecords = await this.getRecords(criteria);
-=======
       newRecords = await this.getRecords.execute(criteria);
->>>>>>> 8bf9aecc
 
       isRecordExistForCurrentPage = newRecords.existsRecordOn(page);
     }
@@ -49,14 +41,8 @@
     const records = this.recordsStorage.get();
     let isNextRecordExist = records.existsRecordOn(page);
 
-<<<<<<< HEAD
     if (!isFilteringBySimilarity && !isNextRecordExist) {
-      const newRecords = await this.getRecords(criteria);
-=======
-    if (!criteria.isFilteringBySimilarity) {
-      if (!isNextRecordExist) {
-        const newRecords = await this.getRecords.execute(criteria);
->>>>>>> 8bf9aecc
+      const newRecords = await this.getRecords.execute(criteria);
 
       records.append(newRecords);
 
@@ -77,7 +63,6 @@
 
     return isNextRecordExist;
   }
-<<<<<<< HEAD
 
   private loadBuffer(criteria: RecordCriteria) {
     const { page, isFilteringBySimilarity, isPaginatingBackward } = criteria;
@@ -89,132 +74,6 @@
     if (!records.hasNecessaryBuffering(page)) {
       this.loadBufferedRecords(criteria);
     }
-  }
-
-  private async getRecords(criteria: RecordCriteria) {
-    const { datasetId, queuePage } = criteria;
-    const savedRecords = this.recordsStorage.get();
-    savedRecords.synchronizeQueuePagination(criteria);
-
-    const getRecords = this.recordRepository.getRecords(criteria);
-    const getQuestions = this.questionRepository.getQuestions(datasetId);
-    const getFields = this.fieldRepository.getFields(datasetId);
-
-    const [recordsFromBackend, questionsFromBackend, fieldsFromBackend] =
-      await Promise.all([getRecords, getQuestions, getFields]);
-
-    const recordsToAnnotate = recordsFromBackend.records.map(
-      (record, index) => {
-        const recordPage = index + queuePage;
-
-        const fields = fieldsFromBackend
-          .filter((f) => record.fields[f.name])
-          .map((field) => {
-            return new Field(
-              field.id,
-              field.name,
-              field.title,
-              record.fields[field.name],
-              datasetId,
-              field.required,
-              field.settings
-            );
-          });
-
-        const questions = questionsFromBackend.map((question) => {
-          return new Question(
-            question.id,
-            question.name,
-            question.description,
-            datasetId,
-            question.title,
-            question.required,
-            question.settings
-          );
-        });
-
-        const userAnswer = record.responses[0];
-        const answer = userAnswer
-          ? new RecordAnswer(
-              userAnswer.id,
-              userAnswer.status,
-              userAnswer.values,
-              userAnswer.updated_at
-            )
-          : null;
-
-        const suggestions = !criteria.page.isBulkMode
-          ? record.suggestions.map((suggestion) => {
-              return new Suggestion(
-                suggestion.id,
-                suggestion.question_id,
-                suggestion.value,
-                suggestion.score,
-                suggestion.agent
-              );
-            })
-          : [];
-
-        return new Record(
-          record.id,
-          datasetId,
-          questions,
-          fields,
-          answer,
-          suggestions,
-          record.query_score,
-          recordPage
-        );
-      }
-    );
-
-    if (criteria.isFilteringBySimilarity) {
-      let referenceRecord = savedRecords.getById(
-        criteria.similaritySearch.recordId
-      );
-
-      if (!referenceRecord) {
-        const referenceRecordFromBackend =
-          await this.recordRepository.getRecord(
-            criteria.similaritySearch.recordId
-          );
-
-        const fields = fieldsFromBackend
-          .filter((f) => referenceRecordFromBackend.fields[f.name])
-          .map((field) => {
-            return new Field(
-              field.id,
-              field.name,
-              field.title,
-              referenceRecordFromBackend.fields[field.name],
-              datasetId,
-              field.required,
-              field.settings
-            );
-          });
-
-        referenceRecord = new Record(
-          referenceRecordFromBackend.id,
-          datasetId,
-          [],
-          fields,
-          null,
-          [],
-          0,
-          0
-        );
-      }
-
-      const recordsWithReference = new RecordsWithReference(
-        recordsToAnnotate,
-        recordsFromBackend.total,
-        referenceRecord
-      );
-
-      return recordsWithReference;
-    }
-
-    return new Records(recordsToAnnotate, recordsFromBackend.total);
   }
 
   private async loadBufferedRecords(criteria: RecordCriteria) {
@@ -232,7 +91,7 @@
         newCriteria.page.goTo(records.lastRecord.page + 1);
       }
 
-      const newRecords = await this.getRecords(newCriteria);
+      const newRecords = await this.getRecords.execute(newCriteria);
 
       records.append(newRecords);
 
@@ -242,6 +101,4 @@
       this.isBuffering = false;
     }
   }
-=======
->>>>>>> 8bf9aecc
 }