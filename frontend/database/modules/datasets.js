/*
 * coding=utf-8
 * Copyright 2021-present, the Recognai S.L. team.
 * Licensed under the Apache License, Version 2.0 (the "License");
 * you may not use this file except in compliance with the License.
 * You may obtain a copy of the License at
 *
 *     http://www.apache.org/licenses/LICENSE-2.0
 *
 * Unless required by applicable law or agreed to in writing, software
 * distributed under the License is distributed on an "AS IS" BASIS,
 * WITHOUT WARRANTIES OR CONDITIONS OF ANY KIND, either express or implied.
 * See the License for the specific language governing permissions and
 * limitations under the License.
 */

import _ from "lodash";
import { ObservationDataset, USER_DATA_METADATA_KEY } from "@/models/Dataset";
import { DatasetViewSettings, Pagination } from "@/models/DatasetViewSettings";
import {
  updateLoadingState,
  getShortcutChars,
} from "@/models/viewSettings.queries";
import { AnnotationProgress } from "@/models/AnnotationProgress";
import { currentWorkspace } from "@/models/Workspace";
import { Base64 } from "js-base64";
import { Vector as VectorModel } from "@/models/Vector";
import {
  upsertLabelsInGlobalLabelModel,
  deleteAllGlobalLabelModel,
} from "@/models/globalLabel.queries";
import { Notification } from "@/models/Notifications";
import {
  upsertNewGlobalLabel,
  getAllLabelsTextByDatasetId,
  isLabelTextExistInGlobalLabel,
  isLabelTextExistInGlobalLabelAndSavedInBack,
} from "@/models/globalLabel.queries";
import { getDatasetFromORM } from "@/models/dataset.utilities";

const isObject = (obj) => obj && typeof obj === "object";

function initializeObjectDeep(object, defaultValue = 0) {
  const result = {};

  Object.keys(object).forEach((key) => {
    const oVal = object[key];

    if (isObject(oVal)) {
      result[key] = initializeObjectDeep(oVal);
    } else {
      result[key] = defaultValue;
    }
  });
  return result;
}

function mergeObjectsDeep(...objects) {
  return objects.reduce((prev, obj) => {
    Object.keys(obj).forEach((key) => {
      const pVal = prev[key];
      const oVal = obj[key];

      if (Array.isArray(pVal) && Array.isArray(oVal)) {
        prev[key] = oVal;
      } else if (isObject(pVal) && isObject(oVal)) {
        prev[key] = mergeObjectsDeep(pVal, oVal);
      } else {
        prev[key] = oVal;
      }
    });

    return prev;
  }, {});
}

async function _getOrFetchDataset({ workspace, name }) {
  /**
   * Find locally a dataset by its name and fetch from backend if not found
   */

  let ds = ObservationDataset.find([workspace, name]);
  if (ds !== null) {
    return ds;
  }
  await ObservationDataset.api().get(`/datasets/${name}`, {
    dataTransformer: ({ data }) => {
      data.workspace = data.workspace || workspace;
      return data;
    },
  });
  return await _getOrFetchDataset({ workspace, name });
}

async function _fetchAnnotationProgress(dataset) {
  const { total, aggregations } = await _querySearch({
    dataset,
    query: {},
    size: 0,
  });

  return await _updateAnnotationProgress({
    id: dataset.name,
    total,
    aggregations,
  });
}

async function _loadTaskDataset(dataset) {
  /**
   * Loads a specific dataset for records observation
   */
  if (dataset.task === null) {
    throw Error("Wrong dataset task initialization");
  }

  const { query, sort, pagination } = _configuredRouteParams();
  let _dataset = await _search({
    dataset,
    query,
    sort,
    size: pagination.size,
  });

  const { total, aggregations } = _dataset.globalResults;
  if (total === undefined || aggregations === undefined) {
    const globalResults = await _querySearch({
      dataset: _dataset,
      query: {},
      size: 0,
    });
    _dataset = await _updateTaskDataset({
      dataset: _dataset,
      data: { globalResults },
    });
    await _refreshDatasetAggregations({ dataset: _dataset });
  }

  if (pagination && pagination.page > 1) {
    return await _paginate({
      dataset: _dataset,
      size: pagination.size,
      page: pagination.page,
    });
  }

  return _dataset;
}

async function _configureDatasetViewSettings(datasetName, viewMode) {
  /**
   * Initialize dataset view settings
   */
  // TODO: Maybe check if settings already exists
  await DatasetViewSettings.insert({
    data: {
      pagination: { id: datasetName },
      id: datasetName,
      viewMode: getViewMode(viewMode),
    },
  });
}

function _configuredRouteParams() {
  /**
   * Read the route query params: query, sort, viewMode and pagination
   */
  const { query, sort, viewMode, pagination } = $nuxt.$route.query;

  return {
    query: JSON.parse(query ? Base64.decode(query) : "{}"),
    sort: JSON.parse(sort ? Base64.decode(sort) : "[]"),
    viewMode: getViewMode(viewMode),
    pagination: pagination ? JSON.parse(Base64.decode(pagination)) : {},
  };
}

function getViewMode(viewMode) {
  return viewMode || "annotate";
}

function _displayQueryParams({ query, sort, viewMode, pagination }) {
  /**
   * Set different route query params
   */

  // TODO: merge values. Allow partial definition

  $nuxt.$router.push({
    query: {
      ...$nuxt.$route.query,
      query: Base64.encodeURI(JSON.stringify(query)),
      sort: Base64.encodeURI(JSON.stringify(sort)),
      viewMode: viewMode,
      pagination: Base64.encodeURI(JSON.stringify(pagination)),
    },
  });
}

function _normalizeSearchQuery({ query, dataset }) {
  /**
   * Prepare a query merging query params and already stored dataset query params
   */
  const metadata = { ...(dataset.query || {}).metadata, ...query.metadata };
  Object.keys(metadata).forEach((key) => {
    if (metadata[key].length <= 0) {
      delete metadata[key];
    }
  });

  if (query.predicted === false) {
    query.predicted = undefined;
  }

  if (Array.isArray(query.predicted)) {
    if (query.predicted.length > 1) {
      query.predicted = undefined;
    } else {
      query.predicted = query.predicted[0];
    }
  }

  return Object.keys(query).length === 0
    ? {}
    : { ...dataset.query, ...query, metadata };
}

async function updateViewSettings({ id, data }) {
  /**
   * Wraps view settings updates
   */
  return await DatasetViewSettings.update({
    where: id,
    data: data,
  });
}

async function _callSearchApi({ dataset, query, sort, size, from = 0 }) {
  const { advancedQueryDsl } = $nuxt.$route.query;
  if (advancedQueryDsl === null || advancedQueryDsl === "true") {
    query.advanced_query_dsl = true;
  }

  const vector = VectorModel.query().where("is_active", true).first();

  const numberOfRecords = vector ? 50 : size;

  const { record_id, vector_name, vector_values } = vector || {};
  const newQueryText = queryFactoryForSearchCall(record_id, query.text);
  const newQuery = {
    ...query,
    query_text: newQueryText,
    vector: vector
      ? {
          name: vector_name,
          value: vector_values,
        }
      : null,
  };

  const { response } = await ObservationDataset.api().post(
    `/datasets/${dataset.name}/${dataset.task}:search?limit=${numberOfRecords}&from=${from}`,
    {
      query: { ...newQuery },
      sort,
    },
    {
      save: false,
    }
  );
  return response.data;
}

const queryFactoryForSearchCall = (recordReferenceId, queryText) => {
  let newQueryText = queryText;
  let recordIdToExcludeText = null;
  if (!_.isNil(recordReferenceId)) {
    recordIdToExcludeText = `NOT id:"${recordReferenceId}"`;
    newQueryText = queryTextCurryFactory(queryText || "")(
      recordIdToExcludeText
    )();
  } else {
    // nothing
  }

  return newQueryText;
};

const queryTextCurryFactory = (queryText1) => (queryText2) =>
  queryText2 === undefined
    ? queryText1
    : queryTextCurryFactory(
        `${queryText1} ${queryText1.length ? "AND" : ""} ${queryText2}`.trim()
      );

async function _querySearch({ dataset, query, sort, size }) {
  const save = size == 0 ? false : true;
  const results = await _callSearchApi({
    dataset,
    query,
    sort,
    size,
  });
  if (save) {
    await _updateTaskDataset({ dataset, data: { results, query, sort } });
  }
  return results;
}

async function _paginate({ dataset, size, page }) {
  const pagination = new Pagination({ size, page });

  try {
    await updateViewSettings({ id: dataset.name, data: { loading: true } });
    const results = await _callSearchApi({
      dataset,
      query: dataset.query,
      sort: dataset.sort,
      size,
      from: pagination.from,
    });
    return await _updateTaskDataset({ dataset, data: { results } });
  } finally {
    const { viewMode } = await updateViewSettings({
      id: dataset.name,
      data: { loading: false },
    });
    await _updatePagination({
      id: dataset.name,
      size,
      page,
    });

    _displayQueryParams({
      /**
       * Set different route query params
       */
      query: dataset.query,
      sort: dataset.sort,
      viewMode: viewMode,
      pagination,
    });
  }
}

async function _refreshDatasetAggregations({ dataset }) {
  const { aggregations } = await _querySearch({
    dataset,
    query: dataset.query,
    size: 0,
  });

  return await _updateTaskDataset({
    dataset,
    data: { results: { aggregations } },
  });
}

async function _search({ dataset, query, sort, size }) {
  query = _normalizeSearchQuery({ query: query || {}, dataset });
  sort = sort || dataset.sort || [];
  size = size || Pagination.find(dataset.name).size;
  try {
    await updateViewSettings({ id: dataset.name, data: { loading: true } });
    await _querySearch({ dataset, query, sort, size });
  } finally {
    await updateViewSettings({ id: dataset.name, data: { loading: false } });
  }

  const viewSettings = DatasetViewSettings.find(dataset.name);
  const { page } = await _updatePagination({
    id: dataset.name,
    size,
    page: 1,
  });

  _displayQueryParams({
    /**
     * Set different route query params
     */
    query,
    sort,
    viewMode: viewSettings.viewMode,
    pagination: { size, page },
  });

  const entity = dataset.getTaskDatasetClass();
  return entity.query().withAllRecursive().whereId(dataset.id).first();
}

async function _updateAnnotationProgress({ id, total, aggregations }) {
  return await AnnotationProgress.insertOrUpdate({
    data: {
      id,
      total,
      validated: aggregations.status.Validated,
      discarded: aggregations.status.Discarded,
      annotatedAs: aggregations.annotated_as,
    },
  });
}

async function _persistRecords({ dataset, records }) {
  await ObservationDataset.api().post(
    `/datasets/${dataset.name}/${dataset.task}:bulk`,
    {
      records,
    },
    {
      save: false,
    }
  );
}

async function _updateDatasetRecords({
  dataset,
  records,
  persistBackend = false,
}) {
  if (records.length === 0) {
    return;
  }
  let aggregations = {};
  const entity = dataset.getTaskDatasetClass();
  const arePendingRecords = records.some(
    (record) => record.status === "Edited"
  );
  await updateViewSettings({
    id: dataset.name,
    data: { arePendingRecords },
  });
  const updatedDataset = await entity.update({
    where: dataset.id,
    data: {
      results: {
        ...dataset.results,
        aggregations: {
          ...dataset.results.aggregations,
          ...aggregations,
        },
        records: dataset.results.records.map((record) => {
          const found = records.find((r) => r.id === record.id);
          return found || record;
        }),
      },
    },
  });

  if (persistBackend) {
    try {
      await _persistRecords({
        dataset,
        records,
      });
      _fetchAnnotationProgress(dataset);
    } catch (error) {
      await entity.update({
        where: dataset.id,
        data: dataset,
      });
    }
  }

  return updatedDataset;
}

async function _updateTaskDataset({ dataset, data }) {
  const entity = dataset.getTaskDatasetClass();
  const { globalResults, results } = data;

  let datasetResults = dataset.$toJson().results || {};
  let dataResults = results || {};

  if (globalResults && globalResults.aggregations) {
    datasetResults.aggregations = globalResults.aggregations;
  }

  if (dataResults && dataResults.aggregations) {
    datasetResults.aggregations = initializeObjectDeep(
      datasetResults.aggregations || {}
    );
  }

  await entity.insertOrUpdate({
    where: dataset.id,
    data: {
      ...dataset,
      ...data,
      results: mergeObjectsDeep(datasetResults, dataResults),
    },
  });
  return entity.find(dataset.id);
}

async function _updatePagination({ id, size, page }) {
  const pagination = await Pagination.update({
    where: id,
    data: { size, page },
  });

  return pagination;
}

async function chooseContinueOrCancel(action, dataset, query, sort, size) {
  const notificationAction = async () => {
    await action(dataset, query, sort, size);
    await updateViewSettings({
      id: dataset.name,
      data: { arePendingRecords: false },
    });
  };
  const notificationSettings = {
    message: "Pending actions will be lost when the page is refreshed",
    type: "warning",
    numberOfChars: 20000,
    buttonText: "Ok, got it!",
    async onClick() {
      notificationAction();
    },
  };
  return await Notification.dispatch("notify", notificationSettings);
}

const getters = {
  findByName: () => (name) => {
    const workspace = currentWorkspace($nuxt.$route);
    const ds = ObservationDataset.find([workspace, name]);
    if (ds === null) {
      throw Error("Not found dataset named " + name);
    }

    return ds
      .getTaskDatasetClass()
      .query()
      .withAllRecursive()
      .whereId(ds.id)
      .first();
  },
};

const actions = {
  async updateDatasetRecords(_, { dataset, records }) {
    return await _updateDatasetRecords({
      dataset,
      records,
    });
  },
  async discardAnnotations(_, { dataset, records }) {
    const newRecords = records.map((record) => ({
      ...record,
      selected: false,
      status: "Discarded",
      originStatus: null,
    }));

    let message = "";
    let numberOfChars = 0;
    let typeOfNotification = "";
    try {
      await _updateDatasetRecords({
        dataset,
        records: newRecords,
        persistBackend: true,
      });

      message =
        newRecords.length > 1
          ? `${newRecords.length} records are discarded`
          : `1 record is discarded`;

      numberOfChars = 30;
      typeOfNotification = "success";
    } catch (err) {
      console.log(err);
      message = `${newRecords.length} record(s) could not have been discarded`;
      numberOfChars = 43;
      typeOfNotification = "error";
    } finally {
      Notification.dispatch("notify", {
        message,
        numberOfChars,
        type: typeOfNotification,
      });
    }
  },
  async resetRecords(_, { dataset, records }) {
    const newRecords = records.map((record) => ({
      ...record,
      selected: false,
      status: record.originStatus,
    }));
    return _updateDatasetRecords({
      dataset,
      records: newRecords,
      persistBackend: true,
    });
  },
  async changeStatusToDefault(_, { dataset, records }) {
    const newRecords = records.map((record) => ({
      ...record,
      selected: false,
      status: "Default",
    }));
    const [currentStatus] = records.map((record) =>
      record.status.toLowerCase()
    );
    let message = "";
    let typeOfNotification = "success";
    try {
      await _updateDatasetRecords({
        dataset,
        records: newRecords,
        persistBackend: true,
      });
      message = `1 record is un${currentStatus}`;
    } catch (err) {
      message = `1 record could not be un${currentStatus}`;
      typeOfNotification = "error";
    } finally {
      Notification.dispatch("notify", {
        message,
        type: typeOfNotification,
      });
    }
  },
  async resetAnnotations(_, { dataset, records }) {
    const newRecords = records.map((record) => ({
      ...record,
      annotation: null,
      selected: false,
      status: "Default",
    }));
    return _updateDatasetRecords({
      dataset,
      records: newRecords,
      persistBackend: true,
    });
  },
  async validateAnnotations(_, { dataset, records, agent }) {
    const numberOfRecords = records.length;
    let message = "";
    let numberOfChars = 0;
    let typeOfNotification = "";
    try {
      const newRecords = records.map((record) => ({
        ...record,
        annotation: {
          ...record.annotation,
          agent,
        },
        selected: false,
        status: "Validated",
        originStatus: null,
      }));

      message =
        numberOfRecords > 1
          ? `${numberOfRecords} records are validated`
          : `1 record is validated`;
      numberOfChars = 25;
      typeOfNotification = "success";
      return _updateDatasetRecords({
        dataset,
        records: newRecords,
        persistBackend: true,
      });
    } catch (err) {
      console.log(err);
      message = `${numberOfRecords} record(s) could not have been validated`;
      typeOfNotification = "error";
    } finally {
      Notification.dispatch("notify", {
        message,
        numberOfChars,
        type: typeOfNotification,
      });
    }
  },
  async setUserData(_, { dataset, data }) {
    const metadata = {
      [USER_DATA_METADATA_KEY]: data,
    };
    await ObservationDataset.api().patch(`/datasets/${dataset.name}`, {
      metadata,
    });

    return await dataset.$update({
      where: dataset.id,
      data: {
        ...dataset,
        metadata: {
          ...dataset.metadata,
          ...metadata,
        },
      },
    });
  },
  async onAddNewLabels(context, { datasetId, datasetTask, newLabels }) {
    const { name: datasetName } = getDatasetFromORM(datasetId, datasetTask);

    if (datasetName && datasetTask) {
      const labelsbeforeAddNewLabel = getAllLabelsTextByDatasetId(datasetId);

      const isSomeNewLabelNotInGlobalLabels =
        checkIfSomeNewLabelNotInGlobalLabels(datasetId, newLabels);

      const isSomeNewLabelNotSavedInBack = checkIfSomeNewLabelNotSavedInBack(
        datasetId,
        newLabels
      );

      if (isSomeNewLabelNotInGlobalLabels || isSomeNewLabelNotSavedInBack) {
        try {
          const labels = [
            ...new Set([...labelsbeforeAddNewLabel, ...newLabels]),
          ];
          await context.dispatch("onSaveDatasetSettings", {
            datasetName,
            datasetTask,
            labels,
          });

          // NOTE - delete then init globalLabels to update shortcuts by labels
          deleteAllGlobalLabelModel();
          labels.forEach((newLabel) => {
            upsertNewGlobalLabel({
              datasetId,
              datasetName,
              newLabel,
              isActivate: false,
              isSavedInBack: true,
            });
          });
        } catch (err) {
          const { response } = err;
          if (response === TYPE_OF_FEEDBACK.NOT_ALLOWED_TO_UPDATE_LABELS) {
            console.log(
              "The user is not allowed to update dataset settings labels"
            );
          } else {
            throw new Error("Error on adding new labels");
          }
        }
      } else {
        Notification.dispatch("notify", {
          message: `The labels <b>"${newLabels}"</b> already exist in the list of labels`,
          type: "info",
        });
      }
    } else {
      console.error(
        `Could not find dataset with name:${datasetName} and task:${datasetTask}`
      );
    }
  },
  async onSaveDatasetSettings(context, { datasetName, datasetTask, labels }) {
    let message = "";
    let typeOfNotification = "";
    let statusCall = null;
    try {
      const data = { label_schema: { labels } };
      await ObservationDataset.api().patch(
        `/datasets/${datasetName}/${datasetTask}/settings`,
        data
      );

      message = "The Labels are updated!";
      typeOfNotification = "success";
    } catch (err) {
      const { status } = err.response;
      message = `STATUS:${status} The labels of the dataset ${datasetName} with task ${datasetTask} could not be saved`;
      typeOfNotification = "error";
      statusCall = status;
      if (status === 403) {
        throw { response: TYPE_OF_FEEDBACK.NOT_ALLOWED_TO_UPDATE_LABELS };
      }
    } finally {
      statusCall === 403 ||
        Notification.dispatch("notify", {
          message,
          type: typeOfNotification,
        });
    }
  },
  async deleteDataset(_, { workspace, name: datasetName }) {
    let message = "";
    let typeOfNotification = "";
    let statusCall = null;

    let url = `/datasets/${datasetName}`;
    url += `?workspace=${workspace}`;
    try {
      await ObservationDataset.api().delete(url, {
        delete: [workspace, datasetName],
      });
      message = `${datasetName} have been deleted`;
      typeOfNotification = "success";
    } catch ({ response }) {
      let { status } = response;
      statusCall = status;
      message = `It is not possible to delete ${datasetName}`;
      typeOfNotification = "error";
      if (status === 403) {
        throw { response: TYPE_OF_FEEDBACK.NOT_ALLOWED_TO_UPDATE_LABELS };
      }
    } finally {
      statusCall === 403 ||
        Notification.dispatch("notify", {
          message,
          type: typeOfNotification,
        });
    }
  },

  async refreshAnnotationProgress(_, dataset) {
    return await _fetchAnnotationProgress(dataset);
  },

  async fetchAll() {
    /**
     * Fetch all observation datasets from backend
     */

    return await ObservationDataset.api().get("/datasets/", {
      persistBy: "create",
    });
  },
  async fetchByName(_, name) {
    /**
     * Fetch a observation dataset by name
     */
    const workspace = currentWorkspace($nuxt.$route);
    const ds = await _getOrFetchDataset({ workspace, name });
    const { viewMode } = _configuredRouteParams();
    await _configureDatasetViewSettings(ds.name, viewMode);

    const dataset = await _loadTaskDataset(ds);

    const datasetTask = dataset.task;
    if (datasetTask === "TextClassification") {
      await fetchByNameForTextClassification(dataset);
    } else if (datasetTask === "TokenClassification") {
      await fetchByNameForTokenClassification(dataset);
    } else if (datasetTask === "Text2Text") {
      await fetchByNameForText2Text(dataset);
    }

    return dataset;
  },

  async load(_, dataset) {
    return await _loadTaskDataset(dataset);
  },

  async search(_, { dataset, query, sort, size }) {
    const onSearch = async (dataset, query, sort, size) => {
      const searchResponse = await _search({
        dataset,
        query,
        sort,
        size,
      });
      const records = searchResponse.results?.records;
      initVectorModel(dataset.id, records);
      return searchResponse;
    };
    if (arePendingRecords(dataset.name)) {
      return await chooseContinueOrCancel(onSearch, dataset, query, sort, size);
    }
    await onSearch(dataset, query, sort, size);
  },

  async changeViewMode(_, { dataset, value }) {
    const settings = await updateViewSettings({
      id: dataset.name,
      data: { viewMode: value, visibleRulesList: false },
    });

    _displayQueryParams({
      /**
       * Set different route query params
       */
      query: dataset.query,
      sort: dataset.sort,
      viewMode: value,
      pagination: Pagination.find(dataset.name),
    });

    return settings;
  },

  async paginate(_, { dataset, size, page }) {
    const onPaginate = async (dataset) => {
      const datasetPaginate = await _paginate({ dataset, size, page });
      const records = datasetPaginate.results?.records;
      initVectorModel(dataset.id, records);
    };
    if (arePendingRecords(dataset.name)) {
      return await chooseContinueOrCancel(onPaginate, dataset);
    }
    await onPaginate(dataset);
  },

  async resetSearch(_, { dataset, size }) {
    return await _search({
      dataset,
      query: {},
      sort: [
        {
          id: "status",
          key: "status",
          group: "Status",
          name: "Status",
          order: "desc",
        },
      ],
      size,
    });
  },

  async refresh(_, { dataset }) {
    const onRefresh = async (dataset) => {
      const pagination = Pagination.find(dataset.name);
      const paginatedDataset = await _paginate({
        dataset,
        size: pagination.size,
        page: pagination.page,
      });
      await _refreshDatasetAggregations({ dataset: paginatedDataset });
      await _fetchAnnotationProgress(paginatedDataset);

      const records = paginatedDataset.results?.records;
      initVectorModel(dataset.id, records);
    };
    if (arePendingRecords(dataset.name)) {
      return await chooseContinueOrCancel(onRefresh, dataset);
    }
    await onRefresh(dataset);
  },
};

const fetchByNameForTextClassification = async (dataset) => {
  //TODO - remove this function from this file  && put rules in dedicated ORM table
  await fetchAllRulesAndInsertRulesInTextClassificationORM(dataset);

  await formatLabelsAndInitGlobalLabelsORM(dataset);

  await _updateAnnotationProgress({
    id: dataset.name,
    total: dataset.globalResults.total,
    aggregations: dataset.globalResults.aggregations,
  });
  const records = dataset.results?.records;

  //TODO - next line => labels to remove when will use only initGlobalLabels(dataset) (dataset update with settings)
  const { labels } = await dataset.fetchMetricSummary("dataset_labels");

  const isMultiLabel = records.some((r) => r.multi_label);
  const entity = dataset.getTaskDatasetClass();
  await entity.insertOrUpdate({
    where: dataset.id,
    data: {
      workspace: dataset.workspace,
      name: dataset.name,
      _labels: labels,
      isMultiLabel,
    },
  });
  initVectorModel(dataset.id, records);
};

const fetchByNameForTokenClassification = async (dataset) => {
  await formatLabelsAndInitGlobalLabelsORM(dataset);

  await _updateAnnotationProgress({
    id: dataset.name,
    total: dataset.globalResults.total,
    aggregations: dataset.globalResults.aggregations,
  });
  const records = dataset.results?.records;
  initVectorModel(dataset.id, records);
};

const fetchByNameForText2Text = async (dataset) => {
  await _updateAnnotationProgress({
    id: name,
    total: dataset.globalResults.total,
    aggregations: dataset.globalResults.aggregations,
  });

  const records = dataset.results?.records;
  initVectorModel(dataset.id, records);
};

const initVectorModel = (datasetId, records) => {
  const isDatasetContainsAnyVectors = isAnyKeyInArrayItem(records, "vectors");
  if (isDatasetContainsAnyVectors) {
    const datasetJoinedId = datasetId.join(".");
    const vectorsData = formatVectorsToInsertInModel(datasetJoinedId, records);
    insertDataInVectorModel(vectorsData);
  }
};

const formatVectorsToInsertInModel = (datasetId, records) => {
  const vectorsData = [];
  records.forEach(({ id: recordId, vectors }) => {
    const vectorsByRecord = getVectorsByRecord(datasetId, recordId, vectors);
    vectorsData.push(...vectorsByRecord);
  });
  return vectorsData;
};

const getVectorsByRecord = (datasetId, recordId, vectors) => {
  const vectorsByToInsertInModel = [];
  Object.entries(vectors).forEach(([vectorName, { value: vectorValues }]) => {
    vectorsByToInsertInModel.push({
      dataset_id: datasetId,
      record_id: recordId,
      vector_name: vectorName,
      vector_values: vectorValues,
    });
  });
  return vectorsByToInsertInModel;
};

const insertDataInVectorModel = (vectors) => {
  VectorModel.insertOrUpdate({
    data: vectors,
  });
};

const isAnyKeyInArrayItem = (arrayWithObjItem, key) => {
  const isKeyInItem = (item) => item[key] && Object.keys(item[key]).length;
  return arrayWithObjItem.some(isKeyInItem);
};

const initGlobalLabels = async (
  { id, name: datasetName },
  labels,
  isLabelsSavedInBack
) => {
  deleteAllGlobalLabelModel();

  const joinedDatasetId = id.join(".");
  const formattedLabels = factoryLabelsForGlobalLabelsModel(
    joinedDatasetId,
    datasetName,
    labels,
    isLabelsSavedInBack
  );
  upsertLabelsInGlobalLabelModel(formattedLabels);
};

const fetchLabelsFromSettings = async ({ name, task }) => {
  try {
    let labelsResponse = null;
    await ObservationDataset.api().get(`/datasets/${name}/${task}/settings`, {
      validateStatus: validateStatusForSettings,
      dataTransformer: ({ data }) => {
        const { label_schema } = data;
        labelsResponse = label_schema?.labels || [];
      },
    });
    if (labelsResponse.length === 0) {
      throw { response: TYPE_OF_FEEDBACK.LABEL_SCHEMA_IS_EMPTY };
    }
    return labelsResponse;
  } catch (err) {
    if (err.response === TYPE_OF_FEEDBACK.LABEL_SCHEMA_IS_EMPTY) {
      console.log(`This dataset does not contains any settings`);
      throw { response: TYPE_OF_FEEDBACK.LABEL_SCHEMA_IS_EMPTY };
    }
    const { status } = err.response;
    throw new Error(`STATUS: ${status}, Could not fetch settings`);
  }
};

const formatLabelsAndInitGlobalLabelsORM = async (dataset) => {
  const { name: datasetName } = dataset;
  try {
    updateLoadingState(datasetName, true);
    const { labelsToInsertInORM, isLabelSavedInLabelSchema } =
      await factoryLabelsToInsertInGlobalModelORM(dataset);

    initGlobalLabels(dataset, labelsToInsertInORM, isLabelSavedInLabelSchema);
  } catch (err) {
    console.log(err);
  } finally {
    updateLoadingState(datasetName, false);
  }
};

const factoryLabelsToInsertInGlobalModelORM = async (dataset) => {
  let labelsToInsertInORM = null;
  let isLabelSavedInLabelSchema = false;
  try {
    const labels = await fetchLabelsFromSettings(dataset);
    labelsToInsertInORM = labels;
    isLabelSavedInLabelSchema = true;
  } catch (err) {
    if (err.response === TYPE_OF_FEEDBACK.LABEL_SCHEMA_IS_EMPTY) {
      const { labels } = await dataset.fetchMetricSummary("dataset_labels");
      labelsToInsertInORM =
        factoryAggregationLabelsForGlobalLabelsModel(labels);
      isLabelSavedInLabelSchema = false;
    }
  }
  return { labelsToInsertInORM, isLabelSavedInLabelSchema };
};

const factoryLabelsForGlobalLabelsModel = (
  datasetId,
  datasetName,
  labels,
  isSavedInBack = false
) => {
  const shortcuts = getShortcutChars(datasetName);
  const shortcutsLength = shortcuts.length;

  const formattedLabels = labels.map(({ id, name }, index) => {
    return {
      id: id,
      order: index,
      text: name,
      dataset_id: datasetId,
      color_id: index,
      shortcut: index < shortcutsLength ? String(shortcuts[index]) : null,
      is_saved_in_back: isSavedInBack,
    };
  });
  return formattedLabels;
};

const factoryAggregationLabelsForGlobalLabelsModel = (
  aggregationsLabelsModel
) => {
  return (
    aggregationsLabelsModel?.map((label) => {
      return { id: label, name: label };
    }) ?? []
  );
};

const fetchAllRulesAndInsertRulesInTextClassificationORM = async (dataset) => {
  if (!dataset.labelingRules) {
    await dataset.refreshRules();
  }
};

const checkIfSomeNewLabelNotInGlobalLabels = (datasetId, newLabels) => {
  const isNewLabelsNotInGlobalLabelsByItem = newLabels.map(
    (newLabel) => !isLabelTextExistInGlobalLabel(datasetId, newLabel)
  );

  const isSomeNewLabelNotInGlobalLabels =
    isNewLabelsNotInGlobalLabelsByItem.some((value) => value);

  return isSomeNewLabelNotInGlobalLabels;
};

<<<<<<< HEAD
const checkIfSomeNewLabelNotSavedInBack = (datasetId, newLabels) => {
  const isNewLabelsNotSavedInBack = newLabels.map(
    (newLabel) =>
      !isLabelTextExistInGlobalLabelAndSavedInBack(datasetId, newLabel)
  );

  const isSomeNewLabelNotSavedInBack = isNewLabelsNotSavedInBack.some(
    (value) => value
  );

  return isSomeNewLabelNotSavedInBack;
};

const validateStatusForSettings = (status) => {
  if (status >= 200 && status <= 400) return true;
  else if (status === 404) return true;
};

const TYPE_OF_FEEDBACK = Object.freeze({
  LABEL_SCHEMA_IS_EMPTY: "LABEL_SCHEMA_IS_EMPTY",
  NOT_ALLOWED_TO_UPDATE_LABELS: "NOT_ALLOWED_TO_UPDATE_LABELS",
});

=======
const arePendingRecords = (datasetName) => {
  return DatasetViewSettings.find(datasetName).arePendingRecords;
};

>>>>>>> 16565c45
export default {
  getters,
  actions,
};<|MERGE_RESOLUTION|>--- conflicted
+++ resolved
@@ -1158,7 +1158,6 @@
   return isSomeNewLabelNotInGlobalLabels;
 };
 
-<<<<<<< HEAD
 const checkIfSomeNewLabelNotSavedInBack = (datasetId, newLabels) => {
   const isNewLabelsNotSavedInBack = newLabels.map(
     (newLabel) =>
@@ -1182,12 +1181,10 @@
   NOT_ALLOWED_TO_UPDATE_LABELS: "NOT_ALLOWED_TO_UPDATE_LABELS",
 });
 
-=======
 const arePendingRecords = (datasetName) => {
   return DatasetViewSettings.find(datasetName).arePendingRecords;
 };
 
->>>>>>> 16565c45
 export default {
   getters,
   actions,
