--- conflicted
+++ resolved
@@ -567,23 +567,6 @@
     });
   },
   async validateAnnotations(_, { dataset, records, agent }) {
-<<<<<<< HEAD
-    const newRecords = records.map((record) => ({
-      ...record,
-      annotation: {
-        ...record.annotation,
-        agent,
-      },
-      selected: false,
-      status: "Validated",
-      originStatus: null,
-    }));
-    return _updateDatasetRecords({
-      dataset,
-      records: newRecords,
-      persistBackend: true,
-    });
-=======
     const numberOfRecords = records.length;
     let message = "";
     let numberOfChars = 0;
@@ -597,6 +580,7 @@
         },
         selected: false,
         status: "Validated",
+        originStatus: null,
       }));
 
       message =
@@ -622,7 +606,6 @@
         type: typeOfNotification,
       });
     }
->>>>>>> b08faa9a
   },
   async setUserData(_, { dataset, data }) {
     const metadata = {
