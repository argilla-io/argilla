import { ObservationDataset, USER_DATA_METADATA_KEY } from "@/models/Dataset";
import { DatasetViewSettings, Pagination } from "@/models/DatasetViewSettings";
import { Notification } from "@/models/Notifications";
import { TextClassificationDataset } from "@/models/TextClassification";
import { TokenClassificationDataset } from "@/models/TokenClassification";
import { AnnotationProgress } from "@/models/AnnotationProgress";

function sleep(ms) {
  return new Promise((resolve) => setTimeout(resolve, ms));
}

function toSnakeCase(e) {
  return e
    .match(/([A-Z])/g)
    .reduce((str, c) => str.replace(new RegExp(c), "_" + c.toLowerCase()), e)
    .substring(e.slice(0, 1).match(/([A-Z])/g) ? 1 : 0);
}

const getters = {
  byName: () => (name) => {
    const ds = ObservationDataset.find(name);
    const { task } = configuredRouteParams();
    if (ds === null) {
      return undefined;
    }
    switch (task || ds.task) {
      case "TextClassification":
        return TextClassificationDataset.query()
          .withAllRecursive()
          .whereId(name)
          .first();
      case "TokenClassification":
        return TokenClassificationDataset.query()
          .withAllRecursive()
          .whereId(name)
          .first();
      default:
        console.warn("WRONG!!!");
    }
    return undefined;
  },

  datasetEntity: () => (ds) => {
    switch (ds.task) {
      case "TextClassification":
        return TextClassificationDataset;
      case "TokenClassification":
        return TokenClassificationDataset;
    }
    return undefined;
  },
};

<<<<<<< HEAD
const DEFAULT_QUERY_SIZE = 5;
=======
const DEFAULT_QUERY_SIZE = 20;
>>>>>>> 057f86ad

function configuredRouteParams() {
  return {
    query: JSON.parse($nuxt.$route.query.query || "{}"),
    sort: JSON.parse($nuxt.$route.query.sort || "[]"),
    task: $nuxt.$route.query.task,
    allowAnnotation: $nuxt.$route.query.allowAnnotation || false,
    pagination: JSON.parse($nuxt.$route.query.pagination || "{}"),
  };
}

function displayQueryParams({
  query,
  sort,
  task,
  enableAnnotation,
  pagination,
}) {
  $nuxt.$router.push({
    query: {
      query: JSON.stringify(query),
      sort: JSON.stringify(sort),
      task: task,
      allowAnnotation: enableAnnotation,
      pagination: JSON.stringify(pagination),
    },
  });
}

const actions = {
  async editAnnotations({ dispatch }, { dataset, records }) {
    const newRecords = records.map((record) => ({
      ...record,
      selected: false,
      status: "Edited",
    }));
    return await dispatch("updateRecords", {
      dataset,
      records: newRecords,
      persistBackend: true,
    });
  },
  async discardAnnotations({ dispatch }, { dataset, records }) {
    const newRecords = records.map((record) => ({
      ...record,
      selected: false,
      status: "Discarded",
    }));
    await dispatch("updateRecords", {
      dataset,
      records: newRecords,
      persistBackend: true,
    });
  },
  async validateAnnotations({ dispatch }, { dataset, records, agent }) {
    const newRecords = records.map((record) => ({
      ...record,
      annotation: {
        agent,
        ...record.annotation,
      },
      selected: false,
      status: "Validated",
    }));
    return await dispatch("updateRecords", {
      dataset,
      records: newRecords,
      persistBackend: true,
    });
  },

  async setUserData(_, { dataset, data }) {
    const metadata = {
      [USER_DATA_METADATA_KEY]: data,
    };
    await ObservationDataset.api().patch(`/datasets/${dataset.name}`, {
      metadata,
    });

    return await dataset.$update({
      where: dataset.name,
      data: {
        ...dataset,
        metadata: {
          ...dataset.metadata,
          ...metadata,
        },
      },
    });
  },

  async deleteDataset(_, { name }) {
    return await ObservationDataset.api().delete(`/datasets/${name}`, {
      delete: name,
    });
  },

  async exportAnnotations(_, { name }) {
    const result = await ObservationDataset.api().post(
      `/datasets/${name}/snapshots`,
      {
        save: false,
      }
    );

    const data = result.response.data;
    if (result.response.status >= 400) {
      return Notification.dispatch("notify", {
        message: data,
        type: "error",
      });
    }

    return Notification.dispatch("notify", {
      message: `The export is finished, <strong>${data.id}</strong> is accessible at:<br/> <strong>${data.uri}</strong>`,
      type: "success",
    });
  },

  async refreshAnnotationProgress({ getters }, { dataset }) {
    await sleep(1000); // TODO: Elasticsearch flush delay (change approach)

    const entity = getters.datasetEntity(dataset);
    const {
      response: {
        data: { total, aggregations },
      },
    } = await entity.dispatch("search", {
      dataset,
      query: {},
      size: 0, // Disable persistence
    });

    return await AnnotationProgress.insertOrUpdate({
      data: {
        id: dataset.name + dataset.task,
        total: total,
        validated: aggregations.status.Validated,
        discarded: aggregations.status.Discarded,
        annotatedAs: aggregations.annotated_as,
      },
    });
  },

  async updateRecords(
    { getters, dispatch },
    { dataset, records, persistBackend = false }
  ) {
    if (records.length === 0) {
      return;
    }
    let aggregations = {};
    const entity = getters.datasetEntity(dataset);
    if (persistBackend) {
      await entity.dispatch("updateRecords", {
        dataset,
        records,
      });
    }

    dispatch("refreshAnnotationProgress", { dataset });

    return await entity.update({
      where: dataset.name,
      data: {
        ...dataset,
        results: {
          ...dataset.results,
          aggregations: {
            ...dataset.results.aggregations,
            ...aggregations,
          },
          records: dataset.results.records.map((record) => {
            const found = records.find((r) => r.id === record.id);
            return found || record;
          }),
        },
      },
    });
  },
  async fetchAll() {
    /**
     * Fetch all observation datasets from backend
     */
    return await ObservationDataset.api().get("/datasets/");
  },
  async fetchByName({ dispatch }, name) {
    /**
     * Fetch a observation dataset by name
     */
    let ds = ObservationDataset.find(name);
    if (ds === null) {
      await ObservationDataset.api().get(`/datasets/${name}`);
    }
    ds = ObservationDataset.find(name);
    const { task, allowAnnotation } = configuredRouteParams();
    DatasetViewSettings.insert({
      data: ObservationDataset.all().map((ds) => ({
        pagination: { id: ds.name },
        id: ds.name,
        annotationEnabled: allowAnnotation === "true" ? true : false,
      })),
    });
    return await dispatch("loadViewByTask", {
      dataset: ds,
      value: task || ds.task,
    });
  },

  async load({ dispatch }, dataset) {
    /**
     * Loads a specific dataset for records observation
     */
    if (dataset.task === null) {
      // TODO: Error handling
      console.warn("wat!?", dataset);
      return undefined;
    }

    const { query, sort } = configuredRouteParams();

    return await dispatch("search", {
      dataset,
      query,
      sort,
    });
  },

  async search({ getters, dispatch }, { dataset, query, sort }) {
    query = query || {};
    sort = sort || dataset.sort || [];

    const metadata = { ...(dataset.query || {}).metadata, ...query.metadata };
    Object.keys(metadata).forEach((key) => {
      if (metadata[key].length <= 0) {
        delete metadata[key];
      }
    });

    if (Array.isArray(query.predicted) && query.predicted.length > 0) {
      query.predicted = query.predicted[0];
    }

    query =
      Object.keys(query).length === 0
        ? {}
        : { ...dataset.query, ...query, metadata };

    const entity = getters.datasetEntity(dataset);
    await entity.dispatch("search", {
      dataset,
      query,
      sort,
      size: DEFAULT_QUERY_SIZE,
    });
    const viewSettings = DatasetViewSettings.query().first();
    const { pagination } = configuredRouteParams();
    displayQueryParams({
      query,
      sort,
      task: dataset.task,
      enableAnnotation: viewSettings.annotationEnabled,
      pagination: pagination,
    });
    return await dispatch("resetPagination", { dataset, pagination });
  },

  async resetPagination(_, { dataset, pagination }) {
    return await Pagination.update({
      where: dataset.name,
      data: {
        ...pagination,
        page: dataset.query ? 1 : pagination.page,
      },
    });
  },

  async enableAnnotation(_, { dataset, value }) {
    displayQueryParams({
      query: dataset.query,
      sort: dataset.sort,
      task: dataset.task,
      enableAnnotation: value,
      pagination: dataset.viewSettings.pagination,
    });
    return await DatasetViewSettings.update({
      where: dataset.name,
      data: {
        annotationEnabled: value,
      },
    });
  },

  async loadViewByTask(_, { dataset, value }) {
    await ObservationDataset.dispatch("load", { ...dataset, task: value });
    return await ObservationDataset.update({
      where: dataset.name,
      data: {
        task: value,
      },
    });
  },

  async paginate({ dispatch }, { dataset, size, page }) {
    // const loadedRecords = dataset.results.records.length;
    // const prefetchPaginationSize =
    //   dataset.visibleRecords.length + dataset.viewSettings.pagination.size;

    const newPagination = await Pagination.update({
      where: dataset.name,
      data: {
        page: page,
        size: size,
      },
    });

    const newDataset = await dataset.constructor.update({
      where: dataset.name,
      data: {
        viewSettings: { ...dataset.viewSettings, pagination: newPagination },
      },
    });
    displayQueryParams({
      query: dataset.query,
      sort: dataset.sort,
      task: dataset.task,
      enableAnnotation: dataset.annotationEnabled,
      pagination: {
        ...dataset.viewSettings.pagination,
        page: page,
        size: size,
      },
    });
    await dispatch(
      `entities/${toSnakeCase(dataset.task)}/paginate`,
      {
        dataset: newDataset,
        from: (page - 1) * size,
        size: size,
      },
      { root: true }
    );
    // if (
    //   // Prefetch data before reach the end of pagination
    //   loadedRecords < dataset.results.total &&
    //   loadedRecords <= prefetchPaginationSize
    // ) {
    //   dispatch(
    //     `entities/${toSnakeCase(dataset.task)}/paginate`,
    //     {
    //       dataset: newDataset,
    //       from: from,
    //       size: size,
    //     },
    //     { root: true }
    //   );
    // }
  },
};

export default {
  getters,
  actions,
};<|MERGE_RESOLUTION|>--- conflicted
+++ resolved
@@ -51,11 +51,7 @@
   },
 };
 
-<<<<<<< HEAD
 const DEFAULT_QUERY_SIZE = 5;
-=======
-const DEFAULT_QUERY_SIZE = 20;
->>>>>>> 057f86ad
 
 function configuredRouteParams() {
   return {
