/*
 * coding=utf-8
 * Copyright 2021-present, the Recognai S.L. team.
 * Licensed under the Apache License, Version 2.0 (the "License");
 * you may not use this file except in compliance with the License.
 * You may obtain a copy of the License at
 *
 *     http://www.apache.org/licenses/LICENSE-2.0
 *
 * Unless required by applicable law or agreed to in writing, software
 * distributed under the License is distributed on an "AS IS" BASIS,
 * WITHOUT WARRANTIES OR CONDITIONS OF ANY KIND, either express or implied.
 * See the License for the specific language governing permissions and
 * limitations under the License.
 */

import _ from "lodash";
import { ObservationDataset, USER_DATA_METADATA_KEY } from "@/models/Dataset";
import { DatasetViewSettings, Pagination } from "@/models/DatasetViewSettings";
import { AnnotationProgress } from "@/models/AnnotationProgress";
import { currentWorkspace } from "@/models/Workspace";
import { Base64 } from "js-base64";
import { Vector as VectorModel } from "@/models/Vector";

const isObject = (obj) => obj && typeof obj === "object";

function initializeObjectDeep(object, defaultValue = 0) {
  const result = {};

  Object.keys(object).forEach((key) => {
    const oVal = object[key];

    if (isObject(oVal)) {
      result[key] = initializeObjectDeep(oVal);
    } else {
      result[key] = defaultValue;
    }
  });
  return result;
}

function mergeObjectsDeep(...objects) {
  return objects.reduce((prev, obj) => {
    Object.keys(obj).forEach((key) => {
      const pVal = prev[key];
      const oVal = obj[key];

      if (Array.isArray(pVal) && Array.isArray(oVal)) {
        prev[key] = oVal;
      } else if (isObject(pVal) && isObject(oVal)) {
        prev[key] = mergeObjectsDeep(pVal, oVal);
      } else {
        prev[key] = oVal;
      }
    });

    return prev;
  }, {});
}

async function _getOrFetchDataset({ workspace, name }) {
  /**
   * Find locally a dataset by its name and fetch from backend if not found
   */

  let ds = ObservationDataset.find([workspace, name]);
  if (ds !== null) {
    return ds;
  }
  await ObservationDataset.api().get(`/datasets/${name}`, {
    dataTransformer: ({ data }) => {
      data.workspace = data.workspace || workspace;
      return data;
    },
  });
  return await _getOrFetchDataset({ workspace, name });
}

async function _fetchAnnotationProgress(dataset) {
  const { total, aggregations } = await _querySearch({
    dataset,
    query: {},
    size: 0,
  });

  return await _updateAnnotationProgress({
    id: dataset.name,
    total,
    aggregations,
  });
}

async function _loadTaskDataset(dataset) {
  /**
   * Loads a specific dataset for records observation
   */
  if (dataset.task === null) {
    throw Error("Wrong dataset task initialization");
  }

  const { query, sort, pagination } = _configuredRouteParams();
  let _dataset = await _search({
    dataset,
    query,
    sort,
    size: pagination.size,
  });

  const { total, aggregations } = _dataset.globalResults;
  if (total === undefined || aggregations === undefined) {
    const globalResults = await _querySearch({
      dataset: _dataset,
      query: {},
      size: 0,
    });
    _dataset = await _updateTaskDataset({
      dataset: _dataset,
      data: { globalResults },
    });
    await _refreshDatasetAggregations({ dataset: _dataset });
  }

  if (pagination && pagination.page > 1) {
    return await _paginate({
      dataset: _dataset,
      size: pagination.size,
      page: pagination.page,
    });
  }

  return _dataset;
}

async function _configureDatasetViewSettings(datasetName, viewMode) {
  /**
   * Initialize dataset view settings
   */
  // TODO: Maybe check if settings already exists
  await DatasetViewSettings.insert({
    data: {
      pagination: { id: datasetName },
      id: datasetName,
      viewMode: getViewMode(viewMode),
    },
  });
}

function _configuredRouteParams() {
  /**
   * Read the route query params: query, sort, viewMode and pagination
   */
  const { query, sort, viewMode, pagination } = $nuxt.$route.query;

  return {
    query: JSON.parse(query ? Base64.decode(query) : "{}"),
    sort: JSON.parse(sort ? Base64.decode(sort) : "[]"),
    viewMode: getViewMode(viewMode),
    pagination: pagination ? JSON.parse(Base64.decode(pagination)) : {},
  };
}

function getViewMode(viewMode) {
  return viewMode || "annotate";
}

function _displayQueryParams({ query, sort, viewMode, pagination }) {
  /**
   * Set different route query params
   */

  // TODO: merge values. Allow partial definition

  $nuxt.$router.push({
    query: {
      ...$nuxt.$route.query,
      query: Base64.encodeURI(JSON.stringify(query)),
      sort: Base64.encodeURI(JSON.stringify(sort)),
      viewMode: viewMode,
      pagination: Base64.encodeURI(JSON.stringify(pagination)),
    },
  });
}

function _normalizeSearchQuery({ query, dataset }) {
  /**
   * Prepare a query merging query params and already stored dataset query params
   */
  const metadata = { ...(dataset.query || {}).metadata, ...query.metadata };
  Object.keys(metadata).forEach((key) => {
    if (metadata[key].length <= 0) {
      delete metadata[key];
    }
  });

  if (query.predicted === false) {
    query.predicted = undefined;
  }

  if (Array.isArray(query.predicted)) {
    if (query.predicted.length > 1) {
      query.predicted = undefined;
    } else {
      query.predicted = query.predicted[0];
    }
  }

  return Object.keys(query).length === 0
    ? {}
    : { ...dataset.query, ...query, metadata };
}

async function _updateViewSettings({ id, data }) {
  /**
   * Wraps view settings updates
   */
  return await DatasetViewSettings.update({
    where: id,
    data: data,
  });
}

async function _callSearchApi({ dataset, query, sort, size, from = 0 }) {
  const { advancedQueryDsl } = $nuxt.$route.query;
  if (advancedQueryDsl === null || advancedQueryDsl === "true") {
    query.advanced_query_dsl = true;
  }

  const vector = VectorModel.query().where("is_active", true).first();

  const numberOfRecords = vector ? 50 : size;

  const { record_id, vector_name, vector_values } = vector || {};
  const newQueryText = queryFactoryForSearchCall(record_id, query.text);
  const newQuery = {
    ...query,
    query_text: newQueryText,
    vector: vector
      ? {
          name: vector_name,
          value: vector_values,
        }
      : null,
  };

  const { response } = await ObservationDataset.api().post(
    `/datasets/${dataset.name}/${dataset.task}:search?limit=${numberOfRecords}&from=${from}`,
    {
      query: { ...newQuery },
      sort,
    },
    {
      save: false,
    }
  );
  return response.data;
}

const queryFactoryForSearchCall = (recordReferenceId, queryText) => {
  let newQueryText = queryText;
  let recordIdToExcludeText = null;
  if (!_.isNil(recordReferenceId)) {
    recordIdToExcludeText = `NOT id:"${recordReferenceId}"`;
    newQueryText = queryTextCurryFactory(queryText || "")(
      recordIdToExcludeText
    )();
  } else {
    // nothing
  }

  return newQueryText;
};

const queryTextCurryFactory = (queryText1) => (queryText2) =>
  queryText2 === undefined
    ? queryText1
    : queryTextCurryFactory(
        `${queryText1} ${queryText1.length ? "AND" : ""} ${queryText2}`.trim()
      );

async function _querySearch({ dataset, query, sort, size }) {
  const save = size == 0 ? false : true;
  const results = await _callSearchApi({
    dataset,
    query,
    sort,
    size,
  });
  if (save) {
    await _updateTaskDataset({ dataset, data: { results, query, sort } });
  }
  return results;
}

async function _paginate({ dataset, size, page }) {
  const pagination = new Pagination({ size, page });

  try {
    await _updateViewSettings({ id: dataset.name, data: { loading: true } });
    const results = await _callSearchApi({
      dataset,
      query: dataset.query,
      sort: dataset.sort,
      size,
      from: pagination.from,
    });
    return await _updateTaskDataset({ dataset, data: { results } });
  } finally {
    const { viewMode } = await _updateViewSettings({
      id: dataset.name,
      data: { loading: false },
    });
    await _updatePagination({
      id: dataset.name,
      size,
      page,
    });

    _displayQueryParams({
      /**
       * Set different route query params
       */
      query: dataset.query,
      sort: dataset.sort,
      viewMode: viewMode,
      pagination,
    });
  }
}

async function _refreshDatasetAggregations({ dataset }) {
  const { aggregations } = await _querySearch({
    dataset,
    query: dataset.query,
    size: 0,
  });

  return await _updateTaskDataset({
    dataset,
    data: { results: { aggregations } },
  });
}

async function _search({ dataset, query, sort, size }) {
  query = _normalizeSearchQuery({ query: query || {}, dataset });
  sort = sort || dataset.sort || [];
  size = size || Pagination.find(dataset.name).size;
  try {
    await _updateViewSettings({ id: dataset.name, data: { loading: true } });
    await _querySearch({ dataset, query, sort, size });
  } finally {
    await _updateViewSettings({ id: dataset.name, data: { loading: false } });
  }

  const viewSettings = DatasetViewSettings.find(dataset.name);
  const { page } = await _updatePagination({
    id: dataset.name,
    size,
    page: 1,
  });

  _displayQueryParams({
    /**
     * Set different route query params
     */
    query,
    sort,
    viewMode: viewSettings.viewMode,
    pagination: { size, page },
  });

  const entity = dataset.getTaskDatasetClass();
  return entity.query().withAllRecursive().whereId(dataset.id).first();
}

async function _updateAnnotationProgress({ id, total, aggregations }) {
  return await AnnotationProgress.insertOrUpdate({
    data: {
      id,
      total,
      validated: aggregations.status.Validated,
      discarded: aggregations.status.Discarded,
      annotatedAs: aggregations.annotated_as,
    },
  });
}

async function _persistRecords({ dataset, records }) {
  await ObservationDataset.api().post(
    `/datasets/${dataset.name}/${dataset.task}:bulk`,
    {
      records,
    },
    {
      save: false,
    }
  );
}

async function _updateDatasetRecords({
  dataset,
  records,
  persistBackend = false,
}) {
  if (records.length === 0) {
    return;
  }
  let aggregations = {};
  const entity = dataset.getTaskDatasetClass();
  const updatedDataset = await entity.update({
    where: dataset.id,
    data: {
      results: {
        ...dataset.results,
        aggregations: {
          ...dataset.results.aggregations,
          ...aggregations,
        },
        records: dataset.results.records.map((record) => {
          const found = records.find((r) => r.id === record.id);
          return found || record;
        }),
      },
    },
  });

  if (persistBackend) {
    try {
      await _persistRecords({
        dataset,
        records,
      });
      _fetchAnnotationProgress(dataset);
    } catch (error) {
      await entity.update({
        where: dataset.id,
        data: dataset,
      });
    }
  }

  return updatedDataset;
}

async function _updateTaskDataset({ dataset, data }) {
  const entity = dataset.getTaskDatasetClass();
  const { globalResults, results } = data;

  let datasetResults = dataset.$toJson().results || {};
  let dataResults = results || {};

  if (globalResults && globalResults.aggregations) {
    datasetResults.aggregations = globalResults.aggregations;
  }

  if (dataResults && dataResults.aggregations) {
    datasetResults.aggregations = initializeObjectDeep(
      datasetResults.aggregations || {}
    );
  }

  await entity.insertOrUpdate({
    where: dataset.id,
    data: {
      ...dataset,
      ...data,
      results: mergeObjectsDeep(datasetResults, dataResults),
    },
  });
  return entity.find(dataset.id);
}

async function _updatePagination({ id, size, page }) {
  const pagination = await Pagination.update({
    where: id,
    data: { size, page },
  });

  return pagination;
}

const getters = {
  findByName: () => (name) => {
    const workspace = currentWorkspace($nuxt.$route);
    const ds = ObservationDataset.find([workspace, name]);
    if (ds === null) {
      throw Error("Not found dataset named " + name);
    }

    return ds
      .getTaskDatasetClass()
      .query()
      .withAllRecursive()
      .whereId(ds.id)
      .first();
  },
};

const actions = {
  async updateDatasetRecords(_, { dataset, records }) {
    return await _updateDatasetRecords({
      dataset,
      records,
    });
  },
  async discardAnnotations(_, { dataset, records }) {
    const newRecords = records.map((record) => ({
      ...record,
      selected: false,
      status: "Discarded",
    }));
    await _updateDatasetRecords({
      dataset,
      records: newRecords,
      persistBackend: true,
    });
  },
  async resetRecord(_, { dataset, record }) {
    return await _updateDatasetRecords({
      dataset,
      records: [
        {
          ...record,
          selected: false,
          status: "Default",
        },
      ],
      persistBackend: true,
    });
  },
  async resetAnnotations(_, { dataset, records }) {
    const newRecords = records.map((record) => ({
      ...record,
      annotation: null,
      selected: false,
      status: "Default",
    }));
    return _updateDatasetRecords({
      dataset,
      records: newRecords,
      persistBackend: true,
    });
  },
  async validateAnnotations(_, { dataset, records, agent }) {
    const newRecords = records.map((record) => ({
      ...record,
      annotation: {
        ...record.annotation,
        agent,
      },
      selected: false,
      status: "Validated",
    }));
    return _updateDatasetRecords({
      dataset,
      records: newRecords,
      persistBackend: true,
    });
  },
  async setUserData(_, { dataset, data }) {
    const metadata = {
      [USER_DATA_METADATA_KEY]: data,
    };
    await ObservationDataset.api().patch(`/datasets/${dataset.name}`, {
      metadata,
    });

    return await dataset.$update({
      where: dataset.id,
      data: {
        ...dataset,
        metadata: {
          ...dataset.metadata,
          ...metadata,
        },
      },
    });
  },

  async deleteDataset(_, { workspace, name }) {
    var url = `/datasets/${name}`;

    url += `?workspace=${workspace}`;
    const deleteResults = await ObservationDataset.api().delete(url, {
      delete: [workspace, name],
    });
    return deleteResults;
  },

  async refreshAnnotationProgress(_, dataset) {
    return await _fetchAnnotationProgress(dataset);
  },

  async fetchAll() {
    /**
     * Fetch all observation datasets from backend
     */

    return await ObservationDataset.api().get("/datasets/", {
      persistBy: "create",
<<<<<<< HEAD
=======
      dataTransformer: ({ data }) => {
        return data.map((datasource) => {
          datasource.workspace = datasource.workspace || NO_WORKSPACE;
          return datasource;
        });
      },
>>>>>>> 4e623d4c
    });
  },
  async fetchByName(_, name) {
    /**
     * Fetch a observation dataset by name
     */
    const workspace = currentWorkspace($nuxt.$route);
    const ds = await _getOrFetchDataset({ workspace, name });
    const { viewMode } = _configuredRouteParams();
    await _configureDatasetViewSettings(ds.name, viewMode);

    const dataset = await _loadTaskDataset(ds);
    await dataset.initialize();
    await _updateAnnotationProgress({
      id: name,
      total: dataset.globalResults.total,
      aggregations: dataset.globalResults.aggregations,
    });

    const records = dataset.results?.records;
    initVectorModel(dataset.id, records);

    return dataset;
  },

  async load(_, dataset) {
    return await _loadTaskDataset(dataset);
  },

  async search(_, { dataset, query, sort, size }) {
    const searchResponse = await _search({
      dataset,
      query,
      sort,
      size,
    });
    const records = searchResponse.results?.records;
    initVectorModel(dataset.id, records);
    return searchResponse;
  },

  async changeViewMode(_, { dataset, value }) {
    const settings = await _updateViewSettings({
      id: dataset.name,
      data: { viewMode: value, visibleRulesList: false },
    });

    _displayQueryParams({
      /**
       * Set different route query params
       */
      query: dataset.query,
      sort: dataset.sort,
      viewMode: value,
      pagination: Pagination.find(dataset.name),
    });

    return settings;
  },

  async paginate(_, { dataset, size, page }) {
    const datasetPaginate = await _paginate({ dataset, size, page });

    const records = datasetPaginate.results?.records;
    initVectorModel(dataset.id, records);
  },

  async resetSearch(_, { dataset, size }) {
    return await _search({
      dataset,
      query: {},
      sort: [
        {
          id: "status",
          key: "status",
          group: "Status",
          name: "Status",
          order: "desc",
        },
      ],
      size,
    });
  },

  async refresh(_, { dataset }) {
    const pagination = Pagination.find(dataset.name);
    const paginatedDataset = await _paginate({
      dataset,
      size: pagination.size,
      page: pagination.page,
    });
    await _refreshDatasetAggregations({ dataset: paginatedDataset });
    await _fetchAnnotationProgress(paginatedDataset);

    const records = paginatedDataset.results?.records;
    initVectorModel(dataset.id, records);
  },
};

const initVectorModel = (datasetId, records) => {
  const isDatasetContainsAnyVectors = isAnyKeyInArrayItem(records, "vectors");
  if (isDatasetContainsAnyVectors) {
    const datasetJoinedId = datasetId.join(".");
    const vectorsData = formatVectorsToInsertInModel(datasetJoinedId, records);
    insertDataInVectorModel(vectorsData);
  }
};

const formatVectorsToInsertInModel = (datasetId, records) => {
  const vectorsData = [];
  records.forEach(({ id: recordId, vectors }) => {
    const vectorsByRecord = getVectorsByRecord(datasetId, recordId, vectors);
    vectorsData.push(...vectorsByRecord);
  });
  return vectorsData;
};

const getVectorsByRecord = (datasetId, recordId, vectors) => {
  const vectorsByToInsertInModel = [];
  Object.entries(vectors).forEach(([vectorName, { value: vectorValues }]) => {
    vectorsByToInsertInModel.push({
      dataset_id: datasetId,
      record_id: recordId,
      vector_name: vectorName,
      vector_values: vectorValues,
    });
  });
  return vectorsByToInsertInModel;
};

const insertDataInVectorModel = (vectors) => {
  VectorModel.insertOrUpdate({
    data: vectors,
  });
};

const isAnyKeyInArrayItem = (arrayWithObjItem, key) => {
  const isKeyInItem = (item) => item[key] && Object.keys(item[key]).length;
  return arrayWithObjItem.some(isKeyInItem);
};

export default {
  getters,
  actions,
};<|MERGE_RESOLUTION|>--- conflicted
+++ resolved
@@ -597,15 +597,6 @@
 
     return await ObservationDataset.api().get("/datasets/", {
       persistBy: "create",
-<<<<<<< HEAD
-=======
-      dataTransformer: ({ data }) => {
-        return data.map((datasource) => {
-          datasource.workspace = datasource.workspace || NO_WORKSPACE;
-          return datasource;
-        });
-      },
->>>>>>> 4e623d4c
     });
   },
   async fetchByName(_, name) {
