--- conflicted
+++ resolved
@@ -531,53 +531,9 @@
     return settings;
   },
 
-<<<<<<< HEAD
-    const newDataset = await dataset.constructor.update({
-      where: dataset.name,
-      data: {
-        viewSettings: { 
-          pagination: newPagination 
-        },
-      },
-    });
-    displayQueryParams({
-      query: dataset.query,
-      sort: dataset.sort,
-      enableAnnotation: dataset.annotationEnabled,
-      pagination: {
-        ...newPagination,
-        page,
-        size,
-      },
-    });
-    try {
-      DatasetViewSettings.update({
-        where: dataset.name,
-        data: {
-          loading: true,
-        },
-      });
-      await dispatch(
-        `entities/${toSnakeCase(dataset.task)}/paginate`,
-        {
-          dataset: newDataset,
-          from: newPagination.from,
-          size,
-        },
-        { root: true }
-      );
-    } finally {
-      DatasetViewSettings.update({
-        where: dataset.name,
-        data: {
-          loading: false,
-        },
-      });
-    }
-=======
+
   async paginate(_, { dataset, size, page }) {
     await _paginate({ dataset, size, page });
->>>>>>> 2c25baf5
   },
 };
 
