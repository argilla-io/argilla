/*
 * coding=utf-8
 * Copyright 2021-present, the Recognai S.L. team.
 *
 * Licensed under the Apache License, Version 2.0 (the "License");
 * you may not use this file except in compliance with the License.
 * You may obtain a copy of the License at
 *
 *     http://www.apache.org/licenses/LICENSE-2.0
 *
 * Unless required by applicable law or agreed to in writing, software
 * distributed under the License is distributed on an "AS IS" BASIS,
 * WITHOUT WARRANTIES OR CONDITIONS OF ANY KIND, either express or implied.
 * See the License for the specific language governing permissions and
 * limitations under the License.
 */

const LOCAL_ENVIRONMENT = "http://localhost:6900";
const BASE_URL = process.env.API_BASE_URL ?? LOCAL_ENVIRONMENT;
const DIST_FOLDER = process.env.DIST_FOLDER || "dist";

export default {
  // Disable server-side rendering (https://go.nuxtjs.dev/ssr-mode)
  ssr: false,
  telemetry: false,
  generate: {
    dir: DIST_FOLDER,
  },

  // Global page headers (https://go.nuxtjs.dev/config-head)
  head: {
    title: "Argilla",
    meta: [
      { charset: "utf-8" },
      { name: "viewport", content: "width=device-width, initial-scale=1" },
      { hid: "description", name: "description", content: "" },
    ],
    link: [
      { rel: "icon", type: "image/x-icon", href: "favicon.ico" },
      {
        rel: "apple-touch-icon",
        sizes: "180x180",
        href: "apple-touch-icon.png",
      },
      { rel: "icon", sizes: "32x32", href: "favicon-32x32.png" },
      { rel: "icon", sizes: "16x16", href: "favicon-16x16.png" },
      { rel: "manifest", href: "site.webmanifest" },
    ],
  },

  // Global CSS (https://go.nuxtjs.dev/config-css)
  css: ["~assets/scss/base/base.scss"],

  // Plugins to run before rendering page (https://go.nuxtjs.dev/config-plugins)
  plugins: [
    { src: "~/plugins/vuex-orm-axios.js" },
    { src: "~/plugins/moment.js" },
    { src: "~/plugins/svgicon.js" },
    { src: "~/plugins/vue-vega.js" },
    { src: "~/plugins/click-outside.js" },
    { src: "~/plugins/virtualScroller.js" },
    { src: "~/plugins/toast.js" },
    { src: "~/plugins/highlight-search.js" },
    { src: "~/plugins/copy-to-clipboard.js" },
    { src: "~/plugins/filters.js" },
    { src: "~/plugins/variables.js" },
    { src: "~/plugins/custom-directives/badge.directive.js" },
    { src: "~/plugins/custom-directives/circle.directive.js" },
    { src: "~/plugins/custom-directives/required-field.directive.js" },
    { src: "~/plugins/custom-directives/optional-field.directive.js" },
    { src: "~/plugins/custom-directives/tooltip.directive.js" },
    { src: "~plugins/vue-draggable.js" },
  ],

  // Auto import components (https://go.nuxtjs.dev/config-components)
  components: {
    dirs: [
      {
        path: "~/components",
        pattern: "**/*.vue",
        pathPrefix: false,
      },
    ],
  },

  // Modules for dev and build (recommended) (https://go.nuxtjs.dev/config-modules)
  buildModules: [
    // https://go.nuxtjs.dev/typescript
    "@nuxt/typescript-build",
    "@nuxtjs/composition-api/module",
    ["@pinia/nuxt", { disableVuex: false }],
  ],

  // Modules (https://go.nuxtjs.dev/config-modules)
  modules: [
    "@nuxtjs/style-resources",
    "@nuxtjs/axios",
    "@nuxtjs/auth-next",
    "nuxt-highlightjs",
    [
      "nuxt-mq",
      {
        breakpoints: {
          sm: 450,
          md: 1901,
          lg: Infinity,
        },
      },
    ],
  ],

  // Axios module configuration (https://go.nuxtjs.dev/config-axios)
  axios: {
    proxy: true,
    browserBaseURL: "api",
  },

  proxy: {
    "/api/": {
      target: BASE_URL,
    },
  },

  // Build Configuration (https://go.nuxtjs.dev/config-build)
  build: {
    cssSourceMap: false,
    extend(config) {
      config.resolve.alias["vue"] = "vue/dist/vue.common";
      config.module.rules.push({
        test: /\.md$/,
        loader: "frontmatter-markdown-loader",
        options: {
          vue: {
            root: "markdown-body",
          },
        },
      });
    },
    babel: {
      plugins: [["@babel/plugin-proposal-private-methods", { loose: true }]],
    },
  },

  // https://github.com/nuxt-community/style-resources-module
  styleResources: {
    scss: "./assets/scss/abstract.scss",
  },

  loading: false,

  auth: {
    strategies: {
      authProvider: {
        scheme: "local",
        token: {
          property: "access_token",
        },
        user: {
          property: false,
          autoFetch: true,
        },
        endpoints: {
          login: {
            url: "/security/token",
            method: "post",
            propertyName: "access_token",
            headers: { "Content-Type": "application/x-www-form-urlencoded" },
          },
          logout: false,
          user: { url: "/me", propertyName: false },
        },
      },
    },
    resetOnError: true,
    redirect: { login: "/login", logout: "/login", home: false },
  },

  router: {
<<<<<<< HEAD
    middleware: ["auth-guard", "register-dependencies"],
    base: process.env.BASE_URL ?? "/",
=======
    middleware: ["auth-guard"],
    base: process.env.BASE_URL ?? "/",
  },

  publicRuntimeConfig: {
    slackCommunity:
      "https://join.slack.com/t/rubrixworkspace/shared_invite/zt-whigkyjn-a3IUJLD7gDbTZ0rKlvcJ5g",
    documentationSite: "https://docs.argilla.io/",
    documentationSiteQuickStart:
      "https://docs.argilla.io/en/latest/getting_started/quickstart.html",
    documentationSiteSemanticSearch:
      "https://docs.argilla.io/en/latest/reference/webapp/features.html#semantic-search",
    documentationSiteLabelScheme:
      "https://docs.argilla.io/en/latest/guides/log_load_and_prepare_data.html#define-a-labeling-schema",
    documentationSiteQueryDatasets:
      "https://docs.argilla.io/en/latest/guides/query_datasets.html",
>>>>>>> 9d2ea9fa
  },
};<|MERGE_RESOLUTION|>--- conflicted
+++ resolved
@@ -176,11 +176,7 @@
   },
 
   router: {
-<<<<<<< HEAD
     middleware: ["auth-guard", "register-dependencies"],
-    base: process.env.BASE_URL ?? "/",
-=======
-    middleware: ["auth-guard"],
     base: process.env.BASE_URL ?? "/",
   },
 
@@ -196,6 +192,5 @@
       "https://docs.argilla.io/en/latest/guides/log_load_and_prepare_data.html#define-a-labeling-schema",
     documentationSiteQueryDatasets:
       "https://docs.argilla.io/en/latest/guides/query_datasets.html",
->>>>>>> 9d2ea9fa
   },
 };