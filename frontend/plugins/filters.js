--- conflicted
+++ resolved
@@ -16,13 +16,7 @@
   const formatter = new Intl.NumberFormat(locale.length ? locale[0] : "en", {
     style: "percent",
     minimumFractionDigits: 2,
-<<<<<<< HEAD
-    maximumFractionDigits: 2,
-  });
-  return formatter.format(value);
-=======
     maximumFractionDigits: 3,
   })
   return formatter.format(value)
->>>>>>> e920d267
 });