--- conflicted
+++ resolved
@@ -1,11 +1,5 @@
-<<<<<<< HEAD
-
-export default ({ app }, inject) => {
-  const highlightSearch = function(query, text){
-=======
 export default (context, inject) => {
   const highlightSearch = function (query, text) {
->>>>>>> 10f2f978
     const escapedText = text
       .toString()
       .replace(/&/g, "&amp;")
