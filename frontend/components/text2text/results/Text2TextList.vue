<!--
  - coding=utf-8
  - Copyright 2021-present, the Recognai S.L. team.
  -
  - Licensed under the Apache License, Version 2.0 (the "License");
  - you may not use this file except in compliance with the License.
  - You may obtain a copy of the License at
  -
  -     http://www.apache.org/licenses/LICENSE-2.0
  -
  - Unless required by applicable law or agreed to in writing, software
  - distributed under the License is distributed on an "AS IS" BASIS,
  - WITHOUT WARRANTIES OR CONDITIONS OF ANY KIND, either express or implied.
  - See the License for the specific language governing permissions and
  - limitations under the License.
  -->

<template>
  <div v-click-outside="clickOutside">
<<<<<<< HEAD
=======
    <svgicon
      v-if="editionMode || !list.length"
      class="content__editable-mode"
      color="#D8D8D8"
      name="pencil"
      width="18"
      height="18"
    />
>>>>>>> e4f1c9b1
    <div
      :class="[
        'content',
        hasAnnotationAndPredictions ? 'content--separator' : null,
        !editable ? 'content--exploration-mode' : 'content--annotation-mode',
      ]"
    >
      <div
        :class="[
          editionMode || !list.length
            ? 'content--editable'
            : 'content--non-editable',
          showScore ? 'content--has-score' : null,
        ]"
      >
        <span v-for="(sentence, index) in list" :key="sentence.text">
<<<<<<< HEAD
          <div class="content__sentences" v-if="itemNumber === index">
=======
          <div v-if="itemNumber === index">
>>>>>>> e4f1c9b1
            <div class="content__edition-area">
              <p
                id="text"
                ref="text"
                class="content__text"
                :contenteditable="editable && editionMode"
                placeholder="Type your text"
                @input="input"
              >
                {{ sentence.text }}
              </p>
              <span v-if="editionMode"
                ><strong>shift Enter</strong> to validate</span
              >
            </div>
            <div class="content__footer">
              <div v-if="showScore" class="content__score">
                Score:
                <re-numeric
                  :value="decorateScore(sentence.score)"
                  type="%"
                  :decimals="2"
                ></re-numeric>
              </div>
              <div v-if="list.length > 1" class="content__nav-buttons">
                <a
                  :class="itemNumber <= 0 ? 'disabled' : null"
                  href="#"
                  @click.prevent="showitemNumber(--itemNumber)"
                >
                  <svgicon
                    name="chev-left"
                    width="8"
                    height="8"
                    color="#4C4EA3"
                  />
                </a>
<<<<<<< HEAD
                {{ itemNumber + 1 }} of {{ list.length }} predictions
=======
                {{ itemNumber + 1 }} of {{ list.length }}
>>>>>>> e4f1c9b1
                <a
                  :class="list.length <= itemNumber + 1 ? 'disabled' : null"
                  href="#"
                  @click.prevent="showitemNumber(++itemNumber)"
                >
                  <svgicon
                    name="chev-right"
                    width="8"
                    height="8"
                    color="#4C4EA3"
                  />
                </a>
              </div>
            </div>
          </div>
        </span>

        <div v-if="!list.length">
          <p
            class="content__text"
            :contenteditable="editable"
            placeholder="Type your text"
            @input="input"
          ></p>
        </div>
      </div>
      <div class="content__buttons">
        <re-button
          v-if="newSentence && editable"
          :class="[
            'button-primary',
            status === 'Validated' && !editionMode ? 'active' : null,
          ]"
          @click="annotate"
<<<<<<< HEAD
          >{{ status === "Validated" && !editionMode ? "Validated" : "Validate" }}</re-button
=======
          >{{ status === "Validated" ? "Validated" : "Validate" }}</re-button
>>>>>>> e4f1c9b1
        >
        <re-button
          v-if="!editionMode && editable && newSentence && list.length"
          class="button-primary--outline"
          @click="edit()"
          >Edit</re-button
        >
        <re-button
          v-if="editionMode && editable && newSentence"
          class="button-primary--outline"
          @click="back()"
          >Back</re-button
        >
        <re-button
          v-if="hasAnnotationAndPredictions && !editionMode"
          class="button-clear"
          @click="getSentences()"
          >{{
            sentencesOrigin === "Annotation"
              ? `View predictions (${predictionsLength})`
              : "View annotation"
          }}</re-button
        >
      </div>
    </div>
  </div>
</template>

<script>
import "assets/icons/pencil";
export default {
  props: {
    list: {
      type: Array,
      required: true,
    },
    editable: {
      type: Boolean,
      default: false,
    },
    showScore: {
      type: Boolean,
      default: false,
    },
    hasAnnotationAndPredictions: {
      type: Boolean,
      default: true,
    },
    predictionsLength: {
      type: Number,
    },
    sentencesOrigin: {
      type: String,
    },
    status: {
      type: String,
    },
  },
  data: () => {
    return {
      itemNumber: 0,
      newSentence: undefined,
      editionMode: false,
      shiftPressed: false,
      shiftKey: undefined,
    };
  },
  mounted() {
    this.getText();
  },
  updated() {
    this.getText();
    this.focus();
  },
  created() {
    window.addEventListener("keydown", this.keyDown);
    window.addEventListener("keyup", this.keyUp);
  },
  destroyed() {
    window.removeEventListener("keydown", this.keyDown);
    window.addEventListener("keyup", this.keyUp);
  },
  methods: {
    getText() {
      if (this.$refs.text && this.$refs.text[0]) {
        this.newSentence = this.$refs.text[0].innerText;
      }
    },
    showitemNumber(index) {
      this.itemNumber = index;
    },
    input(e) {
      this.newSentence = e.target.innerText;
    },
    edit() {
      this.editionMode = true;
    },
    focus() {
      this.$nextTick(() => {
        if (this.$refs.text && this.$refs.text[0]) {
          this.$refs.text[0].focus();
        }
      });
    },
    back() {
      this.itemNumber = 0;
      this.editionMode = false;
    },
    getSentences() {
      this.itemNumber = 0;
      this.editionMode = false;
      this.$emit("get-sentences");
    },
    decorateScore(score) {
      return score * 100;
    },
    annotate() {
      this.itemNumber = 0;
      this.editionMode = false;
      if (this.newSentence) {
        let newS = {
          score: 1,
          text: this.newSentence,
        };
        this.$emit("annotate", { sentences: [newS] });
      }
    },
    keyUp(event) {
      if (this.shiftKey === event.key) {
        this.shiftPressed = false;
      }
    },
    keyDown(event) {
      if (event.shiftKey) {
        this.shiftKey = event.key;
        this.shiftPressed = true;
      }
      const enter = event.key === "Enter";
      if (this.shiftPressed && this.editionMode && enter) {
        this.annotate();
      }
    },
    clickOutside() {
      this.editionMode = false;
    },
  },
};
</script>

<style lang="scss" scoped>
[contenteditable="true"] {
  box-shadow: 0 1px 4px 1px rgba(222, 222, 222, 0.5);
  border-radius: 3px 3px 3px 3px;
<<<<<<< HEAD
  &:focus + span {
    display: block;
  }
=======
>>>>>>> e4f1c9b1
}
[contenteditable="true"]:empty:before {
  color: palette(grey, verylight);
  content: attr(placeholder);
  pointer-events: none;
  display: block; /* For Firefox */
}
.content {
  position: relative;
  display: flex;
  margin-bottom: 1em;
  margin-top: 1em;
<<<<<<< HEAD
=======
  align-items: flex-start;
>>>>>>> e4f1c9b1
  &--exploration-mode {
    align-items: flex-end;
  }
  &--separator {
    border-top: 1px solid palette(grey, light);
    padding-top: 1em;
  }
  &--editable {
    width: 100%;
    p {
      padding: 0.6em;
      margin: 0;
      outline: none;
    }
  }
  &--non-editable {
    width: 100%;
    p {
      margin: 0;
      outline: none;
    }
  }
  &--has-score {
    .content__text {
      padding-right: 4em;
    }
  }
<<<<<<< HEAD
  &__sentences {
    height: 100%;
    display: flex;
    flex-direction: column;
  }
  &__text {
    color: black;
  }
=======
  &__text {
    color: black;
  }
  &__editable-mode {
    position: absolute;
    top: 1em;
    right: 1em;
  }
>>>>>>> e4f1c9b1
  &__edition-area {
    position: relative;
    span {
      position: absolute;
<<<<<<< HEAD
      top: 100%;
      right: 0;
      @include font-size(12px);
      color: palette(grey, verylight);
      margin-top: 0.5em;
      display: none;
=======
      top: 0.75em;
      right: 0.75em;
      @include font-size(12px);
      color: palette(grey, verylight);
>>>>>>> e4f1c9b1
    }
  }
  &__score {
    @include font-size(12px);
    padding: 0 0.3em;
    margin-right: auto;
    span {
<<<<<<< HEAD
      font-weight: 600;
=======
      font-weight: bold;
>>>>>>> e4f1c9b1
      margin-left: 1em;
      @include font-size(14px);
    }
  }
  &__footer {
<<<<<<< HEAD
    padding-top: 2em;
    margin-top: auto;
    margin-bottom: 0;
=======
    margin-top: 2em;
>>>>>>> e4f1c9b1
    display: flex;
    align-items: center;
  }
  &__buttons {
    min-width: 120px;
    margin-left: 2em;
    text-align: right;
    .re-button {
      min-height: 38px;
      line-height: 38px;
      display: block;
      margin-bottom: 0;
      margin-right: 0;
      margin-left: auto;
      &.active {
        background: $font-secondary;
        pointer-events: none;
        cursor: pointer;
      }
      &.button-primary--outline {
        min-height: 36px;
        line-height: 36px;
        color: $font-secondary;
        border-color: $font-secondary;
<<<<<<< HEAD
        opacity: 0;
        transition: opacity 0.3s ease-in-out 0.2s;
=======
>>>>>>> e4f1c9b1
      }
      &.button-clear {
        color: $font-secondary;
        min-height: 2em;
        line-height: 2em;
<<<<<<< HEAD
        opacity: 0;
        transition: opacity 0.3s ease-in-out 0.2s;
=======
>>>>>>> e4f1c9b1
      }
      & + .re-button {
        margin-top: 1em;
      }
    }
  }
  &__nav-buttons {
    @include font-size(12px);
    display: flex;
    align-items: center;
    justify-content: center;
    margin-right: auto;
    margin-left: auto;
    a {
      height: 20px;
      width: 20px;
      line-height: 20px;
      text-align: center;
      border-radius: 3px;
      text-align: center;
      margin-left: 1.5em;
      margin-right: 1.5em;
      display: inline-block;
      text-decoration: none;
      outline: none;
      @include font-size(13px);
      background: transparent;
      transition: all 0.2s ease-in-out;
      &:hover {
        background: palette(grey, smooth);
        transition: all 0.2s ease-in-out;
      }
      &.disabled {
        opacity: 0.2;
        pointer-events: none;
      }
    }
  }
}
.button {
  display: block;
}
</style><|MERGE_RESOLUTION|>--- conflicted
+++ resolved
@@ -17,17 +17,6 @@
 
 <template>
   <div v-click-outside="clickOutside">
-<<<<<<< HEAD
-=======
-    <svgicon
-      v-if="editionMode || !list.length"
-      class="content__editable-mode"
-      color="#D8D8D8"
-      name="pencil"
-      width="18"
-      height="18"
-    />
->>>>>>> e4f1c9b1
     <div
       :class="[
         'content',
@@ -44,11 +33,7 @@
         ]"
       >
         <span v-for="(sentence, index) in list" :key="sentence.text">
-<<<<<<< HEAD
           <div class="content__sentences" v-if="itemNumber === index">
-=======
-          <div v-if="itemNumber === index">
->>>>>>> e4f1c9b1
             <div class="content__edition-area">
               <p
                 id="text"
@@ -86,11 +71,7 @@
                     color="#4C4EA3"
                   />
                 </a>
-<<<<<<< HEAD
                 {{ itemNumber + 1 }} of {{ list.length }} predictions
-=======
-                {{ itemNumber + 1 }} of {{ list.length }}
->>>>>>> e4f1c9b1
                 <a
                   :class="list.length <= itemNumber + 1 ? 'disabled' : null"
                   href="#"
@@ -125,11 +106,7 @@
             status === 'Validated' && !editionMode ? 'active' : null,
           ]"
           @click="annotate"
-<<<<<<< HEAD
           >{{ status === "Validated" && !editionMode ? "Validated" : "Validate" }}</re-button
-=======
-          >{{ status === "Validated" ? "Validated" : "Validate" }}</re-button
->>>>>>> e4f1c9b1
         >
         <re-button
           v-if="!editionMode && editable && newSentence && list.length"
@@ -283,12 +260,9 @@
 [contenteditable="true"] {
   box-shadow: 0 1px 4px 1px rgba(222, 222, 222, 0.5);
   border-radius: 3px 3px 3px 3px;
-<<<<<<< HEAD
   &:focus + span {
     display: block;
   }
-=======
->>>>>>> e4f1c9b1
 }
 [contenteditable="true"]:empty:before {
   color: palette(grey, verylight);
@@ -301,10 +275,6 @@
   display: flex;
   margin-bottom: 1em;
   margin-top: 1em;
-<<<<<<< HEAD
-=======
-  align-items: flex-start;
->>>>>>> e4f1c9b1
   &--exploration-mode {
     align-items: flex-end;
   }
@@ -332,7 +302,6 @@
       padding-right: 4em;
     }
   }
-<<<<<<< HEAD
   &__sentences {
     height: 100%;
     display: flex;
@@ -341,33 +310,16 @@
   &__text {
     color: black;
   }
-=======
-  &__text {
-    color: black;
-  }
-  &__editable-mode {
-    position: absolute;
-    top: 1em;
-    right: 1em;
-  }
->>>>>>> e4f1c9b1
   &__edition-area {
     position: relative;
     span {
       position: absolute;
-<<<<<<< HEAD
       top: 100%;
       right: 0;
       @include font-size(12px);
       color: palette(grey, verylight);
       margin-top: 0.5em;
       display: none;
-=======
-      top: 0.75em;
-      right: 0.75em;
-      @include font-size(12px);
-      color: palette(grey, verylight);
->>>>>>> e4f1c9b1
     }
   }
   &__score {
@@ -375,23 +327,15 @@
     padding: 0 0.3em;
     margin-right: auto;
     span {
-<<<<<<< HEAD
       font-weight: 600;
-=======
-      font-weight: bold;
->>>>>>> e4f1c9b1
       margin-left: 1em;
       @include font-size(14px);
     }
   }
   &__footer {
-<<<<<<< HEAD
     padding-top: 2em;
     margin-top: auto;
     margin-bottom: 0;
-=======
-    margin-top: 2em;
->>>>>>> e4f1c9b1
     display: flex;
     align-items: center;
   }
@@ -416,21 +360,15 @@
         line-height: 36px;
         color: $font-secondary;
         border-color: $font-secondary;
-<<<<<<< HEAD
         opacity: 0;
         transition: opacity 0.3s ease-in-out 0.2s;
-=======
->>>>>>> e4f1c9b1
       }
       &.button-clear {
         color: $font-secondary;
         min-height: 2em;
         line-height: 2em;
-<<<<<<< HEAD
         opacity: 0;
         transition: opacity 0.3s ease-in-out 0.2s;
-=======
->>>>>>> e4f1c9b1
       }
       & + .re-button {
         margin-top: 1em;
