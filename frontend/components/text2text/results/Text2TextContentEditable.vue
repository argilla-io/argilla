--- conflicted
+++ resolved
@@ -16,17 +16,10 @@
       v-if="editionMode && annotationEnabled && editableText"
       class="content__edit__buttons"
     >
-<<<<<<< HEAD
       <base-button class="primary outline small" @click="$emit('back')"
         >Back</base-button
       >
       <base-button class="primary small" @click="annotate">Save</base-button>
-=======
-      <re-button class="button-primary" @click="annotate">Save</re-button>
-      <re-button class="button-primary--outline" @click="$emit('back')"
-        >Back</re-button
-      >
->>>>>>> b7b776e0
     </div>
   </span>
 </template>
@@ -141,14 +134,8 @@
     &__buttons {
       margin: 2.5em 200px 0 auto;
       display: flex;
-<<<<<<< HEAD
-      justify-content: flex-end;
+      justify-content: flex-start;
       .button {
-=======
-      justify-content: flex-start;
-      .re-button {
-        margin-bottom: 0;
->>>>>>> b7b776e0
         &:last-child {
           margin-left: $base-space;
         }
