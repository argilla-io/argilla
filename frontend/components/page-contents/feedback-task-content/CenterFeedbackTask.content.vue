--- conflicted
+++ resolved
@@ -299,12 +299,10 @@
         };
       }
     },
-<<<<<<< HEAD
     checkIfAreResponsesUntouchedAndRouteStatusIsDifferent(status) {
       return (
         this.areResponsesUntouched || this.recordStatus.toLowerCase() === status
       );
-=======
     async getFields(datasetId) {
       try {
         const { data } = await this.$axios.get(
@@ -317,7 +315,6 @@
           response: TYPE_OF_FEEDBACK.ERROR_FETCHING_FIELDS,
         };
       }
->>>>>>> 499bce05
     },
   },
   destroyed() {
