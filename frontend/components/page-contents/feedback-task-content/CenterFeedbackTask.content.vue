<template>
  <BaseLoading v-if="$fetchState.pending" />
  <RecordFeedbackTaskAndQuestionnaireContent
    v-else-if="!$fetchState.pending"
    :datasetId="datasetId"
    :recordOffset="recordOffset"
  />
</template>

<script>
import { upsertDatasetQuestions } from "@/models/feedback-task-model/dataset-question/datasetQuestion.queries";
import {
  COMPONENT_TYPE,
  CORRESPONDING_COMPONENT_TYPE_FROM_API,
} from "@/components/feedback-task/feedbackTask.properties";

const TYPE_OF_FEEDBACK = Object.freeze({
  ERROR_FETCHING_QUESTIONS: "ERROR_FETCHING_QUESTIONS",
});

export default {
  name: "CenterFeedbackTaskContent",
  props: {
    datasetId: {
      type: String,
      required: true,
    },
  },
  data() {
    return {
      currentPage: 1,
      recordOffset: 0,
    };
  },
<<<<<<< HEAD
  created() {
    // TODO - INITIALS records and inputs, will be replaced by API values
    const records = [
      {
        id: "record_1",
        recordStatus: "discard",
        responses: [
          {
            record_id: "record_1",
            question_id: "id_5",
            options: [{ id: 1, value: true, text: "1" }],
          },
          {
            record_id: "record_1",
            question_id: "id_6",
            options: [{ id: "id_6-5", value: true, text: "5" }],
          },
        ],
        fields: [
          {
            id: "field_1",
            title: "Input",
            text: `
            Lorem ipsum dolor sit amet consectetur adipisicing elit.
            Dolorum ratione quas quis eveniet harum cum, earum a facere
            voluptate fugit nostrum sequi facilis incidunt debitis unde?
            Eos rem debitis velit? Officia magni odit possimus quis nisi.
            Dolore, eaque eligendi! Beatae quos debitis soluta distinctio
            qui ex sint nesciunt non quidem laboriosam. Veniam ex accusantium
            explicabo ab, pariatur id sapiente tenetur.
            `,
          },
          {
            id: "field_2",
            title: "Output",
            text: `
            Lorem ipsum dolor sit amet, consectetur adipisicing elit.
            Vitae cupiditate fugit quos officiis expedita, deleniti libero
            inventore fugiat perferendis dolor optio praesentium enim molestiae
            molestias. Ipsam perferendis aperiam perspiciatis assumenda. Numquam
            reprehenderit non distinctio repellat adipisci laborum, fugit sint
            labore nulla tempore quam eos iste asperiores eius laudantium vel
            similique officiis sunt vero beatae magni ab dicta! Culpa, qui
            dolore. Quaerat, repellendus deserunt doloribus laudantium ducimus
            atque quia rerum ullam. Sit veritatis, quas id sed culpa deleniti
            officiis ipsa laudantium, eos qui pariatur iure facere, sequi
            delectus similique! Commodi, a. Totam illo iure iste voluptate?
            Veritatis blanditiis est rem? Ipsam consequatur incidunt obcaecati
            distinctio qui beatae quaerat, ullam sit voluptas facere repellat
            accusamus dolorem iure aliquam fugit veritatis nesciunt modi.
            Dolore corrupti assumenda tenetur soluta et? Laborum nemo repellendus
            architecto necessitatibus accusamus nesciunt exercitationem neque
            dicta! Dolore sed atque nam sit ea earum quia minima, veniam natus
            non hic necessitatibus. Quibusdam repudiandae odit eaque enim
            voluptatem fugiat hic quidem voluptate, sint id quae a? Perferendis
            ad suscipit reiciendis dolor omnis corrupti quos porro aliquid
            recusandae. Ipsam doloribus esse debitis libero. Quod corporis
            eveniet cupiditate aliquid, iure sed dignissimos repellat architecto
            quaerat impedit animi porro saepe ipsa molestiae quibusdam
            suscipit nam. Fuga quo sunt itaque corrupti atque dolores fugit,
            eligendi voluptate.`,
          },
        ],
      },
      {
        id: "record_2",
        responses: [
          {
            record_id: "record_2",
            question_id: "id_6",
            options: [{ id: "id_6-5", value: true, text: "5" }],
          },
          {
            record_id: "record_2",
            question_id: "id_7",
            options: [
              {
                id: "patati",
                value: "I m blue daboudi dabouda",
                text: "I m blue daboudi dabouda",
              },
            ],
          },
        ],
        fields: [
          {
            id: "field_3",
            title: "Input",
            text: `
            Lorem ipsum dolor sit amet consectetur adipisicing elit.
            Dolorum ratione quas quis eveniet harum cum, earum a facere
            voluptate fugit nostrum sequi facilis incidunt debitis unde?
            Eos rem debitis velit? Officia magni odit possimus quis nisi.
            Dolore, eaque eligendi! Beatae quos debitis soluta distinctio
            qui ex sint nesciunt non quidem laboriosam. Veniam ex accusantium
            explicabo ab, pariatur id sapiente tenetur.
            `,
          },
          {
            id: "field_4",
            title: "Output",
            text: `
            Lorem ipsum dolor sit amet, consectetur adipisicing elit.
            Vitae cupiditate fugit quos officiis expedita, deleniti libero
            inventore fugiat perferendis dolor optio praesentium enim molestiae
            molestias. Ipsam perferendis aperiam perspiciatis assumenda. Numquam
            reprehenderit non distinctio repellat adipisci laborum, fugit sint
            labore nulla tempore quam eos iste asperiores eius laudantium vel
            similique officiis sunt vero beatae magni ab dicta! Culpa, qui
            dolore. Quaerat, repellendus deserunt doloribus laudantium ducimus
            atque quia rerum ullam. Sit veritatis, quas id sed culpa deleniti
            officiis ipsa laudantium, eos qui pariatur iure facere, sequi
            delectus similique! Commodi, a. Totam illo iure iste voluptate?
            Veritatis blanditiis est rem? Ipsam consequatur incidunt obcaecati
            distinctio qui beatae quaerat, ullam sit voluptas facere repellat
            accusamus dolorem iure aliquam fugit veritatis nesciunt modi.
            Dolore corrupti assumenda tenetur soluta et? Laborum nemo repellendus
            architecto necessitatibus accusamus nesciunt exercitationem neque
            dicta! Dolore sed atque nam sit ea earum quia minima, veniam natus
            non hic necessitatibus. Quibusdam repudiandae odit eaque enim
            voluptatem fugiat hic quidem voluptate, sint id quae a? Perferendis
            ad suscipit reiciendis dolor omnis corrupti quos porro aliquid
            recusandae. Ipsam doloribus esse debitis libero. Quod corporis
            eveniet cupiditate aliquid, iure sed dignissimos repellat architecto
            quaerat impedit animi porro saepe ipsa molestiae quibusdam
            suscipit nam. Fuga quo sunt itaque corrupti atque dolores fugit,
            eligendi voluptate.`,
          },
          {
            id: "field_5",
            title: "Second options",
            text: `
            Lorem ipsum dolor sit amet, consectetur adipisicing elit.
            Vitae cupiditate fugit quos officiis expedita, deleniti libero
            inventore fugiat perferendis dolor optio praesentium enim molestiae
            molestias. Ipsam perferendis aperiam perspiciatis assumenda. Numquam
            reprehenderit non distinctio repellat adipisci laborum, fugit sint
            labore nulla tempore quam eos iste asperiores eius laudantium vel
            similique officiis sunt vero beatae magni ab dicta! Culpa, qui
            dolore. Quaerat, repellendus deserunt doloribus laudantium ducimus
            atque quia rerum ullam. Sit veritatis, quas id sed culpa deleniti
            officiis ipsa laudantium, eos qui pariatur iure facere, sequi
            delectus similique! Commodi, a. Totam illo iure iste voluptate?
            Veritatis blanditiis est rem? Ipsam consequatur incidunt obcaecati
            distinctio qui beatae quaerat, ullam sit voluptas facere repellat
            accusamus dolorem iure aliquam fugit veritatis nesciunt modi.
            Dolore corrupti assumenda tenetur soluta et? Laborum nemo repellendus
            architecto necessitatibus accusamus nesciunt exercitationem neque
            dicta! Dolore sed atque nam sit ea earum quia minima, veniam natus
            non hic necessitatibus. Quibusdam repudiandae odit eaque enim
            voluptatem fugiat hic quidem voluptate, sint id quae a? Perferendis
            ad suscipit reiciendis dolor omnis corrupti quos porro aliquid
            recusandae. Ipsam doloribus esse debitis libero. Quod corporis
            eveniet cupiditate aliquid, iure sed dignissimos repellat architecto
            quaerat impedit animi porro saepe ipsa molestiae quibusdam
            suscipit nam. Fuga quo sunt itaque corrupti atque dolores fugit,
            eligendi voluptate.`,
          },
        ],
      },
    ];
    const inputs = [
      // {
      //   id: "id_1",
      //   question:
      //     "Are the instruction and input adequate for the capabilities of this model?",
      //   options: [
      //     { id: 1, value: true, text: "Yes" },
      //     { id: 2, value: false, text: "No" },
      //   ],
      //   default: null,
      //   required: true,
      //   componentType: "SINGLE_LABEL",
      //   tooltipMessage: null,
      // },
      {
        id: "id_5",
        name: "nameOfQuestion_id_5",
        question:
          "Rate the helpfulness of the output (1-not helpful, 7-very helpful):",
        options: [
          { id: 1, value: false, text: "1" },
          { id: 2, value: false, text: "2" },
          { id: 3, value: false, text: "3" },
          { id: 4, value: false, text: "4" },
          { id: 5, value: false, text: "5" },
          { id: 6, value: false, text: "6" },
          { id: 7, value: false, text: "7" },
        ],
        required: true,
        componentType: "RATING",
      },
      {
        id: "id_6",
        name: "nameOfQuestion_id_6",
        question:
          "Rate the harmlessness of the output (1-very harmful, 5-harmless):",
        options: [
          { id: "id_6-1", value: false, text: "1" },
          { id: "id_6-2", value: false, text: "2" },
          { id: "id_6-3", value: false, text: "3" },
          { id: "id_6-4", value: false, text: "4" },
          { id: "id_6-5", value: false, text: "5" },
        ],
        required: false,
        tooltipMessage: "This is a tooltipz",
        componentType: "RATING",
      },
      {
        id: "id_7",
        name: "nameOfQuestion_id_7",
        question: "Comment",
        placeholder: "this is the placeholder",
        options: [
          {
            id: "patati",
            text: "",
            value: "",
          },
        ],
        default: null,
        required: true,
        tooltipMessage: "This is a tooltip",
        componentType: "FREE_TEXT",
      },
    ];

    // FORMAT records and questions in good orm shapes
    const formattedRecords = this.factoryRecordsForOrm(records);
    const formattedQuestions = this.factoryQuestionsForOrm(inputs);

    // UPSERT records and questions in ORM
    upsertRecords(formattedRecords);
    upsertDatasetQuestions(formattedQuestions);

    // RETRIEVES records from ORM
    this.record = getRecordWithFieldsByDatasetId(
      this.datasetId,
      1,
      this.recordOffset
    );
=======
  async fetch() {
    // FETCH questions by dataset
    const { items: questions } = await this.getQuestions(this.datasetId);
>>>>>>> c9fb9580

    // FORMAT questions to have the shape of ORM
    const formattedQuestionsForOrm = this.factoryQuestionsForOrm(questions);

    // UPSERT formatted questions in ORM
    await upsertDatasetQuestions(formattedQuestionsForOrm);

    this.onBusEventCurrentPage();
  },
  methods: {
    onBusEventCurrentPage() {
      this.$root.$on("current-page", (currentPage) => {
        this.currentPage = currentPage;
        this.recordOffset = currentPage - 1;
      });
    },
    factoryQuestionsForOrm(initialQuestions) {
      return initialQuestions.map(
        (
          {
            id: questionId,
            name: questionName,
            title: questionTitle,
            required: isRequired,
            settings: questionSettings,
          },
          index
        ) => {
          const componentTypeFromBack = questionSettings.type.toLowerCase();
          const componentType =
            CORRESPONDING_COMPONENT_TYPE_FROM_API[componentTypeFromBack];

          const formattedOptions = this.formatOptionsFromQuestionApi(
            questionSettings.options,
            questionName,
            componentType
          );
          return {
            id: questionId,
            name: questionName,
            dataset_id: this.datasetId,
            order: index,
            question: questionTitle,
            options: formattedOptions,
            is_required: isRequired,
            component_type: componentType,
            placeholder: questionSettings?.placeholder ?? null,
            tooltip_message: questionSettings?.tooltip ?? null,
          };
        }
      );
    },
    formatOptionsFromQuestionApi(options, questionName, componentType) {
      // NOTE - the value of the options in questions from API and the value in the DatasetQuestion ORM are different
      // - the value from the options from the questions in API could be anything (string, number, etc.)
      // - the value from the options in the DatasetQuestion ORM is a boolean, it the state of the 'checkbox  true (if selected) or false (not selected)
      // => this is why value is initiate as false for RATING and "" for FREE_TEXT

      let defaultValueByComponent = null;
      switch (componentType.toUpperCase()) {
        case COMPONENT_TYPE.FREE_TEXT:
          defaultValueByComponent = "";
          break;
        case COMPONENT_TYPE.RATING:
          defaultValueByComponent = false;
          break;
        case COMPONENT_TYPE.SINGLE_LABEL:
          defaultValueByComponent = false;
          break;
        default:
          console.log(`the component type ${componentType} is unknown`);
      }

      if (options) {
        return options?.map((option) => {
          const optionText = option.text ?? option.value;
          const paramObject = {
            value: defaultValueByComponent,
            text: optionText,
            prefixId: questionName,
            suffixId: option.value,
          };

          return this.factoryOption(paramObject);
        });
      }

      return [
        this.factoryOption({
          value: "",
          prefixId: questionName,
        }),
      ];
    },
    factoryOption({ value = null, text = "", prefixId, suffixId }) {
      return {
        id: `${prefixId}${suffixId ? `_${suffixId}` : ""}`,
        value,
        text,
      };
    },
    async getQuestions(datasetId) {
      try {
        const { data } = await this.$axios.get(
          `/v1/datasets/${datasetId}/questions`
        );

        return data;
      } catch (err) {
        throw {
          response: TYPE_OF_FEEDBACK.ERROR_FETCHING_QUESTIONS,
        };
      }
    },
  },
  destroyed() {
    this.$root.$off("current-page");
  },
};
</script><|MERGE_RESOLUTION|>--- conflicted
+++ resolved
@@ -32,253 +32,9 @@
       recordOffset: 0,
     };
   },
-<<<<<<< HEAD
-  created() {
-    // TODO - INITIALS records and inputs, will be replaced by API values
-    const records = [
-      {
-        id: "record_1",
-        recordStatus: "discard",
-        responses: [
-          {
-            record_id: "record_1",
-            question_id: "id_5",
-            options: [{ id: 1, value: true, text: "1" }],
-          },
-          {
-            record_id: "record_1",
-            question_id: "id_6",
-            options: [{ id: "id_6-5", value: true, text: "5" }],
-          },
-        ],
-        fields: [
-          {
-            id: "field_1",
-            title: "Input",
-            text: `
-            Lorem ipsum dolor sit amet consectetur adipisicing elit.
-            Dolorum ratione quas quis eveniet harum cum, earum a facere
-            voluptate fugit nostrum sequi facilis incidunt debitis unde?
-            Eos rem debitis velit? Officia magni odit possimus quis nisi.
-            Dolore, eaque eligendi! Beatae quos debitis soluta distinctio
-            qui ex sint nesciunt non quidem laboriosam. Veniam ex accusantium
-            explicabo ab, pariatur id sapiente tenetur.
-            `,
-          },
-          {
-            id: "field_2",
-            title: "Output",
-            text: `
-            Lorem ipsum dolor sit amet, consectetur adipisicing elit.
-            Vitae cupiditate fugit quos officiis expedita, deleniti libero
-            inventore fugiat perferendis dolor optio praesentium enim molestiae
-            molestias. Ipsam perferendis aperiam perspiciatis assumenda. Numquam
-            reprehenderit non distinctio repellat adipisci laborum, fugit sint
-            labore nulla tempore quam eos iste asperiores eius laudantium vel
-            similique officiis sunt vero beatae magni ab dicta! Culpa, qui
-            dolore. Quaerat, repellendus deserunt doloribus laudantium ducimus
-            atque quia rerum ullam. Sit veritatis, quas id sed culpa deleniti
-            officiis ipsa laudantium, eos qui pariatur iure facere, sequi
-            delectus similique! Commodi, a. Totam illo iure iste voluptate?
-            Veritatis blanditiis est rem? Ipsam consequatur incidunt obcaecati
-            distinctio qui beatae quaerat, ullam sit voluptas facere repellat
-            accusamus dolorem iure aliquam fugit veritatis nesciunt modi.
-            Dolore corrupti assumenda tenetur soluta et? Laborum nemo repellendus
-            architecto necessitatibus accusamus nesciunt exercitationem neque
-            dicta! Dolore sed atque nam sit ea earum quia minima, veniam natus
-            non hic necessitatibus. Quibusdam repudiandae odit eaque enim
-            voluptatem fugiat hic quidem voluptate, sint id quae a? Perferendis
-            ad suscipit reiciendis dolor omnis corrupti quos porro aliquid
-            recusandae. Ipsam doloribus esse debitis libero. Quod corporis
-            eveniet cupiditate aliquid, iure sed dignissimos repellat architecto
-            quaerat impedit animi porro saepe ipsa molestiae quibusdam
-            suscipit nam. Fuga quo sunt itaque corrupti atque dolores fugit,
-            eligendi voluptate.`,
-          },
-        ],
-      },
-      {
-        id: "record_2",
-        responses: [
-          {
-            record_id: "record_2",
-            question_id: "id_6",
-            options: [{ id: "id_6-5", value: true, text: "5" }],
-          },
-          {
-            record_id: "record_2",
-            question_id: "id_7",
-            options: [
-              {
-                id: "patati",
-                value: "I m blue daboudi dabouda",
-                text: "I m blue daboudi dabouda",
-              },
-            ],
-          },
-        ],
-        fields: [
-          {
-            id: "field_3",
-            title: "Input",
-            text: `
-            Lorem ipsum dolor sit amet consectetur adipisicing elit.
-            Dolorum ratione quas quis eveniet harum cum, earum a facere
-            voluptate fugit nostrum sequi facilis incidunt debitis unde?
-            Eos rem debitis velit? Officia magni odit possimus quis nisi.
-            Dolore, eaque eligendi! Beatae quos debitis soluta distinctio
-            qui ex sint nesciunt non quidem laboriosam. Veniam ex accusantium
-            explicabo ab, pariatur id sapiente tenetur.
-            `,
-          },
-          {
-            id: "field_4",
-            title: "Output",
-            text: `
-            Lorem ipsum dolor sit amet, consectetur adipisicing elit.
-            Vitae cupiditate fugit quos officiis expedita, deleniti libero
-            inventore fugiat perferendis dolor optio praesentium enim molestiae
-            molestias. Ipsam perferendis aperiam perspiciatis assumenda. Numquam
-            reprehenderit non distinctio repellat adipisci laborum, fugit sint
-            labore nulla tempore quam eos iste asperiores eius laudantium vel
-            similique officiis sunt vero beatae magni ab dicta! Culpa, qui
-            dolore. Quaerat, repellendus deserunt doloribus laudantium ducimus
-            atque quia rerum ullam. Sit veritatis, quas id sed culpa deleniti
-            officiis ipsa laudantium, eos qui pariatur iure facere, sequi
-            delectus similique! Commodi, a. Totam illo iure iste voluptate?
-            Veritatis blanditiis est rem? Ipsam consequatur incidunt obcaecati
-            distinctio qui beatae quaerat, ullam sit voluptas facere repellat
-            accusamus dolorem iure aliquam fugit veritatis nesciunt modi.
-            Dolore corrupti assumenda tenetur soluta et? Laborum nemo repellendus
-            architecto necessitatibus accusamus nesciunt exercitationem neque
-            dicta! Dolore sed atque nam sit ea earum quia minima, veniam natus
-            non hic necessitatibus. Quibusdam repudiandae odit eaque enim
-            voluptatem fugiat hic quidem voluptate, sint id quae a? Perferendis
-            ad suscipit reiciendis dolor omnis corrupti quos porro aliquid
-            recusandae. Ipsam doloribus esse debitis libero. Quod corporis
-            eveniet cupiditate aliquid, iure sed dignissimos repellat architecto
-            quaerat impedit animi porro saepe ipsa molestiae quibusdam
-            suscipit nam. Fuga quo sunt itaque corrupti atque dolores fugit,
-            eligendi voluptate.`,
-          },
-          {
-            id: "field_5",
-            title: "Second options",
-            text: `
-            Lorem ipsum dolor sit amet, consectetur adipisicing elit.
-            Vitae cupiditate fugit quos officiis expedita, deleniti libero
-            inventore fugiat perferendis dolor optio praesentium enim molestiae
-            molestias. Ipsam perferendis aperiam perspiciatis assumenda. Numquam
-            reprehenderit non distinctio repellat adipisci laborum, fugit sint
-            labore nulla tempore quam eos iste asperiores eius laudantium vel
-            similique officiis sunt vero beatae magni ab dicta! Culpa, qui
-            dolore. Quaerat, repellendus deserunt doloribus laudantium ducimus
-            atque quia rerum ullam. Sit veritatis, quas id sed culpa deleniti
-            officiis ipsa laudantium, eos qui pariatur iure facere, sequi
-            delectus similique! Commodi, a. Totam illo iure iste voluptate?
-            Veritatis blanditiis est rem? Ipsam consequatur incidunt obcaecati
-            distinctio qui beatae quaerat, ullam sit voluptas facere repellat
-            accusamus dolorem iure aliquam fugit veritatis nesciunt modi.
-            Dolore corrupti assumenda tenetur soluta et? Laborum nemo repellendus
-            architecto necessitatibus accusamus nesciunt exercitationem neque
-            dicta! Dolore sed atque nam sit ea earum quia minima, veniam natus
-            non hic necessitatibus. Quibusdam repudiandae odit eaque enim
-            voluptatem fugiat hic quidem voluptate, sint id quae a? Perferendis
-            ad suscipit reiciendis dolor omnis corrupti quos porro aliquid
-            recusandae. Ipsam doloribus esse debitis libero. Quod corporis
-            eveniet cupiditate aliquid, iure sed dignissimos repellat architecto
-            quaerat impedit animi porro saepe ipsa molestiae quibusdam
-            suscipit nam. Fuga quo sunt itaque corrupti atque dolores fugit,
-            eligendi voluptate.`,
-          },
-        ],
-      },
-    ];
-    const inputs = [
-      // {
-      //   id: "id_1",
-      //   question:
-      //     "Are the instruction and input adequate for the capabilities of this model?",
-      //   options: [
-      //     { id: 1, value: true, text: "Yes" },
-      //     { id: 2, value: false, text: "No" },
-      //   ],
-      //   default: null,
-      //   required: true,
-      //   componentType: "SINGLE_LABEL",
-      //   tooltipMessage: null,
-      // },
-      {
-        id: "id_5",
-        name: "nameOfQuestion_id_5",
-        question:
-          "Rate the helpfulness of the output (1-not helpful, 7-very helpful):",
-        options: [
-          { id: 1, value: false, text: "1" },
-          { id: 2, value: false, text: "2" },
-          { id: 3, value: false, text: "3" },
-          { id: 4, value: false, text: "4" },
-          { id: 5, value: false, text: "5" },
-          { id: 6, value: false, text: "6" },
-          { id: 7, value: false, text: "7" },
-        ],
-        required: true,
-        componentType: "RATING",
-      },
-      {
-        id: "id_6",
-        name: "nameOfQuestion_id_6",
-        question:
-          "Rate the harmlessness of the output (1-very harmful, 5-harmless):",
-        options: [
-          { id: "id_6-1", value: false, text: "1" },
-          { id: "id_6-2", value: false, text: "2" },
-          { id: "id_6-3", value: false, text: "3" },
-          { id: "id_6-4", value: false, text: "4" },
-          { id: "id_6-5", value: false, text: "5" },
-        ],
-        required: false,
-        tooltipMessage: "This is a tooltipz",
-        componentType: "RATING",
-      },
-      {
-        id: "id_7",
-        name: "nameOfQuestion_id_7",
-        question: "Comment",
-        placeholder: "this is the placeholder",
-        options: [
-          {
-            id: "patati",
-            text: "",
-            value: "",
-          },
-        ],
-        default: null,
-        required: true,
-        tooltipMessage: "This is a tooltip",
-        componentType: "FREE_TEXT",
-      },
-    ];
-
-    // FORMAT records and questions in good orm shapes
-    const formattedRecords = this.factoryRecordsForOrm(records);
-    const formattedQuestions = this.factoryQuestionsForOrm(inputs);
-
-    // UPSERT records and questions in ORM
-    upsertRecords(formattedRecords);
-    upsertDatasetQuestions(formattedQuestions);
-
-    // RETRIEVES records from ORM
-    this.record = getRecordWithFieldsByDatasetId(
-      this.datasetId,
-      1,
-      this.recordOffset
-    );
-=======
   async fetch() {
     // FETCH questions by dataset
     const { items: questions } = await this.getQuestions(this.datasetId);
->>>>>>> c9fb9580
 
     // FORMAT questions to have the shape of ORM
     const formattedQuestionsForOrm = this.factoryQuestionsForOrm(questions);
