<!--
  - coding=utf-8
  - Copyright 2021-present, the Recognai S.L. team.
  -
  - Licensed under the Apache License, Version 2.0 (the "License");
  - you may not use this file except in compliance with the License.
  - You may obtain a copy of the License at
  -
  -     http://www.apache.org/licenses/LICENSE-2.0
  -
  - Unless required by applicable law or agreed to in writing, software
  - distributed under the License is distributed on an "AS IS" BASIS,
  - WITHOUT WARRANTIES OR CONDITIONS OF ANY KIND, either express or implied.
  - See the License for the specific language governing permissions and
  - limitations under the License.
  -->

<template>
  <ReInputContainer class="searchbar">
    <svgicon v-if="!filter" name="search" width="20" height="40" />
    <svgicon
      v-else
      class="searchbar__button"
      name="cross"
      width="20"
      height="14"
      @click="filter = undefined"
    />
    <ReInput v-model="filter" :placeholder="placeholder" />
  </ReInputContainer>
</template>
<script>
import "assets/icons/search";
import "assets/icons/cross";

export default {
  props: {
    placeholder: {
      type: String,
      default: 'Search'
    }
  },
  data() {
    return { filter: this.value };
  },
  watch: {
    filter(val) {
      this.$emit("input", val);
    },
  },
};
</script>
<style lang="scss" scoped>
.searchbar {
  width: 285px;
  min-height: 43px;
  border: none;
  padding: 0 1em;
  display: flex;
  align-items: center;
  transition: all 0.2s ease;
  margin-right: auto;
  margin-left: 0;
  pointer-events: all;
  border-radius: 5px;
  @include font-size(14px);
  .svg-icon {
    fill: $font-secondary;
    margin: auto 1em auto 1em;
  }
<<<<<<< HEAD
  &:hover {
    box-shadow: 0px 3px 8px 3px rgba(222, 222, 222, 0.4);
  }
=======
>>>>>>> e920d267
  &__button {
    cursor: pointer;
  }
}
</style><|MERGE_RESOLUTION|>--- conflicted
+++ resolved
@@ -68,12 +68,6 @@
     fill: $font-secondary;
     margin: auto 1em auto 1em;
   }
-<<<<<<< HEAD
-  &:hover {
-    box-shadow: 0px 3px 8px 3px rgba(222, 222, 222, 0.4);
-  }
-=======
->>>>>>> e920d267
   &__button {
     cursor: pointer;
   }
