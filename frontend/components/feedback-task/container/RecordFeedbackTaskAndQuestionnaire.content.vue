--- conflicted
+++ resolved
@@ -5,10 +5,6 @@
       <DatasetFiltersComponent :recordCriteria="recordCriteria" />
       <RecordFieldsAndSimilarity
         v-if="!!record"
-<<<<<<< HEAD
-        :key="`${record.id}_fields`"
-=======
->>>>>>> de0e697f
         :datasetVectors="datasetVectors"
         :records="records"
         :recordCriteria="recordCriteria"
