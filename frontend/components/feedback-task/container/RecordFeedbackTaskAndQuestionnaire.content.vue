<template>
  <BaseLoading v-if="$fetchState.pending || $fetchState.error" />
  <div v-else class="wrapper">
<<<<<<< HEAD
    <template v-if="!!record">
      <RecordFieldsAndSimilarity
        :key="`${record.id}_fields`"
        :datasetVectors="datasetVectors"
        :records="records"
        :recordCriteria="recordCriteria"
        :record="record"
      />

      <QuestionsFormComponent
        :key="`${record.id}_questions`"
        class="question-form"
        :class="statusClass"
        :datasetId="recordCriteria.datasetId"
=======
    <section class="wrapper__records">
      <DatasetFiltersComponent :recordCriteria="recordCriteria" />
      <RecordFieldsAndSimilarity
        v-if="!!record"
        :datasetVectors="datasetVectors"
        :records="records"
        :recordCriteria="recordCriteria"
>>>>>>> de0e697f
        :record="record"
      />
      <div v-if="!records.hasRecordsToAnnotate" class="wrapper--empty">
        <p class="wrapper__text --heading3" v-text="noRecordsMessage" />
      </div>
    </section>

    <QuestionsFormComponent
      v-if="!!record"
      :key="`${record.id}_questions`"
      class="wrapper__form"
      :class="statusClass"
      :datasetId="recordCriteria.datasetId"
      :record="record"
      @on-submit-responses="goToNext"
      @on-discard-responses="goToNext"
    />
  </div>
</template>

<script>
import { Notification } from "@/models/Notifications";
import { useRecordFeedbackTaskViewModel } from "./useRecordFeedbackTaskViewModel";

export default {
  name: "RecordFeedbackTaskAndQuestionnaireComponent",
  props: {
    recordCriteria: {
      type: Object,
      required: true,
    },
  },
  data() {
    return {
      fetching: false,
    };
  },
  computed: {
    record() {
      return this.records.getRecordOn(this.recordCriteria.committed.page);
    },
    noMoreDataMessage() {
      return `You've reached the end of the data for the ${this.recordCriteria.committed.status} queue.`;
    },
    noRecordsMessage() {
      const { status } = this.recordCriteria.committed;

      if (this.recordCriteria.isFilteredByText)
        return `You have no ${status} records matching the search input`;

      return `You have no ${status} records`;
    },
    statusClass() {
      return `--${this.record.status}`;
    },
    shouldShowNotification() {
      return this.record?.isSubmitted && this.record?.isModified;
    },
  },
  async fetch() {
    await this.onLoadRecords("replace");
  },
  methods: {
    async onLoadRecords(mode) {
      if (this.fetching) return Promise.resolve();

      this.fetching = true;

      await this.loadRecords(mode, this.recordCriteria);

      this.onSearchFinished();

      this.fetching = false;
    },
    async paginate() {
      if (this.fetching) return Promise.resolve();

      Notification.dispatch("clear");

      this.fetching = true;

      const isNextRecordExist = await this.paginateRecords(this.recordCriteria);

      if (!isNextRecordExist) {
        setTimeout(() => {
          Notification.dispatch("notify", {
            message: this.noMoreDataMessage,
            numberOfChars: this.noMoreDataMessage.length,
            type: "info",
          });
        }, 100);
      }

      this.onSearchFinished();
      this.fetching = false;
    },
    onChangeRecordPage(criteria) {
      const filter = async () => {
        await this.paginate();
      };

      this.showNotificationForNewFilterWhenIfNeeded(filter, () =>
        criteria.reset()
      );
    },
    onChangeRecordFilter(criteria) {
      const filter = async () => {
        await this.onLoadRecords("replace");
      };

      this.showNotificationForNewFilterWhenIfNeeded(filter, () =>
        criteria.reset()
      );
    },
    onSearchFinished() {
      return this.$root.$emit("on-changed-total-records", this.records.total);
    },
    goToNext() {
      this.recordCriteria.nextPage();

      this.paginate();
    },
    showNotificationForNewFilterWhenIfNeeded(onFilter, onClose) {
      Notification.dispatch("clear");

      if (!this.shouldShowNotification) {
        return onFilter();
      }

      setTimeout(() => {
        Notification.dispatch("notify", {
          message: this.$t("changes_no_submit"),
          buttonText: this.$t("button.ignore_and_continue"),
          numberOfChars: 500,
          type: "warning",
          onClick() {
            Notification.dispatch("clear");
            return onFilter();
          },
          onClose() {
            Notification.dispatch("clear");
            return onClose();
          },
        });
      }, 100);
    },
  },
  setup(props) {
    return useRecordFeedbackTaskViewModel(props);
  },
  mounted() {
    this.$root.$on("on-change-record-page", this.onChangeRecordPage);

    this.$root.$on(
      "on-change-record-criteria-filter",
      this.onChangeRecordFilter
    );
  },
  destroyed() {
    this.$root.$off("on-change-record-page");
    this.$root.$off("on-change-record-criteria-filter");
    Notification.dispatch("clear");
  },
};
</script>

<style lang="scss" scoped>
.wrapper {
  display: flex;
  flex-wrap: wrap;
  height: 100%;
<<<<<<< HEAD
  overflow: auto;
  @include media("<tablet") {
    flex-flow: column;
=======
  gap: $base-space * 2;
  padding: $base-space * 2;
  @include media("<desktop") {
    flex-flow: column;
    overflow: auto;
  }
  &__records,
  &__form {
    @include media("<desktop") {
      overflow: visible;
      height: auto;
      max-height: none !important;
    }
  }
  &__records {
    flex: 1;
    display: flex;
    flex-direction: column;
    gap: $base-space * 2;
    height: 100%;
    min-width: 0;
>>>>>>> de0e697f
  }
  &__text {
    color: $black-54;
  }
  &--empty {
    width: 100%;
    height: 100%;
    display: flex;
    align-items: center;
    justify-content: center;
  }
}
</style><|MERGE_RESOLUTION|>--- conflicted
+++ resolved
@@ -1,22 +1,6 @@
 <template>
   <BaseLoading v-if="$fetchState.pending || $fetchState.error" />
   <div v-else class="wrapper">
-<<<<<<< HEAD
-    <template v-if="!!record">
-      <RecordFieldsAndSimilarity
-        :key="`${record.id}_fields`"
-        :datasetVectors="datasetVectors"
-        :records="records"
-        :recordCriteria="recordCriteria"
-        :record="record"
-      />
-
-      <QuestionsFormComponent
-        :key="`${record.id}_questions`"
-        class="question-form"
-        :class="statusClass"
-        :datasetId="recordCriteria.datasetId"
-=======
     <section class="wrapper__records">
       <DatasetFiltersComponent :recordCriteria="recordCriteria" />
       <RecordFieldsAndSimilarity
@@ -24,7 +8,6 @@
         :datasetVectors="datasetVectors"
         :records="records"
         :recordCriteria="recordCriteria"
->>>>>>> de0e697f
         :record="record"
       />
       <div v-if="!records.hasRecordsToAnnotate" class="wrapper--empty">
@@ -196,11 +179,6 @@
   display: flex;
   flex-wrap: wrap;
   height: 100%;
-<<<<<<< HEAD
-  overflow: auto;
-  @include media("<tablet") {
-    flex-flow: column;
-=======
   gap: $base-space * 2;
   padding: $base-space * 2;
   @include media("<desktop") {
@@ -222,7 +200,6 @@
     gap: $base-space * 2;
     height: 100%;
     min-width: 0;
->>>>>>> de0e697f
   }
   &__text {
     color: $black-54;
