<template>
  <div
    class="text_field_component"
    :key="name"
    @mouseenter.stop="mouseEnter = true"
    @mouseleave.stop="mouseEnter = false"
  >
    <div class="title-area --body2">
      <span class="text_field_component__title-content" v-text="title" />
      <BaseActionTooltip
        class="text_field_component__tooltip"
        tooltip="Copied"
        tooltip-position="left"
      >
        <BaseButton
          title="Copy to clipboard"
          class="text_field_component__copy-button"
          @click.prevent="$copyToClipboard(fieldText)"
        >
          <svgicon color="#acacac" name="copy" width="18" height="18" />
        </BaseButton>
      </BaseActionTooltip>
    </div>
    <div class="content-area --body1">
      <p
        :class="[
          allowOverlapping
            ? 'span-annotation__field--overlapped'
            : 'span-annotation__field',
          hasSelectedEntity ? 'span-annotation__field--active' : null,
        ]"
        ref="spanAnnotationField"
        :id="id"
        v-html="fieldText"
        tabindex="0"
        @mousedown="onMouseDown"
        @mouseup="onMouseUp"
        @mousemove="onMouseMove"
        @keydown="onKeyDown"
        @keyup="onKeyUp"
      />
      <SpanAnnotationCursor
        v-if="hasSelectedEntity"
        cursor-area-ref="spanAnnotationField"
        :cursor-color="selectedEntityColor"
        :show-message="visibleShortcutsHelper"
        :show-entity="showCursorWithEntity"
        :entity-name="selectedEntity.text"
        :message="$t('spanAnnotation.shortcutHelper')"
      />
      <template>
        <template v-for="{ id, color } in spanQuestion.answer.options">
          <style :key="id" scoped>
            .span-annotation__field::highlight(hl-{{id}}) {
              background-color: {{color}};
            }
            .span-annotation__field::highlight(hl-{{id}}-selection) {
              background-color: {{color}};
            }
            .span-annotation__field--overlapped::highlight(hl-{{id}}-hover) {
              background: {{color.palette.light}};
            }
            .span-annotation__field--overlapped::highlight(hl-{{id}}-selection) {
              background: {{color.palette.light}};
            }
          </style>
        </template>
      </template>
    </div>
  </div>
</template>

<script>
import { useSpanAnnotationTextFieldViewModel } from "./useSpanAnnotationTextFieldViewModel";
export default {
  name: "SpanAnnotationTextFieldComponent",
  props: {
    id: {
      type: String,
      required: true,
    },
    name: {
      type: String,
      required: true,
    },
    title: {
      type: String,
      required: true,
    },
    fieldText: {
      type: String,
      required: true,
    },
    spanQuestion: {
      type: Object,
      required: true,
    },
  },
  data() {
    return {
      visibleShortcutsHelper: false,
      alreadyUsedTheCharacterAnnotation: false,
      mouseDown: false,
      mouseTimeout: null,
      mouseEnter: false,
      showCursorWithEntity: false,
      timeOutShowEntity: null,
    };
  },
  computed: {
    lineHeight() {
      return `${this.highlighting.config.lineHeight}px`;
    },
    selectedEntity() {
      return this.spanQuestion.answer.options.find((e) => e.isSelected);
    },
    selectedEntityColor() {
      return this.selectedEntity?.color;
    },
    hasSelectedEntity() {
      return !!this.selectedEntity;
    },
    allowOverlapping() {
      // return this.spanQuestion.settings.allow_overlapping;
      return true;
    },
  },
  watch: {
    mouseEnter(newValue, oldValue) {
      if (newValue !== oldValue) {
        clearTimeout(this.timeOutShowEntity);
        this.showCursorWithEntity = true;
        this.timeOutShowEntity = setTimeout(() => {
          this.showCursorWithEntity = false;
        }, 3000);
      }
    },
  },
  methods: {
    allowCharacterAnnotation(allow) {
      this.highlighting.allowCharacterAnnotation(allow);
    },
    keyPressing(event, isDown) {
      if (event.key === "Shift") {
        event.preventDefault();
        event.stopPropagation();

        this.allowCharacterAnnotation(isDown);
        this.alreadyUsedTheCharacterAnnotation = true;
        this.visibleShortcutsHelper = false;
      }
    },
    showShortcutsHelper(value) {
      if (!this.spanQuestion.settings.allow_character_annotation) return;
      if (this.alreadyUsedTheCharacterAnnotation) return;

      this.visibleShortcutsHelper = value;
    },
    onMouseDown() {
      this.mouseDown = true;
    },
    onMouseUp() {
      this.mouseDown = false;
      if (this.mouseTimeout) clearTimeout(this.mouseTimeout);

      this.showShortcutsHelper(false);
    },
    onMouseMove() {
      this.mouseTimeout = setTimeout(() => {
        if (this.mouseDown) this.showShortcutsHelper(true);
      }, 500);
    },
    onKeyDown(event) {
      if (!this.spanQuestion.settings.allow_character_annotation) return;

      this.keyPressing(event, true);
    },
    onKeyUp(event) {
      if (!this.spanQuestion.settings.allow_character_annotation) return;

      this.keyPressing(event, false);
    },
  },
  setup(props) {
    return useSpanAnnotationTextFieldViewModel(props);
  },
};
</script>

<style lang="scss" scoped>
.text_field_component {
  $this: &;
  user-select: text;
  display: flex;
  flex-direction: column;
  gap: $base-space;
  padding: 2 * $base-space;
  background: palette(grey, 800);
  border-radius: $border-radius-m;
  &:hover {
    #{$this}__copy-button {
      opacity: 1;
    }
  }
  .title-area {
    display: flex;
    align-items: center;
    justify-content: space-between;
    gap: $base-space;
    color: $black-87;
  }
  .content-area {
    position: relative;
    white-space: pre-wrap;
    word-break: break-word;
  }
  &__title-content {
    word-break: break-word;
    width: calc(100% - 30px);
  }
  &__tooltip {
    display: flex;
    align-self: flex-start;
  }
  &__copy-button {
    flex-shrink: 0;
    padding: 0;
    opacity: 0;
  }
}

<<<<<<< HEAD
.span-annotation {
  &__field {
    position: relative;
    font-size: 18px;
    line-height: v-bind(lineHeight);
    &--overlapped {
      @extend .span-annotation__field;
    }
  }
}
=======
>>>>>>> ffeb2cdf
.fade-enter-active,
.fade-leave-active {
  transition: all 0.25s;
}
.fade-enter-from,
.fade-leave-to {
  opacity: 0;
}

<<<<<<< HEAD
.span-annotation__field {
  margin: 0;
  &--active {
    cursor: none;
    &::selection {
      background-color: transparent;
=======
.span-annotation {
  &__field {
    position: relative;
    line-height: 32px;
    margin: 0;

    &--active {
      cursor: none;
      &::selection {
        background-color: v-bind("selectedEntityColor");
      }
    }

    &:focus {
      outline: none;
>>>>>>> ffeb2cdf
    }
  }
}

:deep([id^="entity-span-container"]) {
  position: absolute;
  top: 0;
  left: 0;
}
</style><|MERGE_RESOLUTION|>--- conflicted
+++ resolved
@@ -229,19 +229,27 @@
   }
 }
 
-<<<<<<< HEAD
 .span-annotation {
   &__field {
     position: relative;
-    font-size: 18px;
+    margin: 0;
+    @include font-size(18px);
     line-height: v-bind(lineHeight);
     &--overlapped {
       @extend .span-annotation__field;
     }
-  }
-}
-=======
->>>>>>> ffeb2cdf
+    &--active {
+      cursor: none;
+      &::selection {
+        background-color: transparent;
+      }
+    }
+    &:focus {
+      outline: none;
+    }
+  }
+}
+
 .fade-enter-active,
 .fade-leave-active {
   transition: all 0.25s;
@@ -249,34 +257,6 @@
 .fade-enter-from,
 .fade-leave-to {
   opacity: 0;
-}
-
-<<<<<<< HEAD
-.span-annotation__field {
-  margin: 0;
-  &--active {
-    cursor: none;
-    &::selection {
-      background-color: transparent;
-=======
-.span-annotation {
-  &__field {
-    position: relative;
-    line-height: 32px;
-    margin: 0;
-
-    &--active {
-      cursor: none;
-      &::selection {
-        background-color: v-bind("selectedEntityColor");
-      }
-    }
-
-    &:focus {
-      outline: none;
->>>>>>> ffeb2cdf
-    }
-  }
 }
 
 :deep([id^="entity-span-container"]) {
