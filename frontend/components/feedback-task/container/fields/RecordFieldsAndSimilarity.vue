<template>
  <div class="fields">
    <SimilarityRecordReference
      v-show="recordCriteria.isFilteringBySimilarity"
      v-if="showRecordSimilar && !!records.reference"
      :fields="records.reference.fields"
      :recordCriteria="recordCriteria"
      :availableVectors="datasetVectors"
    />
    <RecordFields
      v-if="!!record"
      :key="`${record.id}_fields`"
      :fields="record.fields"
    >
<<<<<<< HEAD
      <template v-if="fixedHeader" v-slot:fixed-header>
        <RecordFieldsHeader
          class="fields__fixed-header"
          :record="record"
          :recordCriteria="recordCriteria"
          :datasetVectors="datasetVectors"
          :selectableRecord="selectableRecord"
          :selectedRecords="selectedRecords"
          @on-select-record="onSelectedRecord"
        />
      </template>
      <template v-else v-slot:content-header>
        <RecordFieldsHeader
          :record="record"
          :recordCriteria="recordCriteria"
          :datasetVectors="datasetVectors"
        />
      </template>
    </RecordFields>
=======
      <div class="fields__header">
        <div class="fields__header--left"></div>
        <div class="fields__header--right">
          <SimilarityScorePercentage
            v-if="
              recordCriteria.isFilteringBySimilarity && record.score.percentage
            "
            class="similarity__progress"
            :value="record.score.percentage"
            :data-title="$t('similarityScore')"
          >
          </SimilarityScorePercentage>
          <SimilarityFilter
            v-if="datasetVectors?.length"
            :availableVectors="datasetVectors"
            :recordCriteria="recordCriteria"
            :recordId="record.id"
          />
          <RecordStatus :recordStatus="record.status" />
        </div></div
    ></RecordFields>
>>>>>>> 0e93e7fb
  </div>
</template>
<script>
import "assets/icons/similarity";
export default {
  props: {
    record: {
      type: Object,
    },
    recordCriteria: {
      type: Object,
      required: true,
    },
    datasetVectors: {
      type: Array,
      required: false,
    },
    records: {
      type: Object,
      required: true,
    },
    selectableRecord: {
      type: Boolean,
      default: false,
    },
    selectedRecords: {
      type: Array,
      default: () => [],
    },
    fixedHeader: {
      type: Boolean,
      default: false,
    },
    showRecordSimilar: {
      type: Boolean,
      default: true,
    },
  },
  methods: {
    onSelectedRecord(isSelected) {
      this.$emit("on-select-record", isSelected, this.record);
    },
  },
};
</script>
<style lang="scss" scoped>
.fields {
  flex: 1;
  display: flex;
  flex-direction: column;
  gap: $base-space;
  min-width: 0;
  height: 100%;
  min-height: 0;
  &__fixed-header {
    padding: $base-space * 2;
    & + :deep(.record__content) {
      padding-top: 0;
    }
  }
}
</style><|MERGE_RESOLUTION|>--- conflicted
+++ resolved
@@ -12,7 +12,7 @@
       :key="`${record.id}_fields`"
       :fields="record.fields"
     >
-<<<<<<< HEAD
+
       <template v-if="fixedHeader" v-slot:fixed-header>
         <RecordFieldsHeader
           class="fields__fixed-header"
@@ -32,29 +32,6 @@
         />
       </template>
     </RecordFields>
-=======
-      <div class="fields__header">
-        <div class="fields__header--left"></div>
-        <div class="fields__header--right">
-          <SimilarityScorePercentage
-            v-if="
-              recordCriteria.isFilteringBySimilarity && record.score.percentage
-            "
-            class="similarity__progress"
-            :value="record.score.percentage"
-            :data-title="$t('similarityScore')"
-          >
-          </SimilarityScorePercentage>
-          <SimilarityFilter
-            v-if="datasetVectors?.length"
-            :availableVectors="datasetVectors"
-            :recordCriteria="recordCriteria"
-            :recordId="record.id"
-          />
-          <RecordStatus :recordStatus="record.status" />
-        </div></div
-    ></RecordFields>
->>>>>>> 0e93e7fb
   </div>
 </template>
 <script>
