--- conflicted
+++ resolved
@@ -1,14 +1,7 @@
 <template>
   <form
     class="questions-form"
-<<<<<<< HEAD
-    :class="{
-      '--focused-form':
-        isSubmittedTouched || (formHasFocus && interactionCount > 1),
-    }"
-=======
     :class="questionFormClass"
->>>>>>> f1317172
     @submit.prevent="onSubmit"
     v-click-outside="onClickOutside"
     @click="focusOnFirstQuestionFromOutside"
@@ -121,7 +114,10 @@
       if (this.isSubmitting) return "--submitted --waiting";
       if (this.isDiscarding) return "--discarded --waiting";
 
-      if (this.isTouched || (this.formHasFocus && this.interactionCount > 1))
+      if (
+        this.isSubmittedTouched ||
+        (this.formHasFocus && this.interactionCount > 1)
+      )
         return "--focused-form";
     },
     formHasFocus() {
