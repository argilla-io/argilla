--- conflicted
+++ resolved
@@ -33,7 +33,6 @@
           type="button"
           class="button--discard"
           :class="isDiscarding ? '--button--discarding' : null"
-<<<<<<< HEAD
           :loading="isDiscarding"
           :disabled="!areActionsEnabled"
           :title="
@@ -41,8 +40,6 @@
               ? $t('to_annotate_record_bulk_required')
               : $t('shortcuts.questions_form.discard')
           "
-=======
->>>>>>> 0e93e7fb
           @on-click="onDiscard"
         >
           <span class="button__shortcuts" v-text="'⌫'" /><span
@@ -53,7 +50,6 @@
           type="button"
           class="button--draft"
           :class="isDraftSaving ? '--button--saving-draft' : null"
-<<<<<<< HEAD
           :loading="isDraftSaving"
           :disabled="!areActionsEnabled"
           :title="
@@ -63,8 +59,6 @@
               ? $t('shortcuts.questions_form.draft_mac')
               : $t('shortcuts.questions_form.draft')
           "
-=======
->>>>>>> 0e93e7fb
           @on-click="onSaveDraft"
         >
           <span
@@ -79,25 +73,14 @@
         <BaseButton
           type="submit"
           class="button--submit"
-<<<<<<< HEAD
-          :class="isSubmitting ? '--button--submitting' : null"
-          :loading="isSubmitting"
-          :disabled="areQuestionsCompletedCorrectly || !areActionsEnabled"
-          :title="
-            !areActionsEnabled
-              ? $t('to_annotate_record_bulk_required')
-              : areQuestionsCompletedCorrectly
-              ? $t('to_submit_complete_required')
-              : $t('shortcuts.questions_form.submit')
-=======
           :class="[
             isSubmitting ? '--button--submitting' : null,
             isDiscarding || isDraftSaving ? '--button--remove-bg' : null,
           ]"
+                    :loading="isSubmitting"
           :disabled="isSubmitButtonDisabled"
           :title="
             isSubmitButtonDisabled ? $t('to_submit_complete_required') : null
->>>>>>> 0e93e7fb
           "
           @on-click="onSubmit"
         >
@@ -401,14 +384,8 @@
     color: $black-87;
     min-height: $base-space * 6;
     border-radius: $border-radius-m - 1;
-<<<<<<< HEAD
     padding: $base-space;
-    &:hover,
-    &.--button--discarding {
-=======
-    padding: $base-space * 2 $base-space;
     &:hover {
->>>>>>> 0e93e7fb
       color: $black-87;
     }
     &:disabled {
