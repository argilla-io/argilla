--- conflicted
+++ resolved
@@ -63,21 +63,15 @@
             round: !multiple,
           }"
           :for="option.id"
-<<<<<<< HEAD
-          :title="option.text"
-        >
-          <span v-if="showShortcutsHelper">⌨️ {{ index + 1 }}</span>
-          {{ option.text }}
-        </label>
-=======
           :title="
             hasSuggestion(option.text)
               ? `${$t('suggestion.name')}: ${option.text}`
               : option.text
           "
-          ><span v-text="option.text"
-        /></label>
->>>>>>> f1317172
+        >
+          <span v-if="showShortcutsHelper">⌨️ {{ index + 1 }}</span>
+          {{ option.text }}
+        </label>
       </div>
     </transition-group>
     <i class="no-result" v-if="!filteredOptions.length" />
