--- conflicted
+++ resolved
@@ -72,27 +72,14 @@
           >
             <span class="key" v-text="keyboards[option.id]" />
             <span>{{ option.text }}</span>
-<<<<<<< HEAD
-            <span
-              v-if="getSuggestedScore(option)"
-              class="label-text__score"
-              v-text="getSuggestedScore(option)"
-            />
-            <svgicon
-              v-else-if="isSuggested(option)"
-              class="label-text__suggestion-icon"
-              name="suggestion"
-            />
-=======
-            <span v-if="getSuggestion(option)" class="label-text__suggestion">
+            <span v-if="isSuggested(option)" class="label-text__suggestion">
               <svgicon class="label-text__suggestion__icon" name="suggestion" />
               <span
-                v-if="getScore(option)"
+                v-if="getSuggestedScore(option)"
                 class="label-text__suggestion__score"
-                v-text="getScore(option)"
+                v-text="getSuggestedScore(option)"
               />
             </span>
->>>>>>> e63177b4
           </label>
         </BaseTooltip>
       </div>
