--- conflicted
+++ resolved
@@ -57,11 +57,7 @@
         <BaseTooltip
           :text="
             hasSuggestion(option.text)
-<<<<<<< HEAD
               ? `${$suggestionIcon} ${$t('suggestion.name')}: ${option.text}`
-=======
-              ? `${$t('suggestion.name')}: ${option.text}`
->>>>>>> 17ae2ec9
               : null
           "
           minimalist
@@ -85,8 +81,6 @@
             <span>{{ option.text }}</span>
           </label></BaseTooltip
         >
-<<<<<<< HEAD
-=======
           <span
             class="key"
             v-if="showShortcutsHelper"
@@ -94,7 +88,6 @@
           />
           <span>{{ option.text }}</span>
         </label>
->>>>>>> 17ae2ec9
       </div>
     </transition-group>
     <i class="no-result" v-if="!filteredOptions.length" />
