--- conflicted
+++ resolved
@@ -4,10 +4,6 @@
 let wrapper = null;
 const options = {
   stubs: ["BaseTooltip"],
-<<<<<<< HEAD
-  mocks: { $t },
-=======
->>>>>>> f0d79ac3
   propsData: {
     options: [
       { id: "helpfulness_reply_1_1", value: 1, text: 1, isSelected: false },
