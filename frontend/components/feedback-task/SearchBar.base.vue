--- conflicted
+++ resolved
@@ -132,10 +132,6 @@
   align-items: center;
   gap: $base-space * 1.5;
   padding: $base-space * 1.2 $base-space * 1.5;
-<<<<<<< HEAD
-  box-shadow: $shadow-300;
-=======
->>>>>>> 16a6b085
   border: 1px solid palette(grey, 600);
   border-radius: $border-radius-l;
   background: palette(white);
@@ -172,11 +168,7 @@
     }
   }
   &__additional-info {
-<<<<<<< HEAD
-    @include font-size(12px);
-=======
     @include font-size(13px);
->>>>>>> 16a6b085
     color: rgba(0, 0, 0, 0.37);
     text-wrap: nowrap;
   }
