<template>
<<<<<<< HEAD
  <transition name="fade" v-if="fieldText" appear mode="out-in">
    <div class="text_field_component" :key="fieldText">
      <div class="title-area --body2">
        <span v-text="title" />
        <BaseActionTooltip tooltip="Copied" tooltip-position="left">
          <BaseButton
            title="Copy to clipboard"
            class="text_field_component__copy-button"
            @click.prevent="$copyToClipboard(fieldText)"
          >
            <svgicon color="#acacac" name="copy" width="18" height="18" />
          </BaseButton>
        </BaseActionTooltip>
      </div>
      <div class="content-area --body1">
=======
  <div class="text_field_component">
    <div class="title-area --body2">
      <span class="text_field_component__title-content" v-text="title" />
      <BaseActionTooltip
        class="text_field_component__tooltip"
        tooltip="Copied"
        tooltip-position="left"
      >
        <BaseButton
          title="Copy to clipboard"
          class="text_field_component__copy-button"
          @click.prevent="$copyToClipboard(fieldText)"
        >
          <svgicon color="#acacac" name="copy" width="18" height="18" />
        </BaseButton>
      </BaseActionTooltip>
    </div>
    <transition name="fade" v-if="fieldText" appear mode="out-in">
      <div class="content-area --body1" :key="fieldText">
>>>>>>> 3e9c517e
        <div v-if="!useMarkdown" v-text="fieldText" />
        <RenderMarkdownBaseComponent v-else :markdown="fieldText" />
      </div>
    </div>
  </transition>
</template>

<script>
export default {
  name: "TextFieldComponent",
  props: {
    title: {
      type: String,
      required: true,
    },
    fieldText: {
      type: String,
      required: true,
    },
    useMarkdown: {
      type: Boolean,
      default: false,
    },
  },
};
</script>

<style lang="scss" scoped>
.text_field_component {
  display: flex;
  flex-direction: column;
  gap: $base-space;
  padding: 2 * $base-space;
  background: palette(grey, 800);
  border-radius: $border-radius-m;
  .title-area {
    display: flex;
    align-items: center;
    justify-content: space-between;
    gap: $base-space;
    color: $black-87;
  }
  .content-area {
    white-space: pre-wrap;
    word-break: break-word;
  }
  &__title-content {
    word-break: break-word;
    width: calc(100% - 30px);
  }
  &__tooltip {
    display: flex;
    align-self: flex-start;
  }
  &__copy-button {
    flex-shrink: 0;
    padding: 0;
    z-index: 2;
  }
}
.fade-enter-active,
.fade-leave-active {
  transition: all 0.25s;
}
.fade-enter-from,
.fade-leave-to {
  opacity: 0;
}
</style><|MERGE_RESOLUTION|>--- conflicted
+++ resolved
@@ -1,10 +1,13 @@
 <template>
-<<<<<<< HEAD
   <transition name="fade" v-if="fieldText" appear mode="out-in">
     <div class="text_field_component" :key="fieldText">
       <div class="title-area --body2">
-        <span v-text="title" />
-        <BaseActionTooltip tooltip="Copied" tooltip-position="left">
+        <span class="text_field_component__title-content" v-text="title" />
+        <BaseActionTooltip
+          class="text_field_component__tooltip"
+          tooltip="Copied"
+          tooltip-position="left"
+        >
           <BaseButton
             title="Copy to clipboard"
             class="text_field_component__copy-button"
@@ -15,27 +18,6 @@
         </BaseActionTooltip>
       </div>
       <div class="content-area --body1">
-=======
-  <div class="text_field_component">
-    <div class="title-area --body2">
-      <span class="text_field_component__title-content" v-text="title" />
-      <BaseActionTooltip
-        class="text_field_component__tooltip"
-        tooltip="Copied"
-        tooltip-position="left"
-      >
-        <BaseButton
-          title="Copy to clipboard"
-          class="text_field_component__copy-button"
-          @click.prevent="$copyToClipboard(fieldText)"
-        >
-          <svgicon color="#acacac" name="copy" width="18" height="18" />
-        </BaseButton>
-      </BaseActionTooltip>
-    </div>
-    <transition name="fade" v-if="fieldText" appear mode="out-in">
-      <div class="content-area --body1" :key="fieldText">
->>>>>>> 3e9c517e
         <div v-if="!useMarkdown" v-text="fieldText" />
         <RenderMarkdownBaseComponent v-else :markdown="fieldText" />
       </div>
