--- conflicted
+++ resolved
@@ -8,16 +8,6 @@
           tooltip="Copied"
           tooltip-position="left"
         >
-<<<<<<< HEAD
-          <svgicon color="#acacac" name="copy" width="18" height="18" />
-        </BaseButton>
-      </BaseActionTooltip>
-    </div>
-    <transition name="fade" v-if="text" appear mode="out-in">
-      <div class="content-area --body1" :key="text">
-        <div v-if="!useMarkdown" v-text="text" />
-        <RenderMarkdownBaseComponent v-else :markdown="text" />
-=======
           <BaseButton
             title="Copy to clipboard"
             class="text_field_component__copy-button"
@@ -28,9 +18,8 @@
         </BaseActionTooltip>
       </div>
       <div class="content-area --body1">
-        <div v-if="!useMarkdown" v-text="fieldText" />
-        <RenderMarkdownBaseComponent v-else :markdown="fieldText" />
->>>>>>> cb5e779f
+        <div v-if="!useMarkdown" v-text="text" />
+        <RenderMarkdownBaseComponent v-else :markdown="text" />
       </div>
     </div>
   </transition>
