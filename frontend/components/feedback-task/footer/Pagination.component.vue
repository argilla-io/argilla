--- conflicted
+++ resolved
@@ -53,64 +53,13 @@
     },
   },
   computed: {
-<<<<<<< HEAD
-=======
-    isFirstPage() {
-      return this.currentPage === 1;
-    },
->>>>>>> 48b72c73
     pageFromRoute() {
       return parseFloat(this.$route.query?._page) || 1;
     },
   },
-<<<<<<< HEAD
   emits: ["on-click-prev", "on-click-next"],
   setup(props, context) {
     return usePaginationViewModel(props, context);
-=======
-  mounted() {
-    document.addEventListener("keydown", this.onPressKeyboardShortcuts);
-  },
-  destroyed() {
-    document.removeEventListener("keydown", this.onPressKeyboardShortcuts);
-  },
-  methods: {
-    stopPropagationForNativeBehavior(event) {
-      event.preventDefault();
-      event.stopPropagation();
-    },
-    onPressKeyboardShortcuts(event) {
-      const { code, ctrlKey, metaKey } = event;
-      if (this.$platform.isMac) {
-        if (!metaKey) return;
-      } else {
-        if (!ctrlKey) return;
-      }
-
-      switch (code) {
-        case "ArrowRight": {
-          this.stopPropagationForNativeBehavior(event);
-          const elem = this.$refs.nextButton.$el;
-          elem.click();
-          break;
-        }
-        case "ArrowLeft": {
-          this.stopPropagationForNativeBehavior(event);
-          const elem = this.$refs.prevButton.$el;
-          elem.click();
-          break;
-        }
-        default:
-        // Do nothing => the code is not registered as shortcut
-      }
-    },
-    onClickPrev() {
-      this.$emit("on-click-prev");
-    },
-    onClickNext() {
-      this.$emit("on-click-next");
-    },
->>>>>>> 48b72c73
   },
 };
 </script>
