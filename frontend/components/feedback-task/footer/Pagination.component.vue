--- conflicted
+++ resolved
@@ -18,16 +18,8 @@
         class="pagination__button"
         ref="nextButton"
         @click="onClickNext"
-<<<<<<< HEAD
+        :disabled="isLastPage"
         :title="$t('shortcuts.pagination.go_to_next_record')"
-=======
-        :disabled="isLastPage"
-        :title="
-          $platform.isMac
-            ? $t('shortcuts.pagination.go_to_next_record_mac')
-            : $t('shortcuts.pagination.go_to_next_record')
-        "
->>>>>>> 2729c769
       >
         <svgicon name="chevron-right" width="12" height="12" />
       </BaseButton>
