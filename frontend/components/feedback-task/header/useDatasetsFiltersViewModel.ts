--- conflicted
+++ resolved
@@ -23,19 +23,5 @@
     }
   };
 
-<<<<<<< HEAD
-  const loadQuestions = async (datasetId: string) => {
-    datasetQuestions.value = await getQuestionsUseCase.execute(datasetId);
-  };
-
-  return {
-    records,
-    datasetMetadata,
-    datasetQuestions,
-    loadMetadata,
-    loadQuestions,
-  };
-=======
   return { records, datasetMetadataIsLoading, datasetMetadata, loadMetadata };
->>>>>>> de0e697f
 };