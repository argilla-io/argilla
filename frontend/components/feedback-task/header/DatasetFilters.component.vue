<template>
<<<<<<< HEAD
  <div class="filters__wrapper">
    <div class="filters">
      <SearchBarBase
        v-model="recordCriteria.searchText"
        :placeholder="'Introduce a query'"
      />
      <FilterButton
        v-if="isAnyAvailableFilter"
        class="filters__filter-button"
        @click.native="toggleVisibilityOfFilters"
        :button-name="$t('filters')"
        icon-name="filter"
        :show-chevron-icon="false"
        :is-button-active="isAnyFilterActive"
      />
      <Sort
        v-if="!!datasetMetadata.length"
        :datasetMetadata="datasetMetadata"
        v-model="recordCriteria.sortBy"
      />
      <BaseButton
        v-if="isAnyFilterActive || isSortedBy"
        class="small clear filters__reset-button"
        @on-click="resetFiltersAndSortBy()"
        >{{ $t("reset") }}</BaseButton
      >
      <p v-if="shouldShowTotalRecords" class="filters__total-records">
        {{ totalRecordsInfo }}
      </p>
      <StatusFilter class="filters__status" v-model="recordCriteria.status" />
    </div>
    <transition name="filterAppear" v-if="visibleFilters" appear>
      <div class="filters__list">
        <MetadataFilter
          v-if="!!datasetMetadata.length"
          :datasetMetadata="datasetMetadata"
          v-model="recordCriteria.metadata"
        />
      </div>
    </transition>
=======
  <div class="filters">
    <SearchBarBase
      v-model="recordCriteria.searchText"
      :placeholder="'Introduce a query'"
    />
    <MetadataFilter
      v-if="!datasetMetadataIsLoading && !!datasetMetadata.length"
      :datasetMetadata="datasetMetadata"
      v-model="recordCriteria.metadata"
    />
    <Sort
      v-if="!datasetMetadataIsLoading"
      :datasetMetadata="datasetMetadata"
      v-model="recordCriteria.sortBy"
    />
    <p v-if="shouldShowTotalRecords" class="filters__total-records">
      {{ totalRecordsInfo }}
    </p>
    <StatusFilter class="filters__status" v-model="recordCriteria.status" />
>>>>>>> 6271f419
  </div>
</template>

<script>
import { useDatasetsFiltersViewModel } from "./useDatasetsFiltersViewModel";

export default {
  name: "DatasetFiltersComponent",
  props: {
    recordCriteria: {
      type: Object,
      required: true,
    },
  },
  data: () => {
    return {
      totalRecords: null,
      visibleFilters: false,
    };
  },
  computed: {
    totalRecordsInfo() {
      if (!this.totalRecords || this.totalRecords === 0) return null;

      return this.totalRecords;
    },
    shouldShowTotalRecords() {
      return (
        this.recordCriteria.isFilteredByText ||
        this.recordCriteria.isFilteredByMetadata
      );
    },
    isAnyAvailableFilter() {
      return !!this.datasetMetadata.length;
    },
    isAnyFilterActive() {
      return this.recordCriteria.isFilteredByMetadata;
    },
    isSortedBy() {
      return this.recordCriteria.isSortedBy;
    },
  },
  methods: {
    newFiltersChanged() {
      if (!this.recordCriteria.hasChanges) return;
      if (!this.recordCriteria.isChangingAutomatically) {
        this.recordCriteria.page = 1;
      }

      this.$root.$emit("on-change-record-criteria-filter", this.recordCriteria);
    },
    toggleVisibilityOfFilters() {
      this.visibleFilters = !this.visibleFilters;
    },
    resetFiltersAndSortBy() {
      this.recordCriteria.resetFiltersAndSortBy();
    },
  },
  watch: {
    "recordCriteria.searchText"() {
      this.newFiltersChanged();
    },
    "recordCriteria.status"() {
      this.newFiltersChanged();
    },
    "recordCriteria.metadata"() {
      this.newFiltersChanged();
    },
    "recordCriteria.sortBy"() {
      this.newFiltersChanged();
    },
  },
  setup() {
    return useDatasetsFiltersViewModel();
  },
  mounted() {
    this.$root.$on("on-changed-total-records", (totalRecords) => {
      this.totalRecords = totalRecords;
    });

    this.loadMetadata(this.recordCriteria.datasetId);
  },
  destroyed() {
    this.$root.$off("on-changed-total-records");
  },
};
</script>

<style lang="scss" scoped>
$filters-inline-min-width: 540px;
.filters {
  display: flex;
  gap: $base-space;
  align-items: center;
  &__wrapper {
    width: 100%;
    container-type: inline-size;
    container-name: filters;
    z-index: 1;
  }
  &__list {
    display: flex;
    gap: $base-space;
    width: 100%;
    padding-top: $base-space;
  }
  &__total-records {
    flex-shrink: 0;
    margin: 0;
    @include font-size(13px);
    color: $black-37;
  }
  &__status {
    margin-left: auto;
  }
  &__reset-button {
    @include font-size(13px);
    flex-shrink: 0;
  }
  &__filter-button {
    &.filter-button--active {
      background: none;
      &,
      :deep(.button) {
        color: palette(purple, 200);
      }
      &:hover {
        background: palette(purple, 400);
      }
    }
  }
  .search-area {
    width: min(100%, 400px);
  }
}

.filterAppear-enter-active,
.filterAppear-leave-active {
  transition: all 0.3s ease-out;
}

.filterAppear-enter,
.filterAppear-leave-to {
  opacity: 0;
  transform: translateY(-4px);
}

@container filters (max-width: #{$filters-inline-min-width}) {
  .filters {
    flex-wrap: wrap;
  }
}
</style><|MERGE_RESOLUTION|>--- conflicted
+++ resolved
@@ -1,5 +1,4 @@
 <template>
-<<<<<<< HEAD
   <div class="filters__wrapper">
     <div class="filters">
       <SearchBarBase
@@ -16,7 +15,7 @@
         :is-button-active="isAnyFilterActive"
       />
       <Sort
-        v-if="!!datasetMetadata.length"
+        v-if="!datasetMetadataIsLoading"
         :datasetMetadata="datasetMetadata"
         v-model="recordCriteria.sortBy"
       />
@@ -34,33 +33,12 @@
     <transition name="filterAppear" v-if="visibleFilters" appear>
       <div class="filters__list">
         <MetadataFilter
-          v-if="!!datasetMetadata.length"
+          v-if="!datasetMetadataIsLoading && !!datasetMetadata.length"
           :datasetMetadata="datasetMetadata"
           v-model="recordCriteria.metadata"
         />
       </div>
     </transition>
-=======
-  <div class="filters">
-    <SearchBarBase
-      v-model="recordCriteria.searchText"
-      :placeholder="'Introduce a query'"
-    />
-    <MetadataFilter
-      v-if="!datasetMetadataIsLoading && !!datasetMetadata.length"
-      :datasetMetadata="datasetMetadata"
-      v-model="recordCriteria.metadata"
-    />
-    <Sort
-      v-if="!datasetMetadataIsLoading"
-      :datasetMetadata="datasetMetadata"
-      v-model="recordCriteria.sortBy"
-    />
-    <p v-if="shouldShowTotalRecords" class="filters__total-records">
-      {{ totalRecordsInfo }}
-    </p>
-    <StatusFilter class="filters__status" v-model="recordCriteria.status" />
->>>>>>> 6271f419
   </div>
 </template>
 
