--- conflicted
+++ resolved
@@ -157,10 +157,7 @@
   align-items: center;
   &__wrapper {
     width: 100%;
-<<<<<<< HEAD
     z-index: 1;
-=======
->>>>>>> 321be18e
   }
   &__list {
     position: relative;
