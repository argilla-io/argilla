--- conflicted
+++ resolved
@@ -23,7 +23,6 @@
         item.status === 'Discarded' ? 'discarded' : null,
       ]"
     >
-<<<<<<< HEAD
       <div class="record__header">
         <template v-if="!weakLabelingEnabled">
           <template v-if="annotationEnabled">
@@ -61,32 +60,10 @@
           :dataset="dataset"
           :task="dataset.task"
           @onChangeRecordStatus="onChangeRecordStatus"
-          @onShowMetadata="onShowMetadata(item)"
+          @show-record-info-modal="onShowRecordInfoModal(item)"
         />
       </div>
       <slot :record="item" :isReferenceRecord="isReferenceRecord" />
-=======
-      <base-checkbox
-        v-if="annotationEnabled"
-        class="list__checkbox"
-        :value="item.selected"
-        @change="onCheckboxChanged($event, item.id)"
-      ></base-checkbox>
-      <slot :record="item" />
-      <record-extra-actions
-        :key="item.id"
-        :allow-change-status="annotationEnabled"
-        :record="item"
-        :dataset="dataset"
-        :task="dataset.task"
-        @onChangeRecordStatus="onChangeRecordStatus"
-        @show-record-info-modal="onShowRecordInfoModal(item)"
-      />
-      <status-tag
-        v-if="annotationEnabled && item.status !== 'Default'"
-        :title="item.status"
-      ></status-tag>
->>>>>>> 901d45a7
     </div>
   </div>
 </template>
