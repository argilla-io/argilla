<!--
  - coding=utf-8
  - Copyright 2021-present, the Recognai S.L. team.
  -
  - Licensed under the Apache License, Version 2.0 (the "License");
  - you may not use this file except in compliance with the License.
  - You may obtain a copy of the License at
  -
  -     http://www.apache.org/licenses/LICENSE-2.0
  -
  - Unless required by applicable law or agreed to in writing, software
  - distributed under the License is distributed on an "AS IS" BASIS,
  - WITHOUT WARRANTIES OR CONDITIONS OF ANY KIND, either express or implied.
  - See the License for the specific language governing permissions and
  - limitations under the License.
  -->

<template>
  <span>
    <div class="content">
      <slot name="header" />
      <div class="results-scroll" id="scroll">
        <DynamicScroller
          page-mode
          class="scroller"
          :items="visibleRecords"
          :min-item-size="550"
          :buffer="200"
        >
          <template #before>
            <slot name="results-header" />
            <similarity-record-reference-component
              v-if="referenceRecordObj && !showLoader"
              :dataset="dataset"
              :referenceRecord="referenceRecordObj"
              @search-records="searchRecords"
              @show-metadata="onShowMetadata"
            >
              <slot
                name="record"
                :record="referenceRecordObj"
                :isReferenceRecord="true"
              />
            </similarity-record-reference-component>
            <results-loading
              v-if="showLoader"
              :size="dataset.viewSettings.pagination.size"
            />
            <results-empty v-else-if="dataset.results.total === 0" />
          </template>

          <template v-slot="{ item, index, active }">
            <DynamicScrollerItem
              v-show="!showLoader && dataset.results.total > 0"
              :watch-data="true"
              class="content__li"
              :item="item"
              :active="active"
              key-field="id"
              :index="index"
              :data-index="index"
            >
              <results-record
<<<<<<< HEAD
=======
                @show-record-info-modal="onShowRecordInfoModal"
>>>>>>> 901d45a7
                :key="`${dataset.name}-${item.id}`"
                :dataset="dataset"
                :item="item"
                @search-records="searchRecords"
                @show-metadata="onShowMetadata"
              >
                <slot name="record" :record="item" />
              </results-record>
            </DynamicScrollerItem>
          </template>

          <template #after>
            <pagination-end-alert
              :limit="paginationLimit"
              v-if="isLastPagePaginable"
            />
          </template>
        </DynamicScroller>
      </div>
      <base-pagination
        v-if="!referenceRecordObj && !showLoader"
        :total-items="dataset.results.total"
        :pagination-settings="dataset.viewSettings.pagination"
        @changePage="onPagination"
      />
    </div>
    <lazy-base-modal
      modal-class="modal-table"
      :modal-custom="true"
      :prevent-body-scroll="true"
      modal-title="Record info"
      :modal-visible="selectedRecord !== undefined"
      @close-modal="onCloseRecordInfo"
    >
      <record-info
        v-if="selectedRecord"
        :record="selectedRecord"
        @close-modal="onCloseRecordInfo"
      />
    </lazy-base-modal>
  </span>
</template>

<script>
import "assets/icons/smile-sad";
import { mapActions } from "vuex";
import { Vector as VectorModel } from "@/models/Vector";
import { RefRecord as RefRecordModel } from "@/models/RefRecord";

export default {
  props: {
    dataset: {
      type: Object,
      required: true,
    },
  },
  data() {
    return {
      scrollComponent: undefined,
      selectedRecord: undefined,
      test: null,
    };
  },

  computed: {
    referenceRecordId() {
      return VectorModel.query()
        .where("is_active", true)
        .where("dataset_id", this.dataset.id.join("."))
        .first()?.record_id;
    },
    referenceRecordObj() {
      return RefRecordModel.query()
        .where("record_id", this.referenceRecordId)
        .first()?.record_object;
    },
    showLoader() {
      return this.dataset.viewSettings.loading;
    },
    visibleRecords() {
      return this.dataset.visibleRecords;
    },
    paginationLimit() {
      return this.dataset.viewSettings.pagination.maxRecordsLimit;
    },
    isLastPagePaginable() {
      if (this.dataset.results.total > this.paginationLimit) {
        return (
          this.dataset.viewSettings.pagination.page *
            this.dataset.viewSettings.pagination.size ===
          this.dataset.viewSettings.pagination.maxRecordsLimit
        );
      }
      return false;
    },
  },
  methods: {
    ...mapActions({
      paginate: "entities/datasets/paginate",
      search: "entities/datasets/search",
    }),
<<<<<<< HEAD
    async onApplyMetadataFilter(metadata) {
      this.onCloseMetadata();
      this.searchRecords({ query: { metadata: metadata } });
    },
    onShowMetadata(record) {
=======
    onShowRecordInfoModal(record) {
>>>>>>> 901d45a7
      this.selectedRecord = record;
    },
    onCloseRecordInfo() {
      this.selectedRecord = undefined;
    },
    async onPagination(page, size) {
      document.getElementById("scroll").scrollTop = 0;
      await this.paginate({
        dataset: this.dataset,
        page: page,
        size: size,
      });
    },
    searchRecords(query) {
      this.$emit("search-records", query);
    },
  },
};
</script>

<style lang="scss" scoped>
.content {
  $this: &;
  width: 100%;
  position: relative;
  margin-bottom: 0;
  list-style: none;
  z-index: 0;
  @extend %collapsable-if-metrics !optional;
  .results-scroll {
    height: 100vh !important;
    overflow: auto;
    padding-left: 4em;
    padding-bottom: 260px;
    transition: padding 0s ease-in-out 0.1s;
    @extend %hide-scrollbar;
  }
  &__li {
    position: relative;
    min-height: 80px;
  }
}
</style>

<style lang="scss">
.vue-recycle-scroller__item-wrapper {
  box-sizing: content-box;
}

.vue-recycle-scroller__item-view {
  box-sizing: border-box;
}

$maxItemsperPage: 20;
@for $i from 0 through $maxItemsperPage {
  .vue-recycle-scroller__item-view:nth-of-type(#{$i}) {
    z-index: $maxItemsperPage - $i;
  }
}
</style><|MERGE_RESOLUTION|>--- conflicted
+++ resolved
@@ -34,7 +34,7 @@
               :dataset="dataset"
               :referenceRecord="referenceRecordObj"
               @search-records="searchRecords"
-              @show-metadata="onShowMetadata"
+              @show-record-info-modal="onShowRecordInfoModal"
             >
               <slot
                 name="record"
@@ -61,15 +61,11 @@
               :data-index="index"
             >
               <results-record
-<<<<<<< HEAD
-=======
-                @show-record-info-modal="onShowRecordInfoModal"
->>>>>>> 901d45a7
                 :key="`${dataset.name}-${item.id}`"
                 :dataset="dataset"
                 :item="item"
+                @show-record-info-modal="onShowRecordInfoModal"
                 @search-records="searchRecords"
-                @show-metadata="onShowMetadata"
               >
                 <slot name="record" :record="item" />
               </results-record>
@@ -166,15 +162,7 @@
       paginate: "entities/datasets/paginate",
       search: "entities/datasets/search",
     }),
-<<<<<<< HEAD
-    async onApplyMetadataFilter(metadata) {
-      this.onCloseMetadata();
-      this.searchRecords({ query: { metadata: metadata } });
-    },
-    onShowMetadata(record) {
-=======
     onShowRecordInfoModal(record) {
->>>>>>> 901d45a7
       this.selectedRecord = record;
     },
     onCloseRecordInfo() {
