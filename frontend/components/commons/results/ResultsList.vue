<!--
  - coding=utf-8
  - Copyright 2021-present, the Recognai S.L. team.
  -
  - Licensed under the Apache License, Version 2.0 (the "License");
  - you may not use this file except in compliance with the License.
  - You may obtain a copy of the License at
  -
  -     http://www.apache.org/licenses/LICENSE-2.0
  -
  - Unless required by applicable law or agreed to in writing, software
  - distributed under the License is distributed on an "AS IS" BASIS,
  - WITHOUT WARRANTIES OR CONDITIONS OF ANY KIND, either express or implied.
  - See the License for the specific language governing permissions and
  - limitations under the License.
  -->

<template>
  <span>
    <div class="content">
      <slot name="header" />
      <div class="results-scroll" id="scroll">
        <DynamicScroller
          page-mode
          class="scroller"
          :items="visibleRecords"
          :min-item-size="550"
          :buffer="200"
        >
          <template #before>
            <slot name="results-header" />
            <results-loading
              v-if="showLoader"
              :size="dataset.viewSettings.pagination.size"
            />
            <results-empty
              :title="emptySearchInfo.title"
              :message="emptySearchInfo.message"
              :icon="emptySearchInfo.icon"
              v-else-if="dataset.results.total === 0"
            />
          </template>
          <template v-slot="{ item, index, active }">
            <DynamicScrollerItem
              v-show="!showLoader && dataset.results.total > 0"
              :watch-data="true"
              class="content__li"
              :item="item"
              :active="active"
              key-field="id"
              :index="index"
              :data-index="index"
            >
              <results-record
                @show-metadata="onShowMetadata"
                :key="`${dataset.name}-${item.id}`"
                :dataset="dataset"
                :item="item"
              >
                <slot name="record" :record="item" />
              </results-record>
            </DynamicScrollerItem>
          </template>
          <template #after>
            <pagination-end-alert
              :limit="paginationLimit"
              v-if="isLastPagePaginable"
            />
          </template>
        </DynamicScroller>
      </div>
      <RePagination
        :total-items="dataset.results.total"
        :pagination-settings="dataset.viewSettings.pagination"
        @changePage="onPagination"
      />
    </div>
    <LazyReModal
      modal-class="modal-secondary"
      modal-position="modal-center"
      :modal-custom="true"
      :prevent-body-scroll="true"
      :modal-visible="selectedRecord !== undefined"
      @close-modal="onCloseMetadata"
    >
      <Metadata
        v-if="selectedRecord"
        :applied-filters="dataset.query.metadata"
        :metadata-items="selectedRecord.metadata"
        :title="selectedRecord.recordTitle()"
        @metafilterApply="onApplyMetadataFilter"
        @cancel="onCloseMetadata"
      />
    </LazyReModal>
  </span>
</template>
<script>
import "assets/icons/empty-results";
import { mapActions } from "vuex";
export default {
  props: {
    dataset: {
      type: Object,
      required: true,
    },
  },
  data() {
    return {
      scrollComponent: undefined,
      selectedRecord: undefined,
      emptySearchInfo: {
        // message: "There is no result. <br />Try another query.",
        icon: "empty-results",
      },
    };
  },
  computed: {
    showLoader() {
      return this.dataset.viewSettings.loading;
    },
    visibleRecords() {
      return this.dataset.visibleRecords;
    },
    paginationLimit() {
      return this.dataset.viewSettings.pagination.maxRecordsLimit;
    },
    isLastPagePaginable() {
      if (this.dataset.results.total > this.paginationLimit) {
        return (
          this.dataset.viewSettings.pagination.page *
            this.dataset.viewSettings.pagination.size ===
          this.dataset.viewSettings.pagination.maxRecordsLimit
        );
      }
      return false;
    },
  },
  methods: {
    ...mapActions({
      paginate: "entities/datasets/paginate",
      search: "entities/datasets/search",
    }),
    async onApplyMetadataFilter(metadata) {
      this.onCloseMetadata();
      this.search({
        dataset: this.dataset,
        query: { metadata: metadata },
      });
    },
    onShowMetadata(record) {
      this.selectedRecord = record;
    },
    onCloseMetadata() {
      this.selectedRecord = undefined;
    },
    async onPagination(page, size) {
      document.getElementById("scroll").scrollTop = 0;
      await this.paginate({
        dataset: this.dataset,
        page: page,
        size: size,
      });
    },
  },
};
</script>
<style lang="scss" scoped>
.content {
  $this: &;
  padding: 0;
  width: 100%;
  position: relative;
  margin-bottom: 0;
  list-style: none;
  padding-right: calc(4em + 45px);
  z-index: 0;
  .--metrics & {
    @include media(">desktop") {
      width: 100%;
      padding-right: calc(294px + 100px);
      transition: padding 0.1s ease-in-out;
    }
  }
  @include media(">desktop") {
    transition: padding 0.1s ease-in-out;
    width: 100%;
    padding-right: 100px;
  }
  .results-scroll {
    height: 100vh !important;
    overflow: auto;
    padding-left: 4em;
    padding-bottom: 310px;
    transition: padding 0s ease-in-out 0.1s;
    &::-webkit-scrollbar {
      display: none;
    }
  }
  &__li {
    margin-bottom: -1px;
    position: relative;
    min-height: 80px;
  }
}
</style>

<style lang="scss">
.vue-recycle-scroller__item-wrapper {
  box-sizing: content-box;
<<<<<<< HEAD
  padding-bottom: 260px;
=======
  padding-bottom: 180px;
>>>>>>> 5404b9a8
}
.vue-recycle-scroller__item-view {
  box-sizing: border-box;
}

$maxItemsperPage: 20;
@for $i from 0 through $maxItemsperPage {
  .vue-recycle-scroller__item-view:nth-of-type(#{$i}) {
    z-index: $maxItemsperPage - $i;
  }
}
</style><|MERGE_RESOLUTION|>--- conflicted
+++ resolved
@@ -207,11 +207,8 @@
 <style lang="scss">
 .vue-recycle-scroller__item-wrapper {
   box-sizing: content-box;
-<<<<<<< HEAD
   padding-bottom: 260px;
-=======
-  padding-bottom: 180px;
->>>>>>> 5404b9a8
+
 }
 .vue-recycle-scroller__item-view {
   box-sizing: border-box;
