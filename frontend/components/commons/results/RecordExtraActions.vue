--- conflicted
+++ resolved
@@ -25,13 +25,13 @@
         <span>View record info</span>
       </div>
       <base-action-tooltip tooltip="Copied">
-        <div @click="$copyToClipboard(recordClipboardText)">
+        <div @click="$copyToClipboard(record.clipboardText)">
           <span>Copy text</span>
         </div>
       </base-action-tooltip>
       <div
         v-if="allowChangeStatus"
-        :class="recordStatus === 'Discarded' ? 'disabled' : null"
+        :class="record.status === 'Discarded' ? 'disabled' : null"
         @click="onChangeRecordStatus('Discarded')"
       >
         <span>Discard record</span>
@@ -41,6 +41,7 @@
 </template>
 
 <script>
+import { BaseRecord } from "@/models/Common";
 import "assets/icons/kebab-menu";
 import { IdState } from "vue-virtual-scroller";
 
@@ -48,7 +49,7 @@
   mixins: [
     IdState({
       // You can customize this
-      idProp: (vm) => `${vm.datasetName}-${vm.recordId}`,
+      idProp: (vm) => `${vm.dataset.name}-${vm.record.id}`,
     }),
   ],
   props: {
@@ -56,25 +57,12 @@
       type: Boolean,
       default: false,
     },
-<<<<<<< HEAD
     record: {
-      type: Object,
-=======
-    recordId: {
-      type: String | Number,
->>>>>>> 15a18d7f
+      type: BaseRecord,
       required: true,
     },
-    recordStatus: {
-      type: String,
-    },
-    recordClipboardText: {
-      type: Array | String,
-      required: true,
-    },
-    datasetName: {
-      type: String,
-      required: true,
+    dataset: {
+      type: Object,
     },
     task: {
       type: String,
@@ -95,12 +83,15 @@
         this.idState.open = newValue;
       },
     },
+    recordStatus() {
+      return this.record.status;
+    },
   },
   methods: {
     // TODO: call vuex-actions here instead of trigger event
     onChangeRecordStatus(status) {
       if (this.recordStatus !== status) {
-        this.$emit("on-change-record-status", status);
+        this.$emit("onChangeRecordStatus", status, this.record);
       }
       this.close();
     },
