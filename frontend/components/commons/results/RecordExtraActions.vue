<!--
  - coding=utf-8
  - Copyright 2021-present, the Recognai S.L. team.
  -
  - Licensed under the Apache License, Version 2.0 (the "License");
  - you may not use this file except in compliance with the License.
  - You may obtain a copy of the License at
  -
  -     http://www.apache.org/licenses/LICENSE-2.0
  -
  - Unless required by applicable law or agreed to in writing, software
  - distributed under the License is distributed on an "AS IS" BASIS,
  - WITHOUT WARRANTIES OR CONDITIONS OF ANY KIND, either express or implied.
  - See the License for the specific language governing permissions and
  - limitations under the License.
  -->

<template>
  <div v-click-outside="close" :key="open" class="record__extra-actions">
    <a class="extra-actions__button" href="#" @click.prevent="open = !open"
      ><svgicon name="kebab-menu" width="20" height="20" color="#4A4A4A"
    /></a>
    <div v-if="open" class="extra-actions__content">
      <div @click="showRecordInfoModal()">
        <span>View record info</span>
      </div>
      <base-action-tooltip tooltip="Copied">
        <div @click="$copyToClipboard(recordClipboardText)">
          <span>Copy text</span>
        </div>
      </base-action-tooltip>
      <div
        v-if="allowChangeStatus"
        :class="recordStatus === 'Discarded' ? 'disabled' : null"
        @click="onChangeRecordStatus('Discarded')"
      >
        <span>Discard record</span>
      </div>
    </div>
  </div>
</template>

<script>
import "assets/icons/kebab-menu";
import { IdState } from "vue-virtual-scroller";

export default {
  mixins: [
    IdState({
      // You can customize this
      idProp: (vm) => `${vm.datasetName}-${vm.recordId}`,
    }),
  ],
  props: {
    allowChangeStatus: {
      type: Boolean,
      default: false,
    },
    recordId: {
<<<<<<< HEAD
      type: String,
      required: true,
    },
    recordStatus: {
      type: String,
    },
    recordClipboardText: {
      type: Array,
      required: true,
    },
=======
      type: String | Number,
      required: true,
    },
    recordStatus: {
      type: String,
    },
    recordClipboardText: {
      type: Array | String,
      required: true,
    },
>>>>>>> b12b3d1c
    datasetName: {
      type: String,
      required: true,
    },
    task: {
      type: String,
      required: true,
    },
  },
  idState() {
    return {
      open: false,
    };
  },
  computed: {
    open: {
      get() {
        return this.idState.open;
      },
      set(newValue) {
        this.idState.open = newValue;
      },
    },
  },
  methods: {
    // TODO: call vuex-actions here instead of trigger event
    onChangeRecordStatus(status) {
      if (this.recordStatus !== status) {
        this.$emit("on-change-record-status", status);
      }
      this.close();
    },
    showRecordInfoModal() {
      this.$emit("show-record-info-modal");
      this.close();
    },
    close() {
      this.open = false;
    },
  },
};
</script>

<style lang="scss" scoped>
.record {
  &__extra-actions {
    position: absolute;
    top: 1.5em;
    right: 0.9em;
  }
}

.extra-actions {
  position: relative;
  &__button {
    text-align: right;
    outline: none;
    text-decoration: none;
  }
  &__content {
    position: absolute;
    right: 0.7em;
    top: 2em;
    background: white;
    border-radius: $border-radius;
    box-shadow: $shadow;
    padding: 3px;
    min-width: 135px;
    z-index: 1;
    .disabled {
      pointer-events: none;
      opacity: 0.7;
    }
    div {
      padding: 0.5em;
      color: $black-54;
      cursor: pointer;
      display: block;
      background: white;
      transition: background 0.3s ease-in-out;
      &:first-child {
        border-top-left-radius: $border-radius;
        border-top-right-radius: $border-radius;
      }
      &:last-child {
        border-bottom-left-radius: $border-radius;
        border-bottom-right-radius: $border-radius;
      }
      &:hover {
        transition: background 0.3s ease-in-out;
        background: $black-4;
      }
    }
  }
}
</style><|MERGE_RESOLUTION|>--- conflicted
+++ resolved
@@ -57,18 +57,6 @@
       default: false,
     },
     recordId: {
-<<<<<<< HEAD
-      type: String,
-      required: true,
-    },
-    recordStatus: {
-      type: String,
-    },
-    recordClipboardText: {
-      type: Array,
-      required: true,
-    },
-=======
       type: String | Number,
       required: true,
     },
@@ -79,7 +67,6 @@
       type: Array | String,
       required: true,
     },
->>>>>>> b12b3d1c
     datasetName: {
       type: String,
       required: true,
