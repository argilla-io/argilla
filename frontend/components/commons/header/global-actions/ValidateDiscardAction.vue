<!--
  - coding=utf-8
  - Copyright 2021-present, the Recognai S.L. team.
  -
  - Licensed under the Apache License, Version 2.0 (the "License");
  - you may not use this file except in compliance with the License.
  - You may obtain a copy of the License at
  -
  -     http://www.apache.org/licenses/LICENSE-2.0
  -
  - Unless required by applicable law or agreed to in writing, software
  - distributed under the License is distributed on an "AS IS" BASIS,
  - WITHOUT WARRANTIES OR CONDITIONS OF ANY KIND, either express or implied.
  - See the License for the specific language governing permissions and
  - limitations under the License.
  -->

<template>
  <div
    class="validate-discard-actions"
    :class="[
      selectedRecords.length ? '' : 'validate-discard-actions--disabled',
    ]"
  >
    <base-checkbox
      v-model="allSelected"
      :disabled="!visibleRecords.length"
      class="list__item__checkbox"
    />
    <TextClassificationBulkAnnotationSingle
      v-if="datasetTask === 'TextClassification' && !isMultiLabel"
      :class="'validate-discard-actions__select'"
      :multi-label="isMultiLabel"
      :options="availableLabels"
      @selected="onSelectLabels($event)"
    />
    <TextClassificationBulkAnnotationComponent
      v-if="datasetTask === 'TextClassification' && isMultiLabel"
      :class="'validate-discard-actions__select'"
      :datasetId="datasetId"
      :records="selectedRecords"
      :recordsIds="selectedRecordsIds"
      :labels="availableLabels"
      @on-update-annotations="onUpdateAnnotations"
    />
    <base-button
      class="clear validate-discard-actions__button"
      @click="onValidate"
      data-title="Validate"
    >
      <i
        id="validateButton"
        :key="isAnyPendingStatusRecord"
        v-badge="{
          showBadge: isAnyPendingStatusRecord,
          verticalPosition: 'top',
          horizontalPosition: 'right',
        }"
      >
        <svgicon name="validate" />
      </i>
    </base-button>
    <base-button
      class="clear validate-discard-actions__button"
      @click="onDiscard"
      data-title="Discard"
    >
      <svgicon name="discard" />
    </base-button>
    <template v-if="allowClearOrReset">
      <base-button
        class="clear validate-discard-actions__button"
        @click="onClear"
        data-title="Clear"
      >
        <svgicon name="clear" />
      </base-button>
      <base-button
        class="clear validate-discard-actions__button"
        @click="onReset"
        data-title="Reset"
      >
        <svgicon name="reset" />
      </base-button>
    </template>
    <p
      v-if="selectedRecords.length"
      class="validate-discard-actions__text"
      :class="{
        'validate-discard-actions__text_pending_record':
          isAnyPendingStatusRecord,
      }"
    >
      Actions will apply to the
      <span>{{ selectedRecords.length }} records selected</span>
    </p>
  </div>
</template>

<script>
import "assets/icons/validate";
import "assets/icons/discard";
import "assets/icons/clear";
import "assets/icons/reset";
import { getDatasetFromORM } from "@/models/dataset.utilities";
import { mapActions } from "vuex";

export default {
  props: {
    datasetId: {
      type: Array,
      required: true,
    },
    datasetTask: {
      type: String,
      required: true,
    },
    visibleRecords: {
      type: Array,
      required: true,
    },
    isMultiLabel: {
      type: Boolean,
      required: true,
    },
    availableLabels: {
      type: Array,
      default: () => [],
    },
  },
  data() {
    return {
      allSelected: false,
    };
  },
  computed: {
    dataset() {
      return getDatasetFromORM(this.datasetId, this.datasetTask);
    },
    selectedRecords() {
      // TODO: when record will be in own ORM table, replace next line by query ORM
      return this.visibleRecords.filter((record) => record.selected);
    },
<<<<<<< HEAD
    isAnyPendingStatusRecord() {
      return this.selectedRecords.some((record) => record.status === "Edited");
    },
    allowClearOrReset() {
      return (
        (this.datasetTask === "TextClassification" && this.isMultiLabel) ||
        this.datasetTask === "TokenClassification"
=======
    selectedRecordsIds() {
      return new Set(
        this.selectedRecords.reduce((acc, curr) => [...acc, curr.id], [])
>>>>>>> b08faa9a
      );
    },
  },
  watch: {
    visibleRecords(newValue) {
      this.allSelected = newValue.length
        ? newValue.every((record) => record.selected)
        : false;
    },
    allSelected(allSelected) {
      if (
        allSelected ||
        this.visibleRecords.every((record) => record.selected)
      ) {
        //TODO : refactor updateRecords to pass only the datasetId instead of all dataset
        this.updateRecords({
          dataset: this.dataset,
          records: this.visibleRecords.map((record) => {
            return { ...record, selected: this.allSelected };
          }),
        });
      }
    },
  },
  methods: {
    ...mapActions({
      updateRecords: "entities/datasets/updateDatasetRecords",
    }),
    onDiscard() {
      this.$emit("discard-records", this.selectedRecords);
    },
    onClear() {
      this.$emit("clear-records", this.selectedRecords);
    },
    onReset() {
      this.$emit("reset-records", this.selectedRecords);
    },
    async onValidate() {
      this.$emit("validate-records", this.selectedRecords);
    },
    onSelectLabels(labels) {
      const { selectedRecords } = this;
      this.$emit("on-select-labels", { labels, selectedRecords });
    },
    onUpdateAnnotations(updatedAnnotations) {
      const { selectedRecords } = this;
      const labelsToAdd = this.labelsfromAnnotationsFactory(
        updatedAnnotations,
        "selected"
      );
      const labelsToRemove = this.labelsfromAnnotationsFactory(
        updatedAnnotations,
        "removed"
      );

      this.$emit("on-select-labels", {
        selectedRecords,
        labels: labelsToAdd,
        labelsToRemove: labelsToRemove,
      });
    },
    labelsfromAnnotationsFactory(annotations, paramKey) {
      return annotations.reduce(
        (accumulator, currentLabelObj) =>
          currentLabelObj[paramKey]
            ? [...accumulator, currentLabelObj.label]
            : [...accumulator],
        []
      );
    },
  },
};
</script>
<style lang="scss" scoped>
.validate-discard-actions {
  display: flex;
  gap: $base-space;
  align-items: center;
  width: 100%;
  .re-checkbox {
    position: relative;
    left: 0;
    top: 0;
    margin: 0 $base-space 0 0;
  }
  &__select {
    margin-left: 0.8em;
    :deep(.dropdown__header) {
      cursor: pointer;
      display: flex;
      gap: $base-space * 2;
      border: none;
      padding: 5px $base-space;
      height: auto;
      .svg-icon {
        color: $black-54;
        height: 18px;
        width: 18px;
      }
      span[data-title] {
        position: relative;
        overflow: visible;
        @extend %has-tooltip--top;
      }
      &:hover {
        background: $black-4;
      }
    }
  }
  &__text {
    @include font-size(13px);
    margin: 0 $base-space;
    color: $black-54;
    span {
      font-weight: 700;
      color: $black-54;
    }
  }
  &__text_pending_record {
    padding-block: 0.5em;
    padding-inline: 1em;
    background-color: rgb(255, 103, 95, 0.2);
    border-radius: 5px;
  }
  &__button {
    .svg-icon {
      color: $black-54;
      height: 18px;
      width: 18px;
    }
    &[data-title] {
      overflow: visible;
      position: relative;
      @extend %has-tooltip--top;
    }
  }
  &--disabled {
    .validate-discard-actions__button,
    .validate-discard-actions__select {
      pointer-events: none;
      opacity: 0.3;
    }
  }
}
</style><|MERGE_RESOLUTION|>--- conflicted
+++ resolved
@@ -141,7 +141,6 @@
       // TODO: when record will be in own ORM table, replace next line by query ORM
       return this.visibleRecords.filter((record) => record.selected);
     },
-<<<<<<< HEAD
     isAnyPendingStatusRecord() {
       return this.selectedRecords.some((record) => record.status === "Edited");
     },
@@ -149,11 +148,11 @@
       return (
         (this.datasetTask === "TextClassification" && this.isMultiLabel) ||
         this.datasetTask === "TokenClassification"
-=======
+      );
+    },
     selectedRecordsIds() {
       return new Set(
         this.selectedRecords.reduce((acc, curr) => [...acc, curr.id], [])
->>>>>>> b08faa9a
       );
     },
   },
