--- conflicted
+++ resolved
@@ -16,14 +16,10 @@
   -->
 
 <template>
-<<<<<<< HEAD
-  <form @submit.prevent="submit(query)">
-=======
   <form
     :class="{ '--extended': expandSearchbar }"
     @submit.prevent="submit(query)"
   >
->>>>>>> e920d267
     <div :class="['searchbar__container', { active: query }]">
       <ReInputContainer class="searchbar">
         <svgicon
