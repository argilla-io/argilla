<!--
  - coding=utf-8
  - Copyright 2021-present, the Recognai S.L. team.
  -
  - Licensed under the Apache License, Version 2.0 (the "License");
  - you may not use this file except in compliance with the License.
  - You may obtain a copy of the License at
  -
  -     http://www.apache.org/licenses/LICENSE-2.0
  -
  - Unless required by applicable law or agreed to in writing, software
  - distributed under the License is distributed on an "AS IS" BASIS,
  - WITHOUT WARRANTIES OR CONDITIONS OF ANY KIND, either express or implied.
  - See the License for the specific language governing permissions and
  - limitations under the License.
  -->

<template>
  <div v-click-outside="close" class="filters">
    <div class="filters__list">
      <div v-for="group in groups" :key="group" class="filters__list__item">
        <p
          :class="{
            active: initialVisibleGroup === group || itemsAppliedOnGroup(group),
          }"
          @click="selectGroup(group)"
        >
          <svgicon v-if="group === 'sort'" name="sort" width="14" height="14" />
          {{ group }}
          <span v-if="itemsAppliedOnGroup(group)"
            >({{ itemsAppliedOnGroup(group) }})</span
          >
        </p>
        <div
          v-if="initialVisibleGroup === group"
          :class="[
            'filters__list__content',
            searchableFilterList.filter((f) => f.group === group).length > 6
              ? 'filters__list__content--large'
              : '',
          ]"
        >
          <span
            v-for="filter in searchableFilterList.filter(
              (f) => f.group === group
            )"
            :key="filter.id"
          >
            <SelectFilter
              v-if="filter.type === 'select'"
              class="filter"
              :filter="filter"
              @apply="onApply"
            />
            <FilterScore
              v-else-if="filter.type === 'score'"
              class="filter"
              :filter="filter"
              @apply="onApply"
            />
          </span>
          <SortList
            v-if="initialVisibleGroup === 'sort'"
            :sort-options="filterList"
            :sort="dataset.sort"
            @closeSort="close"
            @sortBy="onSortBy"
          />
        </div>
      </div>
    </div>
  </div>
</template>

<script>
import "assets/icons/sort";
export default {
  props: {
    dataset: {
      type: Object,
      default: () => ({}),
    },
  },
  data: () => {
    return {
      initialVisibleGroup: undefined,
      filters: [
        {
          key: "predicted_as",
          name: "Predicted as",
          type: "select",
          group: "Predictions",
          placeholder: "Select labels",
        },
        {
          key: "predicted",
          name: "Predicted ok",
          type: "select",
          group: "Predictions",
          placeholder: "Select yes/no",
        },
        {
          key: "score",
          name: "Score",
          type: "score",
          group: "Predictions",
        },
        {
          key: "predicted_by",
          name: "Predicted by",
          type: "select",
          group: "Predictions",
          placeholder: "Select agents",
        },
        {
          key: "annotated_as",
          name: "Annotated as",
          type: "select",
          group: "Annotations",
          placeholder: "Select labels",
        },
        {
          key: "annotated_by",
          name: "Annotated by",
          type: "select",
          group: "Annotations",
          placeholder: "Select labels",
        },
        {
          key: "status",
          name: "Status",
          type: "select",
          group: "Status",
          placeholder: "Select options",
        },
        {
          key: "sort",
          name: "Sort",
          type: "sort",
          group: "Sort",
        },
      ],
    };
  },
  computed: {
    searchableFilterList() {
      return this.filterList.filter((f) => {
        return f.options && Object.keys(f.options).length > 0;
      });
    },
    groups() {
      return [
        ...new Set(this.searchableFilterList.map((f) => f.group)),
        "sort",
      ];
    },
    isMultiLabelRecord() {
      return this.dataset.results.records.some((record) => record.multi_label);
    },
    filterList() {
      const aggregations = this.dataset.results.aggregations;
      const filters = this.filters
        .map((filter) => {
          function isZero(number) {
            return number === 0;
          }
          return {
            ...filter,
            id: filter.key,
            options: aggregations[filter.key],
            selected: this.dataset.query[filter.key],
            disabled:
              (filter.key === "score" && this.isMultiLabelRecord) ||
              !aggregations[filter.key] ||
              !Object.entries(aggregations[filter.key]).length ||
              Object.values(aggregations[filter.key]).every(isZero),
          };
        })
        .filter(({ disabled }) => !disabled);
      const metadataFilters =
        aggregations.metadata &&
        Object.keys(aggregations.metadata).map((key) => {
          const filterContent = aggregations.metadata[key];
          return {
            key: key,
            name: key,
            type: "select",
            group: "Metadata",
            placeholder: "Select options",
            id: key,
<<<<<<< HEAD
            options: Object.keys(filterContent).includes("rubrix:stats")
              ? undefined
              : filterContent,
=======
            options: typeof filterContent === "object" ? undefined : filterContent,
>>>>>>> 43adbfcf
            selected: (this.dataset.query.metadata || {})[key] || [],
          };
        });
      const sortedMetadataFilters =
        (metadataFilters &&
          metadataFilters.sort((a, b) =>
            a.key.toLowerCase() > b.key.toLowerCase() ? 1 : -1
          )) ||
        [];
      return [...filters, ...sortedMetadataFilters];
    },
  },
  methods: {
    close() {
      this.initialVisibleGroup = undefined;
    },
    itemsAppliedOnGroup(group) {
      return this.filterList
        .filter((f) => f.group === group)
        .flatMap((f) => f.selected)
        .filter((f) => f).length;
    },
    selectGroup(group) {
      this.initialVisibleGroup = group;
    },
    onApply(filter, values) {
      if (filter.group === "Metadata") {
        this.$emit("applyMetaFilter", { filter: filter.key, values });
      } else {
        this.$emit("applyFilter", { filter: filter.key, values });
      }
      this.close();
    },
    onSortBy(sortList) {
      this.$emit("applySortBy", sortList);
      this.close();
    },
  },
};
</script>

<style lang="scss" scoped>
$number-size: 18px;
.filters {
  $this: &;
  position: relative;
  display: inline-block;
  z-index: 2;
  &__list {
    display: flex;
    &__content {
      width: 450px;
      left: 0;
      right: 0;
      margin: auto;
      position: absolute;
      top: calc(100% + 1em);
      box-shadow: 0 5px 11px 0 rgba(0, 0, 0, 0.5);
      background: $lighter-color;
      padding: 3em 3em 2em 3em;
      border-radius: 5px;
      max-height: 550px;
      &--large {
        width: 910px;
        max-height: 80vh;
        overflow: auto;
        & > span {
          display: inline-block;
          width: 50%;
          &:nth-child(2n + 1) {
            padding-right: 1em;
          }
        }
      }
    }
    &__item {
      position: relative;
    }
    &__sort {
      svg {
        margin-right: 0.3em;
      }
    }
    p {
      cursor: pointer;
      position: relative;
      margin-bottom: 0;
      margin-top: 0;
      padding: 0.8em 1em;
      border-radius: 5px;
      margin-right: 1em;
      color: $font-secondary;
      @include font-size(15px);
      &.active {
        background: palette(grey, smooth);
        color: $primary-color;
      }
    }
  }
}

.filter {
  display: block;
  margin-bottom: 1em;
}
</style><|MERGE_RESOLUTION|>--- conflicted
+++ resolved
@@ -188,13 +188,9 @@
             group: "Metadata",
             placeholder: "Select options",
             id: key,
-<<<<<<< HEAD
             options: Object.keys(filterContent).includes("rubrix:stats")
               ? undefined
               : filterContent,
-=======
-            options: typeof filterContent === "object" ? undefined : filterContent,
->>>>>>> 43adbfcf
             selected: (this.dataset.query.metadata || {})[key] || [],
           };
         });
