<template>
<<<<<<< HEAD
  <aside :class="['sidebar', annotationIsEnabled ? 'annotation' : 'explore']">
    <p
      v-if="!visible"
      class="sidebar__show-button"
      @click="toggleVisibleMetrics"
    >
=======
  <aside :class="['sidebar', annotationEnabled ? 'annotation' : 'explore']">
    <p v-if="!visible" class="sidebar__show-button" @click="toggleVisibleMetrics">
>>>>>>> 61980054
      <svgicon name="metrics" width="30" height="30" color="#4C4EA3" />
    </p>
    <div v-show="visible" class="sidebar__wrapper">
      <div class="sidebar__content">
<<<<<<< HEAD
        <p>
          <svgicon name="metrics" width="24" height="24" color="#4C4EA3" />
          {{ getTitle }}
        </p>
        <svgicon
          class="sidebar__close-button"
          name="cross"
          width="16"
          height="16"
          color="#4C4EA3"
          @click="toggleVisibleMetrics"
        />
        <span v-if="annotationIsEnabled" class="progress progress--percent"
          >{{ progress }}%</span
        >
        <ReProgress
          v-if="annotationIsEnabled"
          re-mode="determinate"
          :multiple="true"
          :progress="(totalValidated * 100) / total"
          :progress-secondary="(totalDiscarded * 100) / total"
        ></ReProgress>
        <div class="scroll">
          <div v-if="annotationIsEnabled" class="info">
            <label>All</label>
            <span class="records-number">
              <strong>{{ total }}</strong>
            </span>
          </div>
          <div v-if="annotationIsEnabled" class="info">
            <label>Validated</label>
            <span class="records-number">
              <strong>{{ totalValidated }}</strong>
            </span>
          </div>
          <div v-if="annotationIsEnabled" class="info">
            <label>Discarded</label>
            <span class="records-number">
              <strong>{{ totalDiscarded }}</strong>
            </span>
          </div>
          <div class="labels">
            <div v-for="(counter, label) in getInfo" :key="label">
              <div v-if="counter > 0" class="info">
                <label>{{ label }}</label>
                <span class="records-number">{{ counter }}</span>
              </div>
            </div>
          </div>
        </div>
      </div>
      <ReButton
        v-if="annotationIsEnabled"
        class="button-clear button-action global-actions__export"
        @click="onOpenExportModal()"
      >
        <svgicon name="export" width="14" height="14" color="#0508D9" />Create
        snapshot
      </ReButton>
      <ReModal
        v-if="annotationIsEnabled"
        :modal-custom="true"
        :prevent-body-scroll="true"
        modal-class="modal-primary"
        :modal-visible="openExportModal"
        modal-position="modal-center"
        @close-modal="closeModal()"
      >
        <p class="modal__title">Confirm snapshot creation</p>
        <p class="modal__text">
          You are about to export {{ annotationsSum }} annotations. You will
          find the file on the server once the action is completed.
        </p>
        <div class="modal-buttons">
          <ReButton
            class="button-tertiary--small button-tertiary--outline"
            @click="closeModal()"
          >
            Cancel
          </ReButton>
          <ReButton
            class="button-secondary--small"
            @click="onExportAnnotations()"
          >
            Confirm
          </ReButton>
        </div>
      </ReModal>
    </div>
    <!-- <div v-else-if="dataset.results.aggregations.words" class="sidebar__wrapper">
      <div class="sidebar__content">
        <p><svgicon name="metrics" width="24" height="24" color="#4C4EA3" /> Keywords</p>
        <svgicon class="sidebar__close-button" @click="toggleVisibleMetrics" name="cross" width="16" height="16" color="#4C4EA3" />
        <div class="scroll">
          <div
            v-for="(counter, label) in dataset.results.aggregations.words"
            :key="label"
          >
            <div v-if="counter > 0" class="info">
              <label>{{ label }}</label>
              <span class="records-number">{{ counter }}</span>
            </div>
=======
        <svgicon class="sidebar__close-button" @click="toggleVisibleMetrics" name="cross" width="16" height="16" color="#4C4EA3" />
        <slot></slot>
      </div>
      <div v-if="annotationEnabled">
        <ReButton class="button-clear button-action global-actions__export" @click="onOpenExportModal()">
          <svgicon name="export" width="14" height="14" color="#0508D9" />Create snapshot
        </ReButton>
        <ReModal :modal-custom="true" :prevent-body-scroll="true" modal-class="modal-primary" :modal-visible="openExportModal" modal-position="modal-center" @close-modal="closeModal()">
          <p class="modal__title">Confirm snapshot creation</p>
          <p class="modal__text">
            You are about to export {{ annotationsSum }} annotations. You will find the file on the server once the action is completed.
          </p>
          <div class="modal-buttons">
            <ReButton class="button-tertiary--small button-tertiary--outline" @click="closeModal()">
              Cancel
            </ReButton>
            <ReButton class="button-secondary--small" @click="onExportAnnotations()">
              Confirm
            </ReButton>
>>>>>>> 61980054
          </div>
        </ReModal>
      </div>
    </div>
  </aside>
</template>
<script>
import { mapActions } from "vuex";
import "assets/icons/metrics";
import "assets/icons/cross";
export default {
  props: {
    dataset: {
      type: Object,
      required: true,
    }
  },
  data: () => ({
    visible: false,
    openExportModal: false,
  }),
  watch: {
    async datasetName() {
      this.$fetch();
    },
  },
  computed: {
    annotationsSum() {
      return this.dataset.results.aggregations.status.Validated;
    },
<<<<<<< HEAD
    annotationsProgress() {
      return AnnotationProgress.find(this.dataset.name + this.dataset.task);
    },
    getInfo() {
      return this.annotationIsEnabled
        ? this.annotationsProgress.annotatedAs
        : this.dataset.results.aggregations.words;
    },
    getTitle() {
      return this.annotationIsEnabled ? "Annotations" : "Keywords";
    },
    totalValidated() {
      return this.annotationsProgress.validated;
    },
    totalDiscarded() {
      return this.annotationsProgress.discarded;
    },
    total() {
      return this.annotationsProgress.total;
    },
    datasetName() {
      return this.dataset.name;
    },
    datasetTask() {
      return this.dataset.task;
    },
    progress() {
      return (
        (((this.totalValidated || 0) + (this.totalDiscarded || 0)) * 100) /
        this.total
      ).toFixed(2);
    },
    annotationIsEnabled() {
      return this.dataset.viewSettings.annotationEnabled;
    },
  },

  watch: {
    async datasetName() {
      this.$fetch();
    },
    async datasetTask() {
      this.$fetch();
=======
    annotationEnabled() {
      return this.dataset.viewSettings.annotationEnabled;
>>>>>>> 61980054
    },
  },
  methods: {
    ...mapActions({
      exportAnnotations: "entities/datasets/exportAnnotations",
    }),
    onOpenExportModal() {
      this.openExportModal = true;
    },
    closeModal() {
      this.openExportModal = false;
    },
    async onExportAnnotations() {
      this.openExportModal = false;
      this.exportAnnotations({ name: this.dataset.name });
    },
    toggleVisibleMetrics() {
      this.visible  = !this.visible;
    },
  },
};
</script>
<style lang="scss" scoped>
.sidebar {
  z-index: 2;
  &__show-button {
    position: absolute;
    right: 0;
    padding: 1em;
    background: $lighter-color;
    box-shadow: 0 5px 11px 0 rgba(0, 0, 0, 0.5);
    border-top-left-radius: 6px;
    border-bottom-left-radius: 6px;
    cursor: pointer;
    text-align: right;
    .annotation & {
      margin-top: 1em;
    }
    .explore & {
      margin-top: 1em;
    }
    .fixed-header & {
      margin-top: 0;
    }
    @include media(">desktopLarge") {
      display: none;
    }
  }
  &__close-button {
    position: absolute;
    top: 1.5em;
    right: 2em;
    cursor: pointer;
    @include media(">desktopLarge") {
      display: none;
    }
  }
  &__wrapper {
    border-radius: 5px;
    width: 280px;
    position: absolute;
    right: 1em;
    background: white;
    padding: 1em 2em;
    box-shadow: 0 5px 11px 0 rgba(0, 0, 0, 0.5);
<<<<<<< HEAD
=======
    max-height: calc(100% - 160px);
    overflow: auto;
    transition: top 0.2s ease-in-out;
>>>>>>> 61980054
    .annotation & {
      margin-top: -4.5em;
    }
    .explore & {
      margin-top: 1em;
    }
    @include media(">desktopLarge") {
      margin-left: 1em;
      margin-top: 1em;
      display: block !important;
      position: relative;
      right: 0;
    }
  }
  &__content {
    border-bottom: 1px solid $line-smooth-color;
    padding: 1em 0 2em 0;
    margin-bottom: 1.8em;
    border-radius: 2px;
    &:first-child {
      padding-top: 0;
    }
    p {
      display: flex;
      align-items: flex-end;
      @include font-size(18px);
      margin-top: 0;
      margin-bottom: 2em;
      font-weight: 600;
      svg {
        margin-right: 1em;
      }
    }
  }
}
</style>
 <|MERGE_RESOLUTION|>--- conflicted
+++ resolved
@@ -1,123 +1,15 @@
 <template>
-<<<<<<< HEAD
+
   <aside :class="['sidebar', annotationIsEnabled ? 'annotation' : 'explore']">
     <p
       v-if="!visible"
       class="sidebar__show-button"
       @click="toggleVisibleMetrics"
     >
-=======
-  <aside :class="['sidebar', annotationEnabled ? 'annotation' : 'explore']">
-    <p v-if="!visible" class="sidebar__show-button" @click="toggleVisibleMetrics">
->>>>>>> 61980054
       <svgicon name="metrics" width="30" height="30" color="#4C4EA3" />
     </p>
     <div v-show="visible" class="sidebar__wrapper">
       <div class="sidebar__content">
-<<<<<<< HEAD
-        <p>
-          <svgicon name="metrics" width="24" height="24" color="#4C4EA3" />
-          {{ getTitle }}
-        </p>
-        <svgicon
-          class="sidebar__close-button"
-          name="cross"
-          width="16"
-          height="16"
-          color="#4C4EA3"
-          @click="toggleVisibleMetrics"
-        />
-        <span v-if="annotationIsEnabled" class="progress progress--percent"
-          >{{ progress }}%</span
-        >
-        <ReProgress
-          v-if="annotationIsEnabled"
-          re-mode="determinate"
-          :multiple="true"
-          :progress="(totalValidated * 100) / total"
-          :progress-secondary="(totalDiscarded * 100) / total"
-        ></ReProgress>
-        <div class="scroll">
-          <div v-if="annotationIsEnabled" class="info">
-            <label>All</label>
-            <span class="records-number">
-              <strong>{{ total }}</strong>
-            </span>
-          </div>
-          <div v-if="annotationIsEnabled" class="info">
-            <label>Validated</label>
-            <span class="records-number">
-              <strong>{{ totalValidated }}</strong>
-            </span>
-          </div>
-          <div v-if="annotationIsEnabled" class="info">
-            <label>Discarded</label>
-            <span class="records-number">
-              <strong>{{ totalDiscarded }}</strong>
-            </span>
-          </div>
-          <div class="labels">
-            <div v-for="(counter, label) in getInfo" :key="label">
-              <div v-if="counter > 0" class="info">
-                <label>{{ label }}</label>
-                <span class="records-number">{{ counter }}</span>
-              </div>
-            </div>
-          </div>
-        </div>
-      </div>
-      <ReButton
-        v-if="annotationIsEnabled"
-        class="button-clear button-action global-actions__export"
-        @click="onOpenExportModal()"
-      >
-        <svgicon name="export" width="14" height="14" color="#0508D9" />Create
-        snapshot
-      </ReButton>
-      <ReModal
-        v-if="annotationIsEnabled"
-        :modal-custom="true"
-        :prevent-body-scroll="true"
-        modal-class="modal-primary"
-        :modal-visible="openExportModal"
-        modal-position="modal-center"
-        @close-modal="closeModal()"
-      >
-        <p class="modal__title">Confirm snapshot creation</p>
-        <p class="modal__text">
-          You are about to export {{ annotationsSum }} annotations. You will
-          find the file on the server once the action is completed.
-        </p>
-        <div class="modal-buttons">
-          <ReButton
-            class="button-tertiary--small button-tertiary--outline"
-            @click="closeModal()"
-          >
-            Cancel
-          </ReButton>
-          <ReButton
-            class="button-secondary--small"
-            @click="onExportAnnotations()"
-          >
-            Confirm
-          </ReButton>
-        </div>
-      </ReModal>
-    </div>
-    <!-- <div v-else-if="dataset.results.aggregations.words" class="sidebar__wrapper">
-      <div class="sidebar__content">
-        <p><svgicon name="metrics" width="24" height="24" color="#4C4EA3" /> Keywords</p>
-        <svgicon class="sidebar__close-button" @click="toggleVisibleMetrics" name="cross" width="16" height="16" color="#4C4EA3" />
-        <div class="scroll">
-          <div
-            v-for="(counter, label) in dataset.results.aggregations.words"
-            :key="label"
-          >
-            <div v-if="counter > 0" class="info">
-              <label>{{ label }}</label>
-              <span class="records-number">{{ counter }}</span>
-            </div>
-=======
         <svgicon class="sidebar__close-button" @click="toggleVisibleMetrics" name="cross" width="16" height="16" color="#4C4EA3" />
         <slot></slot>
       </div>
@@ -137,7 +29,6 @@
             <ReButton class="button-secondary--small" @click="onExportAnnotations()">
               Confirm
             </ReButton>
->>>>>>> 61980054
           </div>
         </ReModal>
       </div>
@@ -168,54 +59,8 @@
     annotationsSum() {
       return this.dataset.results.aggregations.status.Validated;
     },
-<<<<<<< HEAD
-    annotationsProgress() {
-      return AnnotationProgress.find(this.dataset.name + this.dataset.task);
-    },
-    getInfo() {
-      return this.annotationIsEnabled
-        ? this.annotationsProgress.annotatedAs
-        : this.dataset.results.aggregations.words;
-    },
-    getTitle() {
-      return this.annotationIsEnabled ? "Annotations" : "Keywords";
-    },
-    totalValidated() {
-      return this.annotationsProgress.validated;
-    },
-    totalDiscarded() {
-      return this.annotationsProgress.discarded;
-    },
-    total() {
-      return this.annotationsProgress.total;
-    },
-    datasetName() {
-      return this.dataset.name;
-    },
-    datasetTask() {
-      return this.dataset.task;
-    },
-    progress() {
-      return (
-        (((this.totalValidated || 0) + (this.totalDiscarded || 0)) * 100) /
-        this.total
-      ).toFixed(2);
-    },
-    annotationIsEnabled() {
-      return this.dataset.viewSettings.annotationEnabled;
-    },
-  },
-
-  watch: {
-    async datasetName() {
-      this.$fetch();
-    },
-    async datasetTask() {
-      this.$fetch();
-=======
     annotationEnabled() {
       return this.dataset.viewSettings.annotationEnabled;
->>>>>>> 61980054
     },
   },
   methods: {
@@ -281,12 +126,9 @@
     background: white;
     padding: 1em 2em;
     box-shadow: 0 5px 11px 0 rgba(0, 0, 0, 0.5);
-<<<<<<< HEAD
-=======
     max-height: calc(100% - 160px);
     overflow: auto;
     transition: top 0.2s ease-in-out;
->>>>>>> 61980054
     .annotation & {
       margin-top: -4.5em;
     }
