--- conflicted
+++ resolved
@@ -25,13 +25,6 @@
 import "assets/icons/unavailable";
 
 export default {
-<<<<<<< HEAD
-  methods: {
-    generateCodeSnippet() {
-      return `# install datasets library with pip install datasets
-import argilla as rg
-from datasets import load_dataset
-=======
   data() {
     return {
       content: {
@@ -53,7 +46,6 @@
       startPage.html,
       "text/html"
     ).documentElement;
->>>>>>> 9d2ea9fa
 
     const codeBlocks = docElement.getElementsByTagName("pre");
 
