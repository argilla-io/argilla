--- conflicted
+++ resolved
@@ -1,6 +1,5 @@
 <template>
   <div class="description">
-<<<<<<< HEAD
     <h2 class="--heading5 --semibold description__title">{{ title }}</h2>
     <BaseSpinner v-if="isLoading" />
     <MarkdownEditorComponent
@@ -8,13 +7,6 @@
       :value="datasetGuidelines"
       placeholder="Insert here your guidelines"
       @save="updateGuidelines"
-=======
-    <h2 class="--heading5 --semibold description__title" v-text="title" />
-    <p
-      class="--body1 description__text"
-      :class="{ '--light': isColorLight }"
-      v-text="datasetDescription"
->>>>>>> fe45f9df
     />
   </div>
 </template>
@@ -34,7 +26,6 @@
       type: String,
       required: true,
     },
-<<<<<<< HEAD
     isLoading: {
       type: Boolean,
       default: () => true,
@@ -44,15 +35,6 @@
     return {
       title: "Description and annotation guidelines",
     };
-=======
-    isColorLight: {
-      type: Boolean,
-      default: false,
-    },
-  },
-  created() {
-    this.title = "Annotation guidelines";
->>>>>>> fe45f9df
   },
   computed: {
     dataset() {
@@ -83,19 +65,4 @@
     }
   },
 };
-</script>
-
-<style lang="scss" scoped>
-.description {
-  &__text {
-    white-space: pre-wrap;
-    color: $black-87;
-    &:first-letter {
-      text-transform: capitalize;
-    }
-    &.--light {
-      color: $black-37;
-    }
-  }
-}
-</style>+</script>