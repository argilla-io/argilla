--- conflicted
+++ resolved
@@ -44,33 +44,8 @@
       default: false,
     },
   },
-<<<<<<< HEAD
   setup(props) {
     return useQuestionHeaderViewModel(props.question);
-=======
-  data() {
-    return {
-      tooltipMessage: this.question.description,
-      openTooltip: false,
-      timer: null,
-    };
-  },
-  computed: {
-    showIcon() {
-      return !!this.question.description?.length;
-    },
-  },
-  watch: {
-    "question.description"() {
-      if (this.timer) clearTimeout(this.timer);
-      this.openTooltip = true;
-      this.tooltipMessage = this.question.description;
-
-      this.timer = setTimeout(() => {
-        this.openTooltip = false;
-      }, 2000);
-    },
->>>>>>> d03f9514
   },
 };
 </script>
