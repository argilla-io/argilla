<template>
  <div class="search-area" @click="focusInSearch">
    <BaseIconWithBadge
      ref="iconRef"
      class="icon-search"
<<<<<<< HEAD
      :icon="iconType"
      :class="classType"
=======
      :class="classType"
      :icon="iconType"
>>>>>>> 6502995f
      :show-badge="false"
      iconColor="#acacac"
      badge-vertical-position="top"
      badge-horizontal-position="right"
      badge-border-color="white"
      @click-icon="resetValue"
    />
    <input
      class="search-input"
      type="text"
      :value="value"
      :ref="searchRef"
      :placeholder="placeholder"
      @input="$emit('input', $event.target.value)"
      @keydown.shift.backspace.exact="looseFocus"
      @keydown.shift.space.exact="looseFocus"
      @keydown.arrow-right.stop=""
      @keydown.arrow-left.stop=""
      @keydown.delete.exact.stop=""
      @keydown.enter.exact.stop=""
    />
  </div>
</template>

<script>
export default {
  name: "SearchLabelComponent",
  props: {
    value: {
      type: String,
      default: () => "",
    },
    searchRef: {
      type: String,
      required: true,
    },
    placeholder: {
      type: String,
      default: () => "",
    },
  },
  computed: {
    iconType() {
      return this.value?.length ? "close" : "search";
    },
    classType() {
      return this.value?.length ? "--close" : "--search";
    },
  },
  methods: {
    looseFocus() {
      this.$refs[this.searchRef].blur();
    },
    focusInSearch() {
      this.$refs[this.searchRef].focus();
    },
    resetValue() {
      this.value.length && this.$emit("input", "");
    },
  },
};
</script>

<style lang="scss" scoped>
.search-area {
  display: flex;
  align-items: center;
  gap: calc($base-space / 2);
  width: 14.5em;
  padding: 0 $base-space;
  border: 1px solid $black-10;
  border-radius: 20px;
  overflow: hidden;
  .icon-search {
    padding: 0;
    background: transparent;
    width: 20px;
    height: 20px;
    transition: none;
    &.--search {
      cursor: default;
    }
    &.--close {
      padding: 2px;
    }
  }
  &:hover {
    border-color: $black-20;
  }
}

.search-input {
  height: 28px;
  width: 100%;
  border: none;
  border-radius: 10px;
  &:focus-visible {
    outline: 0;
  }
}
</style><|MERGE_RESOLUTION|>--- conflicted
+++ resolved
@@ -3,13 +3,8 @@
     <BaseIconWithBadge
       ref="iconRef"
       class="icon-search"
-<<<<<<< HEAD
-      :icon="iconType"
-      :class="classType"
-=======
       :class="classType"
       :icon="iconType"
->>>>>>> 6502995f
       :show-badge="false"
       iconColor="#acacac"
       badge-vertical-position="top"
