--- conflicted
+++ resolved
@@ -141,11 +141,7 @@
     onSelect({ id, is_selected }) {
       if (this.multiple) return;
       else {
-<<<<<<< HEAD
-        this.options.map((option) => {
-=======
         this.options.forEach((option) => {
->>>>>>> 03161902
           if (option.id === id) {
             option.is_selected = is_selected;
           } else {
@@ -153,10 +149,6 @@
           }
           return option;
         });
-<<<<<<< HEAD
-        this.$emit("options-change", this.options);
-=======
->>>>>>> 03161902
       }
     },
     toggleShowLess() {
