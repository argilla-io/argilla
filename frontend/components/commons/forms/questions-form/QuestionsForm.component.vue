--- conflicted
+++ resolved
@@ -29,12 +29,8 @@
           :placeholder="input.placeholder"
           v-model="input.options[0].value"
           :useMarkdown="input.settings.use_markdown"
-<<<<<<< HEAD
+          :hasSuggestion="checkIsQuestionHasSuggestion(input.id)"
           :isRequired="input.isRequired"
-=======
-          :hasSuggestion="checkIsQuestionHasSuggestion(input.id)"
-          :isRequired="input.is_required"
->>>>>>> a95b2473
           :description="input.description"
           @on-error="onError"
         />
@@ -44,12 +40,8 @@
           :questionId="input.id"
           :title="input.question"
           v-model="input.options"
-<<<<<<< HEAD
+          :hasSuggestion="checkIsQuestionHasSuggestion(input.id)"
           :isRequired="input.isRequired"
-=======
-          :hasSuggestion="checkIsQuestionHasSuggestion(input.id)"
-          :isRequired="input.is_required"
->>>>>>> a95b2473
           :description="input.description"
           :visibleOptions="input.settings.visible_options"
         />
@@ -59,12 +51,8 @@
           :questionId="input.id"
           :title="input.question"
           v-model="input.options"
-<<<<<<< HEAD
+          :hasSuggestion="checkIsQuestionHasSuggestion(input.id)"
           :isRequired="input.isRequired"
-=======
-          :hasSuggestion="checkIsQuestionHasSuggestion(input.id)"
-          :isRequired="input.is_required"
->>>>>>> a95b2473
           :description="input.description"
           :visibleOptions="input.settings.visible_options"
         />
@@ -73,12 +61,8 @@
           v-if="input.isRatingType"
           :title="input.question"
           v-model="input.options"
-<<<<<<< HEAD
+          :hasSuggestion="checkIsQuestionHasSuggestion(input.id)"
           :isRequired="input.isRequired"
-=======
-          :hasSuggestion="checkIsQuestionHasSuggestion(input.id)"
-          :isRequired="input.is_required"
->>>>>>> a95b2473
           :description="input.description"
           @on-error="onError"
         />
@@ -86,12 +70,8 @@
         <RankingComponent
           v-if="input.isRankingType"
           :title="input.question"
-<<<<<<< HEAD
+          :hasSuggestion="checkIsQuestionHasSuggestion(input.id)"
           :isRequired="input.isRequired"
-=======
-          :hasSuggestion="checkIsQuestionHasSuggestion(input.id)"
-          :isRequired="input.is_required"
->>>>>>> a95b2473
           :description="input.description"
           v-model="input.options"
         />
