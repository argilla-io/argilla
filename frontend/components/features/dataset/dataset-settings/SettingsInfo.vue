<template>
  <div>
    <h2 class="--heading5 --semibold">Dataset info</h2>
    <div class="settings__area">
      <div class="settings__row">
        <div class="item">
          <p class="dataset-name" v-html="settings.dataset.name" />
          <p class="badge" v-html="settings.dataset.task" />
        </div>
        <base-action-tooltip tooltip="Copied">
          <base-button
            title="Copy to clipboard"
            class="secondary small"
            @click.prevent="$copyToClipboard(datasetSettingsUrl)"
          >
            Copy link
          </base-button>
        </base-action-tooltip>
      </div>
    </div>
    <div class="settings__area">
      <form
        @submit.prevent="onSubmit()"
        class="settings-info__edition-form-fields"
      >
        <DatasetDescriptionComponent
          v-model="settings.dataset.guidelines"
          :datasetDescription="guidelines"
        />
        <div class="settings-info__edition-form-footer">
          <BaseButton
            type="button"
            class="secondary light small"
<<<<<<< HEAD
            @on-click="restoreGuidelines(settings.dataset)"
            :disabled="!settings.dataset.areGuidelinesModified"
=======
            @on-click="restore(guidelines)"
            :disabled="!settings.dataset.isModified"
>>>>>>> 22807226
          >
            <span v-text="'Cancel'" />
          </BaseButton>
          <BaseButton
            type="submit"
            class="primary small"
            :disabled="!settings.dataset.isModified"
          >
            <span v-text="'Update'" />
          </BaseButton>
        </div>
      </form>
    </div>
  </div>
</template>

<script>
import { useSettingsGuidelinesViewModel } from "./useSettingsGuidelinesViewModel";
export default {
  name: "SettingsInfo",
  props: {
    settings: {
      type: Object,
      required: true,
    },
  },
  computed: {
    guidelines() {
      return (
        this.settings.dataset.guidelines ||
        "This dataset has no annotation guidelines"
      );
    },
  },
  methods: {
    onSubmit() {
      this.updateGuidelines(this.settings.dataset.id, this.guidelines);
    },
  },
  setup() {
    return useSettingsGuidelinesViewModel();
  },
};
</script>

<styles lang="scss" scoped>
.settings {
  &__area {
    max-width: 1000px;
    padding-bottom: $base-space * 3;
    border-bottom: 1px solid $black-10;
  }

  &__row {
    display: flex;
    align-items: center;
    justify-content: space-between;
  }
  &-info {
    &__edition-form {
      &-footer {
        width: 100%;
        display: flex;
        flex-direction: row;
        justify-content: flex-end;
        align-items: center;
        padding-top: $base-space * 3;
        display: inline-flex;
        gap: $base-space;
      }
    }
  }
}

.item {
  display: flex;
  align-items: center;
  gap: $base-space * 3;
}

.dataset-name {
  @include font-size(16px);
}

.dataset-task {
  color: $black-54;
  border: 1px solid $black-37;
  border-radius: $border-radius-m;
  padding: calc($base-space / 2);
  @include font-size(12px);
  @include line-height(12px);
}
</styles><|MERGE_RESOLUTION|>--- conflicted
+++ resolved
@@ -31,13 +31,8 @@
           <BaseButton
             type="button"
             class="secondary light small"
-<<<<<<< HEAD
             @on-click="restoreGuidelines(settings.dataset)"
-            :disabled="!settings.dataset.areGuidelinesModified"
-=======
-            @on-click="restore(guidelines)"
             :disabled="!settings.dataset.isModified"
->>>>>>> 22807226
           >
             <span v-text="'Cancel'" />
           </BaseButton>
