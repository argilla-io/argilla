<!--
  - coding=utf-8
  - Copyright 2021-present, the Recognai S.L. team.
  -
  - Licensed under the Apache License, Version 2.0 (the "License");
  - you may not use this file except in compliance with the License.
  - You may obtain a copy of the License at
  -
  -     http://www.apache.org/licenses/LICENSE-2.0
  -
  - Unless required by applicable law or agreed to in writing, software
  - distributed under the License is distributed on an "AS IS" BASIS,
  - WITHOUT WARRANTIES OR CONDITIONS OF ANY KIND, either express or implied.
  - See the License for the specific language governing permissions and
  - limitations under the License.
  -->

<template>
  <base-input-container class="search-area" :class="filter ? 'active' : null">
    <svgicon name="search" width="20" height="20" color="#acacac" />
    <base-input
      class="search-area__input"
      v-model="filter"
      :placeholder="placeholder"
    />
    <svgicon
      v-if="filter"
      class="search-area__icon --close"
      name="close"
      color="#acacac"
      width="14"
      height="14"
      @click="filter = undefined"
    />
  </base-input-container>
</template>
<script>
import "assets/icons/search";
import "assets/icons/close";

export default {
  props: {
    placeholder: {
      type: String,
      default: "Search",
    },
  },
  data() {
    return {
      filter: this.value,
    };
  },
  watch: {
    filter(val) {
      this.$emit("input", val);
    },
  },
};
</script>
<style lang="scss" scoped>
.search-area {
  display: flex;
  min-width: 300px;
  align-items: center;
  gap: $base-space * 1.5;
  padding: $base-space * 1.2 $base-space * 1.5;
<<<<<<< HEAD
  box-shadow: $shadow-300;
  border: 1px solid rgba(0, 0, 0, 0.1);
  border-radius: $border-radius-l;
  background: palette(white);
=======
  border: 1px solid rgba(0, 0, 0, 0.1);
  border-radius: $border-radius-l;
  background: palette(white);
  box-shadow: $shadow-300;
>>>>>>> 16a6b085
  transition: all 0.2s ease;
  &:hover {
    border: 1px solid rgba(0, 0, 0, 0.1);
    box-shadow: $shadow-500;
    transition: all 0.2s ease;
  }
  &.active,
  &.re-input-focused {
    border: 1px solid $primary-color;
    box-shadow: $shadow-300;
  }
  &__icon {
    display: flex;
    flex-shrink: 0;
    padding: 0;
    &.--close {
      width: $base-space * 1.6;
      cursor: pointer;
    }
  }
  &__input.input {
    width: 100%;
    height: auto;
    padding: 0;
    border: none;
    outline: 0;
    background: none;
    line-height: 1rem;
    @include input-placeholder {
      color: $black-37;
    }
  }
}
</style><|MERGE_RESOLUTION|>--- conflicted
+++ resolved
@@ -64,17 +64,10 @@
   align-items: center;
   gap: $base-space * 1.5;
   padding: $base-space * 1.2 $base-space * 1.5;
-<<<<<<< HEAD
-  box-shadow: $shadow-300;
-  border: 1px solid rgba(0, 0, 0, 0.1);
-  border-radius: $border-radius-l;
-  background: palette(white);
-=======
   border: 1px solid rgba(0, 0, 0, 0.1);
   border-radius: $border-radius-l;
   background: palette(white);
   box-shadow: $shadow-300;
->>>>>>> 16a6b085
   transition: all 0.2s ease;
   &:hover {
     border: 1px solid rgba(0, 0, 0, 0.1);
