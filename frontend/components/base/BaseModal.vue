--- conflicted
+++ resolved
@@ -98,14 +98,10 @@
   display: table;
   transition: opacity 0.3s ease;
   cursor: default;
-<<<<<<< HEAD
   background: $black-10;
-=======
-  background: $black-4;
   &:not(.prevent-scroll) {
     pointer-events: none;
   }
->>>>>>> 33dc58f4
 }
 
 .modal-wrapper {
