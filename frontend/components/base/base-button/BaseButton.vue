--- conflicted
+++ resolved
@@ -150,12 +150,7 @@
 .button {
   @extend %button;
   .spinner {
-<<<<<<< HEAD
-    height: 20px;
-    width: 20px;
-=======
     flex-shrink: 0;
->>>>>>> 966683ab
     border: 3px solid #242323d8;
     border-top-color: #00000021;
   }
