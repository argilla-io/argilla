--- conflicted
+++ resolved
@@ -21,13 +21,9 @@
       :dataset="dataset"
       :enableSimilaritySearch="enableSimilaritySearch"
       @search-records="searchRecords"
-<<<<<<< HEAD
-    />
-=======
     >
       <dataset-options :dataset="dataset" />
     </filters-area>
->>>>>>> 85f2d545
     <entities-header :dataset="dataset" />
     <global-actions :dataset="dataset">
       <validate-discard-action
