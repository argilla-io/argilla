<!--
  - coding=utf-8
  - Copyright 2021-present, the Recognai S.L. team.
  -
  - Licensed under the Apache License, Version 2.0 (the "License");
  - you may not use this file except in compliance with the License.
  - You may obtain a copy of the License at
  -
  -     http://www.apache.org/licenses/LICENSE-2.0
  -
  - Unless required by applicable law or agreed to in writing, software
  - distributed under the License is distributed on an "AS IS" BASIS,
  - WITHOUT WARRANTIES OR CONDITIONS OF ANY KIND, either express or implied.
  - See the License for the specific language governing permissions and
  - limitations under the License.
  -->

<template>
  <div class="header__filters">
<<<<<<< HEAD
    <filters-area :dataset="dataset" v-if="!dataset.viewSettings.visibleRulesList">
      <records-counter :total="dataset.results.total"></records-counter>
    </filters-area>
    <entities-header :dataset="dataset" v-if="isWeakLabelingViewMode" />
=======
    <filters-area :dataset="dataset" />
    <entities-header :dataset="dataset" />
>>>>>>> 8dfe26a7
    <global-actions :dataset="dataset">
      <validate-discard-action
        :dataset="dataset"
        @discard-records="onDiscard"
        @validate-records="onValidate"
      >
      </validate-discard-action>
      <create-new-action @new-label="onNewLabel" v-if="allowLabelCreation" />
      {{ dataset.labels }}
    </global-actions>
  </div>
</template>
<script>
import { mapActions } from "vuex";
export default {
  props: {
    dataset: {
      required: true,
      type: Object,
    },
  },
  computed: {
    allowLabelCreation() {
      return !this.dataset.settings.label_schema;
    },
    isWeakLabelingViewMode() {
      return this.dataset.viewSettings?.viewMode === "weak labelling" || false;
    }
  },
  methods: {
    ...mapActions({
      discard: "entities/datasets/discardAnnotations",
      validate: "entities/datasets/validateAnnotations",
    }),

    async onDiscard(records) {
      await this.discard({
        dataset: this.dataset,
        records: records,
      });
    },
    async onValidate(records) {
      await this.validate({
        dataset: this.dataset,
        agent: this.$auth.user.username,
        records: records.map((record) => {
          return {
            ...record,
            annotatedEntities: undefined,
            annotation: {
              entities: record.annotatedEntities,
            },
          };
        }),
      });
    },
    async onNewLabel(label) {
      await this.dataset.$dispatch("setEntities", {
        dataset: this.dataset,
        entities: [
          ...new Set([...this.dataset.entities.map((ent) => ent.text), label]),
        ],
      });
    },
  },
};
</script><|MERGE_RESOLUTION|>--- conflicted
+++ resolved
@@ -17,15 +17,8 @@
 
 <template>
   <div class="header__filters">
-<<<<<<< HEAD
-    <filters-area :dataset="dataset" v-if="!dataset.viewSettings.visibleRulesList">
-      <records-counter :total="dataset.results.total"></records-counter>
-    </filters-area>
+    <filters-area :dataset="dataset" v-if="!dataset.viewSettings.visibleRulesList" />
     <entities-header :dataset="dataset" v-if="isWeakLabelingViewMode" />
-=======
-    <filters-area :dataset="dataset" />
-    <entities-header :dataset="dataset" />
->>>>>>> 8dfe26a7
     <global-actions :dataset="dataset">
       <validate-discard-action
         :dataset="dataset"
