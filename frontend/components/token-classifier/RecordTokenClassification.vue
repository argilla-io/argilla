<template>
  <div class="record">
<<<<<<< HEAD
    <span class="record__scroll__container">
      <span
        :class="[
          'record__scroll--large',
          !allowScroll ? 'record__scroll--prevent' : '',
        ]"
      >
        <re-button
          v-if="scrollHeight >= 800"
          :title="allowScroll ? 'prevent scroll' : 'allow scroll'"
          class="record__scroll__button button-icon"
          @click="allowScroll = !allowScroll"
        >
          <svgicon
            :name="allowScroll ? 'unlock' : 'lock'"
            width="15"
            height="14"
          ></svgicon>
        </re-button>
        <div v-if="textSpans.length" ref="list">
          <TextSpan
            v-for="(token, i) in textSpans"
            :key="i"
            :record="record"
            :span-id="i"
            :spans="textSpans"
            :dataset="dataset"
            :class="isSelected(i) ? 'selected' : ''"
            @startSelection="onStartSelection"
            @endSelection="onEndSelection"
            @selectEntity="onSelectEntity"
            @changeEntityLabel="onChangeEntityLabel"
            @removeEntity="onRemoveEntity"
            @reset="onReset"
          />
        </div>
      </span>
      <RecordExtraActions
=======
      <div ref="list" v-if="textSpans.length">
        <TextSpan
          v-for="(token, i) in textSpans"
          :key="i"
          :record="record"
          :span-id="i"
          :spans="textSpans"
          :dataset="dataset"
          :class="isSelected(i) ? 'selected' : ''"
          @startSelection="onStartSelection"
          @endSelection="onEndSelection"
          @selectEntity="onSelectEntity"
          @changeEntityLabel="onChangeEntityLabel"
          @removeEntity="onRemoveEntity"
          @reset="onReset"
        />
      </div>
            <RecordExtraActions
>>>>>>> 75843b45
        :allow-change-status="annotationEnabled"
        :record="record"
        @onChangeRecordStatus="onChangeRecordStatus"
        @onShowMetadata="$emit('onShowMetadata')"
      />
  </div>
</template>

<script>
import { mapActions } from "vuex";

export default {
  props: {
    dataset: {
      type: Object,
      required: true,
    },
    record: {
      type: Object,
      required: true,
    },
  },
  data: function () {
    return {
      selectionStart: undefined,
      selectionEnd: undefined,
    };
  },
  computed: {
    entities() {
      let entities = [];
      if (this.record.annotation) {
        entities = this.record.annotation.entities;
      } else if (this.record.prediction) {
        entities = this.record.prediction.entities;
      }
      return entities;
    },
    agent() {
      if (this.record.annotation) {
        return this.record.annotation.agent;
      }
      if (this.record.prediction) {
        return this.record.prediction.agent;
      }
      return undefined;
    },
    textSpans() {
      // TODO Simplify !!!
      const normalizedEntities = (entities, tokens) => {
        const tokenForChar = (character, tokens) => {
          const tokenIdx = tokens.findIndex(
            (token) => token.start <= character && character < token.end
          );
          return tokenIdx >= 0 ? tokenIdx : undefined;
        };
        return entities.map((entity) => {
          const start_token = tokenForChar(entity.start, tokens);
          const end_token = tokenForChar(entity.end - 1, tokens);
          return entity.start_token && entity.end_token
            ? entity
            : { ...entity, start_token, end_token: end_token + 1 };
        });
      };

      let idx = 0;
      let textSpans = [];
      const entities = normalizedEntities(
        this.entities,
        this.record.visualTokens
      );
      while (idx < this.record.visualTokens.length) {
        const entity = entities.find(
          (entity) => entity.start_token <= idx && idx < entity.end_token
        );
        if (entity) {
          textSpans.push({
            entity,
            tokens: this.record.visualTokens.slice(
              entity.start_token,
              entity.end_token
            ),
            start: entity.start,
            end: entity.end,
            agent: this.agent,
          });
          idx = entity.end_token;
        } else {
          const token = this.record.visualTokens[idx];
          textSpans.push({
            entity: undefined,
            tokens: [token],
            start: token.start,
            end: token.end,
            agent: this.agent,
          });
          idx++;
        }
      }
      return textSpans;
    },
    annotationEnabled() {
      return this.dataset.viewSettings.annotationEnabled;
    },
  },
  methods: {
    ...mapActions({
      updateRecords: "entities/datasets/updateRecords",
      discard: "entities/datasets/discardAnnotations",
    }),

    async onChangeRecordStatus(status) {
      switch (status) {
        case "Discarded":
          await this.discard({ dataset: this.dataset, records: [this.record] });
          break;
        default:
          console.warn("waT?", status);
      }
    },
    onReset() {
      this.selectionStart = undefined;
      this.selectionEnd = undefined;
    },
    onStartSelection(spanId) {
      this.selectionStart = spanId;
    },
    onEndSelection(spanId) {
      this.selectionEnd = spanId;
    },
    updateRecordEntities(entities) {
      this.updateRecords({
        dataset: this.dataset,
        records: [
          {
            ...this.record,
            selected: true,
            status: "Edited",
            annotation: {
              entities,
              agent: this.$auth.user,
            },
          },
        ],
      });
      this.onReset();
    },
    onSelectEntity(entity) {
      const from = Math.min(this.selectionStart, this.selectionEnd);
      const to = Math.max(this.selectionStart, this.selectionEnd);
      const startToken = this.textSpans[from].tokens[0];
      const endToken = this.textSpans[to].tokens.reverse()[0];

      let entities = [...this.entities];
      entities.push({
        start: startToken.start,
        end: endToken.end,
        label: entity,
      });
      this.updateRecordEntities(entities);
    },
    onChangeEntityLabel(entity, newLabel) {
      let entities = this.entities.map((ent) => {
        return ent.start === entity.start &&
          ent.end === entity.end &&
          ent.label === entity.label
          ? { ...ent, label: newLabel }
          : ent;
      });
      this.updateRecordEntities(entities);
    },
    onRemoveEntity(entity) {
      const found = this.entities.findIndex(
        (ent) =>
          ent.start === entity.start &&
          ent.end === entity.end &&
          ent.label === entity.label
      );
      let entities = [...this.entities];
      entities.splice(found, 1);
      this.updateRecordEntities(entities);
    },
    isSelected(i) {
      const init = Math.min(this.selectionStart, this.selectionEnd);
      const end = Math.max(this.selectionStart, this.selectionEnd);
      if (i >= init && i <= end) {
        return true;
      }
      return false;
    },
  },
};
</script>

<style lang="scss" scoped>
.record {
  padding: 2em 2em 0.5em 2em;
  display: block;
  margin-bottom: 0; // white-space: pre-line;
  white-space: pre-wrap;
  @include font-size(16px);
  line-height: 1.6em;
  .list__item--annotation-mode & {
    padding-left: 4em;
  }
}
</style><|MERGE_RESOLUTION|>--- conflicted
+++ resolved
@@ -1,45 +1,5 @@
 <template>
   <div class="record">
-<<<<<<< HEAD
-    <span class="record__scroll__container">
-      <span
-        :class="[
-          'record__scroll--large',
-          !allowScroll ? 'record__scroll--prevent' : '',
-        ]"
-      >
-        <re-button
-          v-if="scrollHeight >= 800"
-          :title="allowScroll ? 'prevent scroll' : 'allow scroll'"
-          class="record__scroll__button button-icon"
-          @click="allowScroll = !allowScroll"
-        >
-          <svgicon
-            :name="allowScroll ? 'unlock' : 'lock'"
-            width="15"
-            height="14"
-          ></svgicon>
-        </re-button>
-        <div v-if="textSpans.length" ref="list">
-          <TextSpan
-            v-for="(token, i) in textSpans"
-            :key="i"
-            :record="record"
-            :span-id="i"
-            :spans="textSpans"
-            :dataset="dataset"
-            :class="isSelected(i) ? 'selected' : ''"
-            @startSelection="onStartSelection"
-            @endSelection="onEndSelection"
-            @selectEntity="onSelectEntity"
-            @changeEntityLabel="onChangeEntityLabel"
-            @removeEntity="onRemoveEntity"
-            @reset="onReset"
-          />
-        </div>
-      </span>
-      <RecordExtraActions
-=======
       <div ref="list" v-if="textSpans.length">
         <TextSpan
           v-for="(token, i) in textSpans"
@@ -57,8 +17,7 @@
           @reset="onReset"
         />
       </div>
-            <RecordExtraActions
->>>>>>> 75843b45
+      <RecordExtraActions
         :allow-change-status="annotationEnabled"
         :record="record"
         @onChangeRecordStatus="onChangeRecordStatus"
