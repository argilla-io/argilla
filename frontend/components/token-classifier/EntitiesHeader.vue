<template>
  <div
    :class="[
      'entities__container',
      activeEntity ? 'entities__container--multiple' : '',
    ]"
  >
    <span
      v-for="(entity, index) in visibleEntities"
      :key="index"
      class="entity"
      :class="[
        `color_${entity.colorId}`,
        activeEntity === entity.text ? 'active' : '',
        annotationEnabled ? 'non-selectable--show-sort-code' : 'non-selectable',
      ]"
      @click="onActiveEntity(entity)"
    >
      {{ entity.text }}
    </span>
    <ReButton
      v-if="dataset.entities.length > entitiesNumber"
      class="entities__container__button"
      @click="toggleEntitiesNumber"
      >{{ showEntitySelector ? "Show less" : "Show all" }}</ReButton
    >
  </div>
</template>

<script>
import "assets/icons/check";
import "assets/icons/cross";
const MAX_ENTITIES_SHOWN = 10;

export default {
  props: {
    dataset: {
      type: Object,
      required: true,
    },
  },
  data: () => ({
    activeEntity: undefined,
    showEntitySelector: false,
    entitiesNumber: MAX_ENTITIES_SHOWN,
  }),
  computed: {
<<<<<<< HEAD
    filteredEntities() {
      return this.entities
        .filter((entity) =>
          entity.text.toLowerCase().includes(this.searchEntity.toLowerCase())
        )
        .sort((a, b) => a.text.localeCompare(b.text));
=======
    visibleEntities() {
      let entities = [...this.dataset.entities]
        .sort((a, b) => a.text.localeCompare(b.text))
        .map((ent) => ({
          ...ent,
        }));

      return this.showEntitySelector
        ? entities
        : entities.slice(0, this.entitiesNumber);
>>>>>>> 75843b45
    },
    annotationEnabled() {
      return this.dataset.viewSettings.annotationEnabled;
    },
  },
  methods: {
    toggleEntitiesNumber() {
      this.showEntitySelector = !this.showEntitySelector;
    },
    onActiveEntity(entity) {
      if (this.annotationEnabled) {
        if (this.activeEntity === entity.text) {
          this.activeEntity = undefined;
        } else {
          this.activeEntity = entity.text;
        }
      }
    },
  },
};
</script>

<style lang="scss" scoped>
.entities {
  &__container {
    margin-bottom: 1em;
    padding: 0 4em;
    width: calc(100% - 120px);
    @include media(">desktopLarge") {
      width: calc(100% - 360px);
    }
    &__button {
      margin-top: 0.3em;
      margin-left: 0.3em;
    }
    &--multiple {
      .entity:not(.active) {
        // opacity: 0.7;
      }
    }
  }
}
.entity {
  padding: 0.3em;
  margin: 1em 1em 0 0;
  position: relative;
  display: inline-block;
  cursor: pointer;
  max-height: 28px;
  border: 2px solid transparent;
  transition: all 0.2s ease-in-out;
  // &:not(.active):hover {
  //   filter: brightness(90%);
  // }
  &.non-selectable,
  &.non-selectable--show-sort-code {
    cursor: default;
    pointer-events: none;
  }
  &__sort-code {
    @include font-size(12px);
    color: $font-medium-color;
    font-weight: lighter;
    margin-left: 0.5em;
    .non-selectable & {
      display: none;
    }
  }
}
// ner colors

$colors: 50;
$hue: 360;
@for $i from 1 through $colors {
  $rcolor: hsla(
    ($colors * $i) + ($hue * $i / $colors),
    100% - $i / 2,
    82% - ($colors % $i),
    1
  );
  .color_#{$i - 1} {
    background: $rcolor;
    &.active,
    &.entity:hover {
      border: 2px solid darken($rcolor, 50%);
    }
  }
  .entity.color_#{$i - 1} span {
    background: $rcolor;
  }
  .entities__selector__option.color_#{$i - 1} span {
    background: $rcolor;
  }
  .entities__selector__option.color_#{$i - 1} {
    background: white;
    &:hover {
      background: hsla(($colors * $i) + ($hue * $i / $colors), 100%, 97%, 1);
    }
    &:active {
      background: hsla(($colors * $i) + ($hue * $i / $colors), 100%, 94%, 1);
    }
  }
  .color_#{$i - 1} ::v-deep .highlight__tooltip {
    background: $rcolor;
  }
  .color_#{$i - 1} ::v-deep .highlight__tooltip:after {
    border-color: $rcolor transparent transparent transparent;
  }
}
</style><|MERGE_RESOLUTION|>--- conflicted
+++ resolved
@@ -45,14 +45,6 @@
     entitiesNumber: MAX_ENTITIES_SHOWN,
   }),
   computed: {
-<<<<<<< HEAD
-    filteredEntities() {
-      return this.entities
-        .filter((entity) =>
-          entity.text.toLowerCase().includes(this.searchEntity.toLowerCase())
-        )
-        .sort((a, b) => a.text.localeCompare(b.text));
-=======
     visibleEntities() {
       let entities = [...this.dataset.entities]
         .sort((a, b) => a.text.localeCompare(b.text))
@@ -63,7 +55,6 @@
       return this.showEntitySelector
         ? entities
         : entities.slice(0, this.entitiesNumber);
->>>>>>> 75843b45
     },
     annotationEnabled() {
       return this.dataset.viewSettings.annotationEnabled;
