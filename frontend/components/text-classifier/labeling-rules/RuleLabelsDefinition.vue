--- conflicted
+++ resolved
@@ -142,13 +142,8 @@
       return this.dataset.labels.map((l) => ({ class: l, selected: false }));
     },
     filteredLabels() {
-<<<<<<< HEAD
       return this.labels.filter((label) =>
-        label.class.toLowerCase().match(this.searchText)
-=======
-      return this.sortedLabels.filter((label) =>
         label.class.toLowerCase().match(this.searchText.toLowerCase())
->>>>>>> e3ee89e3
       );
     },
     visibleLabels() {
