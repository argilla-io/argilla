<!--
  - coding=utf-8
  - Copyright 2021-present, the Recognai S.L. team.
  -
  - Licensed under the Apache License, Version 2.0 (the "License");
  - you may not use this file except in compliance with the License.
  - You may obtain a copy of the License at
  -
  -     http://www.apache.org/licenses/LICENSE-2.0
  -
  - Unless required by applicable law or agreed to in writing, software
  - distributed under the License is distributed on an "AS IS" BASIS,
  - WITHOUT WARRANTIES OR CONDITIONS OF ANY KIND, either express or implied.
  - See the License for the specific language governing permissions and
  - limitations under the License.
  -->

<template>
  <div class="rule-labels-definition">
    <div class="rule-labels-definition__info">
<<<<<<< HEAD
      <input v-model="descriptionVModel" class="rule__description" />
=======
      <p class="rule__description">{{ query }}</p>
>>>>>>> fb67c587
      <p class="rule__records">
        Records:
        <strong>{{
          isNaN(currentRuleMetrics.records)
            ? "-"
            : $options.filters.formatNumber(currentRuleMetrics.records)
        }}</strong>
      </p>
    </div>
    <div class="rule__labels" v-if="labels.length">
      <label-search
        v-if="labels.length > maxVisibleLabels"
        :search-text="searchText"
        @input="onSearchLabel"
      />
      <ClassifierAnnotationButton
        v-for="label in visibleLabels"
        :id="label.class"
        :key="`${label.class}`"
        v-model="selectedLabelsVModel"
        :allow-multiple="false"
        :label="label"
        class="label-button"
        :data-title="label.class"
        :value="label.class"
      >
      </ClassifierAnnotationButton>

      <a
        v-if="visibleLabels.length < filteredLabels.length"
        href="#"
        class="feedback-interactions__more"
        @click.prevent="expandLabels"
        >+{{ filteredLabels.length - visibleLabels.length }}</a
      >
      <a
        v-else-if="visibleLabels.length > maxVisibleLabels"
        href="#"
        class="feedback-interactions__more"
        @click.prevent="collapseLabels"
        >Show less</a
      >
    </div>
    <div v-else class="empty-labels">
      <p>This doesn't have any labels yet.</p>
      <p>
        To create new rules you need al least two labels. It's highly
        recommended to also annotate some records with these labels. Go to the
        annotation mode to
        <a href="#" @click.prevent="changeToAnnotationViewMode"
          >create the labels and annotate some records</a
        >.
      </p>
    </div>
<<<<<<< HEAD
    <p class="rule__info" v-if="ruleInfo">{{ ruleInfo }}</p>
=======
    <p
      class="rule__info"
      v-if="
        currentRule &&
        selectedLabels.includes(currentRule.label) &&
        currentRule.description === currentRule.query
      "
    >
      {{
        saved
          ? "The rule has been saved"
          : "This query with this label is already saved as rule"
      }}.
    </p>
>>>>>>> fb67c587
    <re-button
      :disabled="!selectedLabelsVModel.length"
      class="feedback-interactions__button button-primary"
      @click="saveRule"
    >
      Save rule</re-button
    >
  </div>
</template>
<script>
import { mapActions } from "vuex";
import { DatasetViewSettings } from "@/models/DatasetViewSettings";
import { TextClassificationDataset } from "@/models/TextClassification";

export default {
  props: {
    dataset: {
      type: TextClassificationDataset,
      required: true,
    },
  },
  data: () => {
    return {
      saved: false,
      searchText: "",
      shownLabels: DatasetViewSettings.MAX_VISIBLE_LABELS,
<<<<<<< HEAD
      selectedLabelsVModel: [],
      descriptionVModel: undefined,
=======
>>>>>>> fb67c587
    };
  },
  computed: {
    currentRule() {
      return this.dataset.getCurrentLabelingRule();
    },

    currentRuleMetrics() {
      return this.dataset.getCurrentLabelingRuleMetrics() || {};
    },

    selectedLabel() {
      if (this.selectedLabelsVModel !== undefined) {
        return this.selectedLabelsVModel[0];
      }
    },

    ruleInfo() {
      // TODO: We can improve this
      if (
        this.currentRule &&
        this.dataset.findRuleByQuery(
          this.currentRule.query,
          this.currentRule.label
        )
      ) {
        return "This query with this label are already saved as rule";
      }
    },

    maxVisibleLabels() {
      return DatasetViewSettings.MAX_VISIBLE_LABELS;
    },
    query() {
      return this.dataset.query.text;
    },
    labels() {
      return this.dataset.labels.map((l) => ({ class: l, selected: false }));
    },
    filteredLabels() {
      return this.labels.filter((label) =>
        label.class.toLowerCase().match(this.searchText.toLowerCase())
      );
    },
    visibleLabels() {
      const selectedLabelsVModel = this.filteredLabels.filter((l) =>
        this.selectedLabelsVModel.includes(l.class)
      ).length;
      const availableNonSelected =
        this.shownLabels < this.filteredLabels.length
          ? this.shownLabels - selectedLabelsVModel
          : this.shownLabels;
      let nonSelected = 0;
      return this.filteredLabels.filter((l) => {
        if (this.selectedLabelsVModel.includes(l.class)) {
          return l;
        } else {
          if (nonSelected < availableNonSelected) {
            nonSelected++;
            return l;
          }
        }
      });
    },
  },
  watch: {
<<<<<<< HEAD
    selectedLabel(newValue) {
      // Here send description too --> update Rule
      this.$emit("update-rule", {
        query: this.query,
        label: newValue,
        description: this.descriptionVModel,
      });
    },
    currentRule() {
      this.setDescription();
    },
    query() {
      this.setDescription();
    },
  },
  mounted() {
    this.setDescription();
    this.selectedLabelsVModel = this.currentRule
      ? [this.currentRule.label]
      : [];
=======
    currentRule(n) {
      if (n) {
        this.selectedLabels = [n.label];
        this.$emit("update-labels", [n.label]);
      }
    },
    query(n) {
      this.saved = false;
      if (!n) {
        this.selectedLabels = [];
        this.$emit("update-labels", undefined);
      }
    },
  },
  mounted() {
    if (this.currentRule) {
      this.selectedLabels = this.currentRule ? [this.currentRule.label] : [];
    }
>>>>>>> fb67c587
  },
  methods: {
    ...mapActions({
      changeViewMode: "entities/datasets/changeViewMode",
    }),
<<<<<<< HEAD
    saveRule() {
=======
    async createRule() {
      if (this.currentRule) {
        await this.updateRule({
          dataset: this.dataset,
          label: this.selectedLabels[0],
        });
      } else {
        await this.defineRule({
          dataset: this.dataset,
          label: this.selectedLabels[0],
        });
      }
>>>>>>> fb67c587
      this.saved = true;
      this.collapseLabels();
      this.$emit("save-rule", {
        query: this.currentRule.query,
        label: this.currentRule.label,
        description: this.descriptionVModel,
      });
    },
<<<<<<< HEAD
    setDescription() {
      this.descriptionVModel = this.currentRule
        ? this.currentRule.description
        : this.query;
    },
=======
>>>>>>> fb67c587
    expandLabels() {
      this.shownLabels = this.filteredLabels.length;
    },
    collapseLabels() {
      this.shownLabels = this.maxVisibleLabels;
    },
    onSearchLabel(event) {
      this.searchText = event;
    },
    async changeToAnnotationViewMode() {
      await this.changeViewMode({
        dataset: this.dataset,
        value: "annotate",
      });
    },
  },
};
</script>
<style lang="scss" scoped>
%item {
  // width: calc(25% - 5px);
  min-width: 80px;
  max-width: 238px;
}
.rule-labels-definition {
  height: 100%;
  display: flex;
  flex-flow: column;
  &__info {
    display: flex;
  }
}
.feedback-interactions {
  .list__item--annotation-mode & {
    padding-right: 200px;
  }
  &__more {
    align-self: center;
    margin: 3.5px;
    text-decoration: none;
    font-weight: 500;
    font-family: $sff;
    outline: none;
    padding: 0.5em;
    border-radius: 5px;
    transition: all 0.2s ease-in-out;
    display: inline-block;
    &:hover {
      transition: all 0.2s ease-in-out;
      background: palette(grey, bg);
    }
  }
  &__button {
    margin-top: auto;
    margin-bottom: 0 !important;
    align-self: flex-start;
  }
}
.label-button {
  @extend %item;
}
.empty-labels {
  a {
    outline: none;
    color: $primary-color;
    text-decoration: none;
  }
}
.label-button {
  margin: 5px;
}
.label-button ::v-deep .button {
  justify-content: center;
}
.label-button:not(.active) ::v-deep .button {
  background: #e0e1ff !important;
}
.rule {
  &__description {
    @include font-size(18px);
    width: 100%;
    height: 20px;
    color: $font-secondary;
    font-weight: 600;
    margin-top: 0;
    padding: 0;
  }
  &__text {
    width: 100%;
    color: palette(grey, medium);
    @include font-size(18px);
    font-weight: 600;
    margin-top: 0;
  }
  &__info {
    margin-bottom: 0;
    margin-top: auto;
  }
  &__records {
    color: palette(grey, medium);
    margin-left: auto;
    margin-top: 0;
    white-space: nowrap;
    text-align: right;
    @include font-size(14px);
    margin-left: 0.5em;
    strong {
      font-weight: 600;
    }
  }
  &__labels {
    margin-bottom: 1em;
    margin-left: -5px;
    margin-right: -5px;
  }
}
.searchbar {
  margin-top: 0 !important;
  margin-left: 5px !important;
}
</style><|MERGE_RESOLUTION|>--- conflicted
+++ resolved
@@ -18,11 +18,7 @@
 <template>
   <div class="rule-labels-definition">
     <div class="rule-labels-definition__info">
-<<<<<<< HEAD
-      <input v-model="descriptionVModel" class="rule__description" />
-=======
       <p class="rule__description">{{ query }}</p>
->>>>>>> fb67c587
       <p class="rule__records">
         Records:
         <strong>{{
@@ -77,24 +73,7 @@
         >.
       </p>
     </div>
-<<<<<<< HEAD
     <p class="rule__info" v-if="ruleInfo">{{ ruleInfo }}</p>
-=======
-    <p
-      class="rule__info"
-      v-if="
-        currentRule &&
-        selectedLabels.includes(currentRule.label) &&
-        currentRule.description === currentRule.query
-      "
-    >
-      {{
-        saved
-          ? "The rule has been saved"
-          : "This query with this label is already saved as rule"
-      }}.
-    </p>
->>>>>>> fb67c587
     <re-button
       :disabled="!selectedLabelsVModel.length"
       class="feedback-interactions__button button-primary"
@@ -121,11 +100,7 @@
       saved: false,
       searchText: "",
       shownLabels: DatasetViewSettings.MAX_VISIBLE_LABELS,
-<<<<<<< HEAD
       selectedLabelsVModel: [],
-      descriptionVModel: undefined,
-=======
->>>>>>> fb67c587
     };
   },
   computed: {
@@ -192,13 +167,11 @@
     },
   },
   watch: {
-<<<<<<< HEAD
     selectedLabel(newValue) {
       // Here send description too --> update Rule
       this.$emit("update-rule", {
         query: this.query,
         label: newValue,
-        description: this.descriptionVModel,
       });
     },
     currentRule() {
@@ -213,7 +186,6 @@
     this.selectedLabelsVModel = this.currentRule
       ? [this.currentRule.label]
       : [];
-=======
     currentRule(n) {
       if (n) {
         this.selectedLabels = [n.label];
@@ -232,44 +204,19 @@
     if (this.currentRule) {
       this.selectedLabels = this.currentRule ? [this.currentRule.label] : [];
     }
->>>>>>> fb67c587
   },
   methods: {
     ...mapActions({
       changeViewMode: "entities/datasets/changeViewMode",
     }),
-<<<<<<< HEAD
     saveRule() {
-=======
-    async createRule() {
-      if (this.currentRule) {
-        await this.updateRule({
-          dataset: this.dataset,
-          label: this.selectedLabels[0],
-        });
-      } else {
-        await this.defineRule({
-          dataset: this.dataset,
-          label: this.selectedLabels[0],
-        });
-      }
->>>>>>> fb67c587
       this.saved = true;
       this.collapseLabels();
       this.$emit("save-rule", {
         query: this.currentRule.query,
         label: this.currentRule.label,
-        description: this.descriptionVModel,
       });
     },
-<<<<<<< HEAD
-    setDescription() {
-      this.descriptionVModel = this.currentRule
-        ? this.currentRule.description
-        : this.query;
-    },
-=======
->>>>>>> fb67c587
     expandLabels() {
       this.shownLabels = this.filteredLabels.length;
     },
