<!--
  - coding=utf-8
  - Copyright 2021-present, the Recognai S.L. team.
  -
  - Licensed under the Apache License, Version 2.0 (the "License");
  - you may not use this file except in compliance with the License.
  - You may obtain a copy of the License at
  -
  -     http://www.apache.org/licenses/LICENSE-2.0
  -
  - Unless required by applicable law or agreed to in writing, software
  - distributed under the License is distributed on an "AS IS" BASIS,
  - WITHOUT WARRANTIES OR CONDITIONS OF ANY KIND, either express or implied.
  - See the License for the specific language governing permissions and
  - limitations under the License.
  -->

<template>
  <div class="annotation-area">
    <div v-if="labels.length">
      <p>Select a label for your query</p>
      <label-search
        v-if="labels.length > maxVisibleLabels"
        :search-text="searchText"
        @input="onSearchLabel"
      />
      <ClassifierAnnotationButton
        v-for="label in visibleLabels"
        :id="label.class"
        :key="`${label.class}`"
        v-model="selectedLabels"
        :allow-multiple="isMultiLabel"
        :label="label"
        :class="[!dataset.query.text ? 'non-reactive' : null, 'label-button']"
        :data-title="label.class"
        :value="label.class"
        @change="updateLabel"
      >
      </ClassifierAnnotationButton>

      <a
        v-if="visibleLabels.length < filteredLabels.length"
        href="#"
        class="feedback-interactions__more"
        @click.prevent="expandLabels()"
        >+{{ filteredLabels.length - visibleLabels.length }}</a
      >
      <a
        v-else-if="visibleLabels.length > maxVisibleLabels"
        href="#"
        class="feedback-interactions__more"
        @click.prevent="collapseLabels()"
        >Show less</a
      >
    </div>
    <div v-else class="empty-labels">
      <p>There aren't any label yet.</p>
      <p>
        To define rules you need al least two labels. Go to annotation mode to
        <a href="#" @click="changeToAnnotationViewMode">create the labels</a>.
      </p>
    </div>
    <rule-annotation-area-metrics :metrics="metrics" />
    <p v-if="currentRule && selectedLabels.includes(currentRule.label)">
      You have already a rule saved with that label.
    </p>
    <re-button
      v-else
      :disabled="!selectedLabels.length"
      class="feedback-interactions__button button-primary"
      @click="createRule()"
    >
      Save rule</re-button
    >
  </div>
</template>
<script>
import { mapActions } from "vuex";
import { DatasetViewSettings } from "@/models/DatasetViewSettings";

export default {
  props: {
    dataset: {
      type: Object,
      required: true,
    },
    currentRule: {
      type: Object,
      default: undefined,
    },
  },
  data: () => {
    return {
      searchText: "",
      selectedLabels: [],
      metrics: {},
      shownLabels: DatasetViewSettings.MAX_VISIBLE_LABELS,
    };
  },
<<<<<<< HEAD
  watch: {
    async currentRule(n) {
      if (n) {
        this.selectedLabels = [n.label];
        await this.getMetricsByLabel(n.label);
      } else {
        this.selectedLabels = [];
        this.metrics = {};
      }
    }
  },
  async mounted() {
    if (this.currentRule) {
      this.selectedLabels = this.currentRule ? [this.currentRule.label] : [];
      await this.getMetricsByLabel(this.currentRule.label);
    }
  },
=======
>>>>>>> 89b28143
  computed: {
    maxVisibleLabels() {
      return DatasetViewSettings.MAX_VISIBLE_LABELS;
    },
    isMultiLabel() {
      return this.dataset.isMultiLabel;
    },
    labels() {
      return this.dataset._labels.map((l) => ({ class: l, selected: false }));
    },
    sortedLabels() {
      return this.labels.slice().sort((a, b) => (a.score > b.score ? -1 : 1));
    },
    filteredLabels() {
      return this.sortedLabels.filter((label) =>
        label.class.toLowerCase().match(this.searchText)
      );
    },
    visibleLabels() {
      const selectedLabels = this.filteredLabels.filter((l) =>
        this.selectedLabels.includes(l.class)
      ).length;
      const availableNonSelected =
        this.shownLabels < this.filteredLabels.length
          ? this.shownLabels - selectedLabels
          : this.shownLabels;
      let nonSelected = 0;
      return this.filteredLabels.filter((l) => {
        if (this.selectedLabels.includes(l.class)) {
          return l;
        } else {
          if (nonSelected < availableNonSelected) {
            nonSelected++;
            return l;
          }
        }
      });
    },
  },
  watch: {
    async currentRule(n) {
      if (n) {
        this.selectedLabels = [n.label];
        await this.getMetricsByLabel(n.label);
      } else {
        this.selectedLabels = [];
      }
    },
  },
  async mounted() {
    if (this.currentRule) {
      this.selectedLabels = this.currentRule ? [this.currentRule.label] : [];
      await this.getMetricsByLabel(this.currentRule.label);
    }
  },
  methods: {
    ...mapActions({
      changeViewMode: "entities/text_classification/changeViewMode",
      defineRule: "entities/text_classification/defineRule",
      updateRule: "entities/text_classification/updateRule",
      getRuleMetricsByLabel:
        "entities/text_classification/getRuleMetricsByLabel",
    }),
    async createRule() {
      if (this.currentRule) {
        await this.updateRule({
          dataset: this.dataset,
          label: this.selectedLabels[0],
        });
      } else {
        await this.defineRule({
          dataset: this.dataset,
          label: this.selectedLabels[0],
        });
      }
      this.$emit("update-rule");
    },
    async getMetricsByLabel(label) {
      if (label !== undefined && label.length) {
        const response = await this.getRuleMetricsByLabel({
          dataset: this.dataset,
          query: this.dataset.query.text,
          label: label,
        });
        this.metrics = response;
      } else {
        this.metrics = {};
      }
    },
    expandLabels() {
      this.shownLabels = this.filteredLabels.length;
    },
    collapseLabels() {
      this.shownLabels = this.maxVisibleLabels;
    },
    onSearchLabel(event) {
      this.searchText = event;
    },
    async updateLabel(label) {
      await this.getMetricsByLabel(label);
    },
    async changeToAnnotationViewMode() {
      await this.changeViewMode({
        dataset: this.dataset,
        value: "annotate",
      });
    },
  },
};
</script>
<style lang="scss" scoped>
%item {
  // width: calc(25% - 5px);
  min-width: 80px;
  max-width: 238px;
}
.annotation-area {
  max-width: calc(100% - 200px);
  @include media(">desktopLarge") {
    max-width: 60%;
  }
}
.feedback-interactions {
  .list__item--annotation-mode & {
    padding-right: 200px;
  }
  &__more {
    align-self: center;
    margin: 3.5px;
    text-decoration: none;
    font-weight: 500;
    font-family: $sff;
    outline: none;
    padding: 0.5em;
    border-radius: 5px;
    transition: all 0.2s ease-in-out;
    display: inline-block;
    &:hover {
      transition: all 0.2s ease-in-out;
      background: palette(grey, bg);
    }
  }
  &__button {
    margin-top: 2em;
    margin-bottom: 0;
  }
}
.label-button {
  @extend %item;
}
.empty-labels {
  a {
    color: $primary-color;
    text-decoration: none;
  }
}
</style><|MERGE_RESOLUTION|>--- conflicted
+++ resolved
@@ -97,26 +97,6 @@
       shownLabels: DatasetViewSettings.MAX_VISIBLE_LABELS,
     };
   },
-<<<<<<< HEAD
-  watch: {
-    async currentRule(n) {
-      if (n) {
-        this.selectedLabels = [n.label];
-        await this.getMetricsByLabel(n.label);
-      } else {
-        this.selectedLabels = [];
-        this.metrics = {};
-      }
-    }
-  },
-  async mounted() {
-    if (this.currentRule) {
-      this.selectedLabels = this.currentRule ? [this.currentRule.label] : [];
-      await this.getMetricsByLabel(this.currentRule.label);
-    }
-  },
-=======
->>>>>>> 89b28143
   computed: {
     maxVisibleLabels() {
       return DatasetViewSettings.MAX_VISIBLE_LABELS;
@@ -163,8 +143,9 @@
         await this.getMetricsByLabel(n.label);
       } else {
         this.selectedLabels = [];
+        this.metrics = {};
       }
-    },
+    }
   },
   async mounted() {
     if (this.currentRule) {
