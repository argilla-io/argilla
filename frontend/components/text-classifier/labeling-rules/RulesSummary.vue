<template>
  <div v-if="isVisible" class="rules-summary">
    <ReLoading v-if="$fetchState.pending" />
    <div v-else-if="!$fetchState.error" class="rules-summary__container">
<<<<<<< HEAD
      <re-button @click="hideList()" class="rules-summary__close button-quaternary">
        <svgicon
          name="chev-left"
          width="12"
          height="12"
        ></svgicon>Back to query view</re-button>
      <p class="rules-summary__title">Overall Metrics</p>
      <rules-summary-metrics :formattedRules="formattedRules" :metricsByLabel="metricsByLabel" :dataset="dataset" />
      <p class="rules-summary__title">Summary</p> 
      <ReSearchBar @input="onSearch" v-if="formattedRules.length" placeholder="Search rule by name" />
=======
      <re-button
        class="rules-summary__close button-quaternary"
        @click="hideList"
      >
        <svgicon name="chev-left" width="12" height="12"></svgicon>Back to query
        view</re-button
      >
      <p class="rules-summary__title">Summary</p>
      <rules-summary-metrics
        v-if="formattedRules.length"
        :metrics-by-label="metricsByLabel"
        :dataset="dataset"
      />
      <ReSearchBar
        v-if="formattedRules.length"
        placeholder="Search rule by name"
        @input="onSearch"
      />
>>>>>>> 4e1515bf
      <ReTableInfo
        class="rules-summary__table"
        :data="formattedRules"
        :sorted-order="sortedOrder"
        :sorted-by-field="sortedByField"
        :columns="tableColumns"
        :actions="actions"
        :query-search="querySearch"
        :global-actions="false"
        search-on="name"
        empty-icon="empty-rules"
        empty-title="0 rules defined"
        :empty-description="emptyRulesDescription"
        :show-modal="showModal"
        @sort-column="onSortColumns"
        @onActionClicked="onActionClicked"
        @close-modal="closeModal"
      />
<<<<<<< HEAD
      <re-button v-if="formattedRules.length" class="button-primary" @click="updateSummary()">Update Summary</re-button>
=======
      <re-button class="button-primary" @click="updateSummary()"
        >Update Summary</re-button
      >
>>>>>>> 4e1515bf
    </div>
  </div>
</template>
<script>
import "assets/icons/empty-rules";
import { mapActions } from "vuex";
import { DatasetViewSettings } from "@/models/DatasetViewSettings";
export default {
  props: {
    dataset: {
      type: Object,
      default: () => ({}),
    },
  },
  data: () => {
    return {
      querySearch: undefined,
      showModal: undefined,
      rules: [],
      metricsByLabel: {},
      tableColumns: [
        {
          name: "Name",
          field: "name",
          class: "table-info__title",
          type: "action",
        },
        { name: "Label", field: "label", class: "text" },
        { name: "Coverage", field: "coverage", class: "text", type: "number" },
        {
          name: "Annot. Cover.",
          field: "coverage_annotated",
          class: "text",
          type: "number",
        },
        { name: "Correct", field: "correct", class: "text" },
        { name: "Incorrect", field: "incorrect", class: "text" },
        {
          name: "Precision",
          field: "precision",
          class: "text",
          type: "number",
        },
      ],
      sortedOrder: "desc",
      sortedByField: "query",
      actions: [{ name: "delete", icon: "delete", title: "Delete dataset" }],
    };
  },
  async fetch() {
    this.rules = await this.getRules({ dataset: this.dataset });
    await this.getMetricsByLabel();
  },
  computed: {
    isVisible() {
      return this.dataset.viewSettings.visibleRulesList;
    },
    formattedRules() {
      return this.rules.map((r) => {
        return {
          name: r.description,
          query: r.query,
          kind: "select",
          label: r.label,
          coverage: this.metricsByLabel[r.query].coverage,
          coverage_annotated: this.metricsByLabel[r.query].coverage_annotated,
          correct: this.metricsByLabel[r.query].correct,
          incorrect: this.metricsByLabel[r.query].incorrect,
          precision: this.metricsByLabel[r.query].precision,
        };
      });
    },
<<<<<<< HEAD
    emptyRulesDescription() {
      return `You have not defined any rules for this dataset yet.<br /> Start to define rules`;
    },
=======
>>>>>>> 4e1515bf
  },
  mounted() {
    document.getElementsByTagName("body")[0].classList.remove("fixed-header");
  },
  methods: {
    ...mapActions({
      search: "entities/datasets/search",
      getRules: "entities/text_classification/getRules",
      deleteRule: "entities/text_classification/deleteRule",
      getRuleMetricsByLabel:
        "entities/text_classification/getRuleMetricsByLabel",
    }),
    async hideList() {
      await this.dataset.viewSettings.disableRulesSummary();
    },

    async getMetricsByLabel() {
      const responses = await Promise.all(
        this.rules.map((rule) => {
          return this.getRuleMetricsByLabel({
            dataset: this.dataset,
            query: rule.query,
            label: rule.label,
          });
        })
      );

      responses.forEach((response, idx) => {
        this.metricsByLabel[this.rules[idx].query] = response;
      });
    },
    async onSelectQuery(id) {
      if (id.query !== this.dataset.query.text) {
        await this.search({ dataset: this.dataset, query: { text: id.query } });
      }
      await this.hideList();
    },
    onActionClicked(action, rowId) {
      console.log(action, rowId);
      switch (action) {
        case "delete":
          this.onShowConfirmRuleDeletion(rowId);
          break;
        case "confirm-delete":
          this.onDeleteRule(rowId);
          break;
        case "select":
          this.onSelectQuery(rowId);
          break;
        default:
          console.warn(action);
      }
    },
    onSortColumns(by, order) {
      this.sortedByField = by;
      this.sortedOrder = order;
    },
    onSearch(event) {
      this.querySearch = event;
    },
    async updateSummary() {
      await this.getMetricsByLabel();
    },
    onShowConfirmRuleDeletion(id) {
      this.showModal = id.name;
    },
    async onDeleteRule(id) {
      this.closeModal();
      await this.deleteRule({
        dataset: this.dataset,
        query: id.query,
      });
      await this.$fetch();
    },
    closeModal() {
      this.showModal = undefined;
    },
  },
};
</script>
<style lang="scss" scoped>
.rules-summary {
  padding-left: 4em;
  padding-top: 3em;
  overflow: auto;
  height: 100vh;
  &__container {
    margin-top: 3em;
    padding: 20px;
    background: rgba($lighter-color, .4);
    border: 1px solid $lighter-color;
    width: 100%;
    border-radius: 5px;
  }
  &__title {
    color: $font-secondary-dark;
    @include font-size(22px);
    font-weight: 600;
    margin-top: 0;
  }
  &__table {
    ::v-deep {
      .table-info__item__col:nth-of-type(2) {
        min-width: 100px;
      }
      .table-info__item__col:first-child {
        min-width: 120px;
      }
      .table-info__body {
        overflow: visible;
        // height: calc(100vh - 580px);
      }
      .table-info__item {
        padding-right: 3em !important;
      }
    }
  }
  &__close {
    float: right;
  }
}
</style><|MERGE_RESOLUTION|>--- conflicted
+++ resolved
@@ -2,7 +2,6 @@
   <div v-if="isVisible" class="rules-summary">
     <ReLoading v-if="$fetchState.pending" />
     <div v-else-if="!$fetchState.error" class="rules-summary__container">
-<<<<<<< HEAD
       <re-button @click="hideList()" class="rules-summary__close button-quaternary">
         <svgicon
           name="chev-left"
@@ -13,26 +12,6 @@
       <rules-summary-metrics :formattedRules="formattedRules" :metricsByLabel="metricsByLabel" :dataset="dataset" />
       <p class="rules-summary__title">Summary</p> 
       <ReSearchBar @input="onSearch" v-if="formattedRules.length" placeholder="Search rule by name" />
-=======
-      <re-button
-        class="rules-summary__close button-quaternary"
-        @click="hideList"
-      >
-        <svgicon name="chev-left" width="12" height="12"></svgicon>Back to query
-        view</re-button
-      >
-      <p class="rules-summary__title">Summary</p>
-      <rules-summary-metrics
-        v-if="formattedRules.length"
-        :metrics-by-label="metricsByLabel"
-        :dataset="dataset"
-      />
-      <ReSearchBar
-        v-if="formattedRules.length"
-        placeholder="Search rule by name"
-        @input="onSearch"
-      />
->>>>>>> 4e1515bf
       <ReTableInfo
         class="rules-summary__table"
         :data="formattedRules"
@@ -51,13 +30,7 @@
         @onActionClicked="onActionClicked"
         @close-modal="closeModal"
       />
-<<<<<<< HEAD
       <re-button v-if="formattedRules.length" class="button-primary" @click="updateSummary()">Update Summary</re-button>
-=======
-      <re-button class="button-primary" @click="updateSummary()"
-        >Update Summary</re-button
-      >
->>>>>>> 4e1515bf
     </div>
   </div>
 </template>
@@ -130,12 +103,9 @@
         };
       });
     },
-<<<<<<< HEAD
     emptyRulesDescription() {
       return `You have not defined any rules for this dataset yet.<br /> Start to define rules`;
     },
-=======
->>>>>>> 4e1515bf
   },
   mounted() {
     document.getElementsByTagName("body")[0].classList.remove("fixed-header");
