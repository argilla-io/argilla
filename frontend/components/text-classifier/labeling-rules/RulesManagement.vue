--- conflicted
+++ resolved
@@ -105,13 +105,8 @@
         },
       ],
       sortedOrder: "desc",
-<<<<<<< HEAD
       sortedByField: "created_at",
-      actions: [{ name: "delete", icon: "delete", title: "Delete dataset" }],
-=======
-      sortedByField: "query",
       actions: [{ name: "delete", icon: "delete", title: "Delete rule" }],
->>>>>>> cbffb78f
       noDataInfo: {
         title: "0 rules defined",
         message: `You have not defined any rules for this dataset yet.`,
