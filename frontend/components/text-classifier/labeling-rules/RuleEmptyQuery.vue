<!--
  - coding=utf-8
  - Copyright 2021-present, the Recognai S.L. team.
  -
  - Licensed under the Apache License, Version 2.0 (the "License");
  - you may not use this file except in compliance with the License.
  - You may obtain a copy of the License at
  -
  -     http://www.apache.org/licenses/LICENSE-2.0
  -
  - Unless required by applicable law or agreed to in writing, software
  - distributed under the License is distributed on an "AS IS" BASIS,
  - WITHOUT WARRANTIES OR CONDITIONS OF ANY KIND, either express or implied.
  - See the License for the specific language governing permissions and
  - limitations under the License.
  -->

<template>
  <div v-if="dataset" class="rule-labels-definition">
    <div class="rule__labels" v-if="labels.length">
      <div class="buttons">
        <classifier-annotation-button
          v-for="label in visibleLabels"
          :id="label.class"
          :key="`${label.class}`"
          :label="label"
          class="non-reactive label-button"
          :data-title="label.class"
          :value="label.class"
        >
        </classifier-annotation-button>
      </div>
      <div class="feedback">
        <p class="--body1 help-message">Introduce a query to define a rule.</p>
        <p v-if="!areAnnotationsInDataset" class="--body1 help-message">
          {{ messageNotAnnotation }}
        </p>
      </div>
    </div>
    <div class="rule__no-label" v-else>
      <BaseFeedbackComponent
        :feedbackInput="inputForFeedbackComponent"
        @on-click="goToSettings"
        class="feedback-area"
      />
      <p class="--body1 help-message" v-html="messageNotLabels" />
    </div>
  </div>
</template>
<script>
import { mapActions } from "vuex";
import { getDatasetFromORM } from "@/models/dataset.utilities";
import { DatasetViewSettings } from "@/models/DatasetViewSettings";
import { AnnotationProgress } from "@/models/AnnotationProgress";

export default {
  props: {
    datasetId: {
      type: Array,
      required: true,
    },
    datasetTask: {
      type: String,
      required: true,
    },
    labelsFromORM: {
      type: Array,
      required: true,
    },
  },
  data: () => {
    return {
      shownLabels: DatasetViewSettings.MAX_VISIBLE_LABELS,
      inputForFeedbackComponent: {
        message: "Action needed: Create labels in the dataset settings",
        buttonLabels: [{ label: "Create labels", value: "CREATE_LABELS" }],
        feedbackType: "ERROR",
      },
      messageNotLabels: `To create new rules, you need al least two labels.
<<<<<<< HEAD
       <br/>We highly recommend starting by annotating some records with these labels.`,
=======
       <br/>We highly recommended starting by annotating some records with these labels.`,
>>>>>>> 5d7e2742
      messageNotAnnotation:
        "We highly recommended starting by annotating some records with these labels.",
    };
  },
  computed: {
    dataset() {
      return getDatasetFromORM(this.datasetId, this.datasetTask);
    },
    maxVisibleLabels() {
      return DatasetViewSettings.MAX_VISIBLE_LABELS;
    },
    labels() {
      return this.labelsFromORM.map((l) => ({ class: l, selected: false }));
    },
    query() {
      return this.dataset.query.text;
    },
    filteredLabels() {
      return this.labels.filter((label) =>
        label.class.toLowerCase().match(this.searchText)
      );
    },
    visibleLabels() {
      const availableNonSelected =
        this.shownLabels < this.filteredLabels.length
          ? this.shownLabels
          : this.shownLabels;
      let nonSelected = 0;
      return this.filteredLabels.filter((l) => {
        if (nonSelected < availableNonSelected) {
          nonSelected++;
          return l;
        }
      });
    },
    annotationsProgress() {
      return AnnotationProgress.find(this.dataset.name);
    },
    areAnnotationsInDataset() {
      return !!this.annotationsProgress.validated;
    },
    datasetName() {
      return this.$route.params.dataset;
    },
    datasetWorkspace() {
      return this.$route.params.workspace;
    },
  },
  methods: {
    ...mapActions({
      changeViewMode: "entities/datasets/changeViewMode",
    }),
    expandLabels() {
      this.shownLabels = this.filteredLabels.length;
    },
    collapseLabels() {
      this.shownLabels = this.maxVisibleLabels;
    },
    goToSettings() {
      this.$router.push({
        name: "datasets-workspace-dataset-settings",
        params: {
          dataset: this.datasetName,
          workspace: this.datasetWorkspace,
        },
      });
    },
  },
};
</script>
<style lang="scss" scoped>
%item {
  min-width: 80px;
  max-width: 238px;
}
.rule-labels-definition {
  height: 100%;
  display: flex;
  flex-flow: column;
}
.feedback-interactions {
  &__button {
    margin-top: auto;
    margin-bottom: 0 !important;
    align-self: flex-start;
  }
}
.label-button {
  @extend %item;
}
.help-message {
  margin-bottom: 0;
  color: $black-37;
}
.label-button {
  margin: 5px;
}
.label-button :deep(.button) {
  justify-content: center;
}
.label-button:not(.active) :deep(.button) {
  background: #e0e1ff !important;
}
.rule {
  &__labels {
    display: flex;
    flex-direction: column;
    height: 100%;
  }
  &__no-label {
    flex: 1;
    display: flex;
    justify-content: space-between;
    flex-direction: column;
  }
}
.buttons {
  flex: 1;
}
.feedback {
  p {
    margin-bottom: 0;
  }
}
</style><|MERGE_RESOLUTION|>--- conflicted
+++ resolved
@@ -77,13 +77,9 @@
         feedbackType: "ERROR",
       },
       messageNotLabels: `To create new rules, you need al least two labels.
-<<<<<<< HEAD
        <br/>We highly recommend starting by annotating some records with these labels.`,
-=======
-       <br/>We highly recommended starting by annotating some records with these labels.`,
->>>>>>> 5d7e2742
       messageNotAnnotation:
-        "We highly recommended starting by annotating some records with these labels.",
+        "We highly recommend starting by annotating some records with these labels.",
     };
   },
   computed: {
