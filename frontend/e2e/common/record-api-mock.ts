--- conflicted
+++ resolved
@@ -80,7 +80,19 @@
   updated_at: "2023-07-18T07:43:38",
 };
 
-<<<<<<< HEAD
+export const recordTwo = {
+  id: "9cf21756-00a0-479d-aa46-f2ef9dcf89f2",
+  fields: {
+    text: "Second record",
+  },
+  metadata: null,
+  external_id: null,
+  responses: [],
+  suggestions: [],
+  inserted_at: "2023-07-18T07:43:38",
+  updated_at: "2023-07-18T07:43:38",
+};
+
 const recordFor12rankingA = {
   id: "1da11112-69ac-4cc9-947e-c8293243510a",
   fields: {
@@ -118,19 +130,6 @@
   suggestions: [],
   inserted_at: "2023-07-21T09:23:20",
   updated_at: "2023-07-21T09:23:20",
-=======
-export const recordTwo = {
-  id: "9cf21756-00a0-479d-aa46-f2ef9dcf89f2",
-  fields: {
-    text: "Second record",
-  },
-  metadata: null,
-  external_id: null,
-  responses: [],
-  suggestions: [],
-  inserted_at: "2023-07-18T07:43:38",
-  updated_at: "2023-07-18T07:43:38",
->>>>>>> 3e9c517e
 };
 
 export const mockRecord = async (
@@ -217,76 +216,6 @@
           id: recordId,
           values: request.postDataJSON().values,
           status,
-          user_id: "3e760b76-e19a-480a-b436-a85812b98843",
-          inserted_at: "2023-07-28T14:45:37",
-          updated_at: "2023-07-28T14:45:37",
-        },
-      });
-    }
-  );
-};
-
-<<<<<<< HEAD
-export const mockRecordWith12Ranking = async (
-  page: Page,
-  { datasetId, workspaceId }: DatasetData
-) => {
-  await mockFeedbackTaskDataset(page, { datasetId, workspaceId });
-
-  await mockQuestionWith12Ranking(page, datasetId);
-
-  await mockFields(page, datasetId);
-
-  await page.route(
-    `*/**/api/v1/me/datasets/${datasetId}/records?include=responses&include=suggestions&offset=0&limit=10&response_status=missing`,
-    async (route) => {
-      await route.fulfill({
-        json: {
-          items: [recordFor12rankingA, recordFor12rankingB],
-        },
-      });
-    }
-  );
-  await page.route(
-    `*/**/api/v1/me/datasets/${datasetId}/records?include=responses&include=suggestions&offset=2&limit=10&response_status=missing`,
-    async (route) => {
-      await route.fulfill({
-        json: {
-          items: [],
-        },
-      });
-    }
-  );
-};
-
-export const mockRecordWithRating = async (
-  page: Page,
-  { datasetId, workspaceId }: DatasetData
-) => {
-  await mockFeedbackTaskDataset(page, { datasetId, workspaceId });
-
-  await mockQuestionWithRating(page, datasetId);
-
-  await mockFields(page, datasetId);
-
-  await page.route(
-    `*/**/api/v1/me/datasets/${datasetId}/records?include=responses&include=suggestions&offset=0&limit=10&response_status=missing`,
-    async (route) => {
-      await route.fulfill({
-        json: {
-          items: [recordForRating],
-        },
-      });
-=======
-export const mockSubmitRecord = async (page: Page, recordId: string) => {
-  await page.route(
-    `*/**/api/v1/records/${recordId}/responses`,
-    async (route) => {
-      await route.fulfill({
-        json: {
-          id: recordId,
-          values: {},
-          status: "submitted",
           user_id: "3e760b76-e19a-480a-b436-a85812b98843",
           inserted_at: "2023-07-28T14:45:37",
           updated_at: "2023-07-28T14:45:37",
@@ -329,7 +258,60 @@
       });
 
       debounce.stop();
->>>>>>> 3e9c517e
+    }
+  );
+};
+
+export const mockRecordWith12Ranking = async (
+  page: Page,
+  { datasetId, workspaceId }: DatasetData
+) => {
+  await mockFeedbackTaskDataset(page, { datasetId, workspaceId });
+
+  await mockQuestionWith12Ranking(page, datasetId);
+
+  await mockFields(page, datasetId);
+
+  await page.route(
+    `*/**/api/v1/me/datasets/${datasetId}/records?include=responses&include=suggestions&offset=0&limit=10&response_status=missing`,
+    async (route) => {
+      await route.fulfill({
+        json: {
+          items: [recordFor12rankingA, recordFor12rankingB],
+        },
+      });
+    }
+  );
+  await page.route(
+    `*/**/api/v1/me/datasets/${datasetId}/records?include=responses&include=suggestions&offset=2&limit=10&response_status=missing`,
+    async (route) => {
+      await route.fulfill({
+        json: {
+          items: [],
+        },
+      });
+    }
+  );
+};
+
+export const mockRecordWithRating = async (
+  page: Page,
+  { datasetId, workspaceId }: DatasetData
+) => {
+  await mockFeedbackTaskDataset(page, { datasetId, workspaceId });
+
+  await mockQuestionWithRating(page, datasetId);
+
+  await mockFields(page, datasetId);
+
+  await page.route(
+    `*/**/api/v1/me/datasets/${datasetId}/records?include=responses&include=suggestions&offset=0&limit=10&response_status=missing`,
+    async (route) => {
+      await route.fulfill({
+        json: {
+          items: [recordForRating],
+        },
+      });
     }
   );
 };