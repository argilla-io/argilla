--- conflicted
+++ resolved
@@ -120,7 +120,26 @@
       });
     }
   );
-<<<<<<< HEAD
+
+  return recordOne;
+};
+
+export const mockDiscardRecord = async (page: Page, recordId: string) => {
+  await page.route(
+    `*/**/api/v1/records/${recordId}/responses`,
+    async (route) => {
+      await route.fulfill({
+        json: {
+          id: recordId,
+          values: {},
+          status: "discarded",
+          user_id: "3e760b76-e19a-480a-b436-a85812b98843",
+          inserted_at: "2023-07-28T14:45:37",
+          updated_at: "2023-07-28T14:45:37",
+        },
+      });
+    }
+  );
 };
 
 export const mockRecordWith12Ranking = async (
@@ -161,24 +180,6 @@
       await route.fulfill({
         json: {
           items: [recordForRating],
-=======
-
-  return recordOne;
-};
-
-export const mockDiscardRecord = async (page: Page, recordId: string) => {
-  await page.route(
-    `*/**/api/v1/records/${recordId}/responses`,
-    async (route) => {
-      await route.fulfill({
-        json: {
-          id: recordId,
-          values: {},
-          status: "discarded",
-          user_id: "3e760b76-e19a-480a-b436-a85812b98843",
-          inserted_at: "2023-07-28T14:45:37",
-          updated_at: "2023-07-28T14:45:37",
->>>>>>> 586caa13
         },
       });
     }
