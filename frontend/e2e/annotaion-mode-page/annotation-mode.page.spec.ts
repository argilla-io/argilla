--- conflicted
+++ resolved
@@ -4,12 +4,9 @@
   mockAllDatasets,
   newDatasetsMocked,
   mockRecord,
-<<<<<<< HEAD
   mockRecordWith12Ranking,
-  mockRecordWithRating
-=======
+  mockRecordWithRating,
   mockDiscardRecord,
->>>>>>> 586caa13
 } from "../common";
 
 const goToAnnotationPage = async (page) => {
