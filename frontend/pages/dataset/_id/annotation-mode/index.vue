--- conflicted
+++ resolved
@@ -11,11 +11,7 @@
       <SidebarFeedbackTaskComponent />
     </template>
     <template v-slot:top>
-<<<<<<< HEAD
       <DatasetFiltersComponent :datasetId="datasetId" />
-=======
-      <div class=""></div>
->>>>>>> c9fb9580
     </template>
     <template v-slot:center>
       <CenterFeedbackTaskContent :datasetId="datasetId" />
@@ -80,7 +76,6 @@
       // TODO - remove step 2 when workspace name will be include in the getDatasetInfo API call
       // 2- fetch workspace info
       const workspace = await this.getWorkspaceInfo(dataset.workspace_id);
-      console.log(workspace);
       // 3- insert in ORM
       upsertFeedbackDataset({ ...dataset, workspace_name: workspace });
     } catch (err) {
