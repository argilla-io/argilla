# Project information
site_name: Argilla Docs
site_url: https://argilla-io.github.io/argilla-python
site_author: Argilla, Inc.
site_description: The Argilla python server SDK
copyright: Copyright &copy; 2017 - 2024 Argilla

# Repository
repo_name: argilla-io/argilla-python
repo_url: https://github.com/argilla-io/argilla-python
edit_uri: edit/main/docs/

extra:
  version:
    provider: mike
  social:
    - icon: fontawesome/brands/linkedin
      link: https://www.linkedin.com/company/argilla-io
    - icon: fontawesome/brands/x-twitter
      link: https://twitter.com/argilla_io
    - icon: fontawesome/brands/youtube
      link: https://www.youtube.com/channel/UCAIz8TmvQQrLqbD7sd-5S2A
    - icon: fontawesome/brands/slack
      link: https://join.slack.com/t/rubrixworkspace/shared_invite/zt-20wllqq29-Z11~kp2SeFYjJ0qevJRiPg

extra_css:
  - stylesheets/extra.css

theme:
  name: material
  logo: assets/logo.svg
  favicon: assets/favicon.ico
  features:
    - navigation.instant
    - navigation.sections
    - navigation.tabs
    - navigation.footer
    - navigation.top
    - navigation.tracking
    - navigation.path
    - toc.follow
    - content.code.copy
    - content.code.annotate
    - content.action.edit
    - search.suggest
    - search.highlight
    - search.share
  icon:
    repo: fontawesome/brands/github
  palette:
    - media: "(prefers-color-scheme)"
      primary: white
      toggle:
        icon: material/brightness-auto
        name: Switch to light mode

    # Palette toggle for light mode
    - media: "(prefers-color-scheme: light)"
      scheme: default
      primary: white
      toggle:
        icon: material/brightness-7
        name: Switch to dark mode

    # Palette toggle for dark mode
    - media: "(prefers-color-scheme: dark)"
      scheme: slate
      primary: custom
      toggle:
        icon: material/brightness-4
        name: Switch to system preference

watch:
  - src/argilla_sdk

# Extensions
markdown_extensions:
  - attr_list
  - md_in_html
  - admonition
  - pymdownx.highlight:
      anchor_linenums: true
      line_spans: __span
      pygments_lang_class: true
  - pymdownx.inlinehilite
  - pymdownx.snippets
  - pymdownx.superfences
  - pymdownx.details
  - pymdownx.tabbed:
      alternate_style: true
  - footnotes
  - tables
  - pymdownx.emoji:
      emoji_index: !!python/name:material.extensions.emoji.twemoji
      emoji_generator: !!python/name:material.extensions.emoji.to_svg
  # activating permalink: true makes the anchor link works in the notebooks
  - toc:
      permalink: true


plugins:
  - search
  - open-in-new-tab
<<<<<<< HEAD
  # - gen-files:
  #     scripts:
  #       - docs/scripts/gen_popular_issues.py
  #       - docs/scripts/gen_ref_pages.py
=======
  - gen-files:
      scripts:
        - docs/scripts/gen_changelog.py
        # - docs/scripts/gen_ref_pages.py
>>>>>>> 9dfccae1
  - literate-nav:
      nav_file: SUMMARY.md
  - section-index
  - mkdocstrings:
      handlers:
        python:
          selection:
            inherited_members: true # Allow looking up inherited methods
          rendering:
            show_root_heading: true # actually display anything at all...
            # show_root_full_path: true  # display "diffrax.asdf" not just "asdf"
            show_if_no_docstring: true
            show_signature_annotations: true
            show_source: false # don't include source code
            members_order: source # order methods according to their order of definition in the source code, not alphabetical order
            heading_level: 4
            # hide private members
            private: true
  - social
  - mknotebooks

nav:
  - Argilla: index.md
  - Getting started:
    - Quickstart: getting_started/quickstart.md
    - Installation: getting_started/installation.md
    - FAQ: getting_started/faq.md
  - Guides:
    - How-to guides:
      - guides/how_to_guides/index.md
      - Manage users and credentials: guides/how_to_guides/user.md
      - Manage workspaces: guides/how_to_guides/workspace.md
      - Manage and create datasets: guides/how_to_guides/dataset.md
      - Add, update, and delete records: guides/how_to_guides/record.md
      - Query, filter, and export records: guides/how_to_guides/query_export.md
  - API Reference:
    - Python SDK: reference/argilla_sdk/
  - Community:
    - community/index.md
    - How to contribute?: community/contributor.md
<<<<<<< HEAD
    # - Issue dashboard: community/popular_issues.md
=======
    - Changelog: community/changelog.md
>>>>>>> 9dfccae1
  - UI Demo ↗:
    - https://demo.argilla.io/sign-in?auth=ZGVtbzoxMjM0NTY3OA==<|MERGE_RESOLUTION|>--- conflicted
+++ resolved
@@ -101,17 +101,11 @@
 plugins:
   - search
   - open-in-new-tab
-<<<<<<< HEAD
-  # - gen-files:
-  #     scripts:
-  #       - docs/scripts/gen_popular_issues.py
-  #       - docs/scripts/gen_ref_pages.py
-=======
   - gen-files:
       scripts:
         - docs/scripts/gen_changelog.py
+        - docs/scripts/gen_popular_issues.py
         # - docs/scripts/gen_ref_pages.py
->>>>>>> 9dfccae1
   - literate-nav:
       nav_file: SUMMARY.md
   - section-index
@@ -152,10 +146,7 @@
   - Community:
     - community/index.md
     - How to contribute?: community/contributor.md
-<<<<<<< HEAD
-    # - Issue dashboard: community/popular_issues.md
-=======
+    - Issue dashboard: community/popular_issues.md
     - Changelog: community/changelog.md
->>>>>>> 9dfccae1
   - UI Demo ↗:
     - https://demo.argilla.io/sign-in?auth=ZGVtbzoxMjM0NTY3OA==