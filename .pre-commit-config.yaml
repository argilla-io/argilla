--- conflicted
+++ resolved
@@ -4,20 +4,9 @@
     hooks:
       - id: check-yaml
       - id: end-of-file-fixer
-        exclude_types: [text, jupyter]
+        exclude_types: [ text, jupyter ]
       - id: trailing-whitespace
 
-<<<<<<< HEAD
-=======
-  - repo: https://github.com/charliermarsh/ruff-pre-commit
-    rev: v0.1.4
-    hooks:
-      - id: ruff
-        args:
-          - --fix
-      - id: ruff-format
-        files: '.*\.py$'
->>>>>>> 1b1a21e2
   ##############################################################################
   # argilla specific hooks
   ##############################################################################
@@ -59,7 +48,6 @@
   ##############################################################################
   # argilla-server specific hooks
   ##############################################################################
-<<<<<<< HEAD
   - repo: https://github.com/charliermarsh/ruff-pre-commit
     rev: v0.1.4
     hooks:
@@ -69,8 +57,6 @@
       - id: ruff-format
         files: 'argila-server/.*\.py$'
         exclude: 'argilla-server/tests/.*\.py$'
-=======
->>>>>>> 1b1a21e2
   - repo: https://github.com/Lucas-C/pre-commit-hooks
     rev: v1.5.5
     hooks:
