repos:
    - repo: https://github.com/pre-commit/pre-commit-hooks
      rev: v4.4.0
      hooks:
          - id: check-yaml
          - id: end-of-file-fixer
            exclude_types: [text, jupyter]
          - id: trailing-whitespace

<<<<<<< HEAD
    - repo: https://github.com/Lucas-C/pre-commit-hooks
      rev: v1.3.1
      hooks:
          - id: insert-license
            name: "Insert license header in Python source files"
            files: \.py$
            args:
                - --license-filepath
                - src/license_header.txt
                - --fuzzy-match-generates-todo
                # - --remove-header
=======
-   repo: https://github.com/Lucas-C/pre-commit-hooks
    rev: v1.4.2
    hooks:
    -   id: insert-license
        name: "Insert license header in Python source files"
        files: \.py$
        args:
            - --license-filepath
            - src/license_header.txt
            - --fuzzy-match-generates-todo
            # - --remove-header
>>>>>>> f68856e2

    - repo: https://github.com/psf/black
      rev: 22.12.0
      hooks:
          - id: black
            additional_dependencies: ["click==8.0.4"]

<<<<<<< HEAD
    - repo: https://github.com/pycqa/isort
      rev: 5.12.0
      hooks:
          - id: isort
=======
-   repo: https://github.com/pycqa/isort
    rev: 5.12.0
    hooks:
    -   id: isort
>>>>>>> f68856e2

    - repo: https://github.com/alessandrojcm/commitlint-pre-commit-hook
      rev: v9.4.0
      hooks:
          - id: commitlint
            stages: [commit-msg]
            additional_dependencies: ["@commitlint/config-conventional"]

ci:
    autofix_commit_msg: |
        [pre-commit.ci] auto fixes from pre-commit.com hooks

        for more information, see https://pre-commit.ci
    autofix_prs: true
    autoupdate_branch: ""
    autoupdate_commit_msg: "[pre-commit.ci] pre-commit autoupdate"
    autoupdate_schedule: weekly
    skip: []
    submodules: false<|MERGE_RESOLUTION|>--- conflicted
+++ resolved
@@ -7,19 +7,6 @@
             exclude_types: [text, jupyter]
           - id: trailing-whitespace
 
-<<<<<<< HEAD
-    - repo: https://github.com/Lucas-C/pre-commit-hooks
-      rev: v1.3.1
-      hooks:
-          - id: insert-license
-            name: "Insert license header in Python source files"
-            files: \.py$
-            args:
-                - --license-filepath
-                - src/license_header.txt
-                - --fuzzy-match-generates-todo
-                # - --remove-header
-=======
 -   repo: https://github.com/Lucas-C/pre-commit-hooks
     rev: v1.4.2
     hooks:
@@ -31,7 +18,6 @@
             - src/license_header.txt
             - --fuzzy-match-generates-todo
             # - --remove-header
->>>>>>> f68856e2
 
     - repo: https://github.com/psf/black
       rev: 22.12.0
@@ -39,17 +25,11 @@
           - id: black
             additional_dependencies: ["click==8.0.4"]
 
-<<<<<<< HEAD
-    - repo: https://github.com/pycqa/isort
-      rev: 5.12.0
-      hooks:
-          - id: isort
-=======
+
 -   repo: https://github.com/pycqa/isort
     rev: 5.12.0
     hooks:
     -   id: isort
->>>>>>> f68856e2
 
     - repo: https://github.com/alessandrojcm/commitlint-pre-commit-hook
       rev: v9.4.0
