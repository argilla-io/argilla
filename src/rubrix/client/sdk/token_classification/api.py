#  coding=utf-8
#  Copyright 2021-present, the Recognai S.L. team.
#
#  Licensed under the Apache License, Version 2.0 (the "License");
#  you may not use this file except in compliance with the License.
#  You may obtain a copy of the License at
#
#      http://www.apache.org/licenses/LICENSE-2.0
#
#  Unless required by applicable law or agreed to in writing, software
#  distributed under the License is distributed on an "AS IS" BASIS,
#  WITHOUT WARRANTIES OR CONDITIONS OF ANY KIND, either express or implied.
#  See the License for the specific language governing permissions and
#  limitations under the License.

from typing import List, Optional, Union

import httpx

from rubrix.client.sdk.client import AuthenticatedClient
from rubrix.client.sdk.commons.api import build_data_response
from rubrix.client.sdk.commons.models import ErrorMessage, HTTPValidationError, Response
from rubrix.client.sdk.token_classification.models import (
    TokenClassificationQuery,
    TokenClassificationRecord,
)

from rubrix.client.sdk.commons.api import build_param_dict


def data(
    client: AuthenticatedClient,
    name: str,
    request: Optional[TokenClassificationQuery] = None,
    limit: Optional[int] = None,
    id_from: Optional[str] = None,
) -> Response[
    Union[List[TokenClassificationRecord], HTTPValidationError, ErrorMessage]
]:
<<<<<<< HEAD
    url = "{}/api/datasets/{name}/TokenClassification/data".format(
        client.base_url, name=name
    )
    params = build_param_dict(id_from, limit)
    with httpx.stream(
        method="POST",
        url=url,
        headers=client.get_headers(),
        cookies=client.get_cookies(),
        timeout=None,
        params=params if params else None,
=======
    path = f"/api/datasets/{name}/TokenClassification/data"

    with client.stream(
        path=path,
        method="POST",
        params={"limit": limit} if limit else None,
>>>>>>> 26a57c0f
        json=request.dict() if request else {},
    ) as response:
        return build_data_response(
            response=response, data_type=TokenClassificationRecord
        )<|MERGE_RESOLUTION|>--- conflicted
+++ resolved
@@ -37,26 +37,14 @@
 ) -> Response[
     Union[List[TokenClassificationRecord], HTTPValidationError, ErrorMessage]
 ]:
-<<<<<<< HEAD
-    url = "{}/api/datasets/{name}/TokenClassification/data".format(
-        client.base_url, name=name
-    )
+
+    path = f"/api/datasets/{name}/TokenClassification/data"
     params = build_param_dict(id_from, limit)
-    with httpx.stream(
-        method="POST",
-        url=url,
-        headers=client.get_headers(),
-        cookies=client.get_cookies(),
-        timeout=None,
-        params=params if params else None,
-=======
-    path = f"/api/datasets/{name}/TokenClassification/data"
 
     with client.stream(
         path=path,
         method="POST",
-        params={"limit": limit} if limit else None,
->>>>>>> 26a57c0f
+        params=params if params else None,
         json=request.dict() if request else {},
     ) as response:
         return build_data_response(
