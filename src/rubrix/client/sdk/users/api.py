import httpx

from rubrix.client.sdk.client import AuthenticatedClient
from rubrix.client.sdk.commons.errors_handler import handle_response_error
from rubrix.client.sdk.users.models import User


def whoami(client: AuthenticatedClient) -> User:
<<<<<<< HEAD
    url = "{}/api/me".format(client.base_url)
    try:
        response = httpx.get(
        url=url,
        headers=client.get_headers(),
        cookies=client.get_cookies(),
        timeout=client.get_timeout(),
        )

        if response.status_code == 200:
            return User(**response.json())

        handle_response_error(response, msg="Invalid credentials")
    except httpx.ConnectError as err:
        raise Exception(f"Could not connect to api_url:{client.base_url}") from None
=======
    response = client.get("/api/me")
    return User(**response)
>>>>>>> 26a57c0f
<|MERGE_RESOLUTION|>--- conflicted
+++ resolved
@@ -6,23 +6,5 @@
 
 
 def whoami(client: AuthenticatedClient) -> User:
-<<<<<<< HEAD
-    url = "{}/api/me".format(client.base_url)
-    try:
-        response = httpx.get(
-        url=url,
-        headers=client.get_headers(),
-        cookies=client.get_cookies(),
-        timeout=client.get_timeout(),
-        )
-
-        if response.status_code == 200:
-            return User(**response.json())
-
-        handle_response_error(response, msg="Invalid credentials")
-    except httpx.ConnectError as err:
-        raise Exception(f"Could not connect to api_url:{client.base_url}") from None
-=======
     response = client.get("/api/me")
-    return User(**response)
->>>>>>> 26a57c0f
+    return User(**response)