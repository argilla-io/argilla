from typing import Optional, TypeVar, Union

from rubrix import _client_instance as client
from rubrix.metrics import helpers
from rubrix.metrics.models import MetricSummary


def tokens_length(
    name: str, query: Optional[str] = None, interval: int = 1
) -> MetricSummary:
    """Computes the tokens length distribution

    Args:
        name:
            The dataset name.
        query:
            An ElasticSearch query with the [query string syntax](https://rubrix.readthedocs.io/en/stable/reference/rubrix_webapp_reference.html#search-input)
        interval:
            The bins or bucket for result histogram

    Returns:
        The summary for token distribution

    Examples:
        >>> from rubrix.metrics.token_classification import tokens_length
        >>> summary = tokens_length(name="example-dataset", interval=5)
        >>> summary.visualize() # will plot a histogram with results
        >>> summary.data # the raw histogram data with bins of size 5
    """
    current_client = client()

    metric = current_client.compute_metric(
        name, metric="tokens_length", query=query, interval=interval
    )

    return MetricSummary.new_summary(
        data=metric.results,
        visualization=lambda: helpers.histogram(
            metric.results,
            title=metric.description,
            x_legend="# tokens",
        ),
    )


Annotations = TypeVar("Annotations")
Predictions = TypeVar("Predictions")

_ACCEPTED_COMPUTE_FOR_VALUES = {
    Annotations: "annotated",
    Predictions: "predicted",
}


def _check_compute_for(compute_for) -> str:
    try:
        return _ACCEPTED_COMPUTE_FOR_VALUES[compute_for]
    except KeyError:
        raise f"Wrong compute_for value {compute_for}"


def mention_length(
<<<<<<< HEAD
    name: str,
    query: Optional[str] = None,
    level: str = "token",
    compute_for: Union[Annotations, Predictions] = Predictions,
    interval: int = 1,
=======
    name: str, query: Optional[str] = None, level: str = "token", interval: int = 1
>>>>>>> 7f0f2d48
) -> MetricSummary:
    """Computes mentions length distribution (in number of tokens)

    Args:
        name:
            The dataset name.
        query:
            An ElasticSearch query with the [query string syntax](https://rubrix.readthedocs.io/en/stable/reference/rubrix_webapp_reference.html#search-input)
        level:
            The mention length level. Accepted values are "token" and "char"
<<<<<<< HEAD
        compute_for:
            Metric can be computed for annotations or predictions. Accepted values are
            ``Annotations`` and ``Predictions``. Default to ``Predictions``
=======
>>>>>>> 7f0f2d48
        interval:
            The bins or bucket for result histogram

    Returns:
        The summary for mention token distribution

    Examples:
        >>> from rubrix.metrics.token_classification import mention_length
        >>> summary = mention_length(name="example-dataset", interval=2)
        >>> summary.visualize() # will plot a histogram chart with results
        >>> summary.data # the raw histogram data with bins of size 2
    """
    current_client = client()
    level = (level or "token").lower().strip()
    accepted_levels = ["token", "char"]
    assert (
        level in accepted_levels
    ), f"Unexpected value for level. Accepted values are {accepted_levels}"

    metric = current_client.compute_metric(
<<<<<<< HEAD
        name,
        metric=f"{_check_compute_for(compute_for)}_mention_{level}_length",
        query=query,
        interval=interval,
=======
        name, metric=f"mention_{level}_length", query=query, interval=interval
>>>>>>> 7f0f2d48
    )

    return MetricSummary.new_summary(
        data=metric.results,
        visualization=lambda: helpers.histogram(
            metric.results,
            title=metric.description,
            x_legend=f"# {level}",
        ),
    )


def entity_labels(
    name: str,
    query: Optional[str] = None,
    compute_for: Union[Annotations, Predictions] = Predictions,
    labels: int = 50,
) -> MetricSummary:
    """Computes the entity labels distribution

    Args:
        name:
            The dataset name.
        query:
            An ElasticSearch query with the [query string syntax](https://rubrix.readthedocs.io/en/stable/reference/rubrix_webapp_reference.html#search-input)
        compute_for:
            Metric can be computed for annotations or predictions. Accepted values are
            ``Annotations`` and ``Predictions``. Default to ``Predictions``
        labels:
            The number of top entities to retrieve. Lower numbers will be better performants

    Returns:
        The summary for entity tags distribution

    Examples:
        >>> from rubrix.metrics.token_classification import entity_labels
        >>> summary = entity_labels(name="example-dataset", labels=10)
        >>> summary.visualize() # will plot a bar chart with results
        >>> summary.data # The top-20 entity tags
    """
    current_client = client()

    metric = current_client.compute_metric(
        name,
        metric=f"{_check_compute_for(compute_for)}_entity_labels",
        query=query,
        size=labels,
    )

    return MetricSummary.new_summary(
        data=metric.results,
        visualization=lambda: helpers.bar(
            metric.results,
            title=metric.description,
        ),
    )


def entity_density(
    name: str,
    query: Optional[str] = None,
    compute_for: Union[Annotations, Predictions] = Predictions,
    interval: float = 0.005,
) -> MetricSummary:
    """Computes the entity density distribution. Then entity density is calculated at
    record level for each mention as ``mention_length/tokens_length``

    Args:
        name:
            The dataset name.
        query:
            An ElasticSearch query with the [query string syntax](https://rubrix.readthedocs.io/en/stable/reference/rubrix_webapp_reference.html#search-input)
        compute_for:
            Metric can be computed for annotations or predictions. Accepted values are
            ``Annotations`` and ``Predictions``. Default to ``Predictions``
        interval:
            The interval for histogram. The entity density is defined in the range 0-1

    Returns:
        The summary entity density distribution

    Examples:
        >>> from rubrix.metrics.token_classification import entity_density
        >>> summary = entity_density(name="example-dataset")
        >>> summary.visualize()
    """
    current_client = client()
    metric = current_client.compute_metric(
        name,
        metric=f"{_check_compute_for(compute_for)}_entity_density",
        query=query,
        interval=interval,
    )

    return MetricSummary.new_summary(
        data=metric.results,
        visualization=lambda: helpers.histogram(
            metric.results,
            title=metric.description,
        ),
    )


def entity_capitalness(
    name: str,
    query: Optional[str] = None,
    compute_for: Union[Annotations, Predictions] = Predictions,
) -> MetricSummary:
    """Computes the entity capitalness. The entity capitalness splits the entity
    mention shape in 4 groups:

        ``UPPER``: All charactes in entity mention are upper case

        ``LOWER``: All charactes in entity mention are lower case

        ``FIRST``: The mention is capitalized

        ``MIDDLE``: Some character in mention between first and last is capitalized

    Args:
        name:
            The dataset name.
        query:
            An ElasticSearch query with the [query string syntax](https://rubrix.readthedocs.io/en/stable/reference/rubrix_webapp_reference.html#search-input)
        compute_for:
            Metric can be computed for annotations or predictions. Accepted values are
            ``Annotations`` and ``Predictions``. Default to ``Predictions``
    Returns:
        The summary entity capitalness distribution

    Examples:
        >>> from rubrix.metrics.token_classification import entity_capitalness
        >>> summary = entity_capitalness(name="example-dataset")
        >>> summary.visualize()
    """
    current_client = client()
    metric = current_client.compute_metric(
        name,
        metric=f"{_check_compute_for(compute_for)}_entity_capitalness",
        query=query,
    )

    return MetricSummary.new_summary(
        data=metric.results,
        visualization=lambda: helpers.bar(
            metric.results,
            title=metric.description,
        ),
    )


def entity_consistency(
    name: str,
    query: Optional[str] = None,
    compute_for: Union[Annotations, Predictions] = Predictions,
    mentions: int = 10,
    threshold: int = 2,
):
    """Computes the consistency for top entity mentions in the dataset.

    Entity consistency defines the label variability for a given mention. For example, a mention `first` identified
    in the whole dataset as `Cardinal`, `Person` and `Time` is less consistent than a mention `Peter` identified as
    `Person` in the dataset.

    Args:
        name:
            The dataset name.
        query:
            An ElasticSearch query with the [query string syntax](https://rubrix.readthedocs.io/en/stable/reference/rubrix_webapp_reference.html#search-input)
        compute_for:
            Metric can be computed for annotations or predictions. Accepted values are
            ``Annotations`` and ``Predictions``. Default to ``Predictions``
        mentions:
            The number of top mentions to retrieve
        threshold:
            The entity variability threshold (Must be greater or equal to 2)

    Returns:
        The summary entity capitalness distribution

    Examples:
        >>> from rubrix.metrics.token_classification import entity_consistency
        >>> summary = entity_consistency(name="example-dataset")
        >>> summary.visualize()
    """
    if threshold < 2:
        # TODO: Warning???
        threshold = 2

    current_client = client()
    metric = current_client.compute_metric(
        name,
        metric=f"{_check_compute_for(compute_for)}_entity_consistency",
        query=query,
        size=mentions,
        interval=threshold,
    )
    mentions = [mention["mention"] for mention in metric.results["mentions"]]
    entities = {}

    for mention in metric.results["mentions"]:
        for entity in mention["entities"]:
            mentions_for_label = entities.get(entity["label"], [0] * len(mentions))
            mentions_for_label[mentions.index(mention["mention"])] = entity["count"]
            entities[entity["label"]] = mentions_for_label

    return MetricSummary.new_summary(
        data=metric.results,
        visualization=lambda: helpers.stacked_bar(
            x=mentions, y_s=entities, title=metric.description
        ),
    )<|MERGE_RESOLUTION|>--- conflicted
+++ resolved
@@ -60,15 +60,11 @@
 
 
 def mention_length(
-<<<<<<< HEAD
     name: str,
     query: Optional[str] = None,
     level: str = "token",
     compute_for: Union[Annotations, Predictions] = Predictions,
     interval: int = 1,
-=======
-    name: str, query: Optional[str] = None, level: str = "token", interval: int = 1
->>>>>>> 7f0f2d48
 ) -> MetricSummary:
     """Computes mentions length distribution (in number of tokens)
 
@@ -79,12 +75,9 @@
             An ElasticSearch query with the [query string syntax](https://rubrix.readthedocs.io/en/stable/reference/rubrix_webapp_reference.html#search-input)
         level:
             The mention length level. Accepted values are "token" and "char"
-<<<<<<< HEAD
-        compute_for:
-            Metric can be computed for annotations or predictions. Accepted values are
-            ``Annotations`` and ``Predictions``. Default to ``Predictions``
-=======
->>>>>>> 7f0f2d48
+        compute_for:
+            Metric can be computed for annotations or predictions. Accepted values are
+            ``Annotations`` and ``Predictions``. Default to ``Predictions``
         interval:
             The bins or bucket for result histogram
 
@@ -105,14 +98,10 @@
     ), f"Unexpected value for level. Accepted values are {accepted_levels}"
 
     metric = current_client.compute_metric(
-<<<<<<< HEAD
         name,
         metric=f"{_check_compute_for(compute_for)}_mention_{level}_length",
         query=query,
         interval=interval,
-=======
-        name, metric=f"mention_{level}_length", query=query, interval=interval
->>>>>>> 7f0f2d48
     )
 
     return MetricSummary.new_summary(
