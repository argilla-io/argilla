--- conflicted
+++ resolved
@@ -210,15 +210,9 @@
         size:
             Number of records to retrieve (for pagination)
         record_from:
-<<<<<<< HEAD
-            Record from witch retrieve records (for pagination)
-        exclude_fields:
-            a list of fields to exclude from result source. Wildcard are accepted
-=======
             Record from which to retrieve the records (for pagination)
         exclude_fields:
             a list of fields to exclude from the result source. Wildcards are accepted
->>>>>>> d359d374
         Returns
         -------
             The search result
