#  coding=utf-8
#  Copyright 2021-present, the Recognai S.L. team.
#
#  Licensed under the Apache License, Version 2.0 (the "License");
#  you may not use this file except in compliance with the License.
#  You may obtain a copy of the License at
#
#      http://www.apache.org/licenses/LICENSE-2.0
#
#  Unless required by applicable law or agreed to in writing, software
#  distributed under the License is distributed on an "AS IS" BASIS,
#  WITHOUT WARRANTIES OR CONDITIONS OF ANY KIND, either express or implied.
#  See the License for the specific language governing permissions and
#  limitations under the License.

"""
Common model for task definitions
"""

from dataclasses import dataclass
from datetime import datetime
from enum import Enum
from typing import Any, Dict, Generic, List, Optional, TypeVar, Union
from uuid import uuid4

from fastapi import Query
from pydantic import BaseModel, Field, validator
from pydantic.generics import GenericModel

from rubrix._constants import MAX_KEYWORD_LENGTH
from rubrix.server.commons.helpers import flatten_dict, limit_value_length
from rubrix.server.commons.settings import settings
from rubrix.server.tasks.commons.api.errors import MetadataLimitExceededError


class EsRecordDataFieldNames(str, Enum):
    """Common elasticsearch field names"""

    predicted_as = "predicted_as"
    annotated_as = "annotated_as"
    annotated_by = "annotated_by"
    predicted_by = "predicted_by"
    status = "status"
    predicted = "predicted"
    score = "score"
    words = "words"
    event_timestamp = "event_timestamp"

    def __str__(self):
        return self.value


class SortOrder(str, Enum):
    asc = "asc"
    desc = "desc"


class SortableField(BaseModel):
    """Sortable field structure"""

    id: str
    order: SortOrder = SortOrder.asc


class BulkResponse(BaseModel):
    """
    Data info for bulk results

    Attributes
    ----------

    dataset:
        The dataset name
    processed:
        Number of records in bulk
    failed:
        Number of failed records
    """

    dataset: str
    processed: int
    failed: int = 0


@dataclass
class PaginationParams:
    """Query pagination params"""

    limit: int = Query(50, gte=0, le=1000, description="Response records limit")
    from_: int = Query(
        0, ge=0, le=10000, alias="from", description="Record sequence from"
    )


class BaseAnnotation(BaseModel):
    """
    Annotation class base

    Attributes:
    -----------

    agent:
        Which agent or component makes the annotation. We should find model annotations, user annotations,
        or some other human-supervised automatic process.
    """

    agent: str = Field(max_length=64)


class TaskType(str, Enum):
    """
    The available task types:

    **text_classification**, for text classification tasks
    **token_classification**, for token classification tasks

    """

    text_classification = "TextClassification"
    token_classification = "TokenClassification"
    text2text = "Text2Text"
    multi_task_text_token_classification = "MultitaskTextTokenClassification"


class TaskStatus(str, Enum):
    """
    Task data status:

    **Default**, default status, for no provided status records.
    **Edited**, normally used when original annotation was modified but not yet validated (confirmed).
    **Discarded**, for records that will be excluded for analysis.
    **Validated**, when annotation was confirmed as ok.

    """

    default = "Default"
    edited = "Edited"  # TODO: DEPRECATE
    discarded = "Discarded"
    validated = "Validated"


class PredictionStatus(str, Enum):
    """
    The prediction status:

    **OK**, for record containing a success prediction
    **KO**, for record containing a wrong prediction

    """

    OK = "ok"
    KO = "ko"


Annotation = TypeVar("Annotation", bound=BaseAnnotation)


class BaseRecord(GenericModel, Generic[Annotation]):
    """
    Minimal dataset record information

    Attributes:
    -----------

    id:
        The record id
    metadata:
        The metadata related to record
    event_timestamp:
        The timestamp when record event was triggered

    """

    id: Optional[Union[int, str]] = Field(None)
    metadata: Dict[str, Any] = Field(default=None)
    event_timestamp: Optional[datetime] = None
    status: Optional[TaskStatus] = None
    prediction: Optional[Annotation] = None
    annotation: Optional[Annotation] = None
    metrics: Dict[str, Any] = Field(default_factory=dict)

    @validator("id", always=True)
    def default_id_if_none_provided(cls, id: Optional[str]) -> str:
        """Validates id info and sets a random uuid if not provided"""
        if id is None:
            return str(uuid4())
        return id

    @validator("metadata", pre=True)
    def flatten_metadata(cls, metadata: Dict[str, Any]):
        """
        A fastapi validator for flatten metadata dictionary

        Parameters
        ----------
        metadata:
            The metadata dictionary

        Returns
        -------
            A flatten version of metadata dictionary

        """
        if metadata:
            metadata = flatten_dict(metadata, drop_empty=True)
            metadata = limit_value_length(metadata, max_length=MAX_KEYWORD_LENGTH)
        return metadata

    @validator("status", always=True)
    def fill_default_value(cls, status: TaskStatus):
        """Fastapi validator for set default task status"""
        return TaskStatus.default if status is None else status

    @classmethod
    def task(cls) -> TaskType:
        """The task type related to this task info"""
        raise NotImplementedError

    @property
    def predicted(self) -> Optional[PredictionStatus]:
        """The task record prediction status (if any)"""
        return None

    @property
    def predicted_as(self) -> Optional[List[str]]:
        """Predictions strings representation"""
        return None

    @property
    def annotated_as(self) -> Optional[List[str]]:
        """Annotations strings representation"""
        return None

    @property
    def scores(self) -> Optional[List[float]]:
        """Prediction scores"""
        return None

    def all_text(self) -> str:
        """All textual information related to record"""
        raise NotImplementedError

    @property
    def predicted_by(self) -> List[str]:
        """The prediction agents"""
        if self.prediction:
            return [self.prediction.agent]
        return []

    @property
    def annotated_by(self) -> List[str]:
        """The annotation agents"""
        if self.annotation:
            return [self.annotation.agent]
        return []

    def extended_fields(self) -> Dict[str, Any]:
        """
        Used for extends fields to store in db. Tasks that would include extra
        properties than commons (predicted, annotated_as,....) could implement
        this method.
        """
<<<<<<< HEAD
=======
        return {
            # This allow query by text:.... or text.exact:....
            # Once words is remove we can normalize at record level
            "text": self.words
        }

    def dict(self, *args, **kwargs) -> "DictStrAny":
        """
        Extends base component dict extending object properties
        and user defined extnded fields
        """
>>>>>>> 8ed800ac
        return {
            EsRecordDataFieldNames.predicted: self.predicted,
            EsRecordDataFieldNames.annotated_as: self.annotated_as,
            EsRecordDataFieldNames.predicted_as: self.predicted_as,
            EsRecordDataFieldNames.annotated_by: self.annotated_by,
            EsRecordDataFieldNames.predicted_by: self.predicted_by,
            EsRecordDataFieldNames.score: self.scores,
        }

    def dict(self, *args, **kwargs) -> "DictStrAny":
        """
        Extends base component dict extending object properties
        and user defined extended fields
        """
        return {
            **super().dict(*args, **kwargs),
            **self.extended_fields(),
        }


class BaseSearchResultsAggregations(BaseModel):

    """
    API for result aggregations

    Attributes:
    -----------
    predicted_as: Dict[str, int]
        Occurrence info about more relevant predicted terms
    annotated_as: Dict[str, int]
        Occurrence info about more relevant annotated terms
    annotated_by: Dict[str, int]
        Occurrence info about more relevant annotation agent terms
    predicted_by: Dict[str, int]
        Occurrence info about more relevant prediction agent terms
    status: Dict[str, int]
        Occurrence info about task status
    predicted: Dict[str, int]
        Occurrence info about task prediction status
    words: Dict[str, int]
        The word cloud aggregations
    metadata: Dict[str, Dict[str, Any]]
        The metadata fields aggregations
    """

    predicted_as: Dict[str, int] = Field(default_factory=dict)
    annotated_as: Dict[str, int] = Field(default_factory=dict)
    annotated_by: Dict[str, int] = Field(default_factory=dict)
    predicted_by: Dict[str, int] = Field(default_factory=dict)
    status: Dict[str, int] = Field(default_factory=dict)
    predicted: Dict[str, int] = Field(default_factory=dict)
    score: Dict[str, int] = Field(default_factory=dict)
    words: Dict[str, int] = Field(default_factory=dict)
    metadata: Dict[str, Dict[str, Any]] = Field(default_factory=dict)


Record = TypeVar("Record", bound=BaseRecord)
Aggregations = TypeVar("Aggregations", bound=BaseSearchResultsAggregations)


class BaseSearchResults(GenericModel, Generic[Record, Aggregations]):
    """
    API search results

    Attributes:
    -----------

    total:
        The total number of records
    records:
        The selected records to return
    aggregations:
        Requested aggregations
    """

    total: int = 0
    records: List[Record] = Field(default_factory=list)
    aggregations: Aggregations = None


class ScoreRange(BaseModel):
    """Score range filter"""

    range_from: float = Field(default=0.0, alias="from")
    range_to: float = Field(default=None, alias="to")

    class Config:
        allow_population_by_field_name = True<|MERGE_RESOLUTION|>--- conflicted
+++ resolved
@@ -260,21 +260,10 @@
         properties than commons (predicted, annotated_as,....) could implement
         this method.
         """
-<<<<<<< HEAD
-=======
         return {
             # This allow query by text:.... or text.exact:....
             # Once words is remove we can normalize at record level
-            "text": self.words
-        }
-
-    def dict(self, *args, **kwargs) -> "DictStrAny":
-        """
-        Extends base component dict extending object properties
-        and user defined extnded fields
-        """
->>>>>>> 8ed800ac
-        return {
+            "text": self.words,
             EsRecordDataFieldNames.predicted: self.predicted,
             EsRecordDataFieldNames.annotated_as: self.annotated_as,
             EsRecordDataFieldNames.predicted_as: self.predicted_as,
