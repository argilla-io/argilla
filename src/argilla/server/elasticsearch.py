#  Copyright 2021-present, the Recognai S.L. team.
#
#  Licensed under the Apache License, Version 2.0 (the "License");
#  you may not use this file except in compliance with the License.
#  You may obtain a copy of the License at
#
#      http://www.apache.org/licenses/LICENSE-2.0
#
#  Unless required by applicable law or agreed to in writing, software
#  distributed under the License is distributed on an "AS IS" BASIS,
#  WITHOUT WARRANTIES OR CONDITIONS OF ANY KIND, either express or implied.
#  See the License for the specific language governing permissions and
#  limitations under the License.

import dataclasses
from typing import Any, Dict, Iterable, List, Optional

from elasticsearch8 import AsyncElasticsearch as AsyncElasticsearch8x
<<<<<<< HEAD
from elasticsearch8 import helpers
from pydantic import BaseModel
from pydantic.utils import GetterDict

from argilla.server.models import Annotation, AnnotationType, Dataset, Record
from argilla.server.settings import settings


class ElasticSearchRecordGetter(GetterDict):
    def get(self, key: Any, default: Any = None) -> Any:
        if key == "responses":
            return {response.user.username: response.values for response in self._obj.responses}
        return super().get(key, default)


class ElasticSearchRecord(BaseModel):
    fields: Dict[str, Any]

    responses: Optional[Dict[str, Dict[str, Any]]]

    class Config:
        orm_mode = True
        getter_dict = ElasticSearchRecordGetter
=======

from argilla.server.models import Annotation, AnnotationType, Dataset
from argilla.server.settings import settings
>>>>>>> e18b04c0


@dataclasses.dataclass
class ElasticSearchEngine:
    config: Dict[str, Any]

    def __post_init__(self):
        self.client = AsyncElasticsearch8x(**self.config)

    async def create_index(self, dataset: Dataset):
<<<<<<< HEAD
        fields = {
            "fields": {"dynamic": True, "type": "object"},
            "responses": {"dynamic": True, "type": "object"},
        }
=======
        fields = {}
>>>>>>> e18b04c0

        # See https://www.elastic.co/guide/en/elasticsearch/reference/current/dynamic-templates.html
        dynamic_templates = [
            {
                f"{annotation.name}_responses": {
                    "path_match": f"responses.*.{annotation.name}",
                    "mapping": self._field_mapping_for_annotation(annotation),
                }
            }
            for annotation in dataset.annotations
        ]

        # See https://www.elastic.co/guide/en/elasticsearch/reference/current/explicit-mapping.html
        mappings = {
            # See https://www.elastic.co/guide/en/elasticsearch/reference/current/dynamic.html#dynamic-parameters
            "dynamic": "strict",
            "dynamic_templates": dynamic_templates,
            "properties": fields,
        }

<<<<<<< HEAD
        index_name = self._index_name_for_dataset(dataset)
        await self.client.indices.create(index=index_name, mappings=mappings)

    async def add_records(self, dataset: Dataset, records: Iterable[Record]):
        index_name = self._index_name_for_dataset(dataset)

        if not await self.client.indices.exists(index=index_name):
            raise RuntimeError(
                f"Unable to add data records to index for dataset {dataset.id}. The specified index is invalid."
            )

        bulk_actions = [
            {
                "_op_type": "index",  # If document exist, we update source with latest version
                "_id": record.id,
                "_index": index_name,
                **ElasticSearchRecord.from_orm(record).dict(),
            }
            for record in records
        ]

        _, errors = await helpers.async_bulk(client=self.client, actions=bulk_actions, raise_on_error=False)
        if errors:
            raise RuntimeError(errors)

    @staticmethod
    def _index_name_for_dataset(dataset: Dataset):
        return f"rg.{dataset.id}"
=======
        index_name = f"rg.{dataset.id}"
        await self.client.indices.create(index=index_name, mappings=mappings)
>>>>>>> e18b04c0

    def _field_mapping_for_annotation(self, annotation_task: Annotation):
        settings_type = annotation_task.settings.get("type")

        if settings_type == AnnotationType.rating:
            # See https://www.elastic.co/guide/en/elasticsearch/reference/current/number.html
            return {"type": "integer"}
        elif settings_type == AnnotationType.text:
            # See https://www.elastic.co/guide/en/elasticsearch/reference/current/text.html
            return {"type": "text"}
        else:
            raise ValueError(f"ES mappings for Annotation of type {settings_type} cannot be generated")


<<<<<<< HEAD
async def get_engine():
=======
async def get_search_engine():
>>>>>>> e18b04c0
    config = dict(
        hosts=settings.elasticsearch,
        verify_certs=settings.elasticsearch_ssl_verify,
        ca_certs=settings.elasticsearch_ca_path,
        retry_on_timeout=True,
        max_retries=5,
    )
    search_engine = ElasticSearchEngine(config)
    try:
        yield search_engine
    finally:
        await search_engine.client.close()<|MERGE_RESOLUTION|>--- conflicted
+++ resolved
@@ -16,7 +16,6 @@
 from typing import Any, Dict, Iterable, List, Optional
 
 from elasticsearch8 import AsyncElasticsearch as AsyncElasticsearch8x
-<<<<<<< HEAD
 from elasticsearch8 import helpers
 from pydantic import BaseModel
 from pydantic.utils import GetterDict
@@ -40,11 +39,6 @@
     class Config:
         orm_mode = True
         getter_dict = ElasticSearchRecordGetter
-=======
-
-from argilla.server.models import Annotation, AnnotationType, Dataset
-from argilla.server.settings import settings
->>>>>>> e18b04c0
 
 
 @dataclasses.dataclass
@@ -55,14 +49,10 @@
         self.client = AsyncElasticsearch8x(**self.config)
 
     async def create_index(self, dataset: Dataset):
-<<<<<<< HEAD
         fields = {
             "fields": {"dynamic": True, "type": "object"},
             "responses": {"dynamic": True, "type": "object"},
         }
-=======
-        fields = {}
->>>>>>> e18b04c0
 
         # See https://www.elastic.co/guide/en/elasticsearch/reference/current/dynamic-templates.html
         dynamic_templates = [
@@ -83,7 +73,6 @@
             "properties": fields,
         }
 
-<<<<<<< HEAD
         index_name = self._index_name_for_dataset(dataset)
         await self.client.indices.create(index=index_name, mappings=mappings)
 
@@ -112,10 +101,6 @@
     @staticmethod
     def _index_name_for_dataset(dataset: Dataset):
         return f"rg.{dataset.id}"
-=======
-        index_name = f"rg.{dataset.id}"
-        await self.client.indices.create(index=index_name, mappings=mappings)
->>>>>>> e18b04c0
 
     def _field_mapping_for_annotation(self, annotation_task: Annotation):
         settings_type = annotation_task.settings.get("type")
@@ -130,11 +115,7 @@
             raise ValueError(f"ES mappings for Annotation of type {settings_type} cannot be generated")
 
 
-<<<<<<< HEAD
-async def get_engine():
-=======
 async def get_search_engine():
->>>>>>> e18b04c0
     config = dict(
         hosts=settings.elasticsearch,
         verify_certs=settings.elasticsearch_ssl_verify,
