#  coding=utf-8
#  Copyright 2021-present, the Recognai S.L. team.
#
#  Licensed under the Apache License, Version 2.0 (the "License");
#  you may not use this file except in compliance with the License.
#  You may obtain a copy of the License at
#
#      http://www.apache.org/licenses/LICENSE-2.0
#
#  Unless required by applicable law or agreed to in writing, software
#  distributed under the License is distributed on an "AS IS" BASIS,
#  WITHOUT WARRANTIES OR CONDITIONS OF ANY KIND, either express or implied.
#  See the License for the specific language governing permissions and
#  limitations under the License.

import itertools
from typing import Iterable, Optional

from fastapi import APIRouter, Depends, Query, Security
from fastapi.responses import StreamingResponse

from argilla.server.apis.v0.handlers import (
    metrics,
    token_classification_dataset_settings,
)
from argilla.server.apis.v0.models.commons.model import BulkResponse
from argilla.server.apis.v0.models.commons.params import (
    CommonTaskHandlerDependencies,
    RequestPagination,
)
from argilla.server.apis.v0.models.token_classification import (
    TokenClassificationAggregations,
    TokenClassificationBulkRequest,
    TokenClassificationQuery,
    TokenClassificationRecord,
    TokenClassificationSearchRequest,
    TokenClassificationSearchResults,
)
from argilla.server.apis.v0.validators.token_classification import DatasetValidator
from argilla.server.commons.config import TasksFactory
from argilla.server.commons.models import TaskType
from argilla.server.errors import EntityNotFoundError
from argilla.server.schemas.datasets import CreateDatasetRequest
from argilla.server.security import auth
from argilla.server.security.model import User
from argilla.server.services.datasets import DatasetsService, ServiceBaseDataset
from argilla.server.services.tasks.token_classification import (
    TokenClassificationService,
)
from argilla.server.services.tasks.token_classification.metrics import (
    TokenClassificationMetrics,
)
from argilla.server.services.tasks.token_classification.model import (
    ServiceTokenClassificationQuery,
    ServiceTokenClassificationRecord,
)


def configure_router():
    task_type = TaskType.token_classification
    base_endpoint = f"/{{name}}/{task_type}"
    new_base_endpoint = f"/{task_type}/{{name}}"

    TasksFactory.register_task(
        task_type=task_type,
        query_request=TokenClassificationQuery,
        record_class=ServiceTokenClassificationRecord,
        metrics=TokenClassificationMetrics,
    )

    router = APIRouter(tags=[task_type], prefix="/datasets")

    @router.post(
        path=f"{base_endpoint}:bulk",
        operation_id="bulk_records",
        response_model=BulkResponse,
        response_model_exclude_none=True,
    )
    async def bulk_records(
        name: str,
        bulk: TokenClassificationBulkRequest,
        common_params: CommonTaskHandlerDependencies = Depends(),
        service: TokenClassificationService = Depends(TokenClassificationService.get_instance),
        datasets: DatasetsService = Depends(DatasetsService.get_instance),
        validator: DatasetValidator = Depends(DatasetValidator.get_instance),
        current_user: User = Security(auth.get_current_user, scopes=[]),
    ) -> BulkResponse:
        task = task_type
        workspace = common_params.workspace
        try:
            dataset = datasets.find_by_name(
                current_user,
                name=name,
                task=task,
                workspace=workspace,
            )
            datasets.update(
                user=current_user,
                dataset=dataset,
                tags=bulk.tags,
                metadata=bulk.metadata,
            )
        except EntityNotFoundError:
            dataset = CreateDatasetRequest(name=name, workspace=workspace, task=task, **bulk.dict())
            dataset = datasets.create_dataset(user=current_user, dataset=dataset)

        records = [ServiceTokenClassificationRecord.parse_obj(r) for r in bulk.records]
        # TODO(@frascuchon): validator can be applied in service layer
        await validator.validate_dataset_records(
            user=current_user,
            dataset=dataset,
            records=records,
        )

        result = await service.add_records(
            dataset=dataset,
            records=records,
        )
        return BulkResponse(
            dataset=name,
            processed=result.processed,
            failed=result.failed,
        )

    @router.post(
        path=f"{base_endpoint}:search",
        response_model=TokenClassificationSearchResults,
        response_model_exclude_none=True,
        operation_id="search_records",
    )
    def search_records(
        name: str,
        search: TokenClassificationSearchRequest = None,
        common_params: CommonTaskHandlerDependencies = Depends(),
        include_metrics: bool = Query(
            default=False,
            description="If enabled, return related record metrics",
        ),
        pagination: RequestPagination = Depends(),
        service: TokenClassificationService = Depends(TokenClassificationService.get_instance),
        datasets: DatasetsService = Depends(DatasetsService.get_instance),
        current_user: User = Security(auth.get_current_user, scopes=[]),
    ) -> TokenClassificationSearchResults:
        search = search or TokenClassificationSearchRequest()
        query = search.query or TokenClassificationQuery()

        dataset = datasets.find_by_name(
            user=current_user,
            name=name,
            task=task_type,
            workspace=common_params.workspace,
        )
        results = service.search(
            dataset=dataset,
            query=ServiceTokenClassificationQuery.parse_obj(query),
            sort_by=search.sort,
            record_from=pagination.from_,
            size=pagination.limit,
            exclude_metrics=not include_metrics,
        )

        return TokenClassificationSearchResults(
            total=results.total,
            records=[TokenClassificationRecord.parse_obj(r) for r in results.records],
            aggregations=TokenClassificationAggregations.parse_obj(results.metrics) if results.metrics else None,
        )

<<<<<<< HEAD
    def scan_data_response(
        data_stream: Iterable[TokenClassificationRecord],
        chunk_size: int = 1000,
        limit: Optional[int] = None,
    ) -> StreamingResponseWithErrorHandling:
        """Generate an textual stream data response for a dataset scan"""

        async def stream_generator(stream):
            """Converts dataset scan into a text stream"""

            def grouper(n, iterable, fillvalue=None):
                args = [iter(iterable)] * n
                return itertools.zip_longest(fillvalue=fillvalue, *args)

            if limit:
                stream = takeuntil(stream, limit=limit)

            for batch in grouper(
                n=chunk_size,
                iterable=stream,
            ):
                filtered_records = filter(lambda r: r is not None, batch)
                yield "\n".join(
                    map(
                        lambda r: r.json(by_alias=True, exclude_none=True),
                        filtered_records,
                    )
                ) + "\n"

        return StreamingResponseWithErrorHandling(stream_generator(data_stream), media_type="application/json")

    @router.post(
        path=f"{base_endpoint}/data",
        deprecated=True,
        operation_id="stream_data",
    )
    async def stream_data(
        name: str,
        query: Optional[TokenClassificationQuery] = None,
        common_params: CommonTaskHandlerDependencies = Depends(),
        limit: Optional[int] = Query(None, description="Limit loaded records", gt=0),
        service: TokenClassificationService = Depends(TokenClassificationService.get_instance),
        datasets: DatasetsService = Depends(DatasetsService.get_instance),
        current_user: User = Security(auth.get_current_user),
        id_from: Optional[str] = None,
    ) -> StreamingResponse:
        """
            Creates a data stream over dataset records

        Parameters
        ----------
        name
            The dataset name
        query:
            The stream data query
        common_params:
            Common query params
        limit:
            The load number of records limit. Optional
        service:
            The dataset records service
        datasets:
            The datasets service
        current_user:
            Request user
        id_from:
            If provided, read the samples after this record ID

        """
        query = query or TokenClassificationQuery()
        dataset = datasets.find_by_name(
            user=current_user,
            name=name,
            task=task_type,
            workspace=common_params.workspace,
        )
        data_stream = map(
            TokenClassificationRecord.parse_obj,
            service.read_dataset(
                dataset=dataset,
                query=ServiceTokenClassificationQuery.parse_obj(query),
                id_from=id_from,
                limit=limit,
            ),
        )

        return scan_data_response(
            data_stream=data_stream,
            limit=limit,
        )

=======
>>>>>>> 302dadaa
    token_classification_dataset_settings.configure_router(router)
    metrics.configure_router(
        router,
        cfg=TasksFactory.get_task_by_task_type(task_type),
    )

    return router


router = configure_router()<|MERGE_RESOLUTION|>--- conflicted
+++ resolved
@@ -165,100 +165,6 @@
             aggregations=TokenClassificationAggregations.parse_obj(results.metrics) if results.metrics else None,
         )
 
-<<<<<<< HEAD
-    def scan_data_response(
-        data_stream: Iterable[TokenClassificationRecord],
-        chunk_size: int = 1000,
-        limit: Optional[int] = None,
-    ) -> StreamingResponseWithErrorHandling:
-        """Generate an textual stream data response for a dataset scan"""
-
-        async def stream_generator(stream):
-            """Converts dataset scan into a text stream"""
-
-            def grouper(n, iterable, fillvalue=None):
-                args = [iter(iterable)] * n
-                return itertools.zip_longest(fillvalue=fillvalue, *args)
-
-            if limit:
-                stream = takeuntil(stream, limit=limit)
-
-            for batch in grouper(
-                n=chunk_size,
-                iterable=stream,
-            ):
-                filtered_records = filter(lambda r: r is not None, batch)
-                yield "\n".join(
-                    map(
-                        lambda r: r.json(by_alias=True, exclude_none=True),
-                        filtered_records,
-                    )
-                ) + "\n"
-
-        return StreamingResponseWithErrorHandling(stream_generator(data_stream), media_type="application/json")
-
-    @router.post(
-        path=f"{base_endpoint}/data",
-        deprecated=True,
-        operation_id="stream_data",
-    )
-    async def stream_data(
-        name: str,
-        query: Optional[TokenClassificationQuery] = None,
-        common_params: CommonTaskHandlerDependencies = Depends(),
-        limit: Optional[int] = Query(None, description="Limit loaded records", gt=0),
-        service: TokenClassificationService = Depends(TokenClassificationService.get_instance),
-        datasets: DatasetsService = Depends(DatasetsService.get_instance),
-        current_user: User = Security(auth.get_current_user),
-        id_from: Optional[str] = None,
-    ) -> StreamingResponse:
-        """
-            Creates a data stream over dataset records
-
-        Parameters
-        ----------
-        name
-            The dataset name
-        query:
-            The stream data query
-        common_params:
-            Common query params
-        limit:
-            The load number of records limit. Optional
-        service:
-            The dataset records service
-        datasets:
-            The datasets service
-        current_user:
-            Request user
-        id_from:
-            If provided, read the samples after this record ID
-
-        """
-        query = query or TokenClassificationQuery()
-        dataset = datasets.find_by_name(
-            user=current_user,
-            name=name,
-            task=task_type,
-            workspace=common_params.workspace,
-        )
-        data_stream = map(
-            TokenClassificationRecord.parse_obj,
-            service.read_dataset(
-                dataset=dataset,
-                query=ServiceTokenClassificationQuery.parse_obj(query),
-                id_from=id_from,
-                limit=limit,
-            ),
-        )
-
-        return scan_data_response(
-            data_stream=data_stream,
-            limit=limit,
-        )
-
-=======
->>>>>>> 302dadaa
     token_classification_dataset_settings.configure_router(router)
     metrics.configure_router(
         router,
