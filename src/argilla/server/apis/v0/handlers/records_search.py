#  Copyright 2021-present, the Recognai S.L. team.
#
#  Licensed under the Apache License, Version 2.0 (the "License");
#  you may not use this file except in compliance with the License.
#  You may obtain a copy of the License at
#
#      http://www.apache.org/licenses/LICENSE-2.0
#
#  Unless required by applicable law or agreed to in writing, software
#  distributed under the License is distributed on an "AS IS" BASIS,
#  WITHOUT WARRANTIES OR CONDITIONS OF ANY KIND, either express or implied.
#  See the License for the specific language governing permissions and
#  limitations under the License.
import json
from typing import List, Optional, Union

from fastapi import APIRouter, Depends, Query, Security
from pydantic import BaseModel, Field

from argilla.client.sdk.token_classification.models import TokenClassificationQuery
from argilla.server.apis.v0.models.commons.model import SortableField
from argilla.server.apis.v0.models.commons.params import CommonTaskHandlerDependencies
from argilla.server.apis.v0.models.text2text import Text2TextQuery
from argilla.server.apis.v0.models.text_classification import TextClassificationQuery
from argilla.server.daos.backend import GenericElasticEngineBackend
from argilla.server.daos.backend.generic_elastic import PaginatedSortInfo
from argilla.server.security import auth
from argilla.server.security.model import User
from argilla.server.services.datasets import DatasetsService

# TODO(@frascuchon): This will be merged with `records.py`
#  once the similarity search feature is merged into develop


def configure_router(router: APIRouter):
    QueryType = Union[
        TextClassificationQuery,
        TokenClassificationQuery,
        Text2TextQuery,
    ]

    class ScanDatasetRecordsRequest(BaseModel):
        query: Optional[QueryType]
        next_idx: Optional[str] = Field(description="Field to fetch data from a record id")
        fields: Optional[List[str]]
        sort_by: List[SortableField] = Field(
            default_factory=list,
            description="Set a sort config for records scan. "
            "The `next_id` field will be ignored if a sort configuration is found",
        )
        next_page_cfg: Optional[str] = Field(
            description="Field to paginate over scan results. Use value fetched from previous response"
        )

    class ScanDatasetRecordsResponse(BaseModel):
        records: List[dict]
        next_idx: Optional[str]
        next_page_cfg: Optional[str]

    @router.post(
        "/{name}/records/:search", operation_id="scan_dataset_records", response_model=ScanDatasetRecordsResponse
    )
    async def scan_dataset_records(
        name: str,
<<<<<<< HEAD
        request: Optional[ScanDatasetRecordsRequest] = None,
        limit: int = Query(default=100, gte=0, le=500, description="Number of records to retrieve"),
=======
        request: Optional[SearchRecordsRequest] = None,
        limit: int = Query(
            default=100,
            gte=0,
            le=1000,
            description="Number of records to retrieve",
        ),
>>>>>>> e25be3e5
        request_deps: CommonTaskHandlerDependencies = Depends(),
        service: DatasetsService = Depends(DatasetsService.get_instance),
        engine: GenericElasticEngineBackend = Depends(GenericElasticEngineBackend.get_instance),
        current_user: User = Security(auth.get_user, scopes=[]),
    ):
        found = service.find_by_name(user=current_user, name=name, workspace=request_deps.workspace)

        request = request or ScanDatasetRecordsRequest()
        paginated_sort = PaginatedSortInfo(sort_by=request.sort_by or [SortableField(id="id")])
        if request.next_page_cfg:
            try:
                data = json.loads(request.next_page_cfg)
                paginated_sort = PaginatedSortInfo.parse_obj(data)
            except Exception as ex:
                pass
        elif request.next_idx and not request.sort_by:
            paginated_sort.next_search_params = [request.next_idx]

        docs = engine.scan_records(
            id=found.id, query=request.query, sort=paginated_sort, include_fields=request.fields, limit=limit
        )

        docs = list(docs)
        for doc in docs:
            # Removing sort config for each document and keep the last one, used for next page configuration
            paginated_sort.next_search_params = doc.pop("sort", None)

        next_idx = None
        if paginated_sort.next_search_params and not request.sort_by:
            next_idx = paginated_sort.next_search_params[0]

        return ScanDatasetRecordsResponse(next_idx=next_idx, next_page_cfg=paginated_sort.json(), records=docs)


router = APIRouter(tags=["datasets"], prefix="/datasets")
configure_router(router)<|MERGE_RESOLUTION|>--- conflicted
+++ resolved
@@ -62,10 +62,6 @@
     )
     async def scan_dataset_records(
         name: str,
-<<<<<<< HEAD
-        request: Optional[ScanDatasetRecordsRequest] = None,
-        limit: int = Query(default=100, gte=0, le=500, description="Number of records to retrieve"),
-=======
         request: Optional[SearchRecordsRequest] = None,
         limit: int = Query(
             default=100,
@@ -73,7 +69,6 @@
             le=1000,
             description="Number of records to retrieve",
         ),
->>>>>>> e25be3e5
         request_deps: CommonTaskHandlerDependencies = Depends(),
         service: DatasetsService = Depends(DatasetsService.get_instance),
         engine: GenericElasticEngineBackend = Depends(GenericElasticEngineBackend.get_instance),
