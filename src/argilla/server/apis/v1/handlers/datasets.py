#  Copyright 2021-present, the Recognai S.L. team.
#
#  Licensed under the Apache License, Version 2.0 (the "License");
#  you may not use this file except in compliance with the License.
#  You may obtain a copy of the License at
#
#      http://www.apache.org/licenses/LICENSE-2.0
#
#  Unless required by applicable law or agreed to in writing, software
#  distributed under the License is distributed on an "AS IS" BASIS,
#  WITHOUT WARRANTIES OR CONDITIONS OF ANY KIND, either express or implied.
#  See the License for the specific language governing permissions and
#  limitations under the License.

from typing import List, Optional, Union
from uuid import UUID

from fastapi import APIRouter, Depends, HTTPException, Query, Security, status
from sqlalchemy.ext.asyncio import AsyncSession

from argilla.server.contexts import accounts, datasets
from argilla.server.database import get_async_db
from argilla.server.enums import MetadataPropertyType, RecordInclude, ResponseStatusFilter
from argilla.server.models import Dataset as DatasetModel
from argilla.server.models import ResponseStatus, User
from argilla.server.policies import DatasetPolicyV1, authorize
from argilla.server.schemas.v1.datasets import (
    Dataset,
    DatasetCreate,
    Datasets,
    DatasetUpdate,
    Field,
    FieldCreate,
    Fields,
    MetadataProperties,
    MetadataProperty,
    MetadataPropertyCreate,
<<<<<<< HEAD
    MetadataQueryParams,
=======
>>>>>>> 81cda57b
    Metrics,
    Question,
    QuestionCreate,
    Questions,
    Record,
    Records,
    RecordsCreate,
    SearchRecord,
    SearchRecordsQuery,
    SearchRecordsResult,
)
from argilla.server.search_engine import SearchEngine, UserResponseStatusFilter, get_search_engine
from argilla.server.search_engine.base import FloatMetadataFilter, IntegerMetadataFilter, TermsMetadataFilter
from argilla.server.security import auth
from argilla.server.utils import parse_uuids
from argilla.utils.telemetry import TelemetryClient, get_telemetry_client

LIST_DATASET_RECORDS_LIMIT_DEFAULT = 50
LIST_DATASET_RECORDS_LIMIT_LTE = 1000
DELETE_DATASET_RECORDS_LIMIT = 100

router = APIRouter(tags=["datasets"])


async def _get_dataset(
    db: AsyncSession,
    dataset_id: UUID,
    with_fields: bool = False,
    with_questions: bool = False,
<<<<<<< HEAD
    with_metadata_properties=False,
=======
    with_metadata_properties: bool = False,
>>>>>>> 81cda57b
) -> DatasetModel:
    dataset = await datasets.get_dataset_by_id(
        db,
        dataset_id,
        with_fields=with_fields,
        with_questions=with_questions,
        with_metadata_properties=with_metadata_properties,
    )
    if not dataset:
        raise HTTPException(
            status_code=status.HTTP_404_NOT_FOUND,
            detail=f"Dataset with id `{dataset_id}` not found",
        )
    return dataset


@router.get("/me/datasets", response_model=Datasets)
async def list_current_user_datasets(
    *,
    db: AsyncSession = Depends(get_async_db),
    workspace_id: Optional[UUID] = None,
    current_user: User = Security(auth.get_current_user),
):
    await authorize(current_user, DatasetPolicyV1.list(workspace_id))

    if not workspace_id:
        if current_user.is_owner:
            dataset_list = await datasets.list_datasets(db)
        else:
            await current_user.awaitable_attrs.datasets
            dataset_list = current_user.datasets
    else:
        dataset_list = await datasets.list_datasets_by_workspace_id(db, workspace_id)
    return Datasets(items=dataset_list)


@router.get("/datasets/{dataset_id}/fields", response_model=Fields)
async def list_dataset_fields(
    *, db: AsyncSession = Depends(get_async_db), dataset_id: UUID, current_user: User = Security(auth.get_current_user)
):
    dataset = await _get_dataset(db, dataset_id, with_fields=True)

    await authorize(current_user, DatasetPolicyV1.get(dataset))

    return Fields(items=dataset.fields)


@router.get("/datasets/{dataset_id}/questions", response_model=Questions)
async def list_dataset_questions(
    *, db: AsyncSession = Depends(get_async_db), dataset_id: UUID, current_user: User = Security(auth.get_current_user)
):
    dataset = await _get_dataset(db, dataset_id, with_questions=True)

    await authorize(current_user, DatasetPolicyV1.get(dataset))

    return Questions(items=dataset.questions)


@router.get("/datasets/{dataset_id}/metadata-properties", response_model=MetadataProperties)
async def list_dataset_metadata_properties(
    *, db: AsyncSession = Depends(get_async_db), dataset_id: UUID, current_user: User = Security(auth.get_current_user)
):
    dataset = await _get_dataset(db, dataset_id, with_metadata_properties=True)

    await authorize(current_user, DatasetPolicyV1.get(dataset))

    return MetadataProperties(items=dataset.metadata_properties)


@router.get("/me/datasets/{dataset_id}/records", response_model=Records, response_model_exclude_unset=True)
async def list_current_user_dataset_records(
    *,
    db: AsyncSession = Depends(get_async_db),
    dataset_id: UUID,
    include: List[RecordInclude] = Query([], description="Relationships to include in the response"),
    response_statuses: List[ResponseStatusFilter] = Query([], alias="response_status"),
    offset: int = 0,
    limit: int = Query(default=LIST_DATASET_RECORDS_LIMIT_DEFAULT, lte=LIST_DATASET_RECORDS_LIMIT_LTE),
    current_user: User = Security(auth.get_current_user),
):
    dataset = await _get_dataset(db, dataset_id)

    await authorize(current_user, DatasetPolicyV1.get(dataset))

    records = await datasets.list_records_by_dataset_id(
        db,
        dataset_id,
        current_user.id,
        include=include,
        response_statuses=response_statuses,
        offset=offset,
        limit=limit,
    )

    return Records(items=records)


@router.get("/datasets/{dataset_id}/records", response_model=Records, response_model_exclude_unset=True)
async def list_dataset_records(
    *,
    db: AsyncSession = Depends(get_async_db),
    dataset_id: UUID,
    include: List[RecordInclude] = Query([], description="Relationships to include in the response"),
    response_statuses: List[ResponseStatusFilter] = Query([], alias="response_status"),
    offset: int = 0,
    limit: int = Query(default=LIST_DATASET_RECORDS_LIMIT_DEFAULT, lte=LIST_DATASET_RECORDS_LIMIT_LTE),
    current_user: User = Security(auth.get_current_user),
):
    dataset = await _get_dataset(db, dataset_id)

    await authorize(current_user, DatasetPolicyV1.list_dataset_records_with_all_responses(dataset))

    records = await datasets.list_records_by_dataset_id(
        db, dataset_id, include=include, response_statuses=response_statuses, offset=offset, limit=limit
    )

    return Records(items=records)


@router.get("/datasets/{dataset_id}", response_model=Dataset)
async def get_dataset(
    *, db: AsyncSession = Depends(get_async_db), dataset_id: UUID, current_user: User = Security(auth.get_current_user)
):
    dataset = await _get_dataset(db, dataset_id)

    await authorize(current_user, DatasetPolicyV1.get(dataset))

    return dataset


@router.get("/me/datasets/{dataset_id}/metrics", response_model=Metrics)
async def get_current_user_dataset_metrics(
    *, db: AsyncSession = Depends(get_async_db), dataset_id: UUID, current_user: User = Security(auth.get_current_user)
):
    dataset = await _get_dataset(db, dataset_id)

    await authorize(current_user, DatasetPolicyV1.get(dataset))

    return {
        "records": {
            "count": await datasets.count_records_by_dataset_id(db, dataset_id),
        },
        "responses": {
            "count": await datasets.count_responses_by_dataset_id_and_user_id(db, dataset_id, current_user.id),
            "submitted": await datasets.count_responses_by_dataset_id_and_user_id(
                db, dataset_id, current_user.id, ResponseStatus(ResponseStatusFilter.submitted)
            ),
            "discarded": await datasets.count_responses_by_dataset_id_and_user_id(
                db, dataset_id, current_user.id, ResponseStatus(ResponseStatusFilter.discarded)
            ),
            "draft": await datasets.count_responses_by_dataset_id_and_user_id(
                db, dataset_id, current_user.id, ResponseStatus(ResponseStatusFilter.draft)
            ),
        },
    }


@router.post("/datasets", status_code=status.HTTP_201_CREATED, response_model=Dataset)
async def create_dataset(
    *,
    db: AsyncSession = Depends(get_async_db),
    dataset_create: DatasetCreate,
    current_user: User = Security(auth.get_current_user),
):
    await authorize(current_user, DatasetPolicyV1.create(dataset_create.workspace_id))

    if not await accounts.get_workspace_by_id(db, dataset_create.workspace_id):
        raise HTTPException(
            status_code=status.HTTP_422_UNPROCESSABLE_ENTITY,
            detail=f"Workspace with id `{dataset_create.workspace_id}` not found",
        )

    if await datasets.get_dataset_by_name_and_workspace_id(db, dataset_create.name, dataset_create.workspace_id):
        raise HTTPException(
            status_code=status.HTTP_409_CONFLICT,
            detail=f"Dataset with name `{dataset_create.name}` already exists for workspace with id `{dataset_create.workspace_id}`",
        )

    dataset = await datasets.create_dataset(db, dataset_create)
    return dataset


@router.post("/datasets/{dataset_id}/fields", status_code=status.HTTP_201_CREATED, response_model=Field)
async def create_dataset_field(
    *,
    db: AsyncSession = Depends(get_async_db),
    dataset_id: UUID,
    field_create: FieldCreate,
    current_user: User = Security(auth.get_current_user),
):
    dataset = await _get_dataset(db, dataset_id)

    await authorize(current_user, DatasetPolicyV1.create_field(dataset))

    if await datasets.get_field_by_name_and_dataset_id(db, field_create.name, dataset_id):
        raise HTTPException(
            status_code=status.HTTP_409_CONFLICT,
            detail=f"Field with name `{field_create.name}` already exists for dataset with id `{dataset_id}`",
        )

    # TODO: We should split API v1 into different FastAPI apps so we can customize error management.
    # After mapping ValueError to 422 errors for API v1 then we can remove this try except.
    try:
        field = await datasets.create_field(db, dataset, field_create)
        return field
    except ValueError as err:
        raise HTTPException(status_code=status.HTTP_422_UNPROCESSABLE_ENTITY, detail=str(err))


@router.post("/datasets/{dataset_id}/questions", status_code=status.HTTP_201_CREATED, response_model=Question)
async def create_dataset_question(
    *,
    db: AsyncSession = Depends(get_async_db),
    dataset_id: UUID,
    question_create: QuestionCreate,
    current_user: User = Security(auth.get_current_user),
):
    dataset = await _get_dataset(db, dataset_id)

    await authorize(current_user, DatasetPolicyV1.create_question(dataset))

    if await datasets.get_question_by_name_and_dataset_id(db, question_create.name, dataset_id):
        raise HTTPException(
            status_code=status.HTTP_409_CONFLICT,
            detail=f"Question with name `{question_create.name}` already exists for dataset with id `{dataset_id}`",
        )

    # TODO: We should split API v1 into different FastAPI apps so we can customize error management.
    # After mapping ValueError to 422 errors for API v1 then we can remove this try except.
    try:
        question = await datasets.create_question(db, dataset, question_create)
        return question
    except ValueError as err:
        raise HTTPException(status_code=status.HTTP_422_UNPROCESSABLE_ENTITY, detail=str(err))


@router.post(
    "/datasets/{dataset_id}/metadata-properties", status_code=status.HTTP_201_CREATED, response_model=MetadataProperty
)
async def create_dataset_metadata_property(
    *,
    db: AsyncSession = Depends(get_async_db),
    dataset_id: UUID,
    metadata_prop_create: MetadataPropertyCreate,
    current_user: User = Security(auth.get_current_user),
):
    dataset = await _get_dataset(db, dataset_id)

    await authorize(current_user, DatasetPolicyV1.create_metadata_property(dataset))

    if await datasets.get_metadata_property_by_name_and_dataset_id(db, metadata_prop_create.name, dataset_id):
        raise HTTPException(
            status_code=status.HTTP_409_CONFLICT,
            detail=f"Metadata property with name `{metadata_prop_create.name}` "
            f"already exists for dataset with id `{dataset_id}`",
        )

    # TODO: We should split API v1 into different FastAPI apps so we can customize error management.
    # After mapping ValueError to 422 errors for API v1 then we can remove this try except.
    try:
        metadata_property = await datasets.create_metadata_property(db, dataset, metadata_prop_create)
        return metadata_property
    except ValueError as err:
        raise HTTPException(status_code=status.HTTP_422_UNPROCESSABLE_ENTITY, detail=str(err))


@router.post("/datasets/{dataset_id}/records", status_code=status.HTTP_204_NO_CONTENT)
async def create_dataset_records(
    *,
    db: AsyncSession = Depends(get_async_db),
    search_engine: SearchEngine = Depends(get_search_engine),
    telemetry_client: TelemetryClient = Depends(get_telemetry_client),
    dataset_id: UUID,
    records_create: RecordsCreate,
    current_user: User = Security(auth.get_current_user),
):
    dataset = await _get_dataset(db, dataset_id, with_fields=True, with_questions=True, with_metadata_properties=True)

    await authorize(current_user, DatasetPolicyV1.create_records(dataset))

    # TODO: We should split API v1 into different FastAPI apps so we can customize error management.
    #  After mapping ValueError to 422 errors for API v1 then we can remove this try except.
    try:
        await datasets.create_records(db, search_engine, dataset=dataset, records_create=records_create)
        telemetry_client.track_data(action="DatasetRecordsCreated", data={"records": len(records_create.items)})
    except ValueError as err:
        raise HTTPException(status_code=status.HTTP_422_UNPROCESSABLE_ENTITY, detail=str(err))


@router.delete("/datasets/{dataset_id}/records", status_code=status.HTTP_204_NO_CONTENT)
async def delete_dataset_records(
    *,
    db: AsyncSession = Depends(get_async_db),
    search_engine: SearchEngine = Depends(get_search_engine),
    dataset_id: UUID,
    current_user: User = Security(auth.get_current_user),
    ids: str = Query(..., description="A comma separated list with the IDs of the records to be removed"),
):
    dataset = await _get_dataset(db, dataset_id)

    await authorize(current_user, DatasetPolicyV1.delete_records(dataset))

    record_ids = parse_uuids(ids)
    num_records = len(record_ids)

    if num_records == 0:
        raise HTTPException(status_code=status.HTTP_422_UNPROCESSABLE_ENTITY, detail="No record IDs provided")

    if num_records > DELETE_DATASET_RECORDS_LIMIT:
        raise HTTPException(
            status_code=status.HTTP_422_UNPROCESSABLE_ENTITY,
            detail=f"Cannot delete more than {DELETE_DATASET_RECORDS_LIMIT} records at once",
        )

    await datasets.delete_records(db, search_engine, dataset, record_ids)


@router.post(
    "/me/datasets/{dataset_id}/records/search",
    status_code=status.HTTP_200_OK,
    response_model=SearchRecordsResult,
    response_model_exclude_unset=True,
)
async def search_dataset_records(
    *,
    db: AsyncSession = Depends(get_async_db),
    search_engine: SearchEngine = Depends(get_search_engine),
    telemetry_client: TelemetryClient = Depends(get_telemetry_client),
    dataset_id: UUID,
    query: SearchRecordsQuery,
    metadata: MetadataQueryParams = Depends(),
    include: List[RecordInclude] = Query([]),
    response_statuses: List[ResponseStatusFilter] = Query([], alias="response_status"),
    offset: int = Query(0, ge=0),
    limit: int = Query(default=LIST_DATASET_RECORDS_LIMIT_DEFAULT, lte=LIST_DATASET_RECORDS_LIMIT_LTE),
    current_user: User = Security(auth.get_current_user),
):
    dataset = await _get_dataset(db, dataset_id, with_fields=True)
    await authorize(current_user, DatasetPolicyV1.search_records(dataset))

    search_engine_query = query.query
    if search_engine_query.text.field and not await datasets.get_field_by_name_and_dataset_id(
        db, search_engine_query.text.field, dataset_id
    ):
        raise HTTPException(
            status_code=status.HTTP_422_UNPROCESSABLE_ENTITY,
            detail=f"Field `{search_engine_query.text.field}` not found in dataset `{dataset_id}`.",
        )
    try:
        metadata_filters = []
        for metadata_param in metadata.metadata_parsed:
            metadata_property = await datasets.get_metadata_property_by_name_and_dataset_id(
                db, name=metadata_param.name, dataset_id=dataset_id
            )
            if metadata_property is None:
                continue  # won't fail on unknown metadata filter name

            if metadata_property.type == MetadataPropertyType.terms:
                metadata_filter_class = TermsMetadataFilter
            elif metadata_property.type == MetadataPropertyType.integer:
                metadata_filter_class = IntegerMetadataFilter
            elif metadata_property.type == MetadataPropertyType.float:
                metadata_filter_class = FloatMetadataFilter
            else:
                raise RuntimeError(f"Not found filter for type {metadata_property.type}")

            metadata_filters.append(metadata_filter_class.from_string(metadata_property, metadata_param.value))
    except ValueError as ex:
        raise HTTPException(
            status_code=status.HTTP_422_UNPROCESSABLE_ENTITY, detail=f"Cannot parse metadata filters: {ex}"
        )

    user_response_status_filter = None
    if response_statuses:
        # TODO(@frascuchon): user response and status responses should be split into different filter types
        user_response_status_filter = UserResponseStatusFilter(user=current_user, statuses=response_statuses)

    search_responses = await search_engine.search(
        dataset=dataset,
        query=search_engine_query.text,
        metadata_filters=metadata_filters,
        user_response_status_filter=user_response_status_filter,
        offset=offset,
        limit=limit,
    )

    record_id_score_map = {
        response.record_id: {"query_score": response.score, "search_record": None}
        for response in search_responses.items
    }
    records = await datasets.get_records_by_ids(
        db=db,
        dataset_id=dataset_id,
        record_ids=list(record_id_score_map.keys()),
        include=include,
        user_id=current_user.id,
    )

    for record in records:
        record_id_score_map[record.id]["search_record"] = SearchRecord(
            record=Record.from_orm(record), query_score=record_id_score_map[record.id]["query_score"]
        )

    return SearchRecordsResult(
        items=[record["search_record"] for record in record_id_score_map.values()], total=search_responses.total
    )


@router.put("/datasets/{dataset_id}/publish", response_model=Dataset)
async def publish_dataset(
    *,
    db: AsyncSession = Depends(get_async_db),
    search_engine: SearchEngine = Depends(get_search_engine),
    telemetry_client: TelemetryClient = Depends(get_telemetry_client),
    dataset_id: UUID,
    current_user: User = Security(auth.get_current_user),
) -> DatasetModel:
    dataset = await _get_dataset(db, dataset_id, with_fields=True, with_questions=True, with_metadata_properties=True)

    await authorize(current_user, DatasetPolicyV1.publish(dataset))
    # TODO: We should split API v1 into different FastAPI apps so we can customize error management.
    #  After mapping ValueError to 422 errors for API v1 then we can remove this try except.
    try:
        dataset = await datasets.publish_dataset(db, search_engine, dataset)

        telemetry_client.track_data(
            action="PublishedDataset",
            data={"questions": list(set([question.settings["type"] for question in dataset.questions]))},
        )

        return dataset
    except ValueError as err:
        raise HTTPException(status_code=status.HTTP_422_UNPROCESSABLE_ENTITY, detail=str(err))


@router.delete("/datasets/{dataset_id}", response_model=Dataset)
async def delete_dataset(
    *,
    db: AsyncSession = Depends(get_async_db),
    search_engine: SearchEngine = Depends(get_search_engine),
    dataset_id: UUID,
    current_user: User = Security(auth.get_current_user),
):
    dataset = await _get_dataset(db, dataset_id)

    await authorize(current_user, DatasetPolicyV1.delete(dataset))

    await datasets.delete_dataset(db, search_engine, dataset=dataset)

    return dataset


@router.patch("/datasets/{dataset_id}", response_model=Dataset)
async def update_dataset(
    *,
    db: AsyncSession = Depends(get_async_db),
    dataset_id: UUID,
    dataset_update: DatasetUpdate,
    current_user: User = Security(auth.get_current_user),
):
    dataset = await _get_dataset(db, dataset_id)

    await authorize(current_user, DatasetPolicyV1.update(dataset))

    return await datasets.update_dataset(db, dataset=dataset, dataset_update=dataset_update)<|MERGE_RESOLUTION|>--- conflicted
+++ resolved
@@ -35,10 +35,7 @@
     MetadataProperties,
     MetadataProperty,
     MetadataPropertyCreate,
-<<<<<<< HEAD
     MetadataQueryParams,
-=======
->>>>>>> 81cda57b
     Metrics,
     Question,
     QuestionCreate,
@@ -68,11 +65,7 @@
     dataset_id: UUID,
     with_fields: bool = False,
     with_questions: bool = False,
-<<<<<<< HEAD
-    with_metadata_properties=False,
-=======
     with_metadata_properties: bool = False,
->>>>>>> 81cda57b
 ) -> DatasetModel:
     dataset = await datasets.get_dataset_by_id(
         db,
@@ -339,6 +332,36 @@
         raise HTTPException(status_code=status.HTTP_422_UNPROCESSABLE_ENTITY, detail=str(err))
 
 
+@router.post(
+    "/datasets/{dataset_id}/metadata-properties", status_code=status.HTTP_201_CREATED, response_model=MetadataProperty
+)
+async def create_dataset_metadata_property(
+    *,
+    db: AsyncSession = Depends(get_async_db),
+    dataset_id: UUID,
+    metadata_prop_create: MetadataPropertyCreate,
+    current_user: User = Security(auth.get_current_user),
+):
+    dataset = await _get_dataset(db, dataset_id)
+
+    await authorize(current_user, DatasetPolicyV1.create_metadata_property(dataset))
+
+    if await datasets.get_metadata_property_by_name_and_dataset_id(db, metadata_prop_create.name, dataset_id):
+        raise HTTPException(
+            status_code=status.HTTP_409_CONFLICT,
+            detail=f"Metadata property with name `{metadata_prop_create.name}` "
+            f"already exists for dataset with id `{dataset_id}`",
+        )
+
+    # TODO: We should split API v1 into different FastAPI apps so we can customize error management.
+    # After mapping ValueError to 422 errors for API v1 then we can remove this try except.
+    try:
+        metadata_property = await datasets.create_metadata_property(db, dataset, metadata_prop_create)
+        return metadata_property
+    except ValueError as err:
+        raise HTTPException(status_code=status.HTTP_422_UNPROCESSABLE_ENTITY, detail=str(err))
+
+
 @router.post("/datasets/{dataset_id}/records", status_code=status.HTTP_204_NO_CONTENT)
 async def create_dataset_records(
     *,
