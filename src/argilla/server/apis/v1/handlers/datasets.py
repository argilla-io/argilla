#  Copyright 2021-present, the Recognai S.L. team.
#
#  Licensed under the Apache License, Version 2.0 (the "License");
#  you may not use this file except in compliance with the License.
#  You may obtain a copy of the License at
#
#      http://www.apache.org/licenses/LICENSE-2.0
#
#  Unless required by applicable law or agreed to in writing, software
#  distributed under the License is distributed on an "AS IS" BASIS,
#  WITHOUT WARRANTIES OR CONDITIONS OF ANY KIND, either express or implied.
#  See the License for the specific language governing permissions and
#  limitations under the License.

from typing import List, Optional, Union
from uuid import UUID

from fastapi import APIRouter, Depends, HTTPException, Query, Security, status
from sqlalchemy.ext.asyncio import AsyncSession

from argilla.server.contexts import accounts, datasets
from argilla.server.database import get_async_db
from argilla.server.enums import MetadataPropertyType, RecordInclude, ResponseStatusFilter
from argilla.server.models import Dataset as DatasetModel
from argilla.server.models import ResponseStatus, User
from argilla.server.policies import DatasetPolicyV1, authorize
from argilla.server.schemas.v1.datasets import (
    Dataset,
    DatasetCreate,
    Datasets,
    DatasetUpdate,
    Field,
    FieldCreate,
    Fields,
    MetadataParsedQueryParam,
    MetadataProperties,
    MetadataProperty,
    MetadataPropertyCreate,
    MetadataQueryParams,
    Metrics,
    Question,
    QuestionCreate,
    Questions,
    Record,
    Records,
    RecordsCreate,
    SearchRecord,
    SearchRecordsQuery,
    SearchRecordsResult,
)
from argilla.server.search_engine import SearchEngine, UserResponseStatusFilter, get_search_engine
from argilla.server.search_engine.base import FloatMetadataFilter, IntegerMetadataFilter, TermsMetadataFilter
from argilla.server.security import auth
from argilla.server.utils import parse_uuids
from argilla.utils.telemetry import TelemetryClient, get_telemetry_client

LIST_DATASET_RECORDS_LIMIT_DEFAULT = 50
LIST_DATASET_RECORDS_LIMIT_LTE = 1000
DELETE_DATASET_RECORDS_LIMIT = 100

router = APIRouter(tags=["datasets"])


async def _get_dataset(
    db: AsyncSession,
    dataset_id: UUID,
    with_fields: bool = False,
    with_questions: bool = False,
    with_metadata_properties: bool = False,
) -> DatasetModel:
    dataset = await datasets.get_dataset_by_id(
        db,
        dataset_id,
        with_fields=with_fields,
        with_questions=with_questions,
        with_metadata_properties=with_metadata_properties,
    )
    if not dataset:
        raise HTTPException(
            status_code=status.HTTP_404_NOT_FOUND,
            detail=f"Dataset with id `{dataset_id}` not found",
        )
    return dataset


@router.get("/me/datasets", response_model=Datasets)
async def list_current_user_datasets(
    *,
    db: AsyncSession = Depends(get_async_db),
    workspace_id: Optional[UUID] = None,
    current_user: User = Security(auth.get_current_user),
):
    await authorize(current_user, DatasetPolicyV1.list(workspace_id))

    if not workspace_id:
        if current_user.is_owner:
            dataset_list = await datasets.list_datasets(db)
        else:
            await current_user.awaitable_attrs.datasets
            dataset_list = current_user.datasets
    else:
        dataset_list = await datasets.list_datasets_by_workspace_id(db, workspace_id)
    return Datasets(items=dataset_list)


@router.get("/datasets/{dataset_id}/fields", response_model=Fields)
async def list_dataset_fields(
    *, db: AsyncSession = Depends(get_async_db), dataset_id: UUID, current_user: User = Security(auth.get_current_user)
):
    dataset = await _get_dataset(db, dataset_id, with_fields=True)

    await authorize(current_user, DatasetPolicyV1.get(dataset))

    return Fields(items=dataset.fields)


@router.get("/datasets/{dataset_id}/questions", response_model=Questions)
async def list_dataset_questions(
    *, db: AsyncSession = Depends(get_async_db), dataset_id: UUID, current_user: User = Security(auth.get_current_user)
):
    dataset = await _get_dataset(db, dataset_id, with_questions=True)

    await authorize(current_user, DatasetPolicyV1.get(dataset))

    return Questions(items=dataset.questions)


@router.get("/datasets/{dataset_id}/metadata-properties", response_model=MetadataProperties)
async def list_dataset_metadata_properties(
    *, db: AsyncSession = Depends(get_async_db), dataset_id: UUID, current_user: User = Security(auth.get_current_user)
):
    dataset = await _get_dataset(db, dataset_id, with_metadata_properties=True)

    await authorize(current_user, DatasetPolicyV1.get(dataset))

    return MetadataProperties(items=dataset.metadata_properties)


@router.get("/me/datasets/{dataset_id}/records", response_model=Records, response_model_exclude_unset=True)
async def list_current_user_dataset_records(
    *,
    db: AsyncSession = Depends(get_async_db),
    search_engine: SearchEngine = Depends(get_search_engine),
    dataset_id: UUID,
    metadata: MetadataQueryParams = Depends(),
    include: List[RecordInclude] = Query([], description="Relationships to include in the response"),
    response_statuses: List[ResponseStatusFilter] = Query([], alias="response_status"),
    offset: int = 0,
    limit: int = Query(default=LIST_DATASET_RECORDS_LIMIT_DEFAULT, lte=LIST_DATASET_RECORDS_LIMIT_LTE),
    current_user: User = Security(auth.get_current_user),
):
    dataset = await _get_dataset(db, dataset_id)

    await authorize(current_user, DatasetPolicyV1.get(dataset))

    if metadata.metadata_parsed:
        metadata_filters = await _build_metadata_filters(db, dataset, metadata.metadata_parsed)
        response_status_filter = await _build_response_status_filter_for_search(response_statuses, user=current_user)

        # TODO(@frascuchon): Sort-by `inserted_at` support
        search_responses = await search_engine.search(
            dataset=dataset,
            metadata_filters=metadata_filters,
            user_response_status_filter=response_status_filter,
            offset=offset,
            limit=limit,
        )

        record_ids = [response.record_id for response in search_responses.items]
        records = await datasets.get_records_by_ids(
            db=db, dataset_id=dataset_id, record_ids=record_ids, include=include
        )
    else:
        records = await datasets.list_records_by_dataset_id(
            db,
            dataset_id,
            current_user.id,
            include=include,
            response_statuses=response_statuses,
            offset=offset,
            limit=limit,
        )

    return Records(items=records)


@router.get("/datasets/{dataset_id}/records", response_model=Records, response_model_exclude_unset=True)
async def list_dataset_records(
    *,
    db: AsyncSession = Depends(get_async_db),
    search_engine: SearchEngine = Depends(get_search_engine),
    dataset_id: UUID,
    metadata: MetadataQueryParams = Depends(),
    include: List[RecordInclude] = Query([], description="Relationships to include in the response"),
    response_statuses: List[ResponseStatusFilter] = Query([], alias="response_status"),
    offset: int = 0,
    limit: int = Query(default=LIST_DATASET_RECORDS_LIMIT_DEFAULT, lte=LIST_DATASET_RECORDS_LIMIT_LTE),
    current_user: User = Security(auth.get_current_user),
):
    dataset = await _get_dataset(db, dataset_id)

    await authorize(current_user, DatasetPolicyV1.list_dataset_records_with_all_responses(dataset))
    if metadata.metadata_parsed:
        metadata_filters = await _build_metadata_filters(db, dataset, metadata.metadata_parsed)
        response_status_filter = await _build_response_status_filter_for_search(response_statuses)

        # TODO(@frascuchon): Sort-by `inserted_at` support
        search_responses = await search_engine.search(
            dataset=dataset,
            metadata_filters=metadata_filters,
            user_response_status_filter=response_status_filter,
            offset=offset,
            limit=limit,
        )

        record_ids = [response.record_id for response in search_responses.items]
        records = await datasets.get_records_by_ids(
            db=db, dataset_id=dataset_id, record_ids=record_ids, include=include
        )
    else:
        records = await datasets.list_records_by_dataset_id(
            db, dataset_id, include=include, response_statuses=response_statuses, offset=offset, limit=limit
        )

    return Records(items=records)


@router.get("/datasets/{dataset_id}", response_model=Dataset)
async def get_dataset(
    *, db: AsyncSession = Depends(get_async_db), dataset_id: UUID, current_user: User = Security(auth.get_current_user)
):
    dataset = await _get_dataset(db, dataset_id)

    await authorize(current_user, DatasetPolicyV1.get(dataset))

    return dataset


@router.get("/me/datasets/{dataset_id}/metrics", response_model=Metrics)
async def get_current_user_dataset_metrics(
    *, db: AsyncSession = Depends(get_async_db), dataset_id: UUID, current_user: User = Security(auth.get_current_user)
):
    dataset = await _get_dataset(db, dataset_id)

    await authorize(current_user, DatasetPolicyV1.get(dataset))

    return {
        "records": {
            "count": await datasets.count_records_by_dataset_id(db, dataset_id),
        },
        "responses": {
            "count": await datasets.count_responses_by_dataset_id_and_user_id(db, dataset_id, current_user.id),
            "submitted": await datasets.count_responses_by_dataset_id_and_user_id(
                db, dataset_id, current_user.id, ResponseStatus(ResponseStatusFilter.submitted)
            ),
            "discarded": await datasets.count_responses_by_dataset_id_and_user_id(
                db, dataset_id, current_user.id, ResponseStatus(ResponseStatusFilter.discarded)
            ),
            "draft": await datasets.count_responses_by_dataset_id_and_user_id(
                db, dataset_id, current_user.id, ResponseStatus(ResponseStatusFilter.draft)
            ),
        },
    }


@router.post("/datasets", status_code=status.HTTP_201_CREATED, response_model=Dataset)
async def create_dataset(
    *,
    db: AsyncSession = Depends(get_async_db),
    dataset_create: DatasetCreate,
    current_user: User = Security(auth.get_current_user),
):
    await authorize(current_user, DatasetPolicyV1.create(dataset_create.workspace_id))

    if not await accounts.get_workspace_by_id(db, dataset_create.workspace_id):
        raise HTTPException(
            status_code=status.HTTP_422_UNPROCESSABLE_ENTITY,
            detail=f"Workspace with id `{dataset_create.workspace_id}` not found",
        )

    if await datasets.get_dataset_by_name_and_workspace_id(db, dataset_create.name, dataset_create.workspace_id):
        raise HTTPException(
            status_code=status.HTTP_409_CONFLICT,
            detail=f"Dataset with name `{dataset_create.name}` already exists for workspace with id `{dataset_create.workspace_id}`",
        )

    dataset = await datasets.create_dataset(db, dataset_create)
    return dataset


@router.post("/datasets/{dataset_id}/fields", status_code=status.HTTP_201_CREATED, response_model=Field)
async def create_dataset_field(
    *,
    db: AsyncSession = Depends(get_async_db),
    dataset_id: UUID,
    field_create: FieldCreate,
    current_user: User = Security(auth.get_current_user),
):
    dataset = await _get_dataset(db, dataset_id)

    await authorize(current_user, DatasetPolicyV1.create_field(dataset))

    if await datasets.get_field_by_name_and_dataset_id(db, field_create.name, dataset_id):
        raise HTTPException(
            status_code=status.HTTP_409_CONFLICT,
            detail=f"Field with name `{field_create.name}` already exists for dataset with id `{dataset_id}`",
        )

    # TODO: We should split API v1 into different FastAPI apps so we can customize error management.
    # After mapping ValueError to 422 errors for API v1 then we can remove this try except.
    try:
        field = await datasets.create_field(db, dataset, field_create)
        return field
    except ValueError as err:
        raise HTTPException(status_code=status.HTTP_422_UNPROCESSABLE_ENTITY, detail=str(err))


@router.post("/datasets/{dataset_id}/questions", status_code=status.HTTP_201_CREATED, response_model=Question)
async def create_dataset_question(
    *,
    db: AsyncSession = Depends(get_async_db),
    dataset_id: UUID,
    question_create: QuestionCreate,
    current_user: User = Security(auth.get_current_user),
):
    dataset = await _get_dataset(db, dataset_id)

    await authorize(current_user, DatasetPolicyV1.create_question(dataset))

    if await datasets.get_question_by_name_and_dataset_id(db, question_create.name, dataset_id):
        raise HTTPException(
            status_code=status.HTTP_409_CONFLICT,
            detail=f"Question with name `{question_create.name}` already exists for dataset with id `{dataset_id}`",
        )

    # TODO: We should split API v1 into different FastAPI apps so we can customize error management.
    # After mapping ValueError to 422 errors for API v1 then we can remove this try except.
    try:
        question = await datasets.create_question(db, dataset, question_create)
        return question
    except ValueError as err:
        raise HTTPException(status_code=status.HTTP_422_UNPROCESSABLE_ENTITY, detail=str(err))


@router.post(
    "/datasets/{dataset_id}/metadata-properties", status_code=status.HTTP_201_CREATED, response_model=MetadataProperty
)
async def create_dataset_metadata_property(
    *,
    db: AsyncSession = Depends(get_async_db),
    dataset_id: UUID,
    metadata_prop_create: MetadataPropertyCreate,
    current_user: User = Security(auth.get_current_user),
):
    dataset = await _get_dataset(db, dataset_id)

    await authorize(current_user, DatasetPolicyV1.create_metadata_property(dataset))

    if await datasets.get_metadata_property_by_name_and_dataset_id(db, metadata_prop_create.name, dataset_id):
        raise HTTPException(
            status_code=status.HTTP_409_CONFLICT,
            detail=f"Metadata property with name `{metadata_prop_create.name}` "
            f"already exists for dataset with id `{dataset_id}`",
        )

    # TODO: We should split API v1 into different FastAPI apps so we can customize error management.
    # After mapping ValueError to 422 errors for API v1 then we can remove this try except.
    try:
        metadata_property = await datasets.create_metadata_property(db, dataset, metadata_prop_create)
        return metadata_property
    except ValueError as err:
        raise HTTPException(status_code=status.HTTP_422_UNPROCESSABLE_ENTITY, detail=str(err))


@router.post(
    "/datasets/{dataset_id}/metadata-properties", status_code=status.HTTP_201_CREATED, response_model=MetadataProperty
)
async def create_dataset_metadata_property(
    *,
    db: AsyncSession = Depends(get_async_db),
    dataset_id: UUID,
    metadata_prop_create: MetadataPropertyCreate,
    current_user: User = Security(auth.get_current_user),
):
    dataset = await _get_dataset(db, dataset_id)

    await authorize(current_user, DatasetPolicyV1.create_metadata_property(dataset))

    if await datasets.get_metadata_property_by_name_and_dataset_id(db, metadata_prop_create.name, dataset_id):
        raise HTTPException(
            status_code=status.HTTP_409_CONFLICT,
            detail=f"Metadata property with name `{metadata_prop_create.name}` "
            f"already exists for dataset with id `{dataset_id}`",
        )

    # TODO: We should split API v1 into different FastAPI apps so we can customize error management.
    # After mapping ValueError to 422 errors for API v1 then we can remove this try except.
    try:
        metadata_property = await datasets.create_metadata_property(db, dataset, metadata_prop_create)
        return metadata_property
    except ValueError as err:
        raise HTTPException(status_code=status.HTTP_422_UNPROCESSABLE_ENTITY, detail=str(err))


@router.post("/datasets/{dataset_id}/records", status_code=status.HTTP_204_NO_CONTENT)
async def create_dataset_records(
    *,
    db: AsyncSession = Depends(get_async_db),
    search_engine: SearchEngine = Depends(get_search_engine),
    telemetry_client: TelemetryClient = Depends(get_telemetry_client),
    dataset_id: UUID,
    records_create: RecordsCreate,
    current_user: User = Security(auth.get_current_user),
):
    dataset = await _get_dataset(db, dataset_id, with_fields=True, with_questions=True, with_metadata_properties=True)

    await authorize(current_user, DatasetPolicyV1.create_records(dataset))

    # TODO: We should split API v1 into different FastAPI apps so we can customize error management.
    #  After mapping ValueError to 422 errors for API v1 then we can remove this try except.
    try:
        await datasets.create_records(db, search_engine, dataset=dataset, records_create=records_create)
        telemetry_client.track_data(action="DatasetRecordsCreated", data={"records": len(records_create.items)})
    except ValueError as err:
        raise HTTPException(status_code=status.HTTP_422_UNPROCESSABLE_ENTITY, detail=str(err))


@router.delete("/datasets/{dataset_id}/records", status_code=status.HTTP_204_NO_CONTENT)
async def delete_dataset_records(
    *,
    db: AsyncSession = Depends(get_async_db),
    search_engine: SearchEngine = Depends(get_search_engine),
    dataset_id: UUID,
    current_user: User = Security(auth.get_current_user),
    ids: str = Query(..., description="A comma separated list with the IDs of the records to be removed"),
):
    dataset = await _get_dataset(db, dataset_id)

    await authorize(current_user, DatasetPolicyV1.delete_records(dataset))

    record_ids = parse_uuids(ids)
    num_records = len(record_ids)

    if num_records == 0:
        raise HTTPException(status_code=status.HTTP_422_UNPROCESSABLE_ENTITY, detail="No record IDs provided")

    if num_records > DELETE_DATASET_RECORDS_LIMIT:
        raise HTTPException(
            status_code=status.HTTP_422_UNPROCESSABLE_ENTITY,
            detail=f"Cannot delete more than {DELETE_DATASET_RECORDS_LIMIT} records at once",
        )

    await datasets.delete_records(db, search_engine, dataset, record_ids)


@router.post(
    "/me/datasets/{dataset_id}/records/search",
    status_code=status.HTTP_200_OK,
    response_model=SearchRecordsResult,
    response_model_exclude_unset=True,
)
async def search_dataset_records(
    *,
    db: AsyncSession = Depends(get_async_db),
    search_engine: SearchEngine = Depends(get_search_engine),
    telemetry_client: TelemetryClient = Depends(get_telemetry_client),
    dataset_id: UUID,
    query: SearchRecordsQuery,
    metadata: MetadataQueryParams = Depends(),
    include: List[RecordInclude] = Query([]),
    response_statuses: List[ResponseStatusFilter] = Query([], alias="response_status"),
    offset: int = Query(0, ge=0),
    limit: int = Query(default=LIST_DATASET_RECORDS_LIMIT_DEFAULT, lte=LIST_DATASET_RECORDS_LIMIT_LTE),
    current_user: User = Security(auth.get_current_user),
):
    dataset = await _get_dataset(db, dataset_id, with_fields=True)
    await authorize(current_user, DatasetPolicyV1.search_records(dataset))

    search_engine_query = query.query
    if search_engine_query.text.field and not await datasets.get_field_by_name_and_dataset_id(
        db, search_engine_query.text.field, dataset_id
    ):
        raise HTTPException(
            status_code=status.HTTP_422_UNPROCESSABLE_ENTITY,
            detail=f"Field `{search_engine_query.text.field}` not found in dataset `{dataset_id}`.",
        )
    try:
        metadata_filters = []
        for metadata_param in metadata.metadata_parsed:
            metadata_property = await datasets.get_metadata_property_by_name_and_dataset_id(
                db, name=metadata_param.name, dataset_id=dataset_id
            )
            if metadata_property is None:
                continue  # won't fail on unknown metadata filter name

            if metadata_property.type == MetadataPropertyType.terms:
                metadata_filter_class = TermsMetadataFilter
            elif metadata_property.type == MetadataPropertyType.integer:
                metadata_filter_class = IntegerMetadataFilter
            elif metadata_property.type == MetadataPropertyType.float:
                metadata_filter_class = FloatMetadataFilter
            else:
                raise RuntimeError(f"Not found filter for type {metadata_property.type}")

            metadata_filters.append(metadata_filter_class.from_string(metadata_property, metadata_param.value))
    except ValueError as ex:
        raise HTTPException(
            status_code=status.HTTP_422_UNPROCESSABLE_ENTITY, detail=f"Cannot parse metadata filters: {ex}"
        )

<<<<<<< HEAD
    metadata_filters = await _build_metadata_filters(db, dataset, metadata.metadata_parsed)
    user_response_status_filter = await _build_response_status_filter_for_search(response_statuses, user=current_user)
=======
    user_response_status_filter = None
    if response_statuses:
        # TODO(@frascuchon): user response and status responses should be split into different filter types
        user_response_status_filter = UserResponseStatusFilter(user=current_user, statuses=response_statuses)
>>>>>>> 8471faa7

    search_responses = await search_engine.search(
        dataset=dataset,
        query=search_engine_query.text,
        metadata_filters=metadata_filters,
        user_response_status_filter=user_response_status_filter,
        offset=offset,
        limit=limit,
    )

    record_id_score_map = {
        response.record_id: {"query_score": response.score, "search_record": None}
        for response in search_responses.items
    }
    records = await datasets.get_records_by_ids(
        db=db,
        dataset_id=dataset_id,
        record_ids=list(record_id_score_map.keys()),
        include=include,
        user_id=current_user.id,
    )

    for record in records:
        record_id_score_map[record.id]["search_record"] = SearchRecord(
            record=Record.from_orm(record), query_score=record_id_score_map[record.id]["query_score"]
        )

    return SearchRecordsResult(
        items=[record["search_record"] for record in record_id_score_map.values()], total=search_responses.total
    )


async def _build_metadata_filters(
    db: "AsyncSession", dataset: Dataset, parsed_metadata: List[MetadataParsedQueryParam]
):
    try:
        metadata_filters = []
        for metadata_param in parsed_metadata:
            metadata_property = await datasets.get_metadata_property_by_name_and_dataset_id(
                db, name=metadata_param.name, dataset_id=dataset.id
            )
            if metadata_property is None:
                continue  # won't fail on unknown metadata filter name

            if metadata_property.type == MetadataPropertyType.terms:
                metadata_filter_class = TermsMetadataFilter
            elif metadata_property.type == MetadataPropertyType.integer:
                metadata_filter_class = IntegerMetadataFilter
            elif metadata_property.type == MetadataPropertyType.float:
                metadata_filter_class = FloatMetadataFilter
            else:
                raise ValueError(f"Not found filter for type {metadata_property.type}")

            metadata_filters.append(metadata_filter_class.from_string(metadata_property, metadata_param.value))
    except ValueError as ex:
        raise HTTPException(
            status_code=status.HTTP_422_UNPROCESSABLE_ENTITY, detail=f"Cannot parse provided metadata filters: {ex}"
        )
    return metadata_filters


async def _build_response_status_filter_for_search(
    response_statuses: List[ResponseStatusFilter], user: Optional[User] = None
) -> Optional[UserResponseStatusFilter]:
    user_response_status_filter = None

    if response_statuses:
        # TODO(@frascuchon): user response and status responses should be split into different filter types
        user_response_status_filter = UserResponseStatusFilter(user=user, statuses=response_statuses)

    return user_response_status_filter


@router.put("/datasets/{dataset_id}/publish", response_model=Dataset)
async def publish_dataset(
    *,
    db: AsyncSession = Depends(get_async_db),
    search_engine: SearchEngine = Depends(get_search_engine),
    telemetry_client: TelemetryClient = Depends(get_telemetry_client),
    dataset_id: UUID,
    current_user: User = Security(auth.get_current_user),
) -> DatasetModel:
    dataset = await _get_dataset(db, dataset_id, with_fields=True, with_questions=True, with_metadata_properties=True)

    await authorize(current_user, DatasetPolicyV1.publish(dataset))
    # TODO: We should split API v1 into different FastAPI apps so we can customize error management.
    #  After mapping ValueError to 422 errors for API v1 then we can remove this try except.
    try:
        dataset = await datasets.publish_dataset(db, search_engine, dataset)

        telemetry_client.track_data(
            action="PublishedDataset",
            data={"questions": list(set([question.settings["type"] for question in dataset.questions]))},
        )

        return dataset
    except ValueError as err:
        raise HTTPException(status_code=status.HTTP_422_UNPROCESSABLE_ENTITY, detail=str(err))


@router.delete("/datasets/{dataset_id}", response_model=Dataset)
async def delete_dataset(
    *,
    db: AsyncSession = Depends(get_async_db),
    search_engine: SearchEngine = Depends(get_search_engine),
    dataset_id: UUID,
    current_user: User = Security(auth.get_current_user),
):
    dataset = await _get_dataset(db, dataset_id)

    await authorize(current_user, DatasetPolicyV1.delete(dataset))

    await datasets.delete_dataset(db, search_engine, dataset=dataset)

    return dataset


@router.patch("/datasets/{dataset_id}", response_model=Dataset)
async def update_dataset(
    *,
    db: AsyncSession = Depends(get_async_db),
    dataset_id: UUID,
    dataset_update: DatasetUpdate,
    current_user: User = Security(auth.get_current_user),
):
    dataset = await _get_dataset(db, dataset_id)

    await authorize(current_user, DatasetPolicyV1.update(dataset))

    return await datasets.update_dataset(db, dataset=dataset, dataset_update=dataset_update)<|MERGE_RESOLUTION|>--- conflicted
+++ resolved
@@ -508,15 +508,8 @@
             status_code=status.HTTP_422_UNPROCESSABLE_ENTITY, detail=f"Cannot parse metadata filters: {ex}"
         )
 
-<<<<<<< HEAD
     metadata_filters = await _build_metadata_filters(db, dataset, metadata.metadata_parsed)
     user_response_status_filter = await _build_response_status_filter_for_search(response_statuses, user=current_user)
-=======
-    user_response_status_filter = None
-    if response_statuses:
-        # TODO(@frascuchon): user response and status responses should be split into different filter types
-        user_response_status_filter = UserResponseStatusFilter(user=current_user, statuses=response_statuses)
->>>>>>> 8471faa7
 
     search_responses = await search_engine.search(
         dataset=dataset,
