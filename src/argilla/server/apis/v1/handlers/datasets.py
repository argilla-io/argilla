#  Copyright 2021-present, the Recognai S.L. team.
#
#  Licensed under the Apache License, Version 2.0 (the "License");
#  you may not use this file except in compliance with the License.
#  You may obtain a copy of the License at
#
#      http://www.apache.org/licenses/LICENSE-2.0
#
#  Unless required by applicable law or agreed to in writing, software
#  distributed under the License is distributed on an "AS IS" BASIS,
#  WITHOUT WARRANTIES OR CONDITIONS OF ANY KIND, either express or implied.
#  See the License for the specific language governing permissions and
#  limitations under the License.

import re
from typing import TYPE_CHECKING, Dict, List, Optional, Tuple, Union
from uuid import UUID

from fastapi import APIRouter, Depends, HTTPException, Query, Security, status
from sqlalchemy.ext.asyncio import AsyncSession
from typing_extensions import Annotated

from argilla.server.contexts import accounts, datasets
from argilla.server.database import get_async_db
from argilla.server.enums import MetadataPropertyType, RecordSortField, ResponseStatusFilter, SortOrder
from argilla.server.models import Dataset as DatasetModel
from argilla.server.models import ResponseStatus, User
from argilla.server.policies import DatasetPolicyV1, MetadataPropertyPolicyV1, authorize, is_authorized
from argilla.server.schemas.v1.datasets import (
    Dataset,
    DatasetCreate,
    Datasets,
    DatasetUpdate,
    Field,
    FieldCreate,
    Fields,
    MetadataParsedQueryParam,
    MetadataProperties,
    MetadataProperty,
    MetadataPropertyCreate,
    MetadataQueryParams,
    Metrics,
    Question,
    QuestionCreate,
    Questions,
    RecordIncludeParam,
    Records,
    RecordsCreate,
    RecordsUpdate,
    SearchRecord,
    SearchRecordsQuery,
    SearchRecordsResult,
    VectorQuery,
    VectorSettings,
    VectorSettingsCreate,
    VectorsSettings,
)
from argilla.server.schemas.v1.datasets import Record as RecordSchema
from argilla.server.search_engine import (
    FloatMetadataFilter,
    IntegerMetadataFilter,
    MetadataFilter,
    SearchEngine,
    SortBy,
    TermsMetadataFilter,
    UserResponseStatusFilter,
    get_search_engine,
)
from argilla.server.security import auth
from argilla.server.utils import parse_query_param, parse_uuids
from argilla.utils.telemetry import TelemetryClient, get_telemetry_client

if TYPE_CHECKING:
    from argilla.server.models import Record
    from argilla.server.schemas.v1.datasets import TextQuery
    from argilla.server.search_engine.base import SearchResponses

LIST_DATASET_RECORDS_LIMIT_DEFAULT = 50
LIST_DATASET_RECORDS_LIMIT_LE = 1000
LIST_DATASET_RECORDS_DEFAULT_SORT_BY = {RecordSortField.inserted_at.value: "asc"}
DELETE_DATASET_RECORDS_LIMIT = 100

router = APIRouter(tags=["datasets"])

parse_record_include_param = parse_query_param(
    name="include", help="Relationships to include in the response", model=RecordIncludeParam
)


async def _get_dataset(
    db: AsyncSession,
    dataset_id: UUID,
    with_fields: bool = False,
    with_questions: bool = False,
    with_metadata_properties: bool = False,
    with_vectors_settings: bool = False,
) -> DatasetModel:
    dataset = await datasets.get_dataset_by_id(
        db,
        dataset_id,
        with_fields=with_fields,
        with_questions=with_questions,
        with_metadata_properties=with_metadata_properties,
        with_vectors_settings=with_vectors_settings,
    )
    if not dataset:
        raise HTTPException(
            status_code=status.HTTP_404_NOT_FOUND,
            detail=f"Dataset with id `{dataset_id}` not found",
        )
    return dataset


async def _build_metadata_filters(
    db: "AsyncSession", dataset: Dataset, parsed_metadata: List[MetadataParsedQueryParam]
) -> List["MetadataFilter"]:
    try:
        metadata_filters = []
        for metadata_param in parsed_metadata:
            metadata_property = await datasets.get_metadata_property_by_name_and_dataset_id(
                db, name=metadata_param.name, dataset_id=dataset.id
            )
            if metadata_property is None:
                continue  # won't fail on unknown metadata filter name

            if metadata_property.type == MetadataPropertyType.terms:
                metadata_filter_class = TermsMetadataFilter
            elif metadata_property.type == MetadataPropertyType.integer:
                metadata_filter_class = IntegerMetadataFilter
            elif metadata_property.type == MetadataPropertyType.float:
                metadata_filter_class = FloatMetadataFilter
            else:
                raise ValueError(f"Not found filter for type {metadata_property.type}")

            metadata_filters.append(metadata_filter_class.from_string(metadata_property, metadata_param.value))
    except ValueError as ex:
        raise HTTPException(
            status_code=status.HTTP_422_UNPROCESSABLE_ENTITY, detail=f"Cannot parse provided metadata filters: {ex}"
        )
    return metadata_filters


async def _build_response_status_filter_for_search(
    response_statuses: Optional[List[ResponseStatusFilter]] = None, user: Optional[User] = None
) -> Optional[UserResponseStatusFilter]:
    user_response_status_filter = None

    if response_statuses:
        # TODO(@frascuchon): user response and status responses should be split into different filter types
        user_response_status_filter = UserResponseStatusFilter(user=user, statuses=response_statuses)

    return user_response_status_filter


_RECORD_SORT_FIELD_VALUES = tuple(field.value for field in RecordSortField)
_VALID_SORT_VALUES = tuple(sort.value for sort in SortOrder)
_METADATA_PROPERTY_SORT_BY_REGEX = re.compile(r"^metadata\.(?P<name>(?=.*[a-z0-9])[a-z0-9_-]+)$")


async def _build_sort_by(
    db: "AsyncSession", dataset: Dataset, sort_by_query_param: Optional[Dict[str, str]] = None
) -> Union[List[SortBy], None]:
    if sort_by_query_param is None:
        return None

    sorts_by = []
    for sort_field, sort_order in sort_by_query_param.items():
        if sort_field in _RECORD_SORT_FIELD_VALUES:
            field = sort_field
        elif (match := _METADATA_PROPERTY_SORT_BY_REGEX.match(sort_field)) is not None:
            metadata_property_name = match.group("name")
            metadata_property = await datasets.get_metadata_property_by_name_and_dataset_id(
                db, name=metadata_property_name, dataset_id=dataset.id
            )
            if not metadata_property:
                raise HTTPException(
                    status_code=status.HTTP_422_UNPROCESSABLE_ENTITY,
                    detail=(
                        f"Provided metadata property in 'sort_by' query param '{metadata_property_name}' not found in"
                        f" dataset with '{dataset.id}'."
                    ),
                )
            field = metadata_property
        else:
            valid_sort_fields = ", ".join(f"'{sort_field}'" for sort_field in _RECORD_SORT_FIELD_VALUES)
            raise HTTPException(
                status_code=status.HTTP_422_UNPROCESSABLE_ENTITY,
                detail=(
                    f"Provided sort field in 'sort_by' query param '{sort_field}' is not valid. It must be either"
                    f" {valid_sort_fields} or `metadata.metadata-property-name`"
                ),
            )

        if sort_order is not None and sort_order not in _VALID_SORT_VALUES:
            raise HTTPException(
                status_code=status.HTTP_422_UNPROCESSABLE_ENTITY,
                detail=(
                    f"Provided sort order in 'sort_by' query param '{sort_order}' for field '{sort_field}' is not"
                    " valid."
                ),
            )

        sorts_by.append(SortBy(field=field, order=sort_order or SortOrder.asc.value))

    return sorts_by


async def _get_search_responses(
    db: "AsyncSession",
    search_engine: "SearchEngine",
    dataset: DatasetModel,
    parsed_metadata: List[MetadataParsedQueryParam],
    limit: int,
    offset: int,
    text_query: Optional["TextQuery"] = None,
    vector_query: Optional["VectorQuery"] = None,
    user: Optional[User] = None,
    response_statuses: Optional[List[ResponseStatusFilter]] = None,
    sort_by_query_param: Optional[Dict[str, str]] = None,
) -> "SearchResponses":
    vector_settings = None
    record = None

    if vector_query:
        vector_settings = await _get_vector_settings_by_name_or_raise(db, dataset, vector_query.name)
        if vector_query.record_id is not None:
            record = await _get_dataset_record_by_id_or_raise(db, dataset, vector_query.record_id)
            await record.awaitable_attrs.vectors

    if (
        text_query
        and text_query.field
        and not await datasets.get_field_by_name_and_dataset_id(db, text_query.field, dataset.id)
    ):
        raise HTTPException(
            status_code=status.HTTP_422_UNPROCESSABLE_ENTITY,
            detail=f"Field `{text_query.field}` not found in dataset `{dataset.id}`.",
        )

    metadata_filters = await _build_metadata_filters(db, dataset, parsed_metadata)
    response_status_filter = await _build_response_status_filter_for_search(response_statuses, user=user)
    sort_by = await _build_sort_by(db, dataset, sort_by_query_param)

    if vector_query and vector_settings:
        return await search_engine.similarity_search(
            dataset=dataset,
            vector_settings=vector_settings,
            value=vector_query.value,
            record=record,
            query=text_query,
            order=vector_query.order,
            metadata_filters=metadata_filters,
            user_response_status_filter=response_status_filter,
            max_results=limit,
        )
    else:
        return await search_engine.search(
            dataset=dataset,
            query=text_query,
            metadata_filters=metadata_filters,
            user_response_status_filter=response_status_filter,
            offset=offset,
            limit=limit,
            sort_by=sort_by,
        )


async def _get_dataset_record_by_id_or_raise(db: "AsyncSession", dataset: Dataset, record_id: UUID) -> "Record":
    record = await datasets.get_record_by_id(db, record_id)
    if record is None or record.dataset_id != dataset.id:
        raise HTTPException(
            status_code=status.HTTP_422_UNPROCESSABLE_ENTITY,
            detail=f"Record with id `{record_id}` not found in dataset `{dataset.id}`.",
        )

    return record


async def _get_vector_settings_by_name_or_raise(
    db: "AsyncSession", dataset: Dataset, vector_name: str
) -> VectorSettings:
    vector_settings = await datasets.get_vector_settings_by_name_and_dataset_id(
        db, name=vector_name, dataset_id=dataset.id
    )

    if vector_settings is None:
        raise HTTPException(
            status_code=status.HTTP_422_UNPROCESSABLE_ENTITY,
            detail=f"Vector `{vector_name}` not found in dataset `{dataset.id}`.",
        )

    return vector_settings


async def _filter_records_using_search_engine(
    db: "AsyncSession",
    search_engine: "SearchEngine",
    dataset: Dataset,
    parsed_metadata: List[MetadataParsedQueryParam],
    limit: int,
    offset: int,
    user: Optional[User] = None,
    response_statuses: Optional[List[ResponseStatusFilter]] = None,
    include: Optional[RecordIncludeParam] = None,
    sort_by_query_param: Optional[Dict[str, str]] = None,
) -> Tuple[List["Record"], int]:
    search_responses = await _get_search_responses(
        db=db,
        search_engine=search_engine,
        dataset=dataset,
        parsed_metadata=parsed_metadata,
        limit=limit,
        offset=offset,
        user=user,
        response_statuses=response_statuses,
        sort_by_query_param=sort_by_query_param,
    )

    record_ids = [response.record_id for response in search_responses.items]
    return (
        await datasets.get_records_by_ids(db=db, dataset_id=dataset.id, records_ids=record_ids, include=include),
        search_responses.total,
    )


async def _filter_metadata_properties_by_policy(
    current_user: User, metadata_properties: List[MetadataProperty]
) -> List[MetadataProperty]:
    filtered_metadata_properties = []

    for metadata_property in metadata_properties:
        metadata_property_is_authorized = await is_authorized(
            current_user, MetadataPropertyPolicyV1.get(metadata_property)
        )

        if metadata_property_is_authorized:
            filtered_metadata_properties.append(metadata_property)

    return filtered_metadata_properties


@router.get("/me/datasets", response_model=Datasets)
async def list_current_user_datasets(
    *,
    db: AsyncSession = Depends(get_async_db),
    workspace_id: Optional[UUID] = None,
    current_user: User = Security(auth.get_current_user),
):
    await authorize(current_user, DatasetPolicyV1.list(workspace_id))

    if not workspace_id:
        if current_user.is_owner:
            dataset_list = await datasets.list_datasets(db)
        else:
            await current_user.awaitable_attrs.datasets
            dataset_list = current_user.datasets
    else:
        dataset_list = await datasets.list_datasets_by_workspace_id(db, workspace_id)

    return Datasets(items=dataset_list)


@router.get("/datasets/{dataset_id}/fields", response_model=Fields)
async def list_dataset_fields(
    *, db: AsyncSession = Depends(get_async_db), dataset_id: UUID, current_user: User = Security(auth.get_current_user)
):
    dataset = await _get_dataset(db, dataset_id, with_fields=True)

    await authorize(current_user, DatasetPolicyV1.get(dataset))

    return Fields(items=dataset.fields)


@router.get("/datasets/{dataset_id}/questions", response_model=Questions)
async def list_dataset_questions(
    *, db: AsyncSession = Depends(get_async_db), dataset_id: UUID, current_user: User = Security(auth.get_current_user)
):
    dataset = await _get_dataset(db, dataset_id, with_questions=True)

    await authorize(current_user, DatasetPolicyV1.get(dataset))

    return Questions(items=dataset.questions)


@router.get("/datasets/{dataset_id}/vectors-settings", response_model=VectorsSettings)
async def list_dataset_vector_settings(
    *, db: AsyncSession = Depends(get_async_db), dataset_id: UUID, current_user: User = Security(auth.get_current_user)
):
    dataset = await _get_dataset(db, dataset_id, with_vectors_settings=True)

    await authorize(current_user, DatasetPolicyV1.get(dataset))

    return VectorsSettings(items=dataset.vectors_settings)


@router.get("/me/datasets/{dataset_id}/metadata-properties", response_model=MetadataProperties)
async def list_current_user_dataset_metadata_properties(
    *, db: AsyncSession = Depends(get_async_db), dataset_id: UUID, current_user: User = Security(auth.get_current_user)
):
    dataset = await _get_dataset(db, dataset_id, with_metadata_properties=True)

    await authorize(current_user, DatasetPolicyV1.get(dataset))

    filtered_metadata_properties = await _filter_metadata_properties_by_policy(
        current_user, dataset.metadata_properties
    )

    return MetadataProperties(items=filtered_metadata_properties)


SortByQueryParamParsed = Annotated[
    Dict[str, str],
    Depends(
        parse_query_param(
            name="sort_by",
            description=(
                "The field used to sort the records. Expected format is `field` or `field:{asc,desc}`, where `field`"
                " can be 'inserted_at', 'updated_at' or the name of a metadata property"
            ),
            max_values_per_key=1,
            group_keys_without_values=False,
        )
    ),
]


@router.get("/me/datasets/{dataset_id}/records", response_model=Records, response_model_exclude_unset=True)
async def list_current_user_dataset_records(
    *,
    db: AsyncSession = Depends(get_async_db),
    search_engine: SearchEngine = Depends(get_search_engine),
    dataset_id: UUID,
    metadata: MetadataQueryParams = Depends(),
    sort_by_query_param: SortByQueryParamParsed,
    include: Optional[RecordIncludeParam] = Depends(parse_record_include_param),
    response_statuses: List[ResponseStatusFilter] = Query([], alias="response_status"),
    offset: int = 0,
    limit: int = Query(default=LIST_DATASET_RECORDS_LIMIT_DEFAULT, ge=1, le=LIST_DATASET_RECORDS_LIMIT_LE),
    current_user: User = Security(auth.get_current_user),
):
    dataset = await _get_dataset(db, dataset_id)

    await authorize(current_user, DatasetPolicyV1.get(dataset))

    records, total = await _filter_records_using_search_engine(
        db,
        search_engine,
        dataset=dataset,
        parsed_metadata=metadata.metadata_parsed,
        limit=limit,
        offset=offset,
        user=current_user,
        response_statuses=response_statuses,
        include=include,
        sort_by_query_param=sort_by_query_param or LIST_DATASET_RECORDS_DEFAULT_SORT_BY,
    )

    return Records(items=records, total=total)


@router.get("/datasets/{dataset_id}/records", response_model=Records, response_model_exclude_unset=True)
async def list_dataset_records(
    *,
    db: AsyncSession = Depends(get_async_db),
    search_engine: SearchEngine = Depends(get_search_engine),
    dataset_id: UUID,
    metadata: MetadataQueryParams = Depends(),
    sort_by_query_param: SortByQueryParamParsed,
    include: Optional[RecordIncludeParam] = Depends(parse_record_include_param),
    response_statuses: List[ResponseStatusFilter] = Query([], alias="response_status"),
    offset: int = 0,
    limit: int = Query(default=LIST_DATASET_RECORDS_LIMIT_DEFAULT, ge=1, le=LIST_DATASET_RECORDS_LIMIT_LE),
    current_user: User = Security(auth.get_current_user),
):
    dataset = await _get_dataset(db, dataset_id)

    await authorize(current_user, DatasetPolicyV1.list_records_with_all_responses(dataset))

    records, total = await _filter_records_using_search_engine(
        db,
        search_engine,
        dataset=dataset,
        parsed_metadata=metadata.metadata_parsed,
        limit=limit,
        offset=offset,
        response_statuses=response_statuses,
        include=include,
        sort_by_query_param=sort_by_query_param or LIST_DATASET_RECORDS_DEFAULT_SORT_BY,
    )

    return Records(items=records, total=total)


@router.get("/datasets/{dataset_id}", response_model=Dataset)
async def get_dataset(
    *, db: AsyncSession = Depends(get_async_db), dataset_id: UUID, current_user: User = Security(auth.get_current_user)
):
    dataset = await _get_dataset(db, dataset_id)

    await authorize(current_user, DatasetPolicyV1.get(dataset))

    return dataset


@router.get("/me/datasets/{dataset_id}/metrics", response_model=Metrics)
async def get_current_user_dataset_metrics(
    *, db: AsyncSession = Depends(get_async_db), dataset_id: UUID, current_user: User = Security(auth.get_current_user)
):
    dataset = await _get_dataset(db, dataset_id)

    await authorize(current_user, DatasetPolicyV1.get(dataset))

    return {
        "records": {
            "count": await datasets.count_records_by_dataset_id(db, dataset_id),
        },
        "responses": {
            "count": await datasets.count_responses_by_dataset_id_and_user_id(db, dataset_id, current_user.id),
            "submitted": await datasets.count_responses_by_dataset_id_and_user_id(
                db, dataset_id, current_user.id, ResponseStatus(ResponseStatusFilter.submitted)
            ),
            "discarded": await datasets.count_responses_by_dataset_id_and_user_id(
                db, dataset_id, current_user.id, ResponseStatus(ResponseStatusFilter.discarded)
            ),
            "draft": await datasets.count_responses_by_dataset_id_and_user_id(
                db, dataset_id, current_user.id, ResponseStatus(ResponseStatusFilter.draft)
            ),
        },
    }


@router.post("/datasets", status_code=status.HTTP_201_CREATED, response_model=Dataset)
async def create_dataset(
    *,
    db: AsyncSession = Depends(get_async_db),
    dataset_create: DatasetCreate,
    current_user: User = Security(auth.get_current_user),
):
    await authorize(current_user, DatasetPolicyV1.create(dataset_create.workspace_id))

    if not await accounts.get_workspace_by_id(db, dataset_create.workspace_id):
        raise HTTPException(
            status_code=status.HTTP_422_UNPROCESSABLE_ENTITY,
            detail=f"Workspace with id `{dataset_create.workspace_id}` not found",
        )

    if await datasets.get_dataset_by_name_and_workspace_id(db, dataset_create.name, dataset_create.workspace_id):
        raise HTTPException(
            status_code=status.HTTP_409_CONFLICT,
            detail=f"Dataset with name `{dataset_create.name}` already exists for workspace with id `{dataset_create.workspace_id}`",
        )

    dataset = await datasets.create_dataset(db, dataset_create)
    return dataset


@router.post("/datasets/{dataset_id}/fields", status_code=status.HTTP_201_CREATED, response_model=Field)
async def create_dataset_field(
    *,
    db: AsyncSession = Depends(get_async_db),
    dataset_id: UUID,
    field_create: FieldCreate,
    current_user: User = Security(auth.get_current_user),
):
    dataset = await _get_dataset(db, dataset_id)

    await authorize(current_user, DatasetPolicyV1.create_field(dataset))

    if await datasets.get_field_by_name_and_dataset_id(db, field_create.name, dataset_id):
        raise HTTPException(
            status_code=status.HTTP_409_CONFLICT,
            detail=f"Field with name `{field_create.name}` already exists for dataset with id `{dataset_id}`",
        )

    # TODO: We should split API v1 into different FastAPI apps so we can customize error management.
    # After mapping ValueError to 422 errors for API v1 then we can remove this try except.
    try:
        field = await datasets.create_field(db, dataset, field_create)
        return field
    except ValueError as err:
        raise HTTPException(status_code=status.HTTP_422_UNPROCESSABLE_ENTITY, detail=str(err))


@router.post("/datasets/{dataset_id}/questions", status_code=status.HTTP_201_CREATED, response_model=Question)
async def create_dataset_question(
    *,
    db: AsyncSession = Depends(get_async_db),
    dataset_id: UUID,
    question_create: QuestionCreate,
    current_user: User = Security(auth.get_current_user),
):
    dataset = await _get_dataset(db, dataset_id)

    await authorize(current_user, DatasetPolicyV1.create_question(dataset))

    if await datasets.get_question_by_name_and_dataset_id(db, question_create.name, dataset_id):
        raise HTTPException(
            status_code=status.HTTP_409_CONFLICT,
            detail=f"Question with name `{question_create.name}` already exists for dataset with id `{dataset_id}`",
        )

    # TODO: We should split API v1 into different FastAPI apps so we can customize error management.
    # After mapping ValueError to 422 errors for API v1 then we can remove this try except.
    try:
        question = await datasets.create_question(db, dataset, question_create)
        return question
    except ValueError as err:
        raise HTTPException(status_code=status.HTTP_422_UNPROCESSABLE_ENTITY, detail=str(err))


@router.post(
    "/datasets/{dataset_id}/metadata-properties", status_code=status.HTTP_201_CREATED, response_model=MetadataProperty
)
async def create_dataset_metadata_property(
    *,
    db: AsyncSession = Depends(get_async_db),
    search_engine: SearchEngine = Depends(get_search_engine),
    dataset_id: UUID,
    metadata_property_create: MetadataPropertyCreate,
    current_user: User = Security(auth.get_current_user),
):
    dataset = await _get_dataset(db, dataset_id)

    await authorize(current_user, DatasetPolicyV1.create_metadata_property(dataset))

    if await datasets.get_metadata_property_by_name_and_dataset_id(db, metadata_property_create.name, dataset_id):
        raise HTTPException(
            status_code=status.HTTP_409_CONFLICT,
            detail=f"Metadata property with name `{metadata_property_create.name}` "
            f"already exists for dataset with id `{dataset_id}`",
        )

    # TODO: We should split API v1 into different FastAPI apps so we can customize error management.
    # After mapping ValueError to 422 errors for API v1 then we can remove this try except.
    try:
        metadata_property = await datasets.create_metadata_property(
            db, search_engine, dataset, metadata_property_create
        )
        return metadata_property
    except ValueError as err:
        raise HTTPException(status_code=status.HTTP_422_UNPROCESSABLE_ENTITY, detail=str(err))


@router.post(
    "/datasets/{dataset_id}/vectors-settings", status_code=status.HTTP_201_CREATED, response_model=VectorSettings
)
async def create_dataset_vector_settings(
    *,
    db: AsyncSession = Depends(get_async_db),
    search_engine: SearchEngine = Depends(get_search_engine),
    dataset_id: UUID,
    vector_settings_create: VectorSettingsCreate,
    current_user: User = Security(auth.get_current_user),
):
    dataset = await _get_dataset(db, dataset_id)

    await authorize(current_user, DatasetPolicyV1.create_vector_settings(dataset))

    if await datasets.get_vector_settings_by_name_and_dataset_id(db, vector_settings_create.name, dataset_id):
        raise HTTPException(
            status_code=status.HTTP_409_CONFLICT,
            detail=f"Vector settings with name `{vector_settings_create.name}` already exists for dataset with id"
            f" `{dataset_id}`",
        )

    try:
        vector_settings = await datasets.create_vector_settings(
            db, search_engine, dataset=dataset, vector_settings_create=vector_settings_create
        )
        return vector_settings
    except ValueError as err:
        raise HTTPException(status_code=status.HTTP_422_UNPROCESSABLE_ENTITY, detail=str(err))


@router.post("/datasets/{dataset_id}/records", status_code=status.HTTP_204_NO_CONTENT)
async def create_dataset_records(
    *,
    db: AsyncSession = Depends(get_async_db),
    search_engine: SearchEngine = Depends(get_search_engine),
    telemetry_client: TelemetryClient = Depends(get_telemetry_client),
    dataset_id: UUID,
    records_create: RecordsCreate,
    current_user: User = Security(auth.get_current_user),
):
    dataset = await _get_dataset(
        db, dataset_id, with_fields=True, with_questions=True, with_metadata_properties=True, with_vectors_settings=True
    )

    await authorize(current_user, DatasetPolicyV1.create_records(dataset))

    # TODO: We should split API v1 into different FastAPI apps so we can customize error management.
    #  After mapping ValueError to 422 errors for API v1 then we can remove this try except.
    try:
        await datasets.create_records(db, search_engine, dataset=dataset, records_create=records_create)
        telemetry_client.track_data(action="DatasetRecordsCreated", data={"records": len(records_create.items)})
    except ValueError as err:
        raise HTTPException(status_code=status.HTTP_422_UNPROCESSABLE_ENTITY, detail=str(err))


@router.patch("/datasets/{dataset_id}/records", status_code=status.HTTP_204_NO_CONTENT)
async def update_dataset_records(
    *,
    db: AsyncSession = Depends(get_async_db),
    search_engine: SearchEngine = Depends(get_search_engine),
    telemetry_client: TelemetryClient = Depends(get_telemetry_client),
    dataset_id: UUID,
    records_update: RecordsUpdate,
    current_user: User = Security(auth.get_current_user),
):
    dataset = await _get_dataset(db, dataset_id, with_fields=True, with_questions=True, with_metadata_properties=True)

    await authorize(current_user, DatasetPolicyV1.update_records(dataset))

    try:
        await datasets.update_records(db, search_engine, dataset, records_update)
        telemetry_client.track_data(action="DatasetRecordsUpdated", data={"records": len(records_update.items)})
    except ValueError as err:
        raise HTTPException(status_code=status.HTTP_422_UNPROCESSABLE_ENTITY, detail=str(err))


@router.delete("/datasets/{dataset_id}/records", status_code=status.HTTP_204_NO_CONTENT)
async def delete_dataset_records(
    *,
    db: AsyncSession = Depends(get_async_db),
    search_engine: SearchEngine = Depends(get_search_engine),
    dataset_id: UUID,
    current_user: User = Security(auth.get_current_user),
    ids: str = Query(..., description="A comma separated list with the IDs of the records to be removed"),
):
    dataset = await _get_dataset(db, dataset_id)

    await authorize(current_user, DatasetPolicyV1.delete_records(dataset))

    record_ids = parse_uuids(ids)
    num_records = len(record_ids)

    if num_records == 0:
        raise HTTPException(status_code=status.HTTP_422_UNPROCESSABLE_ENTITY, detail="No record IDs provided")

    if num_records > DELETE_DATASET_RECORDS_LIMIT:
        raise HTTPException(
            status_code=status.HTTP_422_UNPROCESSABLE_ENTITY,
            detail=f"Cannot delete more than {DELETE_DATASET_RECORDS_LIMIT} records at once",
        )

    await datasets.delete_records(db, search_engine, dataset, record_ids)


@router.post(
    "/me/datasets/{dataset_id}/records/search",
    status_code=status.HTTP_200_OK,
    response_model=SearchRecordsResult,
    response_model_exclude_unset=True,
)
async def search_current_user_dataset_records(
    *,
    db: AsyncSession = Depends(get_async_db),
    search_engine: SearchEngine = Depends(get_search_engine),
    telemetry_client: TelemetryClient = Depends(get_telemetry_client),
    dataset_id: UUID,
    body: SearchRecordsQuery,
    metadata: MetadataQueryParams = Depends(),
    sort_by_query_param: SortByQueryParamParsed,
    include: Optional[RecordIncludeParam] = Depends(parse_record_include_param),
    response_statuses: List[ResponseStatusFilter] = Query([], alias="response_status"),
    offset: int = Query(0, ge=0),
    limit: int = Query(default=LIST_DATASET_RECORDS_LIMIT_DEFAULT, ge=1, le=LIST_DATASET_RECORDS_LIMIT_LE),
    current_user: User = Security(auth.get_current_user),
):
    dataset = await _get_dataset(db, dataset_id, with_fields=True)

<<<<<<< HEAD
=======
    await authorize(current_user, DatasetPolicyV1.search_records(dataset))

>>>>>>> de0e697f
    search_responses = await _get_search_responses(
        db=db,
        search_engine=search_engine,
        dataset=dataset,
        text_query=body.query.text,
        vector_query=body.query.vector,
        parsed_metadata=metadata.metadata_parsed,
        limit=limit,
        offset=offset,
        user=current_user,
        response_statuses=response_statuses,
        sort_by_query_param=sort_by_query_param,
    )

    record_id_score_map = {
        response.record_id: {"query_score": response.score, "search_record": None}
        for response in search_responses.items
    }

    records = await datasets.get_records_by_ids(
        db=db,
        dataset_id=dataset_id,
        records_ids=list(record_id_score_map.keys()),
        include=include,
        user_id=current_user.id,
    )

    for record in records:
        record_id_score_map[record.id]["search_record"] = SearchRecord(
            record=RecordSchema.from_orm(record), query_score=record_id_score_map[record.id]["query_score"]
        )

    return SearchRecordsResult(
        items=[record["search_record"] for record in record_id_score_map.values()], total=search_responses.total
    )


@router.post(
    "/datasets/{dataset_id}/records/search",
    status_code=status.HTTP_200_OK,
    response_model=SearchRecordsResult,
    response_model_exclude_unset=True,
)
async def search_dataset_records(
    *,
    db: AsyncSession = Depends(get_async_db),
    search_engine: SearchEngine = Depends(get_search_engine),
    telemetry_client: TelemetryClient = Depends(get_telemetry_client),
    dataset_id: UUID,
    body: SearchRecordsQuery,
    metadata: MetadataQueryParams = Depends(),
    sort_by_query_param: SortByQueryParamParsed,
    include: Optional[RecordIncludeParam] = Depends(parse_record_include_param),
    response_statuses: List[ResponseStatusFilter] = Query([], alias="response_status"),
    offset: int = Query(0, ge=0),
    limit: int = Query(default=LIST_DATASET_RECORDS_LIMIT_DEFAULT, ge=1, le=LIST_DATASET_RECORDS_LIMIT_LE),
    current_user: User = Security(auth.get_current_user),
):
    dataset = await _get_dataset(db, dataset_id, with_fields=True)

    await authorize(current_user, DatasetPolicyV1.search_records_with_all_responses(dataset))

    search_responses = await _get_search_responses(
        db=db,
        search_engine=search_engine,
        dataset=dataset,
        text_query=body.query.text,
        vector_query=body.query.vector,
        parsed_metadata=metadata.metadata_parsed,
        limit=limit,
        offset=offset,
        response_statuses=response_statuses,
        sort_by_query_param=sort_by_query_param,
    )

    record_id_score_map = {
        response.record_id: {"query_score": response.score, "search_record": None}
        for response in search_responses.items
    }

    records = await datasets.get_records_by_ids(
        db=db,
        dataset_id=dataset_id,
        records_ids=list(record_id_score_map.keys()),
        include=include,
    )

    for record in records:
        record_id_score_map[record.id]["search_record"] = SearchRecord(
            record=RecordSchema.from_orm(record), query_score=record_id_score_map[record.id]["query_score"]
        )

    return SearchRecordsResult(
        items=[record["search_record"] for record in record_id_score_map.values()], total=search_responses.total
    )


@router.put("/datasets/{dataset_id}/publish", response_model=Dataset)
async def publish_dataset(
    *,
    db: AsyncSession = Depends(get_async_db),
    search_engine: SearchEngine = Depends(get_search_engine),
    telemetry_client: TelemetryClient = Depends(get_telemetry_client),
    dataset_id: UUID,
    current_user: User = Security(auth.get_current_user),
) -> DatasetModel:
    dataset = await _get_dataset(
        db, dataset_id, with_fields=True, with_questions=True, with_metadata_properties=True, with_vectors_settings=True
    )

    await authorize(current_user, DatasetPolicyV1.publish(dataset))
    # TODO: We should split API v1 into different FastAPI apps so we can customize error management.
    #  After mapping ValueError to 422 errors for API v1 then we can remove this try except.
    try:
        dataset = await datasets.publish_dataset(db, search_engine, dataset)

        telemetry_client.track_data(
            action="PublishedDataset",
            data={"questions": list(set([question.settings["type"] for question in dataset.questions]))},
        )

        return dataset
    except ValueError as err:
        raise HTTPException(status_code=status.HTTP_422_UNPROCESSABLE_ENTITY, detail=str(err))


@router.delete("/datasets/{dataset_id}", response_model=Dataset)
async def delete_dataset(
    *,
    db: AsyncSession = Depends(get_async_db),
    search_engine: SearchEngine = Depends(get_search_engine),
    dataset_id: UUID,
    current_user: User = Security(auth.get_current_user),
):
    dataset = await _get_dataset(db, dataset_id)

    await authorize(current_user, DatasetPolicyV1.delete(dataset))

    await datasets.delete_dataset(db, search_engine, dataset=dataset)

    return dataset


@router.patch("/datasets/{dataset_id}", response_model=Dataset)
async def update_dataset(
    *,
    db: AsyncSession = Depends(get_async_db),
    dataset_id: UUID,
    dataset_update: DatasetUpdate,
    current_user: User = Security(auth.get_current_user),
):
    dataset = await _get_dataset(db, dataset_id)

    await authorize(current_user, DatasetPolicyV1.update(dataset))

    return await datasets.update_dataset(db, dataset=dataset, dataset_update=dataset_update)<|MERGE_RESOLUTION|>--- conflicted
+++ resolved
@@ -769,11 +769,8 @@
 ):
     dataset = await _get_dataset(db, dataset_id, with_fields=True)
 
-<<<<<<< HEAD
-=======
     await authorize(current_user, DatasetPolicyV1.search_records(dataset))
 
->>>>>>> de0e697f
     search_responses = await _get_search_responses(
         db=db,
         search_engine=search_engine,
