#  Copyright 2021-present, the Recognai S.L. team.
#
#  Licensed under the Apache License, Version 2.0 (the "License");
#  you may not use this file except in compliance with the License.
#  You may obtain a copy of the License at
#
#      http://www.apache.org/licenses/LICENSE-2.0
#
#  Unless required by applicable law or agreed to in writing, software
#  distributed under the License is distributed on an "AS IS" BASIS,
#  WITHOUT WARRANTIES OR CONDITIONS OF ANY KIND, either express or implied.
#  See the License for the specific language governing permissions and
#  limitations under the License.

from uuid import UUID

from fastapi import APIRouter, Depends, HTTPException, Security, status
from sqlalchemy.ext.asyncio import AsyncSession

from argilla.server.contexts import datasets
from argilla.server.database import get_async_db
<<<<<<< HEAD
from argilla.server.models import Record, Response, User
from argilla.server.policies import RecordPolicyV1, ResponsePolicyV1, authorize
from argilla.server.schemas.v1.responses import Response as ResponseSchema
=======
from argilla.server.errors.future import NotFoundError
from argilla.server.models import Response, User
from argilla.server.policies import ResponsePolicyV1, authorize
from argilla.server.schemas.v1.responses import (
    Response as ResponseSchema,
)
>>>>>>> 5d732218
from argilla.server.schemas.v1.responses import (
    ResponsesBulk,
    ResponsesBulkCreate,
    ResponseUpdate,
)
from argilla.server.search_engine import SearchEngine, get_search_engine
from argilla.server.security import auth
from argilla.server.use_cases.responses.upsert_responses_in_bulk import (
    UpsertResponsesInBulkUseCase,
    UpsertResponsesInBulkUseCaseFactory,
)

router = APIRouter(tags=["responses"])


async def _get_response(db: AsyncSession, response_id: UUID) -> Response:
    response = await datasets.get_response_by_id(db, response_id)
    if not response:
        raise HTTPException(
            status_code=status.HTTP_404_NOT_FOUND,
            detail=f"Response with id `{response_id}` not found",
        )

    return response


@router.post("/me/responses/bulk", response_model=ResponsesBulk)
async def create_current_user_responses_bulk(
    *,
    body: ResponsesBulkCreate,
    current_user: User = Security(auth.get_current_user),
    use_case: UpsertResponsesInBulkUseCase = Depends(UpsertResponsesInBulkUseCaseFactory()),
):
    try:
        responses_bulk_items = await use_case.execute(body.items, user=current_user)
    except NotFoundError as err:
        raise HTTPException(status_code=status.HTTP_404_NOT_FOUND, detail=str(err))
    else:
        return ResponsesBulk(items=responses_bulk_items)


@router.put("/responses/{response_id}", response_model=ResponseSchema)
async def update_response(
    *,
    db: AsyncSession = Depends(get_async_db),
    search_engine: SearchEngine = Depends(get_search_engine),
    response_id: UUID,
    response_update: ResponseUpdate,
    current_user: User = Security(auth.get_current_user),
):
    response = await _get_response(db, response_id)

    await authorize(current_user, ResponsePolicyV1.update(response))

    # TODO: We should split API v1 into different FastAPI apps so we can customize error management.
    #   After mapping ValueError to 422 errors for API v1 then we can remove this try except.
    try:
        return await datasets.update_response(db, search_engine, response, response_update)
    except ValueError as err:
        raise HTTPException(status_code=status.HTTP_422_UNPROCESSABLE_ENTITY, detail=str(err))


@router.delete("/responses/{response_id}", response_model=ResponseSchema)
async def delete_response(
    *,
    db: AsyncSession = Depends(get_async_db),
    search_engine=Depends(get_search_engine),
    response_id: UUID,
    current_user: User = Security(auth.get_current_user),
):
    response = await _get_response(db, response_id)

    await authorize(current_user, ResponsePolicyV1.delete(response))

    await datasets.delete_response(db, search_engine, response)

    return response<|MERGE_RESOLUTION|>--- conflicted
+++ resolved
@@ -19,18 +19,10 @@
 
 from argilla.server.contexts import datasets
 from argilla.server.database import get_async_db
-<<<<<<< HEAD
-from argilla.server.models import Record, Response, User
-from argilla.server.policies import RecordPolicyV1, ResponsePolicyV1, authorize
-from argilla.server.schemas.v1.responses import Response as ResponseSchema
-=======
 from argilla.server.errors.future import NotFoundError
 from argilla.server.models import Response, User
 from argilla.server.policies import ResponsePolicyV1, authorize
-from argilla.server.schemas.v1.responses import (
-    Response as ResponseSchema,
-)
->>>>>>> 5d732218
+from argilla.server.schemas.v1.responses import Response as ResponseSchema
 from argilla.server.schemas.v1.responses import (
     ResponsesBulk,
     ResponsesBulkCreate,
