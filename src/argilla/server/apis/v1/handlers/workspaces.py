#  Copyright 2021-present, the Recognai S.L. team.
#
#  Licensed under the Apache License, Version 2.0 (the "License");
#  you may not use this file except in compliance with the License.
#  You may obtain a copy of the License at
#
#      http://www.apache.org/licenses/LICENSE-2.0
#
#  Unless required by applicable law or agreed to in writing, software
#  distributed under the License is distributed on an "AS IS" BASIS,
#  WITHOUT WARRANTIES OR CONDITIONS OF ANY KIND, either express or implied.
#  See the License for the specific language governing permissions and
#  limitations under the License.

from uuid import UUID

from fastapi import APIRouter, Depends, HTTPException, Security, status
from sqlalchemy.ext.asyncio import AsyncSession

from argilla.server.contexts import accounts
from argilla.server.database import get_async_db
from argilla.server.policies import WorkspacePolicyV1, authorize
from argilla.server.schemas.v1.workspaces import Workspace
from argilla.server.security import auth
from argilla.server.security.model import User

router = APIRouter(tags=["workspaces"])


@router.get("/workspaces/{workspace_id}", response_model=Workspace)
async def get_workspace(
    *,
    db: AsyncSession = Depends(get_async_db),
    workspace_id: UUID,
    current_user: User = Security(auth.get_current_user),
):
<<<<<<< HEAD
    workspace = await accounts.get_workspace_by_id(db, workspace_id)
=======
    authorize(current_user, WorkspacePolicyV1.get(workspace_id))

    workspace = accounts.get_workspace_by_id(db, workspace_id)
>>>>>>> a99a3081
    if not workspace:
        raise HTTPException(
            status_code=status.HTTP_404_NOT_FOUND,
            detail=f"Workspace with id `{workspace_id}` not found",
        )

<<<<<<< HEAD
    await authorize(current_user, WorkspacePolicyV1.get(workspace))

=======
>>>>>>> a99a3081
    return workspace<|MERGE_RESOLUTION|>--- conflicted
+++ resolved
@@ -34,22 +34,13 @@
     workspace_id: UUID,
     current_user: User = Security(auth.get_current_user),
 ):
-<<<<<<< HEAD
+    await authorize(current_user, WorkspacePolicyV1.get(workspace_id))
+
     workspace = await accounts.get_workspace_by_id(db, workspace_id)
-=======
-    authorize(current_user, WorkspacePolicyV1.get(workspace_id))
-
-    workspace = accounts.get_workspace_by_id(db, workspace_id)
->>>>>>> a99a3081
     if not workspace:
         raise HTTPException(
             status_code=status.HTTP_404_NOT_FOUND,
             detail=f"Workspace with id `{workspace_id}` not found",
         )
 
-<<<<<<< HEAD
-    await authorize(current_user, WorkspacePolicyV1.get(workspace))
-
-=======
->>>>>>> a99a3081
     return workspace