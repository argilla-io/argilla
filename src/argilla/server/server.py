#  coding=utf-8
#  Copyright 2021-present, the Recognai S.L. team.
#
#  Licensed under the Apache License, Version 2.0 (the "License");
#  you may not use this file except in compliance with the License.
#  You may obtain a copy of the License at
#
#      http://www.apache.org/licenses/LICENSE-2.0
#
#  Unless required by applicable law or agreed to in writing, software
#  distributed under the License is distributed on an "AS IS" BASIS,
#  WITHOUT WARRANTIES OR CONDITIONS OF ANY KIND, either express or implied.
#  See the License for the specific language governing permissions and
#  limitations under the License.

"""
This module configures the global fastapi application
"""
import fileinput
import glob
import inspect
import os
<<<<<<< HEAD
import shutil
import tempfile
=======
>>>>>>> d8f2b6f5
from pathlib import Path

import backoff
from brotli_asgi import BrotliMiddleware
from fastapi import FastAPI
from fastapi.exceptions import RequestValidationError
from fastapi.middleware.cors import CORSMiddleware
from pydantic import ConfigError

from argilla import __version__ as argilla_version
from argilla.logging import configure_logging
from argilla.server.daos.backend.elasticsearch import (
    ElasticsearchBackend,
    GenericSearchError,
)
from argilla.server.daos.datasets import DatasetsDAO
from argilla.server.daos.records import DatasetRecordsDAO
from argilla.server.errors import APIErrorHandler, EntityNotFoundError
from argilla.server.routes import api_router
from argilla.server.security import auth
from argilla.server.settings import settings
from argilla.server.static_rewrite import RewriteStaticFiles


def configure_middleware(app: FastAPI):
    """Configures fastapi middleware"""

    app.add_middleware(
        CORSMiddleware,
        allow_origins=settings.cors_origins,
        allow_credentials=True,
        allow_methods=["*"],
        allow_headers=["*"],
    )

    app.add_middleware(BrotliMiddleware, minimum_size=512, quality=7)


def configure_api_exceptions(api: FastAPI):
    """Configures fastapi exception handlers"""
    api.exception_handler(EntityNotFoundError)(APIErrorHandler.common_exception_handler)
    api.exception_handler(Exception)(APIErrorHandler.common_exception_handler)
    api.exception_handler(RequestValidationError)(
        APIErrorHandler.common_exception_handler
    )


def configure_api_router(app: FastAPI):
    """Configures and set the api router to app"""
    app.include_router(api_router, prefix="/api")


def configure_app_statics(app: FastAPI):
    """Configure static folder for app"""

    parent_path = Path(__file__).parent.absolute()
    statics_folder = Path(os.path.join(parent_path, "static"))
    if not (statics_folder.exists() and statics_folder.is_dir()):
        return

    def _create_statics_folder(path_from):
        """
        Application statics will be created with a parameterized baseUrl variable.

        This function will replace the variable by the real runtime value found in settings.base_url

        This allow us to deploy the argilla server under a custom base url, even when webapp does not
        support it.

        """
        BASE_URL_VAR_NAME = "@@baseUrl@@"
        temp_dir = tempfile.mkdtemp()
        new_folder = shutil.copytree(path_from, temp_dir + "/statics")
        for extension in ["*.js", "*.html"]:
            for file in glob.glob(
                f"{new_folder}/**/{extension}",
                recursive=True,
            ):
                with fileinput.FileInput(file, inplace=True, backup=".bak") as file:
                    for line in file:
                        base_url = settings.base_url.removesuffix("/")
                        print(line.replace(BASE_URL_VAR_NAME, base_url), end="")

        return new_folder

    temp_statics = _create_statics_folder(statics_folder)

    app.mount(
        "/",
        RewriteStaticFiles(
            directory=temp_statics,
            html=True,
            check_dir=False,
        ),
        name="static",
    )


def configure_storage(app: FastAPI):
    def _on_backoff(event):
        print(
            f"Cannot connect to {settings.obfuscated_elasticsearch()}."
            f" Tried {event['tries']} times. Retrying..."
        )

    @backoff.on_exception(
        lambda: backoff.constant(interval=15),
        ConfigError,
        max_time=60,
        on_backoff=_on_backoff,
    )
    def _setup_elasticsearch():
        try:
            es_wrapper = ElasticsearchBackend.get_instance()
            dataset_records: DatasetRecordsDAO = DatasetRecordsDAO(es_wrapper)
            datasets: DatasetsDAO = DatasetsDAO.get_instance(
                es_wrapper, records_dao=dataset_records
            )
            datasets.init()
            dataset_records.init()
        except GenericSearchError as error:
            raise ConfigError(
                f"Your Elasticsearch endpoint at {settings.obfuscated_elasticsearch()} "
                "is not available or not responding.\n"
                "Please make sure your Elasticsearch instance is launched and correctly running and\n"
                "you have the necessary access permissions. "
                "Once you have verified this, restart the argilla server.\n"
            ) from error

    @app.on_event("startup")
    async def setup_elasticsearch():
        _setup_elasticsearch()


def configure_app_security(app: FastAPI):

    if hasattr(auth, "router"):
        app.include_router(auth.router)


def configure_app_logging(app: FastAPI):
    """Configure app logging using"""
    app.on_event("startup")(configure_logging)


def configure_telemetry(app):
    message = "\n"
    message += inspect.cleandoc(
        """
        Argilla uses telemetry to report anonymous usage and error information.

        You can know more about what information is reported at:

            https://docs.argilla.io/en/latest/reference/telemetry.html

        Telemetry is currently enabled. If you want to disable it, you can configure
        the environment variable before relaunching the server:
    """
    )
    message += "\n\n    "
    message += (
        "#set ARGILLA_ENABLE_TELEMETRY=0"
        if os.name == "nt"
        else "$>export ARGILLA_ENABLE_TELEMETRY=0"
    )
    message += "\n"

    @app.on_event("startup")
    async def check_telemetry():
        if settings.enable_telemetry:
            print(message, flush=True)


<<<<<<< HEAD
argilla_app = FastAPI(
    title="Argilla",
    description="Argilla API",
=======
app = FastAPI(
    title="argilla",
    description="argilla API",
>>>>>>> d8f2b6f5
    # Disable default openapi configuration
    openapi_url="/api/docs/spec.json",
    docs_url="/api/docs" if settings.docs_enabled else None,
    redoc_url=None,
    version=str(argilla_version),
)

<<<<<<< HEAD
app = FastAPI()
app.mount(settings.base_url, argilla_app)

configure_app_logging(app)

=======
>>>>>>> d8f2b6f5
for app_configure in [
    configure_app_logging,
    configure_middleware,
    configure_api_exceptions,
    configure_app_security,
    configure_api_router,
    configure_app_statics,
    configure_storage,
    configure_telemetry,
]:
    app_configure(argilla_app)<|MERGE_RESOLUTION|>--- conflicted
+++ resolved
@@ -20,11 +20,8 @@
 import glob
 import inspect
 import os
-<<<<<<< HEAD
 import shutil
 import tempfile
-=======
->>>>>>> d8f2b6f5
 from pathlib import Path
 
 import backoff
@@ -198,15 +195,9 @@
             print(message, flush=True)
 
 
-<<<<<<< HEAD
 argilla_app = FastAPI(
     title="Argilla",
     description="Argilla API",
-=======
-app = FastAPI(
-    title="argilla",
-    description="argilla API",
->>>>>>> d8f2b6f5
     # Disable default openapi configuration
     openapi_url="/api/docs/spec.json",
     docs_url="/api/docs" if settings.docs_enabled else None,
@@ -214,14 +205,12 @@
     version=str(argilla_version),
 )
 
-<<<<<<< HEAD
 app = FastAPI()
 app.mount(settings.base_url, argilla_app)
 
 configure_app_logging(app)
-
-=======
->>>>>>> d8f2b6f5
+configure_storage(app)
+
 for app_configure in [
     configure_app_logging,
     configure_middleware,
@@ -229,7 +218,6 @@
     configure_app_security,
     configure_api_router,
     configure_app_statics,
-    configure_storage,
     configure_telemetry,
 ]:
     app_configure(argilla_app)