#  Copyright 2021-present, the Recognai S.L. team.
#
#  Licensed under the Apache License, Version 2.0 (the "License");
#  you may not use this file except in compliance with the License.
#  You may obtain a copy of the License at
#
#      http://www.apache.org/licenses/LICENSE-2.0
#
#  Unless required by applicable law or agreed to in writing, software
#  distributed under the License is distributed on an "AS IS" BASIS,
#  WITHOUT WARRANTIES OR CONDITIONS OF ANY KIND, either express or implied.
#  See the License for the specific language governing permissions and
#  limitations under the License.

from datetime import datetime
from typing import Any, Dict, Generic, List, Literal, Optional, TypeVar, Union
from uuid import UUID

<<<<<<< HEAD
from fastapi import Query
from pydantic import BaseModel, PositiveInt, conint, conlist, constr, root_validator, validator
=======
from fastapi import HTTPException, Query
from pydantic import BaseModel, PositiveInt, conlist, constr, root_validator, validator
>>>>>>> c743532a
from pydantic import Field as PydanticField
from pydantic.generics import GenericModel
from pydantic.utils import GetterDict

from argilla.server.enums import RecordInclude
from argilla.server.schemas.base import UpdateSchema
from argilla.server.schemas.v1.records import RecordUpdate
from argilla.server.schemas.v1.suggestions import Suggestion, SuggestionCreate
from argilla.server.search_engine import TextQuery

try:
    from typing import Annotated
except ImportError:
    from typing_extensions import Annotated

from argilla.server.enums import DatasetStatus, FieldType, MetadataPropertyType
from argilla.server.models import QuestionSettings, QuestionType, ResponseStatus

DATASET_NAME_REGEX = r"^(?!-|_)[a-zA-Z0-9-_ ]+$"
DATASET_NAME_MIN_LENGTH = 1
DATASET_NAME_MAX_LENGTH = 200
DATASET_GUIDELINES_MIN_LENGTH = 1
DATASET_GUIDELINES_MAX_LENGTH = 10000

FIELD_CREATE_NAME_REGEX = r"^(?=.*[a-z0-9])[a-z0-9_-]+$"
FIELD_CREATE_NAME_MIN_LENGTH = 1
FIELD_CREATE_NAME_MAX_LENGTH = 200
FIELD_CREATE_TITLE_MIN_LENGTH = 1
FIELD_CREATE_TITLE_MAX_LENGTH = 500

QUESTION_CREATE_NAME_REGEX = r"^(?=.*[a-z0-9])[a-z0-9_-]+$"
QUESTION_CREATE_NAME_MIN_LENGTH = 1
QUESTION_CREATE_NAME_MAX_LENGTH = 200
QUESTION_CREATE_TITLE_MIN_LENGTH = 1
QUESTION_CREATE_TITLE_MAX_LENGTH = 500
QUESTION_CREATE_DESCRIPTION_MIN_LENGTH = 1
QUESTION_CREATE_DESCRIPTION_MAX_LENGTH = 1000

METADATA_PROPERTY_CREATE_NAME_REGEX = r"^(?=.*[a-z0-9])[a-z0-9_-]+$"
METADATA_PROPERTY_CREATE_NAME_MIN_LENGTH = 1
METADATA_PROPERTY_CREATE_NAME_MAX_LENGTH = 200
METADATA_PROPERTY_CREATE_TITLE_MIN_LENGTH = 1
METADATA_PROPERTY_CREATE_TITLE_MAX_LENGTH = 500

VECTOR_SETTINGS_CREATE_NAME_REGEX = r"^(?=.*[a-z0-9])[a-z0-9_-]+$"
VECTOR_SETTINGS_CREATE_NAME_MIN_LENGTH = 1
VECTOR_SETTINGS_CREATE_NAME_MAX_LENGTH = 200
VECTOR_SETTINGS_CREATE_DESCRIPTION_MIN_LENGTH = 1
VECTOR_SETTINGS_CREATE_DESCRIPTION_MAX_LENGTH = 1000

RATING_OPTIONS_MIN_ITEMS = 2
RATING_OPTIONS_MAX_ITEMS = 10

RATING_LOWER_VALUE_ALLOWED = 1
RATING_UPPER_VALUE_ALLOWED = 10

VALUE_TEXT_OPTION_VALUE_MIN_LENGTH = 1
VALUE_TEXT_OPTION_VALUE_MAX_LENGTH = 200
VALUE_TEXT_OPTION_TEXT_MIN_LENGTH = 1
VALUE_TEXT_OPTION_TEXT_MAX_LENGTH = 500
VALUE_TEXT_OPTION_DESCRIPTION_MIN_LENGTH = 1
VALUE_TEXT_OPTION_DESCRIPTION_MAX_LENGTH = 1000

LABEL_SELECTION_OPTIONS_MIN_ITEMS = 2
LABEL_SELECTION_OPTIONS_MAX_ITEMS = 250
LABEL_SELECTION_MIN_VISIBLE_OPTIONS = 3

RANKING_OPTIONS_MIN_ITEMS = 2
RANKING_OPTIONS_MAX_ITEMS = 50

TERMS_METADATA_PROPERTY_VALUES_MIN_ITEMS = 1
TERMS_METADATA_PROPERTY_VALUES_MAX_ITEMS = 250

RECORDS_CREATE_MIN_ITEMS = 1
RECORDS_CREATE_MAX_ITEMS = 1000

RECORDS_UPDATE_MIN_ITEMS = 1
RECORDS_UPDATE_MAX_ITEMS = 1000


class Dataset(BaseModel):
    id: UUID
    name: str
    guidelines: Optional[str]
    allow_extra_metadata: bool
    status: DatasetStatus
    workspace_id: UUID
    last_activity_at: datetime
    inserted_at: datetime
    updated_at: datetime

    class Config:
        orm_mode = True


class Datasets(BaseModel):
    items: List[Dataset]


DatasetName = Annotated[
    constr(regex=DATASET_NAME_REGEX, min_length=DATASET_NAME_MIN_LENGTH, max_length=DATASET_NAME_MAX_LENGTH),
    PydanticField(..., description="Dataset name"),
]

DatasetGuidelines = Annotated[
    constr(min_length=DATASET_GUIDELINES_MIN_LENGTH, max_length=DATASET_GUIDELINES_MAX_LENGTH),
    PydanticField(..., description="Dataset guidelines"),
]


class DatasetCreate(BaseModel):
    name: DatasetName
    guidelines: Optional[DatasetGuidelines]
    allow_extra_metadata: bool = True
    workspace_id: UUID


class DatasetUpdate(UpdateSchema):
    name: Optional[DatasetName]
    guidelines: Optional[DatasetGuidelines]

    __non_nullable_fields__ = {"name"}


class RecordMetrics(BaseModel):
    count: int


class ResponseMetrics(BaseModel):
    count: int
    submitted: int
    discarded: int
    draft: int


class Metrics(BaseModel):
    records: RecordMetrics
    responses: ResponseMetrics


class TextFieldSettings(BaseModel):
    type: Literal[FieldType.text]
    use_markdown: bool = False


class Field(BaseModel):
    id: UUID
    name: str
    title: str
    required: bool
    settings: TextFieldSettings
    inserted_at: datetime
    updated_at: datetime

    class Config:
        orm_mode = True


class Fields(BaseModel):
    items: List[Field]


FieldName = Annotated[
    constr(
        regex=FIELD_CREATE_NAME_REGEX,
        min_length=FIELD_CREATE_NAME_MIN_LENGTH,
        max_length=FIELD_CREATE_NAME_MAX_LENGTH,
    ),
    PydanticField(..., description="The name of the field"),
]

FieldTitle = Annotated[
    constr(min_length=FIELD_CREATE_TITLE_MIN_LENGTH, max_length=FIELD_CREATE_TITLE_MAX_LENGTH),
    PydanticField(..., description="The title of the field"),
]


class FieldCreate(BaseModel):
    name: FieldName
    title: FieldTitle
    required: Optional[bool]
    settings: TextFieldSettings


class TextQuestionSettingsCreate(BaseModel):
    type: Literal[QuestionType.text]
    use_markdown: bool = False


class UniqueValuesCheckerMixin(BaseModel):
    @root_validator
    def check_unique_values(cls, values: Dict[str, Any]) -> Dict[str, Any]:
        options = values.get("options", [])
        seen = set()
        duplicates = set()
        for option in options:
            if option.value in seen:
                duplicates.add(option.value)
            else:
                seen.add(option.value)
        if duplicates:
            raise ValueError(f"Option values must be unique, found duplicates: {duplicates}")
        return values


class RatingQuestionSettingsOption(BaseModel):
    value: int


class RatingQuestionSettingsCreate(UniqueValuesCheckerMixin):
    type: Literal[QuestionType.rating]
    options: conlist(
        item_type=RatingQuestionSettingsOption,
        min_items=RATING_OPTIONS_MIN_ITEMS,
        max_items=RATING_OPTIONS_MAX_ITEMS,
    )

    @validator("options")
    def check_option_value_range(cls, value: List[RatingQuestionSettingsOption]):
        """Validator to control all values are in allowed range 1 <= x <= 10"""
        for option in value:
            if not RATING_LOWER_VALUE_ALLOWED <= option.value <= RATING_UPPER_VALUE_ALLOWED:
                raise ValueError(
                    f"Option value {option.value!r} out of range "
                    f"[{RATING_LOWER_VALUE_ALLOWED!r}, {RATING_UPPER_VALUE_ALLOWED!r}]"
                )
        return value


class ValueTextQuestionSettingsOption(BaseModel):
    value: constr(
        min_length=VALUE_TEXT_OPTION_VALUE_MIN_LENGTH,
        max_length=VALUE_TEXT_OPTION_VALUE_MAX_LENGTH,
    )
    text: constr(
        min_length=VALUE_TEXT_OPTION_TEXT_MIN_LENGTH,
        max_length=VALUE_TEXT_OPTION_TEXT_MAX_LENGTH,
    )
    description: Optional[
        constr(
            min_length=VALUE_TEXT_OPTION_DESCRIPTION_MIN_LENGTH,
            max_length=VALUE_TEXT_OPTION_DESCRIPTION_MAX_LENGTH,
        )
    ] = None


class LabelSelectionQuestionSettingsCreate(UniqueValuesCheckerMixin):
    type: Literal[QuestionType.label_selection]
    options: conlist(
        item_type=ValueTextQuestionSettingsOption,
        min_items=LABEL_SELECTION_OPTIONS_MIN_ITEMS,
        max_items=LABEL_SELECTION_OPTIONS_MAX_ITEMS,
    )
    visible_options: Optional[int] = PydanticField(None, ge=LABEL_SELECTION_MIN_VISIBLE_OPTIONS)

    @root_validator
    def check_visible_options_value(cls, values: Dict[str, Any]) -> Dict[str, Any]:
        visible_options = values.get("visible_options")
        if visible_options is not None:
            num_options = len(values["options"])
            if visible_options > num_options:
                raise ValueError(
                    "The value for 'visible_options' must be less or equal to the number of items in 'options'"
                    f" ({num_options})"
                )
        return values


class MultiLabelSelectionQuestionSettingsCreate(LabelSelectionQuestionSettingsCreate):
    type: Literal[QuestionType.multi_label_selection]


class RankingQuestionSettingsCreate(UniqueValuesCheckerMixin):
    type: Literal[QuestionType.ranking]
    options: conlist(
        item_type=ValueTextQuestionSettingsOption,
        min_items=RANKING_OPTIONS_MIN_ITEMS,
        max_items=RANKING_OPTIONS_MAX_ITEMS,
    )


QuestionSettingsCreate = Annotated[
    Union[
        TextQuestionSettingsCreate,
        RatingQuestionSettingsCreate,
        LabelSelectionQuestionSettingsCreate,
        MultiLabelSelectionQuestionSettingsCreate,
        RankingQuestionSettingsCreate,
    ],
    PydanticField(discriminator="type"),
]


class Question(BaseModel):
    id: UUID
    name: str
    title: str
    description: Optional[str]
    required: bool
    settings: QuestionSettings
    inserted_at: datetime
    updated_at: datetime

    class Config:
        orm_mode = True


class Questions(BaseModel):
    items: List[Question]


QuestionName = Annotated[
    constr(
        regex=QUESTION_CREATE_NAME_REGEX,
        min_length=QUESTION_CREATE_NAME_MIN_LENGTH,
        max_length=QUESTION_CREATE_NAME_MAX_LENGTH,
    ),
    PydanticField(..., description="The name of the question"),
]

QuestionTitle = Annotated[
    constr(
        min_length=QUESTION_CREATE_TITLE_MIN_LENGTH,
        max_length=QUESTION_CREATE_TITLE_MAX_LENGTH,
    ),
    PydanticField(..., description="The title of the question"),
]

QuestionDescription = Annotated[
    constr(
        min_length=QUESTION_CREATE_DESCRIPTION_MIN_LENGTH,
        max_length=QUESTION_CREATE_DESCRIPTION_MAX_LENGTH,
    ),
    PydanticField(..., description="The description of the question"),
]


class QuestionCreate(BaseModel):
    name: QuestionName
    title: QuestionTitle
    description: Optional[QuestionDescription]
    required: Optional[bool]
    settings: QuestionSettingsCreate


class VectorSettings(BaseModel):
    id: UUID
    name: str
    dimensions: int
    description: Optional[str] = None
    inserted_at: datetime
    updated_at: datetime

    class Config:
        orm_mode = True

    def check_vector(self, value: List[float]) -> None:
        num_elements = len(value)
        if num_elements != self.dimensions:
            raise ValueError(f"vector must have {self.dimensions} elements, got {num_elements} elements")


class VectorsSettings(BaseModel):
    items: List[VectorSettings]


class VectorSettingsCreate(BaseModel):
    name: str = PydanticField(
        ...,
        regex=VECTOR_SETTINGS_CREATE_NAME_REGEX,
        min_length=VECTOR_SETTINGS_CREATE_NAME_MIN_LENGTH,
        max_length=VECTOR_SETTINGS_CREATE_NAME_MAX_LENGTH,
    )
    dimensions: PositiveInt
    description: Optional[str] = PydanticField(
        None,
        min_length=VECTOR_SETTINGS_CREATE_DESCRIPTION_MIN_LENGTH,
        max_length=VECTOR_SETTINGS_CREATE_DESCRIPTION_MAX_LENGTH,
    )


class ResponseValue(BaseModel):
    value: Any


class ResponseValueCreate(BaseModel):
    value: Any


class Response(BaseModel):
    id: UUID
    values: Optional[Dict[str, ResponseValue]]
    status: ResponseStatus
    user_id: UUID
    inserted_at: datetime
    updated_at: datetime

    class Config:
        orm_mode = True


class RecordGetterDict(GetterDict):
    def get(self, key: str, default: Any) -> Any:
        if key == "metadata":
            return getattr(self._obj, "metadata_", None)
        if key == "responses" and not self._obj.is_relationship_loaded("responses"):
            return default
        if key == "suggestions" and not self._obj.is_relationship_loaded("suggestions"):
            return default
        return super().get(key, default)


class Record(BaseModel):
    id: UUID
    fields: Dict[str, Any]
    metadata: Optional[Dict[str, Any]]
    external_id: Optional[str]
    # TODO: move `responses` to `response` since contextualized endpoint will contains only the user response
    # response: Optional[Response]
    responses: Optional[List[Response]]
    suggestions: Optional[List[Suggestion]]
    inserted_at: datetime
    updated_at: datetime

    class Config:
        orm_mode = True
        getter_dict = RecordGetterDict


class Records(BaseModel):
    items: List[Record]
    # TODO(@frascuchon): Make it required once fetch records without metadata filter computes also the total
    total: Optional[int] = None


class UserSubmittedResponseCreate(BaseModel):
    user_id: UUID
    values: Dict[str, ResponseValueCreate]
    status: Literal[ResponseStatus.submitted]


class UserDiscardedResponseCreate(BaseModel):
    user_id: UUID
    values: Optional[Dict[str, ResponseValueCreate]]
    status: Literal[ResponseStatus.discarded]


UserResponseCreate = Annotated[
    Union[UserSubmittedResponseCreate, UserDiscardedResponseCreate],
    PydanticField(discriminator="status"),
]


class RecordCreate(BaseModel):
    fields: Dict[str, Any]
    metadata: Optional[Dict[str, Any]]
    external_id: Optional[str]
    responses: Optional[List[UserResponseCreate]]
    suggestions: Optional[List[SuggestionCreate]]
    vectors: Optional[Dict[str, List[float]]]

    @validator("responses")
    def check_user_id_is_unique(cls, values: Optional[List[UserResponseCreate]]) -> Optional[List[UserResponseCreate]]:
        if values is None:
            return values

        user_ids = []
        for value in values:
            if value.user_id in user_ids:
                raise ValueError(f"'responses' contains several responses for the same user_id={str(value.user_id)!r}")
            user_ids.append(value.user_id)

        return values


class RecordsCreate(BaseModel):
    items: conlist(item_type=RecordCreate, min_items=RECORDS_CREATE_MIN_ITEMS, max_items=RECORDS_CREATE_MAX_ITEMS)


class RecordUpdateWithId(RecordUpdate):
    id: UUID


class RecordsUpdate(BaseModel):
    # TODO: review this definition and align to create model
    items: List[RecordUpdateWithId] = PydanticField(
        ..., min_items=RECORDS_UPDATE_MIN_ITEMS, max_items=RECORDS_UPDATE_MAX_ITEMS
    )


NT = TypeVar("NT", int, float)


class NumericMetadataProperty(GenericModel, Generic[NT]):
    min: Optional[NT] = None
    max: Optional[NT] = None

    @root_validator
    def check_bounds(cls, values: Dict[str, Any]) -> Dict[str, Any]:
        min = values.get("min")
        max = values.get("max")

        if min is not None and max is not None and min >= max:
            raise ValueError(f"'min' ({min}) must be lower than 'max' ({max})")

        return values


class TermsMetadataPropertyCreate(BaseModel):
    type: Literal[MetadataPropertyType.terms]
    values: Optional[List[str]] = PydanticField(
        None, min_items=TERMS_METADATA_PROPERTY_VALUES_MIN_ITEMS, max_items=TERMS_METADATA_PROPERTY_VALUES_MAX_ITEMS
    )


class IntegerMetadataPropertyCreate(NumericMetadataProperty[int]):
    type: Literal[MetadataPropertyType.integer]


class FloatMetadataPropertyCreate(NumericMetadataProperty[float]):
    type: Literal[MetadataPropertyType.float]


MetadataPropertyTitle = Annotated[
    constr(min_length=METADATA_PROPERTY_CREATE_TITLE_MIN_LENGTH, max_length=METADATA_PROPERTY_CREATE_TITLE_MAX_LENGTH),
    PydanticField(..., description="The title of the metadata property"),
]

MetadataPropertySettingsCreate = Annotated[
    Union[TermsMetadataPropertyCreate, IntegerMetadataPropertyCreate, FloatMetadataPropertyCreate],
    PydanticField(..., discriminator="type"),
]


class MetadataPropertyCreate(BaseModel):
    name: str = PydanticField(
        ...,
        regex=METADATA_PROPERTY_CREATE_NAME_REGEX,
        min_length=METADATA_PROPERTY_CREATE_NAME_MIN_LENGTH,
        max_length=METADATA_PROPERTY_CREATE_NAME_MAX_LENGTH,
    )
    title: MetadataPropertyTitle
    settings: MetadataPropertySettingsCreate
    visible_for_annotators: bool = True


class TermsMetadataProperty(BaseModel):
    type: Literal[MetadataPropertyType.terms]
    values: Optional[List[str]] = None


class IntegerMetadataProperty(BaseModel):
    type: Literal[MetadataPropertyType.integer]
    min: Optional[int] = None
    max: Optional[int] = None


class FloatMetadataProperty(BaseModel):
    type: Literal[MetadataPropertyType.float]
    min: Optional[float] = None
    max: Optional[float] = None


MetadataPropertySettings = Annotated[
    Union[TermsMetadataProperty, IntegerMetadataProperty, FloatMetadataProperty],
    PydanticField(..., discriminator="type"),
]


class MetadataProperty(BaseModel):
    id: UUID
    name: str
    title: str
    settings: MetadataPropertySettings
    visible_for_annotators: bool
    inserted_at: datetime
    updated_at: datetime

    class Config:
        orm_mode = True


class MetadataProperties(BaseModel):
    items: List[MetadataProperty]


class MetadataParsedQueryParam:
    def __init__(self, string: str):
        k, *v = string.split(":", maxsplit=1)

        self.name: str = k
        self.value: str = "".join(v).strip()


class MetadataQueryParams(BaseModel):
    metadata: List[str] = PydanticField(Query([], regex=r"^(?=.*[a-z0-9])[a-z0-9_-]+:(.+(,(.+))*)$"))

    @property
    def metadata_parsed(self) -> List[MetadataParsedQueryParam]:
        # TODO: Validate metadata fields names from query params
        return [MetadataParsedQueryParam(q) for q in self.metadata]


class VectorQuery(BaseModel):
    name: str

    record_id: Optional[UUID] = None
    value: Optional[List[float]] = None

    order: Union[Literal["most_similar"], Literal["least_similar"]] = "most_similar"

    @root_validator
    def check_required(cls, values: dict) -> dict:
        """Check that either 'record_id' or 'value' is provided"""
        record_id = values.get("record_id")
        value = values.get("value")

        if record_id is None and value is None:
            raise ValueError("Either 'record_id' or 'value' must be provided")

        return values


class Query(BaseModel):
    text: Optional[TextQuery] = None
    vector: Optional[VectorQuery] = None

    @root_validator
    def check_required(cls, values: dict) -> dict:
        """Check that either 'text' or 'vector' is provided"""
        text = values.get("text")
        vector = values.get("vector")

        if text is None and vector is None:
            raise ValueError("Either 'text' or 'vector' must be provided")

        return values


class SearchRecordsQuery(BaseModel):
    query: Query


class SearchRecord(BaseModel):
    record: Record
    query_score: Optional[float]


class SearchRecordsResult(BaseModel):
    items: List[SearchRecord]
    total: int = 0<|MERGE_RESOLUTION|>--- conflicted
+++ resolved
@@ -16,13 +16,10 @@
 from typing import Any, Dict, Generic, List, Literal, Optional, TypeVar, Union
 from uuid import UUID
 
-<<<<<<< HEAD
+from fastapi import HTTPException, Query
+from pydantic import BaseModel, PositiveInt, conlist, constr, root_validator, validator
 from fastapi import Query
 from pydantic import BaseModel, PositiveInt, conint, conlist, constr, root_validator, validator
-=======
-from fastapi import HTTPException, Query
-from pydantic import BaseModel, PositiveInt, conlist, constr, root_validator, validator
->>>>>>> c743532a
 from pydantic import Field as PydanticField
 from pydantic.generics import GenericModel
 from pydantic.utils import GetterDict
