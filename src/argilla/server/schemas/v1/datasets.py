#  Copyright 2021-present, the Recognai S.L. team.
#
#  Licensed under the Apache License, Version 2.0 (the "License");
#  you may not use this file except in compliance with the License.
#  You may obtain a copy of the License at
#
#      http://www.apache.org/licenses/LICENSE-2.0
#
#  Unless required by applicable law or agreed to in writing, software
#  distributed under the License is distributed on an "AS IS" BASIS,
#  WITHOUT WARRANTIES OR CONDITIONS OF ANY KIND, either express or implied.
#  See the License for the specific language governing permissions and
#  limitations under the License.

from datetime import datetime
from typing import Any, Dict, List, Optional, Union
from uuid import UUID

from pydantic import BaseModel, Field, conlist
from typing_extensions import Literal

from argilla.server.models import AnnotationType, DatasetStatus

RATING_OPTIONS_MIN_ITEMS = 2
RATING_OPTIONS_MAX_ITEMS = 100

RECORDS_CREATE_MIN_ITEMS = 1
RECORDS_CREATE_MAX_ITEMS = 1000


class Dataset(BaseModel):
    id: UUID
    name: str
    guidelines: Optional[str]
    status: DatasetStatus
    workspace_id: UUID
    inserted_at: datetime
    updated_at: datetime

    class Config:
        orm_mode = True


class DatasetCreate(BaseModel):
    name: str
    guidelines: Optional[str]
    workspace_id: UUID


class TextAnnotationSettings(BaseModel):
    type: Literal[AnnotationType.text]


class RatingAnnotationSettingsOption(BaseModel):
    value: int


class RatingAnnotationSettings(BaseModel):
    type: Literal[AnnotationType.rating]
    options: conlist(
        item_type=RatingAnnotationSettingsOption,
        min_items=RATING_OPTIONS_MIN_ITEMS,
        max_items=RATING_OPTIONS_MAX_ITEMS,
    )


class Annotation(BaseModel):
    id: UUID
    name: str
    title: str
    required: bool
    settings: Union[TextAnnotationSettings, RatingAnnotationSettings] = Field(..., discriminator="type")
    inserted_at: datetime
    updated_at: datetime

    class Config:
        orm_mode = True


class AnnotationCreate(BaseModel):
    name: str
    title: str
    required: Optional[bool]
    settings: Union[TextAnnotationSettings, RatingAnnotationSettings] = Field(..., discriminator="type")


<<<<<<< HEAD
=======
class Response(BaseModel):
    id: UUID
    values: Dict[str, Any]
    inserted_at: datetime
    updated_at: datetime

    class Config:
        orm_mode = True


>>>>>>> e18b04c0
class Record(BaseModel):
    id: UUID
    fields: Dict[str, Any]
    external_id: Optional[str]
<<<<<<< HEAD
    dataset_id: UUID  # TODO: Maybe delete this field because we are returning records for a specific dataset (same that with Annotation schema)
=======
>>>>>>> e18b04c0
    inserted_at: datetime
    updated_at: datetime

    class Config:
        orm_mode = True


class Records(BaseModel):
    items: List[Record]


class ResponseCreate(BaseModel):
    values: Dict[str, Any]


class RecordCreate(BaseModel):
    fields: Dict[str, Any]
    external_id: Optional[str]
    response: Optional[ResponseCreate]


class RecordsCreate(BaseModel):
<<<<<<< HEAD
    # TODO: Set min and max items as constants
    items: conlist(item_type=RecordCreate, min_items=1, max_items=1000)
=======
    items: conlist(item_type=RecordCreate, min_items=RECORDS_CREATE_MIN_ITEMS, max_items=RECORDS_CREATE_MAX_ITEMS)
>>>>>>> e18b04c0
<|MERGE_RESOLUTION|>--- conflicted
+++ resolved
@@ -84,8 +84,6 @@
     settings: Union[TextAnnotationSettings, RatingAnnotationSettings] = Field(..., discriminator="type")
 
 
-<<<<<<< HEAD
-=======
 class Response(BaseModel):
     id: UUID
     values: Dict[str, Any]
@@ -96,15 +94,10 @@
         orm_mode = True
 
 
->>>>>>> e18b04c0
 class Record(BaseModel):
     id: UUID
     fields: Dict[str, Any]
     external_id: Optional[str]
-<<<<<<< HEAD
-    dataset_id: UUID  # TODO: Maybe delete this field because we are returning records for a specific dataset (same that with Annotation schema)
-=======
->>>>>>> e18b04c0
     inserted_at: datetime
     updated_at: datetime
 
@@ -127,9 +120,4 @@
 
 
 class RecordsCreate(BaseModel):
-<<<<<<< HEAD
-    # TODO: Set min and max items as constants
-    items: conlist(item_type=RecordCreate, min_items=1, max_items=1000)
-=======
-    items: conlist(item_type=RecordCreate, min_items=RECORDS_CREATE_MIN_ITEMS, max_items=RECORDS_CREATE_MAX_ITEMS)
->>>>>>> e18b04c0
+    items: conlist(item_type=RecordCreate, min_items=RECORDS_CREATE_MIN_ITEMS, max_items=RECORDS_CREATE_MAX_ITEMS)