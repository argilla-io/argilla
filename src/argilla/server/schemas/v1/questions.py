#  Copyright 2021-present, the Recognai S.L. team.
#
#  Licensed under the Apache License, Version 2.0 (the "License");
#  you may not use this file except in compliance with the License.
#  You may obtain a copy of the License at
#
#      http://www.apache.org/licenses/LICENSE-2.0
#
#  Unless required by applicable law or agreed to in writing, software
#  distributed under the License is distributed on an "AS IS" BASIS,
#  WITHOUT WARRANTIES OR CONDITIONS OF ANY KIND, either express or implied.
#  See the License for the specific language governing permissions and
#  limitations under the License.

from datetime import datetime
from typing import Literal, Optional, Union
from uuid import UUID

from pydantic import BaseModel, Field, conlist

<<<<<<< HEAD
try:
    from typing import Annotated, Literal
except ImportError:
    from typing_extensions import Annotated, Literal

=======
>>>>>>> 53dbba8b
from argilla.server.models import QuestionType


class TextQuestionSettings(BaseModel):
    type: Literal[QuestionType.text]
    use_markdown: bool = False


class RatingQuestionSettingsOption(BaseModel):
    value: int


class RatingQuestionSettings(BaseModel):
    type: Literal[QuestionType.rating]
    options: conlist(item_type=RatingQuestionSettingsOption)


class LabelSelectionQuestionSettingsOption(BaseModel):
    value: str
    text: str
    description: Optional[str] = None


class LabelSelectionQuestionSettings(BaseModel):
    type: Literal[QuestionType.label_selection]
    options: conlist(item_type=LabelSelectionQuestionSettingsOption)


class MultiLabelSelectionQuestionSettings(BaseModel):
    type: Literal[QuestionType.multi_label_selection]
    options: conlist(item_type=LabelSelectionQuestionSettingsOption)


QuestionSettings = Annotated[
    Union[
        TextQuestionSettings,
        RatingQuestionSettings,
        LabelSelectionQuestionSettings,
        MultiLabelSelectionQuestionSettings,
    ],
    Field(..., discriminator="type"),
]


class Question(BaseModel):
    id: UUID
    name: str
    title: str
    description: Optional[str]
    required: bool
    settings: QuestionSettings
    dataset_id: UUID
    inserted_at: datetime
    updated_at: datetime

    class Config:
        orm_mode = True<|MERGE_RESOLUTION|>--- conflicted
+++ resolved
@@ -18,14 +18,11 @@
 
 from pydantic import BaseModel, Field, conlist
 
-<<<<<<< HEAD
 try:
-    from typing import Annotated, Literal
+    from typing import Annotated
 except ImportError:
-    from typing_extensions import Annotated, Literal
+    from typing_extensions import Annotated
 
-=======
->>>>>>> 53dbba8b
 from argilla.server.models import QuestionType
 
 
