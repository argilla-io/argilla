--- conflicted
+++ resolved
@@ -12,25 +12,15 @@
 #  See the License for the specific language governing permissions and
 #  limitations under the License.
 
-import dataclasses
 from abc import ABCMeta, abstractmethod
 from contextlib import asynccontextmanager
-<<<<<<< HEAD
-from typing import Any, AsyncGenerator, ClassVar, Dict, Generic, Iterable, List, Literal, Optional, Type, TypeVar, Union
+from typing import Any, AsyncGenerator, ClassVar, Dict, Generic, Iterable, List, Optional, Type, TypeVar, Union
 from uuid import UUID
 
 from pydantic import BaseModel, Field, root_validator
 from pydantic.generics import GenericModel
 
-from argilla.server.enums import MetadataPropertyType, ResponseStatusFilter
-=======
-from typing import AsyncGenerator, Iterable, List, Literal, Optional, Union
-from uuid import UUID
-
-from pydantic import BaseModel
-
-from argilla.server.enums import RecordSortField, ResponseStatusFilter, SortOrder
->>>>>>> 37eb1636
+from argilla.server.enums import MetadataPropertyType, RecordSortField, ResponseStatusFilter, SortOrder
 from argilla.server.models import Dataset, MetadataProperty, Record, Response, User
 
 __all__ = [
