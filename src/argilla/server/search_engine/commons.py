--- conflicted
+++ resolved
@@ -319,7 +319,17 @@
             index_name, id=record.id, body={"script": f'ctx._source["responses"].remove("{response.user.username}")'}
         )
 
-<<<<<<< HEAD
+    async def update_record_suggestion(self, suggestion: Suggestion):
+        index_name = await self._get_index_or_raise(suggestion.record.dataset)
+
+        es_suggestions = self._map_record_suggestions_to_es([suggestion])
+
+        await self._update_document_request(
+            index_name,
+            id=suggestion.record_id,
+            body={"doc": {"suggestions": es_suggestions}},
+        )
+
     async def delete_record_suggestion(self, suggestion: Suggestion):
         index_name = await self._get_index_or_raise(suggestion.record.dataset)
 
@@ -327,17 +337,6 @@
             index_name,
             id=suggestion.record_id,
             body={"script": f'ctx._source["suggestions"].remove("{suggestion.question.name}")'},
-=======
-    async def update_record_suggestion(self, suggestion: Suggestion):
-        index_name = await self._get_index_or_raise(suggestion.record.dataset)
-
-        es_suggestions = self._map_record_suggestions_to_es([suggestion])
-
-        await self._update_document_request(
-            index_name,
-            id=suggestion.record_id,
-            body={"doc": {"suggestions": es_suggestions}},
->>>>>>> 968131c0
         )
 
     async def set_records_vectors(self, dataset: Dataset, vectors: Iterable[Vector]):
