#  Copyright 2021-present, the Recognai S.L. team.
#
#  Licensed under the Apache License, Version 2.0 (the "License");
#  you may not use this file except in compliance with the License.
#  You may obtain a copy of the License at
#
#      http://www.apache.org/licenses/LICENSE-2.0
#
#  Unless required by applicable law or agreed to in writing, software
#  distributed under the License is distributed on an "AS IS" BASIS,
#  WITHOUT WARRANTIES OR CONDITIONS OF ANY KIND, either express or implied.
#  See the License for the specific language governing permissions and
#  limitations under the License.

import dataclasses
from typing import Any, Dict, List, Optional
from uuid import UUID

from elasticsearch8 import AsyncElasticsearch, helpers

from argilla.server.models import VectorSettings
from argilla.server.search_engine import SearchEngine
from argilla.server.search_engine.commons import BaseElasticAndOpenSearchEngine, field_name_for_vector_settings
from argilla.server.settings import settings


def _compute_num_candidates_from_k(k: int) -> int:
    if k < 50:
        return 500
    elif 50 <= k < 200:
        return 100
    return 2000


@SearchEngine.register(engine_name="elasticsearch")
@dataclasses.dataclass
class ElasticSearchEngine(BaseElasticAndOpenSearchEngine):
    config: Dict[str, Any] = dataclasses.field(default_factory=dict)

    def __post_init__(self):
        self.client = AsyncElasticsearch(**self.config)

    @classmethod
    async def new_instance(cls) -> "ElasticSearchEngine":
        config = dict(
            hosts=settings.elasticsearch,
            verify_certs=settings.elasticsearch_ssl_verify,
            ca_certs=settings.elasticsearch_ca_path,
            retry_on_timeout=True,
            max_retries=5,
        )
        return cls(
            config=config,
            number_of_shards=settings.es_records_index_shards,
            number_of_replicas=settings.es_records_index_replicas,
        )

    async def close(self):
        await self.client.close()

    def _configure_index_settings(self) -> Dict[str, Any]:
        return {
            "max_result_window": self.max_result_window,
            "number_of_shards": self.number_of_shards,
            "number_of_replicas": self.number_of_replicas,
        }

    def _mapping_for_vector_settings(self, vector_settings: VectorSettings) -> dict:
        return {
            field_name_for_vector_settings(vector_settings): {
                "type": "dense_vector",
                "dims": vector_settings.dimensions,
                "index": True,
                # can similarity property also be part of config @frascuchon ?
                # relates vector search similarity metric
<<<<<<< HEAD
                "similarity": "l2_norm",  ## default value regarding the knn best practices es documentation
=======
                # "similarity": "l2_norm",  ## default value regarding the knn best practices es documentation
                "similarity": "cosine",
>>>>>>> de0e697f
            }
        }

    async def _request_similarity_search(
        self,
        index: str,
        vector_settings: VectorSettings,
        value: List[float],
        k: int,
        excluded_id: Optional[UUID] = None,
        query_filters: Optional[List[dict]] = None,
    ) -> dict:
        knn_query = {
            "field": field_name_for_vector_settings(vector_settings),
            "query_vector": value,
            "k": k,
            "num_candidates": _compute_num_candidates_from_k(k=k),
        }

        bool_filter_query = {}
        if query_filters:
            bool_filter_query = {"should": query_filters, "minimum_should_match": "100%"}
        if excluded_id:
            bool_filter_query["must_not"] = [{"ids": {"values": [str(excluded_id)]}}]

        if bool_filter_query:
            knn_query["filter"] = {"bool": bool_filter_query}
        return await self.client.search(index=index, knn=knn_query, _source=False, track_total_hits=True, size=k)

    async def _create_index_request(self, index_name: str, mappings: dict, settings: dict) -> None:
        await self.client.indices.create(index=index_name, settings=settings, mappings=mappings)

    async def _delete_index_request(self, index_name: str):
        await self.client.indices.delete(index=index_name, ignore=[404], ignore_unavailable=True)

    async def _update_document_request(self, index_name: str, id: str, body: dict):
        await self.client.update(index=index_name, id=id, **body)

    async def put_index_mapping_request(self, index: str, mappings: dict):
        await self.client.indices.put_mapping(index=index, properties=mappings)

    async def _index_search_request(
        self,
        index: str,
        query: dict,
        size: Optional[int] = None,
        from_: Optional[int] = None,
        sort: str = None,
        aggregations: Optional[dict] = None,
    ) -> dict:
        return await self.client.search(
            index=index,
            query=query,
            from_=from_,
            size=size,
            source=False,
            aggregations=aggregations,
            sort=sort or "_score:desc,id:asc",
            track_total_hits=True,
        )

    async def _index_exists_request(self, index_name: str) -> bool:
        return await self.client.indices.exists(index=index_name)

    async def _bulk_op_request(self, actions: List[Dict[str, Any]]):
        _, errors = await helpers.async_bulk(client=self.client, actions=actions, raise_on_error=False)
        if errors:
            raise RuntimeError(errors)

    async def _refresh_index_request(self, index_name: str):
        await self.client.indices.refresh(index=index_name)<|MERGE_RESOLUTION|>--- conflicted
+++ resolved
@@ -73,12 +73,8 @@
                 "index": True,
                 # can similarity property also be part of config @frascuchon ?
                 # relates vector search similarity metric
-<<<<<<< HEAD
-                "similarity": "l2_norm",  ## default value regarding the knn best practices es documentation
-=======
                 # "similarity": "l2_norm",  ## default value regarding the knn best practices es documentation
                 "similarity": "cosine",
->>>>>>> de0e697f
             }
         }
 
