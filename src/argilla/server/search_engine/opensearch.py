--- conflicted
+++ resolved
@@ -66,11 +66,7 @@
                 "method": {
                     "name": "hnsw",
                     "engine": "lucene",  # See https://opensearch.org/blog/Expanding-k-NN-with-Lucene-aNN/
-<<<<<<< HEAD
-                    "space_type": "l2",
-=======
                     "space_type": "cosinesimil",
->>>>>>> de0e697f
                     "parameters": {"m": 2, "ef_construction": 4},
                 },
             }
