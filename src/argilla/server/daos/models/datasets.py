--- conflicted
+++ resolved
@@ -38,12 +38,7 @@
 
     @root_validator(pre=True)
     def set_defaults(cls, values):
-<<<<<<< HEAD
-        workspace = values.get("workspace")
-        workspace = workspace or values.get("owner")
-=======
         workspace = values.get("workspace") or values.get("owner")
->>>>>>> 4f6adb86
 
         cls._check_workspace(workspace)
 
