#  coding=utf-8
#  Copyright 2021-present, the Recognai S.L. team.
#
#  Licensed under the Apache License, Version 2.0 (the "License");
#  you may not use this file except in compliance with the License.
#  You may obtain a copy of the License at
#
#      http://www.apache.org/licenses/LICENSE-2.0
#
#  Unless required by applicable law or agreed to in writing, software
#  distributed under the License is distributed on an "AS IS" BASIS,
#  WITHOUT WARRANTIES OR CONDITIONS OF ANY KIND, either express or implied.
#  See the License for the specific language governing permissions and
#  limitations under the License.

import datetime
from typing import Any, Dict, Iterable, List, Optional, Set, Tuple, Type

from fastapi import Depends

from argilla.server.daos.backend import GenericElasticEngineBackend
from argilla.server.daos.backend.base import ClosedIndexError, IndexNotFoundError
from argilla.server.daos.backend.search.model import BaseRecordsQuery
from argilla.server.daos.models.datasets import DatasetDB
from argilla.server.daos.models.records import (
    DaoRecordsSearch,
    DaoRecordsSearchResults,
    RecordDB,
)
from argilla.server.errors import ClosedDatasetError, MissingDatasetRecordsError


class DatasetRecordsDAO:
    """Datasets records DAO"""

    _INSTANCE = None

    @classmethod
    def get_instance(
        cls,
        es: GenericElasticEngineBackend = Depends(
            GenericElasticEngineBackend.get_instance
        ),
    ) -> "DatasetRecordsDAO":
        """
        Creates a dataset records dao instance

        Parameters
        ----------
        es:
            The elasticserach wrapper dependency

        """
        if not cls._INSTANCE:
            cls._INSTANCE = cls(es)
        return cls._INSTANCE

    def __init__(self, es: GenericElasticEngineBackend):
        self._es = es

    def init(self):
        """Initializes dataset records dao. Used on app startup"""
        pass

    def add_records(
        self,
        dataset: DatasetDB,
        records: List[RecordDB],
        record_class: Type[RecordDB],
    ) -> int:
        """
        Add records to dataset

        Parameters
        ----------
        dataset:
            The dataset
        records:
            The list of records
        record_class:
            Record class used to convert records to
        Returns
        -------
            The number of failed records

        """

        now = datetime.datetime.utcnow()
        documents = []
        metadata_values = {}

        mapping = self._es.get_schema(id=dataset.id)
        exclude_fields = [
            name
            for name in record_class.schema()["properties"]
            if name not in mapping["mappings"]["properties"]
        ]

        vectors_configuration = {}
        for record in records:
            metadata_values.update(record.metadata or {})
            db_record = record_class.parse_obj(record)
            db_record.last_updated = now
            record_dict = db_record.dict(
                exclude_none=False,
                exclude=set(exclude_fields),
            )
            if record.vectors is not None:
                # TODO: Create embeddings config by settings
                for (
                    vector_name,
                    vector_data_mapping,
                ) in record.vectors.items():
                    vector_dimension = vectors_configuration.get(vector_name, None)
                    if vector_dimension is None:
                        dimension = len(vector_data_mapping.value)
                        vectors_configuration[vector_name] = dimension
            documents.append(record_dict)

        self._es.create_dataset(
            id=dataset.id,
            task=dataset.task,
            metadata_values=metadata_values,
            vectors_cfg=vectors_configuration,
        )

        return self._es.add_dataset_documents(
            id=dataset.id,
            documents=documents,
        )

    def compute_metric(
        self,
        dataset: DatasetDB,
        metric_id: str,
        metric_params: Dict[str, Any] = None,
        query: Optional[BaseRecordsQuery] = None,
    ):
        return self._es.compute_metric(
            id=dataset.id,
            metric_id=metric_id,
            query=query,
            params=metric_params,
        )

    def search_records(
        self,
        dataset: DatasetDB,
        search: Optional[DaoRecordsSearch] = None,
        size: int = 100,
        record_from: int = 0,
        exclude_fields: List[str] = None,
        highligth_results: bool = True,
    ) -> DaoRecordsSearchResults:

        try:
            search = search or DaoRecordsSearch()

            total, records = self._es.search_records(
                id=dataset.id,
                query=search.query,
                sort=search.sort,
                record_from=record_from,
                size=size,
                exclude_fields=exclude_fields,
                enable_highlight=highligth_results,
            )
            if isinstance(total, dict):
                total = total["value"]
            return DaoRecordsSearchResults(
                total=total,
                records=records,
            )
        except ClosedIndexError:
            raise ClosedDatasetError(dataset.name)
        except IndexNotFoundError:
            raise MissingDatasetRecordsError(
                f"No records index found for dataset {dataset.name}"
            )

    def scan_dataset(
        self,
        dataset: DatasetDB,
        search: Optional[DaoRecordsSearch] = None,
        limit: Optional[int] = 1000,
        id_from: Optional[str] = None,
        shuffle: bool = False,
        include_fields: Optional[Set[str]] = None,
    ) -> Iterable[Dict[str, Any]]:
        """
        Iterates over a dataset records

        Parameters
        ----------
        dataset:
            The dataset
        search:
            The search parameters. Optional
        limit:
            Batch size to extract, only works if an `id_from` is provided
        id_from:
            From which ID should we start iterating
        include_fields:
            A set of record fields to retrieve. Wildcard are allowed

        Returns
        -------
            An iterable over found dataset records
        """
        search = search or DaoRecordsSearch()
        return self._es.scan_records(
            id=dataset.id,
            query=search.query,
            limit=limit,
            id_from=id_from,
            shuffle=shuffle,
            include_fields=list(include_fields) if include_fields else None,
        )

    async def delete_records_by_query(
        self,
        dataset: DatasetDB,
        query: Optional[BaseRecordsQuery] = None,
    ) -> Tuple[int, int]:
        total, deleted = await self._es.delete_records_by_query(
            id=dataset.id,
            query=query,
        )
        return total, deleted

    async def update_records_by_query(
        self,
        dataset: DatasetDB,
        query: Optional[BaseRecordsQuery] = None,
        **content,
    ) -> Tuple[int, int]:
        total, updated = await self._es.update_records_content(
            id=dataset.id,
            content=content,
            query=query,
        )
        return total, updated

<<<<<<< HEAD
=======
    async def update_record(
        self,
        dataset: DatasetDB,
        record: RecordDB,
    ):
        await self._es.update_record(
            dataset_id=dataset.id,
            record_id=record.id,
            content=record.dict(exclude_none=True),
        )

>>>>>>> 4ed0d953
    async def get_record_by_id(
        self,
        dataset: DatasetDB,
        id: str,
    ) -> Optional[Dict[str, Any]]:

        return self._es.find_record_by_id(
            dataset_id=dataset.id,
            record_id=id,
        )<|MERGE_RESOLUTION|>--- conflicted
+++ resolved
@@ -241,20 +241,17 @@
         )
         return total, updated
 
-<<<<<<< HEAD
-=======
     async def update_record(
         self,
         dataset: DatasetDB,
         record: RecordDB,
     ):
-        await self._es.update_record(
+        self._es.update_record(
             dataset_id=dataset.id,
             record_id=record.id,
             content=record.dict(exclude_none=True),
         )
 
->>>>>>> 4ed0d953
     async def get_record_by_id(
         self,
         dataset: DatasetDB,
