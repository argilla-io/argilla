--- conflicted
+++ resolved
@@ -12,18 +12,13 @@
 #  See the License for the specific language governing permissions and
 #  limitations under the License.
 
-from typing import List
+from typing import Any, Dict, List
 
 from argilla.server.daos.backend.mappings.stopwords import english
 from argilla.server.settings import settings
 
-<<<<<<< HEAD
-=======
-EXTENDED_ANALYZER_REF = "extended_analyzer"
-
 MULTILINGUAL_STOP_ANALYZER_REF = "multilingual_stop_analyzer"
 
->>>>>>> 0321aaf1
 
 class mappings:
     @staticmethod
@@ -55,37 +50,18 @@
         }
 
     @staticmethod
-<<<<<<< HEAD
-    def text_field():
-=======
     def text_field(with_wordcloud: bool = True):
->>>>>>> 0321aaf1
         """Mappings config for textual field"""
         default_analyzer = settings.default_es_search_analyzer
         exact_analyzer = settings.exact_es_search_analyzer
 
-<<<<<<< HEAD
-        return {
-=======
         mappings = {
->>>>>>> 0321aaf1
             "type": "text",
             "analyzer": default_analyzer,
             "fields": {
                 "exact": {
                     "type": "text",
                     "analyzer": exact_analyzer,
-<<<<<<< HEAD
-                },
-                # "wordcloud": {
-                #     "type": "text",
-                #     "analyzer": MULTILINGUAL_STOP_ANALYZER_REF,
-                #     "fielddata": True,
-                # },
-            },
-            # "meta": {"experimental": "true"},
-        }
-=======
                 },
             },
         }
@@ -103,7 +79,6 @@
             }
 
         return mappings
->>>>>>> 0321aaf1
 
     @staticmethod
     def source(includes: List[str] = None, excludes: List[str] = None):
@@ -129,8 +104,6 @@
         return {"dynamic": True, "type": "object"}
 
 
-<<<<<<< HEAD
-=======
 def configure_multilingual_stop_analyzer(
     settings: Dict[str, Any],
     supported_langs: List[str] = None,
@@ -181,20 +154,11 @@
     }
 
 
->>>>>>> 0321aaf1
 def tasks_common_settings():
     """Common index settings"""
     es_settings = {
         "number_of_shards": settings.es_records_index_shards,
         "number_of_replicas": settings.es_records_index_replicas,
-<<<<<<< HEAD
-=======
-        "analysis": {
-            "analyzer": {
-                EXTENDED_ANALYZER_REF: extended_analyzer(),
-            }
-        },
->>>>>>> 0321aaf1
     }
 
     configure_multilingual_stop_analyzer(settings=es_settings)
