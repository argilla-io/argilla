#  Copyright 2021-present, the Recognai S.L. team.
#
#  Licensed under the Apache License, Version 2.0 (the "License");
#  you may not use this file except in compliance with the License.
#  You may obtain a copy of the License at
#
#      http://www.apache.org/licenses/LICENSE-2.0
#
#  Unless required by applicable law or agreed to in writing, software
#  distributed under the License is distributed on an "AS IS" BASIS,
#  WITHOUT WARRANTIES OR CONDITIONS OF ANY KIND, either express or implied.
#  See the License for the specific language governing permissions and
#  limitations under the License.

from argilla.server.daos.backend.mappings.helpers import mappings


def text_classification_mappings():
    """Text classification index mappings"""
    return {
        "_source": mappings.source(
            excludes=[
<<<<<<< HEAD
                # "words", # Cannot be excluded since comment text_length metric  is computed using this source fields
=======
>>>>>>> 0321aaf1
                "predicted",
                "predicted_as",
                "predicted_by",
                "annotated_as",
                "annotated_by",
                "score",
            ]
        ),
        "properties": {
            "inputs": {
                "type": "object",
                "dynamic": True,
            },
            "explanation": {
                "type": "object",
                "dynamic": True,
                "enabled": False,  # Won't search by explanation
            },
            "predicted": mappings.keyword_field(),
            "multi_label": {"type": "boolean"},
            "annotated_as": mappings.keyword_field(enable_text_search=True),
            "predicted_as": mappings.keyword_field(enable_text_search=True),
            "score": mappings.decimal_field(),
        },
        "dynamic_templates": [
            {
                "inputs.*": {
                    "path_match": "inputs.*",
                    "mapping": mappings.text_field(),
                }
            }
        ],
    }<|MERGE_RESOLUTION|>--- conflicted
+++ resolved
@@ -20,10 +20,6 @@
     return {
         "_source": mappings.source(
             excludes=[
-<<<<<<< HEAD
-                # "words", # Cannot be excluded since comment text_length metric  is computed using this source fields
-=======
->>>>>>> 0321aaf1
                 "predicted",
                 "predicted_as",
                 "predicted_by",
