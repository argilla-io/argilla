--- conflicted
+++ resolved
@@ -12,11 +12,8 @@
 #  WITHOUT WARRANTIES OR CONDITIONS OF ANY KIND, either express or implied.
 #  See the License for the specific language governing permissions and
 #  limitations under the License.
-<<<<<<< HEAD
-=======
 from .auth_provider import DBAuthProvider
 from .auth_provider.base import AuthProvider, api_key_header
->>>>>>> 2db44927
 
 from argilla.server.security.auth_provider import AuthProvider, DBAuthProvider, OAuth2Provider, api_key_header
 from argilla.server.settings import settings
