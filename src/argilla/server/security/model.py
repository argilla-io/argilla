--- conflicted
+++ resolved
@@ -78,10 +78,6 @@
     full_name: Optional[str] = Field(description="Deprecated. Use `first_name` and `last_name` instead")
     username: str = Field()
     role: UserRole
-<<<<<<< HEAD
-    superuser: Optional[bool]
-=======
->>>>>>> 5e905f66
     workspaces: Optional[List[str]]
     api_key: str
     inserted_at: datetime
