#  coding=utf-8
#  Copyright 2021-present, the Recognai S.L. team.
#
#  Licensed under the Apache License, Version 2.0 (the "License");
#  you may not use this file except in compliance with the License.
#  You may obtain a copy of the License at
#
#      http://www.apache.org/licenses/LICENSE-2.0
#
#  Unless required by applicable law or agreed to in writing, software
#  distributed under the License is distributed on an "AS IS" BASIS,
#  WITHOUT WARRANTIES OR CONDITIONS OF ANY KIND, either express or implied.
#  See the License for the specific language governing permissions and
#  limitations under the License.
import re
import uuid
from datetime import datetime
from typing import Any, List, Optional
from uuid import UUID

from pydantic import BaseModel, Field, constr, root_validator, validator
from pydantic.utils import GetterDict

from argilla._constants import ES_INDEX_REGEX_PATTERN
from argilla.server.errors import BadRequestError, EntityNotFoundError
from argilla.server.models import UserRole

WORKSPACE_NAME_REGEX = ES_INDEX_REGEX_PATTERN

USER_USERNAME_REGEX = ES_INDEX_REGEX_PATTERN
USER_PASSWORD_MIN_LENGTH = 8
USER_PASSWORD_MAX_LENGTH = 100


class WorkspaceUserCreate(BaseModel):
    user_id: UUID
    workspace_id: UUID


class Workspace(BaseModel):
    id: UUID
    name: str
    inserted_at: datetime
    updated_at: datetime

    class Config:
        orm_mode = True


class WorkspaceCreate(BaseModel):
    name: constr(regex=WORKSPACE_NAME_REGEX, min_length=1)


class UserCreate(BaseModel):
    first_name: constr(min_length=1, strip_whitespace=True)
    last_name: Optional[constr(min_length=1, strip_whitespace=True)]
    username: constr(regex=USER_USERNAME_REGEX, min_length=1)
    role: Optional[UserRole]
    password: constr(min_length=USER_PASSWORD_MIN_LENGTH, max_length=USER_PASSWORD_MAX_LENGTH)


class UserGetter(GetterDict):
    def get(self, key: str, default: Any = None) -> Any:
        if key == "full_name":
<<<<<<< HEAD
            return " ".join(filter(None, [self._obj.first_name, self._obj.last_name]))
=======
            return f"{self._obj.first_name} {self._obj.last_name}" if self._obj.last_name else self._obj.first_name
>>>>>>> 325ecfd6
        elif key == "workspaces":
            return [workspace.name for workspace in self._obj.workspaces]
        else:
            return super().get(key, default)


class User(BaseModel):
    """Base user model"""

    id: UUID
    first_name: str
    last_name: Optional[str]
    full_name: Optional[str] = Field(description="Deprecated. Use `first_name` and `last_name` instead")
    username: str = Field()
    role: UserRole
    superuser: Optional[bool]
    workspaces: Optional[List[str]]
    api_key: str
    inserted_at: datetime
    updated_at: datetime

    class Config:
        orm_mode = True
        getter_dict = UserGetter


class Token(BaseModel):
    """Token response model"""

    access_token: str
    token_type: str = "bearer"<|MERGE_RESOLUTION|>--- conflicted
+++ resolved
@@ -62,11 +62,7 @@
 class UserGetter(GetterDict):
     def get(self, key: str, default: Any = None) -> Any:
         if key == "full_name":
-<<<<<<< HEAD
-            return " ".join(filter(None, [self._obj.first_name, self._obj.last_name]))
-=======
             return f"{self._obj.first_name} {self._obj.last_name}" if self._obj.last_name else self._obj.first_name
->>>>>>> 325ecfd6
         elif key == "workspaces":
             return [workspace.name for workspace in self._obj.workspaces]
         else:
