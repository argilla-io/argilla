#  Copyright 2021-present, the Recognai S.L. team.
#
#  Licensed under the Apache License, Version 2.0 (the "License");
#  you may not use this file except in compliance with the License.
#  You may obtain a copy of the License at
#
#      http://www.apache.org/licenses/LICENSE-2.0
#
#  Unless required by applicable law or agreed to in writing, software
#  distributed under the License is distributed on an "AS IS" BASIS,
#  WITHOUT WARRANTIES OR CONDITIONS OF ANY KIND, either express or implied.
#  See the License for the specific language governing permissions and
#  limitations under the License.

from logging.config import fileConfig

from alembic import context
<<<<<<< HEAD
from argilla.server.database import database_url_sync
from argilla.server.models.models import *  # noqa
from sqlalchemy import engine_from_config, make_url, pool

if TYPE_CHECKING:
    from sqlalchemy import Connection
=======
from sqlalchemy import engine_from_config, pool

from argilla.server.database import database_url_sync
from argilla.server.models import (
    DatabaseModel,
    Dataset,
    Field,
    Question,
    Record,
    Response,
    Suggestion,
    User,
    Workspace,
    WorkspaceUser,
)  # noqa

__ALL_MODELS__ = (Dataset, Field, Question, Record, Response, Suggestion, User, Workspace, WorkspaceUser)
>>>>>>> 38aadc6b

# this is the Alembic Config object, which provides
# access to the values within the .ini file in use.
config = context.config

# Overwrites the SQLAlchemy URL getting it from argilla database_url settings
config.set_main_option("sqlalchemy.url", database_url_sync())

# Interpret the config file for Python logging.
# This line sets up loggers basically.
if config.config_file_name is not None:
    fileConfig(config.config_file_name)

# add your model's MetaData object here
# for 'autogenerate' support
# from myapp import mymodel
# target_metadata = mymodel.Base.metadata
target_metadata = DatabaseModel.metadata

# other values from the config, defined by the needs of env.py,
# can be acquired:
# my_important_option = config.get_main_option("my_important_option")
# ... etc.


def run_migrations_offline() -> None:
    """Run migrations in 'offline' mode.

    This configures the context with just a URL
    and not an Engine, though an Engine is acceptable
    here as well.  By skipping the Engine creation
    we don't even need a DBAPI to be available.

    Calls to context.execute() here emit the given string to the
    script output.

    """
    url = config.get_main_option("sqlalchemy.url")
    context.configure(
        url=url,
        target_metadata=target_metadata,
        literal_binds=True,
        dialect_opts={"paramstyle": "named"},
    )

    with context.begin_transaction():
        context.run_migrations()


def run_migrations_online() -> None:
    """Run migrations in 'online' mode.

    In this scenario we need to create an Engine
    and associate a connection with the context.

    """
    connectable = engine_from_config(
        config.get_section(config.config_ini_section),
        prefix="sqlalchemy.",
        poolclass=pool.NullPool,
    )

    with connectable.connect() as connection:
        context.configure(connection=connection, target_metadata=target_metadata)

        with context.begin_transaction():
            context.run_migrations()


if context.is_offline_mode():
    run_migrations_offline()
else:
    run_migrations_online()<|MERGE_RESOLUTION|>--- conflicted
+++ resolved
@@ -15,14 +15,6 @@
 from logging.config import fileConfig
 
 from alembic import context
-<<<<<<< HEAD
-from argilla.server.database import database_url_sync
-from argilla.server.models.models import *  # noqa
-from sqlalchemy import engine_from_config, make_url, pool
-
-if TYPE_CHECKING:
-    from sqlalchemy import Connection
-=======
 from sqlalchemy import engine_from_config, pool
 
 from argilla.server.database import database_url_sync
@@ -40,7 +32,6 @@
 )  # noqa
 
 __ALL_MODELS__ = (Dataset, Field, Question, Record, Response, Suggestion, User, Workspace, WorkspaceUser)
->>>>>>> 38aadc6b
 
 # this is the Alembic Config object, which provides
 # access to the values within the .ini file in use.
