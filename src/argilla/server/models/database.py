#  Copyright 2021-present, the Recognai S.L. team.
#
#  Licensed under the Apache License, Version 2.0 (the "License");
#  you may not use this file except in compliance with the License.
#  You may obtain a copy of the License at
#
#      http://www.apache.org/licenses/LICENSE-2.0
#
#  Unless required by applicable law or agreed to in writing, software
#  distributed under the License is distributed on an "AS IS" BASIS,
#  WITHOUT WARRANTIES OR CONDITIONS OF ANY KIND, either express or implied.
#  See the License for the specific language governing permissions and
#  limitations under the License.

import secrets
from typing import Any, List, Optional
from uuid import UUID

from pydantic import parse_obj_as
from sqlalchemy import ARRAY, JSON, ForeignKey, Text, UniqueConstraint, and_, sql
from sqlalchemy import Enum as SAEnum
from sqlalchemy.ext.mutable import MutableDict, MutableList
from sqlalchemy.orm import Mapped, mapped_column, relationship

from argilla.server.enums import DatasetStatus, MetadataPropertyType, ResponseStatus, SuggestionType, UserRole
from argilla.server.models.base import DatabaseModel
from argilla.server.models.metadata_properties import MetadataPropertySettings
from argilla.server.models.questions import QuestionSettings

# Include here the data model ref to be accessible for automatic alembic migration scripts
__all__ = [
    "Dataset",
    "Field",
    "Question",
    "Record",
    "Response",
    "Suggestion",
    "User",
    "Workspace",
    "WorkspaceUser",
    "MetadataProperty",
]

_USER_API_KEY_BYTES_LENGTH = 80


class Field(DatabaseModel):
    __tablename__ = "fields"

    name: Mapped[str] = mapped_column(Text, index=True)
    title: Mapped[str] = mapped_column(Text)
    required: Mapped[bool] = mapped_column(default=False)
    settings: Mapped[dict] = mapped_column(MutableDict.as_mutable(JSON), default={})
    dataset_id: Mapped[UUID] = mapped_column(ForeignKey("datasets.id", ondelete="CASCADE"), index=True)

    dataset: Mapped["Dataset"] = relationship(back_populates="fields")

    __table_args__ = (UniqueConstraint("name", "dataset_id", name="field_name_dataset_id_uq"),)

    def __repr__(self):
        return (
            f"Field(id={str(self.id)!r}, name={self.name!r}, required={self.required!r}, "
            f"dataset_id={str(self.dataset_id)!r}, "
            f"inserted_at={str(self.inserted_at)!r}, updated_at={str(self.updated_at)!r})"
        )


ResponseStatusEnum = SAEnum(ResponseStatus, name="response_status_enum")


class Response(DatabaseModel):
    __tablename__ = "responses"

    values: Mapped[Optional[dict]] = mapped_column(MutableDict.as_mutable(JSON))
    status: Mapped[ResponseStatus] = mapped_column(ResponseStatusEnum, default=ResponseStatus.submitted, index=True)
    record_id: Mapped[UUID] = mapped_column(ForeignKey("records.id", ondelete="CASCADE"), index=True)
    user_id: Mapped[Optional[UUID]] = mapped_column(ForeignKey("users.id", ondelete="SET NULL"), index=True)

    record: Mapped["Record"] = relationship(back_populates="responses")
    user: Mapped["User"] = relationship(back_populates="responses")

    __table_args__ = (UniqueConstraint("record_id", "user_id", name="response_record_id_user_id_uq"),)

    @property
    def is_submitted(self):
        return self.status == ResponseStatus.submitted

    def __repr__(self):
        return (
            f"Response(id={str(self.id)!r}, record_id={str(self.record_id)!r}, user_id={str(self.user_id)!r}, "
            f"status={self.status.value!r}, inserted_at={str(self.inserted_at)!r}, updated_at={str(self.updated_at)!r})"
        )


SuggestionTypeEnum = SAEnum(SuggestionType, name="suggestion_type_enum")


class Suggestion(DatabaseModel):
    __tablename__ = "suggestions"

    value: Mapped[Any] = mapped_column(JSON)
    score: Mapped[Optional[float]] = mapped_column(nullable=True)
    agent: Mapped[Optional[str]] = mapped_column(nullable=True)
    type: Mapped[Optional[SuggestionType]] = mapped_column(SuggestionTypeEnum, nullable=True, index=True)
    record_id: Mapped[UUID] = mapped_column(ForeignKey("records.id", ondelete="CASCADE"), index=True)
    question_id: Mapped[UUID] = mapped_column(ForeignKey("questions.id", ondelete="CASCADE"), index=True)

    record: Mapped["Record"] = relationship(back_populates="suggestions")
    question: Mapped["Question"] = relationship(back_populates="suggestions")

    __table_args__ = (UniqueConstraint("record_id", "question_id", name="suggestion_record_id_question_id_uq"),)
    __upsertable_columns__ = {"value", "score", "agent", "type"}

    def __repr__(self) -> str:
        return (
            f"Suggestion(id={self.id}, score={self.score}, agent={self.agent}, type={self.type}, "
            f"record_id={self.record_id}, question_id={self.question_id}, inserted_at={self.inserted_at}, "
            f"updated_at={self.updated_at})"
        )


class Record(DatabaseModel):
    __tablename__ = "records"

    fields: Mapped[dict] = mapped_column(JSON, default={})
    metadata_: Mapped[Optional[dict]] = mapped_column("metadata", MutableDict.as_mutable(JSON), nullable=True)
    external_id: Mapped[Optional[str]] = mapped_column(index=True)
    dataset_id: Mapped[UUID] = mapped_column(ForeignKey("datasets.id", ondelete="CASCADE"), index=True)

    dataset: Mapped["Dataset"] = relationship(back_populates="records")
    responses: Mapped[List["Response"]] = relationship(
        back_populates="record",
        cascade="all, delete-orphan",
        passive_deletes=True,
        order_by=Response.inserted_at.asc(),
    )
    suggestions: Mapped[List["Suggestion"]] = relationship(
        back_populates="record",
        cascade="all, delete-orphan",
        passive_deletes=True,
        order_by=Suggestion.inserted_at.asc(),
    )

    __table_args__ = (UniqueConstraint("external_id", "dataset_id", name="record_external_id_dataset_id_uq"),)

    def __repr__(self):
        return (
            f"Record(id={str(self.id)!r}, external_id={self.external_id!r}, dataset_id={str(self.dataset_id)!r}, "
            f"inserted_at={str(self.inserted_at)!r}, updated_at={str(self.updated_at)!r})"
        )


class Question(DatabaseModel):
    __tablename__ = "questions"

    name: Mapped[str] = mapped_column(index=True)
    title: Mapped[str] = mapped_column(Text)
    description: Mapped[str] = mapped_column(Text, nullable=True)
    required: Mapped[bool] = mapped_column(default=False)
    settings: Mapped[dict] = mapped_column(MutableDict.as_mutable(JSON), default={})
    dataset_id: Mapped[UUID] = mapped_column(ForeignKey("datasets.id", ondelete="CASCADE"), index=True)

    dataset: Mapped["Dataset"] = relationship(back_populates="questions")
    suggestions: Mapped[List["Suggestion"]] = relationship(
        back_populates="question",
        cascade="all, delete-orphan",
        passive_deletes=True,
        order_by=Suggestion.inserted_at.asc(),
    )

    __table_args__ = (UniqueConstraint("name", "dataset_id", name="question_name_dataset_id_uq"),)

    @property
    def parsed_settings(self) -> QuestionSettings:
        return parse_obj_as(QuestionSettings, self.settings)

    def __repr__(self):
        return (
            f"Question(id={str(self.id)!r}, name={self.name!r}, required={self.required!r}, "
            f"dataset_id={str(self.dataset_id)!r}, "
            f"inserted_at={str(self.inserted_at)!r}, updated_at={str(self.updated_at)!r})"
        )


class MetadataProperty(DatabaseModel):
    __tablename__ = "metadata_properties"

    name: Mapped[str] = mapped_column(Text, index=True)
    type: Mapped[MetadataPropertyType] = mapped_column(Text)
    description: Mapped[str] = mapped_column(Text, nullable=True)
    settings: Mapped[dict] = mapped_column(MutableDict.as_mutable(JSON), default={})
<<<<<<< HEAD
    allowed_roles: Mapped[List[UserRole]] = mapped_column(MutableList.as_mutable(JSON), default=[])
=======
    allowed_roles: Mapped[List[UserRole]] = mapped_column(MutableList.as_mutable(JSON), default=[], server_default="[]")
>>>>>>> 91dd8e00
    dataset_id: Mapped[UUID] = mapped_column(ForeignKey("datasets.id", ondelete="CASCADE"), index=True)

    dataset: Mapped["Dataset"] = relationship(back_populates="metadata_properties")

    __table_args__ = (UniqueConstraint("name", "dataset_id", name="metadata_property_name_dataset_id_uq"),)

    @property
    def parsed_settings(self) -> MetadataPropertySettings:
        return parse_obj_as(MetadataPropertySettings, self.settings)

    @property
    def visible_for_annotators(self) -> bool:
        return UserRole.annotator in self.allowed_roles

    def __repr__(self):
        return (
            f"MetadataProperty(id={str(self.id)!r}, name={self.name!r}, type={self.type!r}, "
            f"dataset_id={str(self.dataset_id)!r}, "
            f"inserted_at={str(self.inserted_at)!r}, updated_at={str(self.updated_at)!r})"
        )


DatasetStatusEnum = SAEnum(DatasetStatus, name="dataset_status_enum")


class Dataset(DatabaseModel):
    __tablename__ = "datasets"

    name: Mapped[str] = mapped_column(index=True)
    guidelines: Mapped[Optional[str]] = mapped_column(Text)
    allow_extra_metadata: Mapped[bool] = mapped_column(default=True, server_default=sql.true())
    status: Mapped[DatasetStatus] = mapped_column(DatasetStatusEnum, default=DatasetStatus.draft, index=True)
    workspace_id: Mapped[UUID] = mapped_column(ForeignKey("workspaces.id", ondelete="CASCADE"), index=True)

    workspace: Mapped["Workspace"] = relationship(back_populates="datasets")
    fields: Mapped[List["Field"]] = relationship(
        back_populates="dataset",
        cascade="all, delete-orphan",
        passive_deletes=True,
        order_by=Field.inserted_at.asc(),
    )
    questions: Mapped[List["Question"]] = relationship(
        back_populates="dataset",
        cascade="all, delete-orphan",
        passive_deletes=True,
        order_by=Question.inserted_at.asc(),
    )
    records: Mapped[List["Record"]] = relationship(
        back_populates="dataset",
        cascade="all, delete-orphan",
        passive_deletes=True,
        order_by=Record.inserted_at.asc(),
    )
    metadata_properties: Mapped[List["MetadataProperty"]] = relationship(
        back_populates="dataset",
        cascade="all, delete-orphan",
        passive_deletes=True,
        order_by=MetadataProperty.inserted_at.asc(),
    )

    __table_args__ = (UniqueConstraint("name", "workspace_id", name="dataset_name_workspace_id_uq"),)

    @property
    def is_draft(self):
        return self.status == DatasetStatus.draft

    @property
    def is_ready(self):
        return self.status == DatasetStatus.ready

    def __repr__(self):
        return (
            f"Dataset(id={str(self.id)!r}, name={self.name!r}, guidelines={self.guidelines!r}, "
            f"status={self.status.value!r}, workspace_id={str(self.workspace_id)!r}, "
            f"inserted_at={str(self.inserted_at)!r}, updated_at={str(self.updated_at)!r})"
        )


class WorkspaceUser(DatabaseModel):
    __tablename__ = "workspaces_users"

    workspace_id: Mapped[UUID] = mapped_column(ForeignKey("workspaces.id", ondelete="CASCADE"), index=True)
    user_id: Mapped[UUID] = mapped_column(ForeignKey("users.id", ondelete="CASCADE"), index=True)

    workspace: Mapped["Workspace"] = relationship(viewonly=True)
    user: Mapped["User"] = relationship(viewonly=True)

    __table_args__ = (UniqueConstraint("workspace_id", "user_id", name="workspace_id_user_id_uq"),)

    def __repr__(self):
        return (
            f"WorkspaceUser(id={str(self.id)!r}, workspace_id={str(self.workspace_id)!r}, "
            f"user_id={str(self.user_id)!r}, "
            f"inserted_at={str(self.inserted_at)!r}, updated_at={str(self.updated_at)!r})"
        )


class Workspace(DatabaseModel):
    __tablename__ = "workspaces"

    name: Mapped[str] = mapped_column(unique=True, index=True)

    datasets: Mapped[List["Dataset"]] = relationship(back_populates="workspace", order_by=Dataset.inserted_at.asc())
    users: Mapped[List["User"]] = relationship(
        secondary="workspaces_users", back_populates="workspaces", order_by=WorkspaceUser.inserted_at.asc()
    )

    def __repr__(self):
        return (
            f"Workspace(id={str(self.id)!r}, name={self.name!r}, "
            f"inserted_at={str(self.inserted_at)!r}, updated_at={str(self.updated_at)!r})"
        )


def generate_user_api_key() -> str:
    return secrets.token_urlsafe(_USER_API_KEY_BYTES_LENGTH)


UserRoleEnum = SAEnum(UserRole, name="user_role_enum")


class User(DatabaseModel):
    __tablename__ = "users"

    first_name: Mapped[str]
    last_name: Mapped[Optional[str]]
    username: Mapped[str] = mapped_column(unique=True, index=True)
    role: Mapped[UserRole] = mapped_column(UserRoleEnum, default=UserRole.annotator, index=True)
    api_key: Mapped[str] = mapped_column(Text, unique=True, index=True, default=generate_user_api_key)
    password_hash: Mapped[str] = mapped_column(Text)

    workspaces: Mapped[List["Workspace"]] = relationship(
        secondary="workspaces_users", back_populates="users", order_by=WorkspaceUser.inserted_at.asc()
    )
    responses: Mapped[List["Response"]] = relationship(back_populates="user")
    datasets: Mapped[List["Dataset"]] = relationship(
        secondary="workspaces_users",
        primaryjoin="User.id == WorkspaceUser.user_id",
        secondaryjoin=and_(
            Workspace.id == Dataset.workspace_id,
            WorkspaceUser.workspace_id == Workspace.id,
        ),
        viewonly=True,
        order_by=Dataset.inserted_at.asc(),
    )

    @property
    def is_owner(self):
        return self.role == UserRole.owner

    @property
    def is_admin(self):
        return self.role == UserRole.admin

    @property
    def is_annotator(self):
        return self.role == UserRole.annotator

    def __repr__(self):
        return (
            f"User(id={str(self.id)!r}, first_name={self.first_name!r}, last_name={self.last_name!r}, "
            f"username={self.username!r}, role={self.role.value!r}, "
            f"inserted_at={str(self.inserted_at)!r}, updated_at={str(self.updated_at)!r})"
        )<|MERGE_RESOLUTION|>--- conflicted
+++ resolved
@@ -189,11 +189,7 @@
     type: Mapped[MetadataPropertyType] = mapped_column(Text)
     description: Mapped[str] = mapped_column(Text, nullable=True)
     settings: Mapped[dict] = mapped_column(MutableDict.as_mutable(JSON), default={})
-<<<<<<< HEAD
-    allowed_roles: Mapped[List[UserRole]] = mapped_column(MutableList.as_mutable(JSON), default=[])
-=======
     allowed_roles: Mapped[List[UserRole]] = mapped_column(MutableList.as_mutable(JSON), default=[], server_default="[]")
->>>>>>> 91dd8e00
     dataset_id: Mapped[UUID] = mapped_column(ForeignKey("datasets.id", ondelete="CASCADE"), index=True)
 
     dataset: Mapped["Dataset"] = relationship(back_populates="metadata_properties")
