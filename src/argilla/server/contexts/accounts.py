#  Copyright 2021-present, the Recognai S.L. team.
#
#  Licensed under the Apache License, Version 2.0 (the "License");
#  you may not use this file except in compliance with the License.
#  You may obtain a copy of the License at
#
#      http://www.apache.org/licenses/LICENSE-2.0
#
#  Unless required by applicable law or agreed to in writing, software
#  distributed under the License is distributed on an "AS IS" BASIS,
#  WITHOUT WARRANTIES OR CONDITIONS OF ANY KIND, either express or implied.
#  See the License for the specific language governing permissions and
#  limitations under the License.
import secrets
from typing import TYPE_CHECKING, List, Union
from uuid import UUID

from passlib.context import CryptContext
from sqlalchemy import exists, select
from sqlalchemy.orm import Session, selectinload

from argilla.server.enums import UserRole
from argilla.server.models import User, Workspace, WorkspaceUser
from argilla.server.schemas.v0.users import UserCreate
from argilla.server.schemas.v0.workspaces import WorkspaceCreate, WorkspaceUserCreate

if TYPE_CHECKING:
    from sqlalchemy.ext.asyncio import AsyncSession

_CRYPT_CONTEXT = CryptContext(schemes=["bcrypt"], deprecated="auto")


async def get_workspace_user_by_workspace_id_and_user_id(
    db: "AsyncSession", workspace_id: UUID, user_id: UUID
) -> Union[WorkspaceUser, None]:
    result = await db.execute(select(WorkspaceUser).filter_by(workspace_id=workspace_id, user_id=user_id))
    return result.scalar_one_or_none()


async def create_workspace_user(db: "AsyncSession", workspace_user_create: WorkspaceUserCreate) -> WorkspaceUser:
    workspace_user = await WorkspaceUser.create(
        db,
        workspace_id=workspace_user_create.workspace_id,
        user_id=workspace_user_create.user_id,
    )
    await db.refresh(workspace_user, attribute_names=["workspace", "user"])
    return workspace_user


async def delete_workspace_user(db: "AsyncSession", workspace_user: WorkspaceUser) -> WorkspaceUser:
    return await workspace_user.delete(db)


async def get_workspace_by_id(db: "AsyncSession", workspace_id: UUID) -> Workspace:
    return await Workspace.read(db, id=workspace_id)


async def get_workspace_by_name(db: "AsyncSession", workspace_name: str) -> Union[Workspace, None]:
    result = await db.execute(select(Workspace).filter_by(name=workspace_name))
    return result.scalar_one_or_none()


async def list_workspaces(db: "AsyncSession") -> List[Workspace]:
    result = await db.execute(select(Workspace).order_by(Workspace.inserted_at.asc()))
    return result.scalars().all()


async def list_workspaces_by_user_id(db: "AsyncSession", user_id: UUID) -> List[Workspace]:
    result = await db.execute(
        select(Workspace)
        .join(WorkspaceUser)
        .filter(WorkspaceUser.user_id == user_id)
        .order_by(Workspace.inserted_at.asc())
    )
    return result.scalars().all()


async def create_workspace(db: "AsyncSession", workspace_create: WorkspaceCreate) -> Workspace:
    return await Workspace.create(db, schema=workspace_create)


async def delete_workspace(db: "AsyncSession", workspace: Workspace):
    return await workspace.delete(db)


async def get_user_by_id(db: "AsyncSession", user_id: UUID) -> Union[User, None]:
    return await User.read(db, id=user_id)


async def user_exists(db: "AsyncSession", user_id: UUID) -> bool:
    return await db.scalar(select(exists().where(User.id == user_id)))


def get_user_by_username_sync(db: Session, username: str) -> Union[User, None]:
    return db.query(User).filter_by(username=username).first()


async def get_user_by_username(db: "AsyncSession", username: str) -> Union[User, None]:
    result = await db.execute(select(User).filter_by(username=username).options(selectinload(User.workspaces)))
    return result.scalar_one_or_none()


def get_user_by_api_key_sync(db: Session, api_key: str) -> Union[User, None]:
    return db.query(User).filter_by(api_key=api_key).first()


async def get_user_by_api_key(db: "AsyncSession", api_key: str) -> Union[User, None]:
    result = await db.execute(select(User).where(User.api_key == api_key).options(selectinload(User.workspaces)))
    return result.scalar_one_or_none()


async def list_users(db: "AsyncSession") -> List[User]:
    result = await db.execute(select(User).order_by(User.inserted_at.asc()).options(selectinload(User.workspaces)))
    return result.scalars().all()


async def create_user(db: "AsyncSession", user_create: UserCreate) -> User:
    async with db.begin_nested():
        user = await User.create(
            db,
            first_name=user_create.first_name,
            last_name=user_create.last_name,
            username=user_create.username,
            role=user_create.role,
            password_hash=hash_password(user_create.password),
            autocommit=False,
        )

        if user_create.workspaces:
            for workspace_name in user_create.workspaces:
                workspace = await get_workspace_by_name(db, workspace_name)
                if not workspace:
                    raise ValueError(f"Workspace '{workspace_name}' does not exist")
                await WorkspaceUser.create(
                    db,
                    workspace_id=workspace.id,
                    user_id=user.id,
                    autocommit=False,
                )

    await db.commit()

    return user


async def create_user_with_random_password(
    db,
    username: str,
    first_name: str,
    workspaces: List[str] = None,
    role: UserRole = UserRole.annotator,
<<<<<<< HEAD
    password_length: int = 32,
) -> User:
    password = generate_random_password(password_length)
=======
) -> User:
    password = _generate_random_password()
>>>>>>> 2bb86425

    user_create = UserCreate(
        first_name=first_name, username=username, role=role, password=password, workspaces=workspaces
    )
    return await create_user(db, user_create)


<<<<<<< HEAD
def generate_random_password(length: int) -> str:
    import secrets
    import string

    alphabet = string.ascii_letters + string.digits

    return "".join([secrets.choice(alphabet) for _ in range(length)])


=======
>>>>>>> 2bb86425
async def delete_user(db: "AsyncSession", user: User) -> User:
    return await user.delete(db)


async def authenticate_user(db: "AsyncSession", username: str, password: str):
    user = await get_user_by_username(db, username)

    if user and verify_password(password, user.password_hash):
        return user
    elif user:
        return
    else:
        _CRYPT_CONTEXT.dummy_verify()


def hash_password(password: str) -> str:
    return _CRYPT_CONTEXT.hash(password)


def verify_password(password: str, password_hash: str) -> bool:
    return _CRYPT_CONTEXT.verify(password, password_hash)


def _generate_random_password() -> str:
    return secrets.token_urlsafe()<|MERGE_RESOLUTION|>--- conflicted
+++ resolved
@@ -149,14 +149,8 @@
     first_name: str,
     workspaces: List[str] = None,
     role: UserRole = UserRole.annotator,
-<<<<<<< HEAD
-    password_length: int = 32,
-) -> User:
-    password = generate_random_password(password_length)
-=======
 ) -> User:
     password = _generate_random_password()
->>>>>>> 2bb86425
 
     user_create = UserCreate(
         first_name=first_name, username=username, role=role, password=password, workspaces=workspaces
@@ -164,18 +158,6 @@
     return await create_user(db, user_create)
 
 
-<<<<<<< HEAD
-def generate_random_password(length: int) -> str:
-    import secrets
-    import string
-
-    alphabet = string.ascii_letters + string.digits
-
-    return "".join([secrets.choice(alphabet) for _ in range(length)])
-
-
-=======
->>>>>>> 2bb86425
 async def delete_user(db: "AsyncSession", user: User) -> User:
     return await user.delete(db)
 
