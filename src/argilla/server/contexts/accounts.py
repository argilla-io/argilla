#  Copyright 2021-present, the Recognai S.L. team.
#
#  Licensed under the Apache License, Version 2.0 (the "License");
#  you may not use this file except in compliance with the License.
#  You may obtain a copy of the License at
#
#      http://www.apache.org/licenses/LICENSE-2.0
#
#  Unless required by applicable law or agreed to in writing, software
#  distributed under the License is distributed on an "AS IS" BASIS,
#  WITHOUT WARRANTIES OR CONDITIONS OF ANY KIND, either express or implied.
#  See the License for the specific language governing permissions and
#  limitations under the License.

from typing import TYPE_CHECKING, List, Union
from uuid import UUID

from passlib.context import CryptContext
from sqlalchemy import select
from sqlalchemy.orm import Session, selectinload

from argilla.server.models import User, Workspace, WorkspaceUser
from argilla.server.security.model import (
    UserCreate,
    WorkspaceCreate,
    WorkspaceUserCreate,
)

if TYPE_CHECKING:
    from sqlalchemy.ext.asyncio import AsyncSession

_CRYPT_CONTEXT = CryptContext(schemes=["bcrypt"], deprecated="auto")


async def get_workspace_user_by_workspace_id_and_user_id(
    db: "AsyncSession", workspace_id: UUID, user_id: UUID
) -> Union[WorkspaceUser, None]:
    result = await db.execute(select(WorkspaceUser).filter_by(workspace_id=workspace_id, user_id=user_id))
    return result.scalar_one_or_none()


async def create_workspace_user(db: "AsyncSession", workspace_user_create: WorkspaceUserCreate) -> WorkspaceUser:
    workspace_user = await WorkspaceUser.create(
        db,
        workspace_id=workspace_user_create.workspace_id,
        user_id=workspace_user_create.user_id,
    )
    await db.refresh(workspace_user, attribute_names=["workspace", "user"])
    return workspace_user


async def delete_workspace_user(db: "AsyncSession", workspace_user: WorkspaceUser) -> WorkspaceUser:
    return await workspace_user.delete(db)


async def get_workspace_by_id(db: "AsyncSession", workspace_id: UUID) -> Workspace:
    return await Workspace.read(db, id=workspace_id)


async def get_workspace_by_name(db: "AsyncSession", workspace_name: str) -> Union[Workspace, None]:
    result = await db.execute(select(Workspace).filter_by(name=workspace_name))
    return result.scalar_one_or_none()


async def list_workspaces(db: "AsyncSession") -> List[Workspace]:
    result = await db.execute(select(Workspace).order_by(Workspace.inserted_at.asc()))
    return result.scalars().all()


async def list_workspaces_by_user_id(db: "AsyncSession", user_id: UUID) -> List[Workspace]:
    result = await db.execute(
        select(Workspace)
        .join(WorkspaceUser)
        .filter(WorkspaceUser.user_id == user_id)
        .order_by(Workspace.inserted_at.asc())
    )
    return result.scalars().all()


async def create_workspace(db: "AsyncSession", workspace_create: WorkspaceCreate) -> Workspace:
    return await Workspace.create(db, schema=workspace_create)


async def delete_workspace(db: "AsyncSession", workspace: Workspace):
    return await workspace.delete(db)


<<<<<<< HEAD
async def get_user_by_id(db: Session, user_id: UUID) -> Union[User, None]:
    return await User.read(db, id=user_id)
=======
async def get_user_by_id(db: "AsyncSession", user_id: UUID) -> Union[User, None]:
    return await db.get(User, user_id)
>>>>>>> 712ecb3f


def get_user_by_username_sync(db: Session, username: str) -> Union[User, None]:
    return db.query(User).filter_by(username=username).first()


async def get_user_by_username(db: "AsyncSession", username: str) -> Union[User, None]:
    result = await db.execute(select(User).filter_by(username=username).options(selectinload(User.workspaces)))
    return result.scalar_one_or_none()


def get_user_by_api_key_sync(db: Session, api_key: str) -> Union[User, None]:
    return db.query(User).filter_by(api_key=api_key).first()


async def get_user_by_api_key(db: "AsyncSession", api_key: str) -> Union[User, None]:
    result = await db.execute(select(User).where(User.api_key == api_key).options(selectinload(User.workspaces)))
    return result.scalar_one_or_none()


async def list_users(db: "AsyncSession") -> List[User]:
    result = await db.execute(select(User).order_by(User.inserted_at.asc()).options(selectinload(User.workspaces)))
    return result.scalars().all()


async def create_user(db: "AsyncSession", user_create: UserCreate) -> User:
    return await User.create(
        db,
        first_name=user_create.first_name,
        last_name=user_create.last_name,
        username=user_create.username,
        role=user_create.role,
        password_hash=hash_password(user_create.password),
    )


async def delete_user(db: "AsyncSession", user: User) -> User:
    return await user.delete(db)


async def authenticate_user(db: Session, username: str, password: str):
    user = await get_user_by_username(db, username)

    if user and verify_password(password, user.password_hash):
        return user
    elif user:
        return
    else:
        _CRYPT_CONTEXT.dummy_verify()


def hash_password(password: str) -> str:
    return _CRYPT_CONTEXT.hash(password)


def verify_password(password: str, password_hash: str) -> bool:
    return _CRYPT_CONTEXT.verify(password, password_hash)<|MERGE_RESOLUTION|>--- conflicted
+++ resolved
@@ -85,13 +85,8 @@
     return await workspace.delete(db)
 
 
-<<<<<<< HEAD
-async def get_user_by_id(db: Session, user_id: UUID) -> Union[User, None]:
+async def get_user_by_id(db: "AsyncSession", user_id: UUID) -> Union[User, None]:
     return await User.read(db, id=user_id)
-=======
-async def get_user_by_id(db: "AsyncSession", user_id: UUID) -> Union[User, None]:
-    return await db.get(User, user_id)
->>>>>>> 712ecb3f
 
 
 def get_user_by_username_sync(db: Session, username: str) -> Union[User, None]:
