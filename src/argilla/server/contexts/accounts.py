#  Copyright 2021-present, the Recognai S.L. team.
#
#  Licensed under the Apache License, Version 2.0 (the "License");
#  you may not use this file except in compliance with the License.
#  You may obtain a copy of the License at
#
#      http://www.apache.org/licenses/LICENSE-2.0
#
#  Unless required by applicable law or agreed to in writing, software
#  distributed under the License is distributed on an "AS IS" BASIS,
#  WITHOUT WARRANTIES OR CONDITIONS OF ANY KIND, either express or implied.
#  See the License for the specific language governing permissions and
#  limitations under the License.

from uuid import UUID

<<<<<<< HEAD
from argilla.server.models import User, UserWorkspace, Workspace
from argilla.server.security.model import (
    UserCreate,
    UserWorkspaceCreate,
    WorkspaceCreate,
)
=======
from argilla.server.models import User
from argilla.server.security.model import UserCreate
>>>>>>> 863a6474
from passlib.context import CryptContext
from sqlalchemy.orm import Session

_CRYPT_CONTEXT = CryptContext(schemes=["bcrypt"], deprecated="auto")


<<<<<<< HEAD
def get_user_workspace_by_user_id_and_workspace_id(db: Session, user_id: UUID, workspace_id: UUID):
    return (
        db.query(UserWorkspace)
        .filter(
            UserWorkspace.user_id == user_id,
            UserWorkspace.workspace_id == workspace_id,
        )
        .first()
    )


def create_user_workspace(db: Session, user_workspace_create: UserWorkspaceCreate):
    user_workspace = UserWorkspace(
        user_id=user_workspace_create.user_id, workspace_id=user_workspace_create.workspace_id
    )

    db.add(user_workspace)
    db.commit()
    db.refresh(user_workspace)

    return user_workspace


def delete_user_workspace(db: Session, user_workspace: UserWorkspace):
    db.delete(user_workspace)
    db.commit()

    return user_workspace


def get_workspace_by_id(db: Session, workspace_id: UUID):
    return db.query(Workspace).get(workspace_id)


def list_workspaces(db: Session):
    return db.query(Workspace).all()


def create_workspace(db: Session, workspace_create: WorkspaceCreate):
    workspace = Workspace(name=workspace_create.name)

    db.add(workspace)
    db.commit()
    db.refresh(workspace)

    return workspace


def delete_workspace(db: Session, workspace: Workspace):
    db.delete(workspace)
    db.commit()

    return workspace
=======
def get_user_by_id(db: Session, user_id: UUID):
    return db.query(User).get(user_id)
>>>>>>> 863a6474


def get_user_by_username(db: Session, username: str):
    return db.query(User).filter(User.username == username).first()


def get_user_by_api_key(db: Session, api_key: str):
    return db.query(User).filter(User.api_key == api_key).first()


def list_users(db: Session):
    return db.query(User).all()


def create_user(db: Session, user_create: UserCreate):
    user = User(
        first_name=user_create.first_name,
        last_name=user_create.last_name,
        username=user_create.username,
        password_hash=_CRYPT_CONTEXT.hash(user_create.password),
    )

    db.add(user)
    db.commit()
    db.refresh(user)

    return user


def delete_user(db: Session, user: User):
    db.delete(user)
    db.commit()

    return user


def authenticate_user(db: Session, username: str, password: str):
    user = get_user_by_username(db, username)

    if user and _CRYPT_CONTEXT.verify(password, user.password_hash):
        return user
    elif user:
        return
    else:
        _CRYPT_CONTEXT.verify_dummy()<|MERGE_RESOLUTION|>--- conflicted
+++ resolved
@@ -14,24 +14,18 @@
 
 from uuid import UUID
 
-<<<<<<< HEAD
 from argilla.server.models import User, UserWorkspace, Workspace
 from argilla.server.security.model import (
     UserCreate,
     UserWorkspaceCreate,
     WorkspaceCreate,
 )
-=======
-from argilla.server.models import User
-from argilla.server.security.model import UserCreate
->>>>>>> 863a6474
 from passlib.context import CryptContext
 from sqlalchemy.orm import Session
 
 _CRYPT_CONTEXT = CryptContext(schemes=["bcrypt"], deprecated="auto")
 
 
-<<<<<<< HEAD
 def get_user_workspace_by_user_id_and_workspace_id(db: Session, user_id: UUID, workspace_id: UUID):
     return (
         db.query(UserWorkspace)
@@ -85,10 +79,10 @@
     db.commit()
 
     return workspace
-=======
+
+
 def get_user_by_id(db: Session, user_id: UUID):
     return db.query(User).get(user_id)
->>>>>>> 863a6474
 
 
 def get_user_by_username(db: Session, username: str):
