--- conflicted
+++ resolved
@@ -98,7 +98,16 @@
     return annotation
 
 
-<<<<<<< HEAD
+def delete_annotation(db: Session, annotation: Annotation):
+    if annotation.dataset.is_ready:
+        raise ValueError("Annotations cannot be deleted for a published dataset")
+
+    db.delete(annotation)
+    db.commit()
+
+    return annotation
+
+
 def get_record_by_id(db: Session, record_id: UUID):
     return db.get(Record, record_id)
 
@@ -115,7 +124,7 @@
     # errors = []
 
     if not dataset.is_ready:
-        raise ValueError("Records cannot be created for non published dataset")
+        raise ValueError("Records cannot be created for a non published dataset")
 
     records = []
     for record_create in records_create.items:
@@ -155,16 +164,6 @@
     db.refresh(response)
 
     return response
-=======
-def delete_annotation(db: Session, annotation: Annotation):
-    if annotation.dataset.is_ready:
-        raise ValueError("Annotations cannot be deleted for a published dataset")
-
-    db.delete(annotation)
-    db.commit()
-
-    return annotation
->>>>>>> 7b2b6cfd
 
 
 def _count_annotations_by_dataset_id(db: Session, dataset_id: UUID):
