--- conflicted
+++ resolved
@@ -11,10 +11,6 @@
 #  WITHOUT WARRANTIES OR CONDITIONS OF ANY KIND, either express or implied.
 #  See the License for the specific language governing permissions and
 #  limitations under the License.
-<<<<<<< HEAD
-from typing import List, Optional
-=======
->>>>>>> e18b04c0
 from uuid import UUID
 
 from argilla.server.elasticsearch import ElasticSearchEngine
@@ -68,12 +64,6 @@
     try:
         dataset.status = DatasetStatus.ready
         await search_engine.create_index(dataset)
-<<<<<<< HEAD
-
-        db.commit()
-        db.refresh(dataset)
-
-=======
         # TODO: DB rollback is executed if some problem is found creating the index. If the error
         #  is raised from the commit statement, index creation should be reverted
         #  We need a way to commit the dataset status before creating the index, and rollback the status
@@ -81,7 +71,6 @@
         db.commit()
         db.refresh(dataset)
 
->>>>>>> e18b04c0
         return dataset
     except:
         db.rollback()
@@ -136,17 +125,10 @@
     return db.get(Record, record_id)
 
 
-<<<<<<< HEAD
-def list_records(db: Session, dataset: Dataset, offset: int = 0, limit: int = 20):
-    return (
-        db.query(Record)
-        .filter_by(dataset_id=dataset.id)
-=======
 def list_records(db: Session, dataset: Dataset, offset: int = 0, limit: int = LIST_RECORDS_LIMIT):
     return (
         db.query(Record)
         .filter(Record.dataset_id == dataset.id)
->>>>>>> e18b04c0
         .order_by(Record.inserted_at.asc())
         .offset(offset)
         .limit(limit)
@@ -154,13 +136,13 @@
     )
 
 
-<<<<<<< HEAD
 async def create_records(
-    db: Session, search_engine: ElasticSearchEngine, dataset: Dataset, user: User, records_create: RecordsCreate
+    db: Session,
+    search_engine: ElasticSearchEngine,
+    dataset: Dataset,
+    user: User,
+    records_create: RecordsCreate,
 ):
-=======
-def create_records(db: Session, dataset: Dataset, user: User, records_create: RecordsCreate):
->>>>>>> e18b04c0
     if not dataset.is_ready:
         raise ValueError("Records cannot be created for a non published dataset")
 
@@ -177,7 +159,6 @@
 
         records.append(record)
 
-<<<<<<< HEAD
     try:
         db.add_all(records)
         db.commit()
@@ -189,10 +170,6 @@
     except:
         db.rollback()
         raise
-=======
-    db.add_all(records)
-    db.commit()
->>>>>>> e18b04c0
 
 
 def get_response_by_record_id_and_user_id(db: Session, record_id: UUID, user_id: UUID):
