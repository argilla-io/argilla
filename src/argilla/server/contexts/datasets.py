#  Copyright 2021-present, the Recognai S.L. team.
#
#  Licensed under the Apache License, Version 2.0 (the "License");
#  you may not use this file except in compliance with the License.
#  You may obtain a copy of the License at
#
#      http://www.apache.org/licenses/LICENSE-2.0
#
#  Unless required by applicable law or agreed to in writing, software
#  distributed under the License is distributed on an "AS IS" BASIS,
#  WITHOUT WARRANTIES OR CONDITIONS OF ANY KIND, either express or implied.
#  See the License for the specific language governing permissions and
#  limitations under the License.
import copy
<<<<<<< HEAD
from typing import TYPE_CHECKING, Any, Dict, List, Optional, Set, Union
=======
from datetime import datetime
from typing import TYPE_CHECKING, Any, Dict, List, Literal, Optional, Tuple, Union
>>>>>>> 282c17c0
from uuid import UUID

import sqlalchemy
from fastapi.encoders import jsonable_encoder
from sqlalchemy import and_, exists, func, or_, select
from sqlalchemy.orm import contains_eager, joinedload, selectinload

from argilla.server.contexts import accounts
from argilla.server.enums import DatasetStatus, RecordInclude, ResponseStatusFilter, UserRole
from argilla.server.models import (
    Dataset,
    Field,
    MetadataProperty,
    Question,
    Record,
    Response,
    ResponseStatus,
    Suggestion,
    Vector,
    VectorSettings,
)
from argilla.server.models.suggestions import SuggestionCreateWithRecordId
from argilla.server.schemas.v1.datasets import (
    DatasetCreate,
    FieldCreate,
<<<<<<< HEAD
    QuestionCreate,
    RecordsCreate,
    ResponseValueCreate,
    VectorCreate,
    VectorCreateWithRecordIdAndDatasetId,
    VectorsCreate,
)
from argilla.server.schemas.v1.datasets import VectorSettings as VectorSettingsSchema
=======
    MetadataPropertyCreate,
    QuestionCreate,
    RecordsCreate,
)
from argilla.server.schemas.v1.metadata_properties import MetadataPropertyUpdate
>>>>>>> 282c17c0
from argilla.server.schemas.v1.records import ResponseCreate
from argilla.server.schemas.v1.responses import ResponseUpdate, ResponseValueUpdate
from argilla.server.search_engine import SearchEngine
from argilla.server.security.model import User

if TYPE_CHECKING:
    from sqlalchemy.ext.asyncio import AsyncSession

<<<<<<< HEAD
    from argilla.server.models.questions import QuestionSettings
    from argilla.server.schemas.v1.datasets import DatasetUpdate, RecordIncludeParam, VectorSettingsCreate
=======
    from argilla.server.models import MetadataPropertySettings
    from argilla.server.schemas.v1.datasets import DatasetUpdate, RecordsUpdate, VectorSettingsCreate
>>>>>>> 282c17c0
    from argilla.server.schemas.v1.fields import FieldUpdate
    from argilla.server.schemas.v1.questions import QuestionUpdate
    from argilla.server.schemas.v1.records import RecordUpdate
    from argilla.server.schemas.v1.suggestions import SuggestionCreate

LIST_RECORDS_LIMIT = 20

VISIBLE_FOR_ANNOTATORS_ALLOWED_ROLES = [UserRole.admin, UserRole.annotator]
NOT_VISIBLE_FOR_ANNOTATORS_ALLOWED_ROLES = [UserRole.admin]


async def _touch_dataset_last_activity_at(db: "AsyncSession", dataset: Dataset) -> Dataset:
    return await db.execute(
        sqlalchemy.update(Dataset).where(Dataset.id == dataset.id).values(last_activity_at=datetime.utcnow())
    )


async def get_dataset_by_id(
    db: "AsyncSession",
    dataset_id: UUID,
    with_fields: bool = False,
    with_questions: bool = False,
    with_metadata_properties: bool = False,
    with_vectors_settings: bool = False,
) -> Dataset:
    query = select(Dataset).filter_by(id=dataset_id)
    options = []
    if with_fields:
        options.append(selectinload(Dataset.fields))
    if with_questions:
        options.append(selectinload(Dataset.questions))
    if with_metadata_properties:
        options.append(selectinload(Dataset.metadata_properties))
    if with_vectors_settings:
        options.append(selectinload(Dataset.vectors_settings))
    if options:
        query = query.options(*options)
    result = await db.execute(query)
    return result.scalar_one_or_none()


async def get_dataset_by_name_and_workspace_id(
    db: "AsyncSession", name: str, workspace_id: UUID
) -> Union[Dataset, None]:
    result = await db.execute(select(Dataset).filter_by(name=name, workspace_id=workspace_id))
    return result.scalar_one_or_none()


async def list_datasets(db: "AsyncSession") -> List[Dataset]:
    result = await db.execute(select(Dataset).order_by(Dataset.inserted_at.asc()))
    return result.scalars().all()


async def list_datasets_by_workspace_id(db: "AsyncSession", workspace_id: UUID) -> List[Dataset]:
    result = await db.execute(
        select(Dataset).where(Dataset.workspace_id == workspace_id).order_by(Dataset.inserted_at.asc())
    )
    return result.scalars().all()


async def create_dataset(db: "AsyncSession", dataset_create: DatasetCreate):
    return await Dataset.create(
        db,
        name=dataset_create.name,
        guidelines=dataset_create.guidelines,
        allow_extra_metadata=dataset_create.allow_extra_metadata,
        workspace_id=dataset_create.workspace_id,
    )


async def _count_required_fields_by_dataset_id(db: "AsyncSession", dataset_id: UUID) -> int:
    result = await db.execute(select(func.count(Field.id)).filter_by(dataset_id=dataset_id, required=True))
    return result.scalar()


async def _count_required_questions_by_dataset_id(db: "AsyncSession", dataset_id: UUID) -> int:
    result = await db.execute(select(func.count(Question.id)).filter_by(dataset_id=dataset_id, required=True))
    return result.scalar()


def _allowed_roles_for_metadata_property_create(metadata_property_create: MetadataPropertyCreate) -> List[UserRole]:
    if metadata_property_create.visible_for_annotators:
        return VISIBLE_FOR_ANNOTATORS_ALLOWED_ROLES
    else:
        return NOT_VISIBLE_FOR_ANNOTATORS_ALLOWED_ROLES


async def publish_dataset(db: "AsyncSession", search_engine: SearchEngine, dataset: Dataset) -> Dataset:
    if dataset.is_ready:
        raise ValueError("Dataset is already published")

    if await _count_required_fields_by_dataset_id(db, dataset.id) == 0:
        raise ValueError("Dataset cannot be published without required fields")

    if await _count_required_questions_by_dataset_id(db, dataset.id) == 0:
        raise ValueError("Dataset cannot be published without required questions")

    async with db.begin_nested():
        dataset = await dataset.update(db, status=DatasetStatus.ready, autocommit=False)
        await search_engine.create_index(dataset)

    await db.commit()

    return dataset


async def delete_dataset(db: "AsyncSession", search_engine: SearchEngine, dataset: Dataset) -> Dataset:
    async with db.begin_nested():
        dataset = await dataset.delete(db, autocommit=False)
        await search_engine.delete_index(dataset)

    await db.commit()

    return dataset


async def update_dataset(db: "AsyncSession", dataset: Dataset, dataset_update: "DatasetUpdate") -> Dataset:
    params = dataset_update.dict(exclude_unset=True)
    return await dataset.update(db, **params)


async def get_field_by_id(db: "AsyncSession", field_id: UUID) -> Union[Field, None]:
    result = await db.execute(select(Field).filter_by(id=field_id).options(selectinload(Field.dataset)))
    return result.scalar_one_or_none()


async def get_field_by_name_and_dataset_id(db: "AsyncSession", name: str, dataset_id: UUID) -> Union[Field, None]:
    result = await db.execute(select(Field).filter_by(name=name, dataset_id=dataset_id))
    return result.scalar_one_or_none()


async def create_field(db: "AsyncSession", dataset: Dataset, field_create: FieldCreate) -> Field:
    if dataset.is_ready:
        raise ValueError("Field cannot be created for a published dataset")

    return await Field.create(
        db,
        name=field_create.name,
        title=field_create.title,
        required=field_create.required,
        settings=field_create.settings.dict(),
        dataset_id=dataset.id,
    )


async def update_field(db: "AsyncSession", field: Field, field_update: "FieldUpdate") -> Field:
    params = field_update.dict(exclude_unset=True)
    return await field.update(db, **params)


async def delete_field(db: "AsyncSession", field: Field) -> Field:
    if field.dataset.is_ready:
        raise ValueError("Fields cannot be deleted for a published dataset")

    return await field.delete(db)


async def get_question_by_id(db: "AsyncSession", question_id: UUID) -> Union[Question, None]:
    result = await db.execute(select(Question).filter_by(id=question_id).options(selectinload(Question.dataset)))
    return result.scalar_one_or_none()


async def get_question_by_name_and_dataset_id(db: "AsyncSession", name: str, dataset_id: UUID) -> Union[Question, None]:
    result = await db.execute(select(Question).filter_by(name=name, dataset_id=dataset_id))
    return result.scalar_one_or_none()


async def get_metadata_property_by_id(db: "AsyncSession", metadata_property_id: UUID) -> Union[MetadataProperty, None]:
    return await MetadataProperty.read(db, id=metadata_property_id)


async def get_metadata_property_by_name_and_dataset_id(
    db: "AsyncSession", name: str, dataset_id: UUID
) -> Union[MetadataProperty, None]:
    result = await db.execute(select(MetadataProperty).filter_by(name=name, dataset_id=dataset_id))
    return result.scalar_one_or_none()


async def delete_metadata_property(db: "AsyncSession", metadata_property: MetadataProperty) -> MetadataProperty:
    return await metadata_property.delete(db)


async def create_question(db: "AsyncSession", dataset: Dataset, question_create: QuestionCreate) -> Question:
    if dataset.is_ready:
        raise ValueError("Question cannot be created for a published dataset")

    return await Question.create(
        db,
        name=question_create.name,
        title=question_create.title,
        description=question_create.description,
        required=question_create.required,
        settings=question_create.settings.dict(),
        dataset_id=dataset.id,
    )


async def create_metadata_property(
    db: "AsyncSession",
    search_engine: "SearchEngine",
    dataset: Dataset,
    metadata_property_create: MetadataPropertyCreate,
) -> MetadataProperty:
    async with db.begin_nested():
        metadata_property = await MetadataProperty.create(
            db,
            name=metadata_property_create.name,
            title=metadata_property_create.title,
            settings=metadata_property_create.settings.dict(),
            allowed_roles=_allowed_roles_for_metadata_property_create(metadata_property_create),
            dataset_id=dataset.id,
            autocommit=False,
        )
        if dataset.is_ready:
            await db.flush([metadata_property])
            await search_engine.configure_metadata_property(dataset, metadata_property)

    await db.commit()

    return metadata_property


async def update_metadata_property(
    db: "AsyncSession",
    metadata_property: MetadataProperty,
    metadata_property_update: MetadataPropertyUpdate,
):
    return await metadata_property.update(
        db,
        title=metadata_property_update.title or metadata_property.title,
        allowed_roles=_allowed_roles_for_metadata_property_create(metadata_property_update),
    )


async def update_question(db: "AsyncSession", question: Question, question_update: "QuestionUpdate") -> Question:
    params = question_update.dict(exclude_unset=True)
    return await question.update(db, **params)


async def delete_question(db: "AsyncSession", question: Question) -> Question:
    if question.dataset.is_ready:
        raise ValueError("Questions cannot be deleted for a published dataset")

    return await question.delete(db)


async def get_vector_settings_by_id(
    db: "AsyncSession", vector_settings_id: UUID, dataset_id: Optional[UUID] = None
) -> Union[VectorSettings, None]:
    filters = [VectorSettings.id == vector_settings_id]
    if dataset_id:
        filters.append(VectorSettings.dataset_id == dataset_id)
    result = await db.execute(select(VectorSettings).where(*filters).options(selectinload(VectorSettings.dataset)))
    return result.scalar_one_or_none()


async def get_vector_settings_by_name_and_dataset_id(
    db: "AsyncSession", name: str, dataset_id: UUID
) -> Union[VectorSettings, None]:
    return await VectorSettings.read_by(db, name=name, dataset_id=dataset_id)


async def delete_vector_settings(db: "AsyncSession", vector_settings: VectorSettings) -> VectorSettings:
    # TODO: for now the search engine does not allow to delete vector settings
    return await vector_settings.delete(db)


async def create_vector_settings(
    db: "AsyncSession", search_engine: "SearchEngine", dataset: Dataset, vector_settings_create: "VectorSettingsCreate"
) -> VectorSettings:
    async with db.begin_nested():
        vector_settings = await VectorSettings.create(
            db,
            name=vector_settings_create.name,
            dimensions=vector_settings_create.dimensions,
            description=vector_settings_create.description,
            dataset_id=dataset.id,
            autocommit=False,
        )

        if dataset.is_ready:
            await db.flush([vector_settings])
            await search_engine.configure_index_vectors(vector_settings)

    await db.commit()

    return vector_settings


async def get_record_by_id(
    db: "AsyncSession", record_id: UUID, with_dataset: bool = False, with_suggestions: bool = False
) -> Union[Record, None]:
    query = select(Record).filter_by(id=record_id)
    if with_dataset:
        query = query.options(
            selectinload(Record.dataset).selectinload(Dataset.questions),
            selectinload(Record.dataset).selectinload(Dataset.metadata_properties),
        )
    if with_suggestions:
        query = query.options(selectinload(Record.suggestions))
    result = await db.execute(query)
    return result.scalar_one_or_none()


<<<<<<< HEAD
async def record_exists(db: "AsyncSession", record_id: UUID, dataset_id: Optional[UUID] = None) -> bool:
    filters = [Record.id == record_id]
    if dataset_id:
        filters.append(Record.dataset_id == dataset_id)
    return await db.scalar(select(exists().where(*filters)))


async def delete_record(db: "AsyncSession", search_engine: "SearchEngine", record: Record) -> Record:
    async with db.begin_nested():
        record = await record.delete(db=db, autocommit=False)
        await search_engine.delete_records(dataset=record.dataset, records=[record])

    await db.commit()

    return record


async def delete_records(
    db: "AsyncSession", search_engine: "SearchEngine", dataset: Dataset, records_ids: List[UUID]
) -> None:
    async with db.begin_nested():
        params = [Record.id.in_(records_ids), Record.dataset_id == dataset.id]
        records = await Record.delete_many(db=db, params=params, autocommit=False)
        await search_engine.delete_records(dataset=dataset, records=records)

    await db.commit()


async def get_records_by_ids(
    db: "AsyncSession",
    dataset_id: UUID,
    record_ids: List[UUID],
    include: Optional["RecordIncludeParam"] = None,
    user_id: Optional[UUID] = None,
) -> List[Record]:
    query = select(Record).filter(Record.dataset_id == dataset_id, Record.id.in_(record_ids))

    if include is not None:
        if include.relationships is not None:
            if RecordInclude.responses in include.relationships:
                if user_id:
                    query = query.outerjoin(
                        Response, and_(Response.record_id == Record.id, Response.user_id == user_id)
                    ).options(contains_eager(Record.responses))
                else:
                    query = query.options(joinedload(Record.responses))

            if RecordInclude.suggestions in include.relationships:
                query = query.options(joinedload(Record.suggestions))

            if RecordInclude.vectors in include.relationships:
                query = query.options(joinedload(Record.vectors))

        if include.vectors is not None:
            query = query.outerjoin(
                Vector, and_(Vector.record_id == Record.id, Vector.vector_settings_id.in_(include.vectors))
            ).options(contains_eager(Record.vectors))
=======
async def get_records_by_ids(
    db: "AsyncSession",
    dataset_id: UUID,
    records_ids: List[UUID],
    include: Optional[List[RecordInclude]] = None,
    user_id: Optional[UUID] = None,
) -> List[Record]:
    if include is None:
        include = []

    query = select(Record).filter(Record.dataset_id == dataset_id, Record.id.in_(records_ids))

    if RecordInclude.responses in include:
        if user_id:
            query = query.outerjoin(
                Response, and_(Response.record_id == Record.id, Response.user_id == user_id)
            ).options(contains_eager(Record.responses))
        else:
            query = query.options(joinedload(Record.responses))

    if RecordInclude.suggestions in include:
        query = query.options(joinedload(Record.suggestions))
>>>>>>> 282c17c0

    result = await db.execute(query)
    records = result.unique().scalars().all()

    # Preserve the order of the `record_ids` list
    record_order_map = {record.id: record for record in records}
    ordered_records = [record_order_map[record_id] for record_id in records_ids]

    return ordered_records


async def list_records_by_dataset_id(
    db: "AsyncSession",
    dataset_id: UUID,
    user_id: Optional[UUID] = None,
    include: Optional["RecordIncludeParam"] = None,
    response_statuses: List[ResponseStatusFilter] = [],
    offset: int = 0,
    limit: int = LIST_RECORDS_LIMIT,
) -> Tuple[List[Record], int]:
    response_statuses_ = [
        ResponseStatus(response_status)
        for response_status in response_statuses
        if response_status != ResponseStatusFilter.missing
    ]

    response_status_filter_expressions = []

    if response_statuses_:
        response_status_filter_expressions.append(Response.status.in_(response_statuses_))

    if ResponseStatusFilter.missing in response_statuses:
        response_status_filter_expressions.append(Response.status.is_(None))

    records_query = (
        select(Record)
        .filter(Record.dataset_id == dataset_id)
        .outerjoin(
            Response,
            Response.record_id == Record.id
            if user_id is None
            else and_(Response.record_id == Record.id, Response.user_id == user_id),
        )
    )

    if response_status_filter_expressions:
        records_query = records_query.filter(or_(*response_status_filter_expressions))

<<<<<<< HEAD
    if include is not None:
        if include.relationships is not None:
            if RecordInclude.responses in include.relationships:
                query = query.options(contains_eager(Record.responses))

            if RecordInclude.suggestions in include.relationships:
                query = query.options(joinedload(Record.suggestions))

            if RecordInclude.vectors in include.relationships:
                query = query.options(joinedload(Record.vectors))

        if include.vectors is not None:
            query = query.outerjoin(
                Vector, and_(Vector.record_id == Record.id, Vector.vector_settings_id.in_(include.vectors))
            ).options(contains_eager(Record.vectors))
=======
    if RecordInclude.responses in include:
        records_query = records_query.options(contains_eager(Record.responses))

    if RecordInclude.suggestions in include:
        records_query = records_query.options(joinedload(Record.suggestions))
>>>>>>> 282c17c0

    records_query = records_query.order_by(Record.inserted_at.asc()).offset(offset).limit(limit)
    result_records = await db.execute(records_query)

    count_query = records_query.with_only_columns(func.count()).order_by(None).offset(None).limit(None)
    result_count = await db.execute(count_query)

    return result_records.unique().scalars().all(), result_count.scalar_one()


async def count_records_by_dataset_id(db: "AsyncSession", dataset_id: UUID) -> int:
    result = await db.execute(select(func.count(Record.id)).filter_by(dataset_id=dataset_id))
    return result.scalar()


<<<<<<< HEAD
async def validate_user(db: "AsyncSession", user_id: UUID, users_ids: Optional[Set[UUID]]) -> Set[UUID]:
    if not users_ids:
        users_ids = set()

    if user_id not in users_ids:
        if not await accounts.user_exists(db, user_id):
            raise ValueError(f"user_id={str(user_id)} does not exist")
        users_ids.add(user_id)

    return users_ids


async def validate_suggestion(
    db: "AsyncSession",
    suggestion: "SuggestionCreate",
    questions_settings: Optional[Dict[UUID, "QuestionSettings"]] = None,
) -> Dict[UUID, "QuestionSettings"]:
    if not questions_settings:
        questions_settings = {}

    question_settings = questions_settings.get(suggestion.question_id, None)

    if not question_settings:
        question = await get_question_by_id(db, suggestion.question_id)
        if not question:
            raise ValueError(f"question_id={str(suggestion.question_id)} does not exist")
        question_settings = question.parsed_settings
        questions_settings[suggestion.question_id] = question_settings

    question_settings.check_response(suggestion)

    return questions_settings


async def validate_vector(
    db: "AsyncSession",
    dataset_id: UUID,
    vector: VectorCreate,
    vectors_settings: Optional[Dict[UUID, VectorSettingsSchema]] = None,
) -> Dict[UUID, VectorSettingsSchema]:
    if vectors_settings is None:
        vectors_settings = {}

    vector_settings = vectors_settings.get(vector.vector_settings_id, None)

    if not vector_settings:
        vector_settings = await get_vector_settings_by_id(db, vector.vector_settings_id, dataset_id)
        if not vector_settings:
            raise ValueError(
                f"vector_settings_id={str(vector.vector_settings_id)} does not exist for dataset_id={str(dataset_id)}"
            )
        vector_settings = VectorSettingsSchema.from_orm(vector_settings)
        vectors_settings[vector.vector_settings_id] = vector_settings

    vector_settings.check_vector(vector)

    return vectors_settings
=======
_EXTRA_METADATA_FLAG = "extra"


async def _validate_metadata(
    db: "AsyncSession",
    dataset: Dataset,
    metadata: Dict[str, Any],
    metadata_properties: Optional[Dict[str, Union[MetadataProperty, str]]] = None,
) -> Dict[str, Union[MetadataProperty, Literal["extra"]]]:
    if metadata_properties is None:
        metadata_properties = {}

    for name, value in metadata.items():
        metadata_property = metadata_properties.get(name)

        if metadata_property is None:
            metadata_property = await get_metadata_property_by_name_and_dataset_id(db, name=name, dataset_id=dataset.id)

            # If metadata property does not exists but extra metadata is allowed, then we set a flag value to
            # avoid querying the database again
            if metadata_property is None and dataset.allow_extra_metadata:
                metadata_property = _EXTRA_METADATA_FLAG
                metadata_properties[name] = metadata_property
            elif metadata_property is not None:
                metadata_properties[name] = metadata_property
            else:
                raise ValueError(
                    f"'{name}' metadata property does not exists for dataset '{dataset.id}' and extra metadata is"
                    " not allowed for this dataset"
                )

        # If metadata property is not found and extra metadata is allowed, then we skip the value validation
        if metadata_property == _EXTRA_METADATA_FLAG:
            continue

        try:
            metadata_property.parsed_settings.check_metadata(value)
        except ValueError as e:
            raise ValueError(f"'{name}' metadata property validation failed because {e}") from e

    return metadata_properties


async def _validate_suggestion(
    db: "AsyncSession",
    suggestion: "SuggestionCreate",
    questions: Optional[Dict[UUID, Question]] = None,
) -> Dict[UUID, Question]:
    if not questions:
        questions = {}

    question = questions.get(suggestion.question_id, None)

    if not question:
        question = await get_question_by_id(db, suggestion.question_id)
        if not question:
            raise ValueError(f"question_id={str(suggestion.question_id)} does not exist")
        questions[suggestion.question_id] = question

    question.parsed_settings.check_response(suggestion)

    return questions
>>>>>>> 282c17c0


async def create_records(
    db: "AsyncSession", search_engine: SearchEngine, dataset: Dataset, records_create: RecordsCreate
):
    if not dataset.is_ready:
        raise ValueError("Records cannot be created for a non published dataset")

    # Cache dictionaries to avoid querying the database multiple times
    questions: Dict[UUID, Question] = {}
    metadata_properties: Dict[str, Union[MetadataProperty, Literal["extra"]]] = {}

    records = []
<<<<<<< HEAD
    vectors = []
=======
>>>>>>> 282c17c0
    for record_i, record_create in enumerate(records_create.items):
        validate_record_fields(dataset, fields=record_create.fields)

        record = Record(
            fields=record_create.fields,
            metadata_=record_create.metadata,
            external_id=record_create.external_id,
            dataset_id=dataset.id,
        )

        if record_create.responses:
            users_ids: Set[UUID] = set()
            for i, response in enumerate(record_create.responses):
                try:
                    users_ids = await validate_user(db, response.user_id, users_ids)
                    validate_response_values(dataset, values=response.values, status=response.status)
                except ValueError as e:
                    raise ValueError(
                        f"Provided response at position {i} of record at position {record_i} is not valid: {e}"
                    ) from e

                record.responses.append(
                    Response(
                        values=jsonable_encoder(response.values),
                        status=response.status,
                        user_id=response.user_id,
                    )
                )

        if record_create.suggestions:
<<<<<<< HEAD
            questions_settings: Dict[UUID, "QuestionSettings"] = {}
            for i, suggestion in enumerate(record_create.suggestions):
                try:
                    questions_settings = await validate_suggestion(db, suggestion, questions_settings)
                except ValueError as e:
                    raise ValueError(
                        f"Provided suggestion at position {i} for record at position {record_i} is not valid: {e}"
                    ) from e
=======
            for suggestion in record_create.suggestions:
                try:
                    questions = await _validate_suggestion(db, suggestion, questions=questions)
                except ValueError as e:
                    raise ValueError(f"Provided suggestion for record at position {record_i} is not valid: {e}") from e
>>>>>>> 282c17c0

                record.suggestions.append(
                    Suggestion(
                        type=suggestion.type,
                        score=suggestion.score,
                        value=suggestion.value,
                        agent=suggestion.agent,
                        question_id=suggestion.question_id,
                    )
                )

<<<<<<< HEAD
        if record_create.vectors:
            vectors_settings: Dict[UUID, VectorSettingsSchema] = {}
            for i, vector in enumerate(record_create.vectors):
                try:
                    vectors_settings = await validate_vector(db, dataset.id, vector, vectors_settings)
                except ValueError as e:
                    raise ValueError(
                        f"Provided vector at position {i} of record at position {record_i} is not valid: {e}"
                    ) from e

                vector = Vector(value=vector.value, dataset_id=dataset.id, vector_settings_id=vector.vector_settings_id)

                record.vectors.append(vector)
                vectors.append(vector)
=======
        if record_create.metadata:
            try:
                metadata_properties = await _validate_metadata(
                    db,
                    dataset=dataset,
                    metadata=record_create.metadata,
                    metadata_properties=metadata_properties,
                )
            except ValueError as e:
                raise ValueError(f"Provided metadata for record at position {record_i} is not valid: {e}") from e
>>>>>>> 282c17c0

        records.append(record)

    async with db.begin_nested():
        db.add_all(records)
        await db.flush(records)
        for record in records:
            await record.awaitable_attrs.responses
<<<<<<< HEAD
        await search_engine.add_records(dataset, records)
        if vectors:
            await search_engine.set_records_vectors(dataset, vectors)
=======
        await search_engine.index_records(dataset, records)
>>>>>>> 282c17c0

    await db.commit()


async def _exists_records_with_ids(db: "AsyncSession", dataset_id: UUID, records_ids: List[UUID]) -> List[UUID]:
    result = await db.execute(select(Record.id).filter(Record.dataset_id == dataset_id, Record.id.in_(records_ids)))
    return result.scalars().all()


async def update_records(
    db: "AsyncSession", search_engine: "SearchEngine", dataset: Dataset, records_update: "RecordsUpdate"
) -> None:
    records_ids = [record_update.id for record_update in records_update.items]

    if len(records_ids) != len(set(records_ids)):
        raise ValueError("Found duplicate records IDs")

    existing_records_ids = await _exists_records_with_ids(db, dataset_id=dataset.id, records_ids=records_ids)
    non_existing_records_ids = set(records_ids) - set(existing_records_ids)

    if len(non_existing_records_ids) > 0:
        sorted_non_existing_records_ids = sorted(non_existing_records_ids, key=lambda x: records_ids.index(x))
        records_str = ", ".join([str(record_id) for record_id in sorted_non_existing_records_ids])
        raise ValueError(f"Found records that do not exist: {records_str}")

    # Lists to store the records that will be updated in the database or in the search engine
    records_update_objects: List[Dict[str, Any]] = []
    records_search_engine_update: List[UUID] = []
    records_delete_suggestions: List[UUID] = []

    # Cache dictionaries to avoid querying the database multiple times
    metadata_properties: Dict[str, Union[MetadataProperty, Literal["extra"]]] = {}
    questions: Dict[UUID, Question] = {}

    suggestions = []
    for record_i, record_update in enumerate(records_update.items):
        params = record_update.dict(exclude_unset=True)

        if "metadata_" in params and (metadata := params["metadata_"]) is not None:
            try:
                metadata_properties = await _validate_metadata(db, dataset, metadata, metadata_properties)
            except ValueError as err:
                raise ValueError(f"Provided metadata for record at position {record_i} is not valid: {err}") from err
            records_search_engine_update.append(record_update.id)

        if record_update.suggestions is not None:
            params.pop("suggestions")

            questions_ids = [suggestion.question_id for suggestion in record_update.suggestions]
            if len(questions_ids) != len(set(questions_ids)):
                raise ValueError(f"Found duplicate suggestions question IDs for record at position {record_i}")

            for suggestion_i, suggestion in enumerate(record_update.suggestions):
                try:
                    questions = await _validate_suggestion(db, suggestion, questions)
                    suggestions.append(Suggestion(record_id=record_update.id, **suggestion.dict()))
                except ValueError as err:
                    raise ValueError(
                        f"Provided suggestion for record at position {record_i} and suggestion at position "
                        f"{suggestion_i} is not valid: {err}"
                    ) from err
            records_delete_suggestions.append(record_update.id)

        records_update_objects.append(params)

    async with db.begin_nested():
        params = [Suggestion.record_id.in_(records_delete_suggestions)]
        await Suggestion.delete_many(db, params=params, autocommit=False)
        db.add_all(suggestions)
        await Record.update_many(db, records_update_objects, autocommit=False)
        records = await get_records_by_ids(db, dataset_id=dataset.id, records_ids=records_search_engine_update)
        await search_engine.index_records(dataset, records)

    await db.commit()


async def delete_records(
    db: "AsyncSession", search_engine: "SearchEngine", dataset: Dataset, records_ids: List[UUID]
) -> None:
    async with db.begin_nested():
        params = [Record.id.in_(records_ids), Record.dataset_id == dataset.id]
        records = await Record.delete_many(db=db, params=params, autocommit=False)
        await search_engine.delete_records(dataset=dataset, records=records)

    await db.commit()


async def update_record(
    db: "AsyncSession", search_engine: "SearchEngine", record: Record, record_update: "RecordUpdate"
) -> Record:
    params = record_update.dict(exclude_unset=True)

    if "metadata_" in params and (metadata := params["metadata_"]) is not None:
        await _validate_metadata(db, dataset=record.dataset, metadata=metadata)

    if record_update.suggestions is not None:
        questions_ids = [suggestion.question_id for suggestion in record_update.suggestions]
        if len(questions_ids) != len(set(questions_ids)):
            raise ValueError("Found duplicate suggestions question IDs")

        suggestions = []
        for suggestion in record_update.suggestions:
            try:
                await _validate_suggestion(db, suggestion)
                suggestions.append(Suggestion(**suggestion.dict()))
            except ValueError as err:
                raise ValueError(
                    f"Provided suggestion for question_id={suggestion.question_id} is not valid: {err}"
                ) from err

        # Remove existing suggestions
        record.suggestions = []
        params["suggestions"] = suggestions

    async with db.begin_nested():
        record = await record.update(db, **params, replace_dict=True, autocommit=False)

        # If "metadata" has been included in the update, then we need to also update it in the search engine
        if "metadata_" in params:
            await search_engine.index_records(record.dataset, [record])

    await db.commit()
    return record


async def delete_record(db: "AsyncSession", search_engine: "SearchEngine", record: Record) -> Record:
    async with db.begin_nested():
        record = await record.delete(db=db, autocommit=False)
        await search_engine.delete_records(dataset=record.dataset, records=[record])

    await db.commit()

    return record


async def get_response_by_id(db: "AsyncSession", response_id: UUID) -> Union[Response, None]:
    result = await db.execute(
        select(Response)
        .filter_by(id=response_id)
        .options(selectinload(Response.record).selectinload(Record.dataset).selectinload(Dataset.questions))
    )
    return result.scalar_one_or_none()


async def get_response_by_record_id_and_user_id(
    db: "AsyncSession", record_id: UUID, user_id: UUID
) -> Union[Response, None]:
    result = await db.execute(select(Response).filter_by(record_id=record_id, user_id=user_id))
    return result.scalar_one_or_none()


async def count_responses_by_dataset_id_and_user_id(
    db: "AsyncSession", dataset_id: UUID, user_id: UUID, response_status: Optional[ResponseStatus] = None
) -> int:
    expressions = [Response.user_id == user_id]
    if response_status:
        expressions.append(Response.status == response_status)

    result = await db.execute(
        select(func.count(Response.id))
        .join(Record, and_(Record.id == Response.record_id, Record.dataset_id == dataset_id))
        .filter(*expressions)
    )
    return result.scalar()


async def create_response(
    db: "AsyncSession", search_engine: SearchEngine, record: Record, user: User, response_create: ResponseCreate
) -> Response:
    validate_response_values(record.dataset, values=response_create.values, status=response_create.status)

    async with db.begin_nested():
        response = await Response.create(
            db,
            values=jsonable_encoder(response_create.values),
            status=response_create.status,
            record_id=record.id,
            user_id=user.id,
            autocommit=False,
        )
        await db.flush([response])
        await _touch_dataset_last_activity_at(db, record.dataset)
        await search_engine.update_record_response(response)

    await db.commit()

    return response


async def update_response(
    db: "AsyncSession", search_engine: SearchEngine, response: Response, response_update: ResponseUpdate
):
    validate_response_values(response.record.dataset, values=response_update.values, status=response_update.status)

    async with db.begin_nested():
        response = await response.update(
            db,
            values=jsonable_encoder(response_update.values),
            status=response_update.status,
            replace_dict=True,
            autocommit=False,
        )
        await _touch_dataset_last_activity_at(db, response.record.dataset)
        await search_engine.update_record_response(response)

    await db.commit()

    return response


async def delete_response(db: "AsyncSession", search_engine: SearchEngine, response: Response) -> Response:
    async with db.begin_nested():
        response = await response.delete(db, autocommit=False)
        await _touch_dataset_last_activity_at(db, response.record.dataset)
        await search_engine.delete_record_response(response)

    await db.commit()

    return response


def validate_response_values(
    dataset: Dataset,
    values: Union[Dict[str, ResponseValueCreate], Dict[str, ResponseValueUpdate], None],
    status: ResponseStatus,
):
    if not values:
        if status != ResponseStatus.discarded:
            raise ValueError("missing response values")
        return

    values_copy = copy.copy(values or {})
    for question in dataset.questions:
        if (
            question.required
            and status == ResponseStatus.submitted
            and not (question.name in values and values_copy.get(question.name))
        ):
            raise ValueError(f"missing question with name={question.name}")

        question_response = values_copy.pop(question.name, None)
        if question_response:
            question.parsed_settings.check_response(question_response, status)

    if values_copy:
        raise ValueError(f"found responses for non configured questions: {list(values_copy.keys())!r}")


def validate_record_fields(dataset: Dataset, fields: Dict[str, Any]):
    fields_copy = copy.copy(fields or {})
    for field in dataset.fields:
        if field.required and not (field.name in fields_copy and fields_copy.get(field.name) is not None):
            raise ValueError(f"Missing required value for field: {field.name!r}")

        value = fields_copy.pop(field.name, None)
        if value and not isinstance(value, str):
            raise ValueError(
                f"Wrong value found for field {field.name!r}. Expected {str.__name__!r}, found {type(value).__name__!r}"
            )

    if fields_copy:
        raise ValueError(f"Error: found fields values for non configured fields: {list(fields_copy.keys())!r}")


async def get_suggestion_by_record_id_and_question_id(
    db: "AsyncSession", record_id: UUID, question_id: UUID
) -> Union[Suggestion, None]:
    result = await db.execute(select(Suggestion).filter_by(record_id=record_id, question_id=question_id))
    return result.scalar_one_or_none()


async def upsert_suggestion(
    db: "AsyncSession", record: Record, question: Question, suggestion_create: "SuggestionCreate"
) -> Suggestion:
    question.parsed_settings.check_response(suggestion_create)
    return await Suggestion.upsert(
        db,
        schema=SuggestionCreateWithRecordId(record_id=record.id, **suggestion_create.dict()),
        constraints=[Suggestion.record_id, Suggestion.question_id],
    )


async def delete_suggestions(db: "AsyncSession", record: Record, suggestions_ids: List[UUID]) -> None:
    params = [Suggestion.id.in_(suggestions_ids), Suggestion.record_id == record.id]
    await Suggestion.delete_many(db=db, params=params)


async def get_suggestion_by_id(db: "AsyncSession", suggestion_id: "UUID") -> Union[Suggestion, None]:
    result = await db.execute(
        select(Suggestion)
        .filter_by(id=suggestion_id)
        .options(selectinload(Suggestion.record).selectinload(Record.dataset))
    )
    return result.scalar_one_or_none()


async def delete_suggestion(db: "AsyncSession", suggestion: Suggestion) -> Suggestion:
    return await suggestion.delete(db)


<<<<<<< HEAD
async def upsert_vectors(
    db: "AsyncSession", search_engine: "SearchEngine", dataset: Dataset, vectors_create: VectorsCreate
) -> List[Vector]:
    vectors_settings: Dict[UUID, VectorSettingsSchema] = {}
    records_ids: Set[UUID] = set()
    for i, vector in enumerate(vectors_create.items):
        # Check provided record exists
        if vector.record_id not in records_ids:
            if not await record_exists(db, record_id=vector.record_id, dataset_id=dataset.id):
                raise ValueError(
                    f"Provided record_id={str(vector.record_id)} at position {i} does not exist for "
                    f"dataset_id={str(dataset.id)}"
                )
            records_ids.add(vector.record_id)

        # Check provided vector settings exists and that the value is valid for the settings
        try:
            vectors_settings = await validate_vector(db, dataset.id, vector, vectors_settings)
        except ValueError as e:
            raise ValueError(f"Provided vector at position {i} is not valid: {e}") from e

    async with db.begin_nested():
        vectors = await Vector.upsert_many(
            db,
            objects=[
                VectorCreateWithRecordIdAndDatasetId(dataset_id=dataset.id, **vector.dict())
                for vector in vectors_create.items
            ],
            constraints=[Vector.record_id, Vector.vector_settings_id],
            autocommit=False,
        )

        await search_engine.set_records_vectors(dataset, vectors)

    await db.commit()

    return vectors
=======
async def get_metadata_property_by_id(db: "AsyncSession", metadata_property_id: UUID) -> Optional[MetadataProperty]:
    result = await db.execute(
        select(MetadataProperty).filter_by(id=metadata_property_id).options(selectinload(MetadataProperty.dataset))
    )
    return result.scalar_one_or_none()
>>>>>>> 282c17c0
<|MERGE_RESOLUTION|>--- conflicted
+++ resolved
@@ -12,12 +12,8 @@
 #  See the License for the specific language governing permissions and
 #  limitations under the License.
 import copy
-<<<<<<< HEAD
-from typing import TYPE_CHECKING, Any, Dict, List, Optional, Set, Union
-=======
 from datetime import datetime
-from typing import TYPE_CHECKING, Any, Dict, List, Literal, Optional, Tuple, Union
->>>>>>> 282c17c0
+from typing import TYPE_CHECKING, Any, Dict, List, Literal, Optional, Tuple, Set, Union
 from uuid import UUID
 
 import sqlalchemy
@@ -43,7 +39,14 @@
 from argilla.server.schemas.v1.datasets import (
     DatasetCreate,
     FieldCreate,
-<<<<<<< HEAD
+    MetadataPropertyCreate,
+    QuestionCreate,
+    RecordsCreate,
+)
+from argilla.server.schemas.v1.metadata_properties import MetadataPropertyUpdate
+from argilla.server.schemas.v1.datasets import (
+    DatasetCreate,
+    FieldCreate,
     QuestionCreate,
     RecordsCreate,
     ResponseValueCreate,
@@ -52,13 +55,6 @@
     VectorsCreate,
 )
 from argilla.server.schemas.v1.datasets import VectorSettings as VectorSettingsSchema
-=======
-    MetadataPropertyCreate,
-    QuestionCreate,
-    RecordsCreate,
-)
-from argilla.server.schemas.v1.metadata_properties import MetadataPropertyUpdate
->>>>>>> 282c17c0
 from argilla.server.schemas.v1.records import ResponseCreate
 from argilla.server.schemas.v1.responses import ResponseUpdate, ResponseValueUpdate
 from argilla.server.search_engine import SearchEngine
@@ -67,13 +63,10 @@
 if TYPE_CHECKING:
     from sqlalchemy.ext.asyncio import AsyncSession
 
-<<<<<<< HEAD
+    from argilla.server.models import MetadataPropertySettings
+    from argilla.server.schemas.v1.datasets import DatasetUpdate, RecordsUpdate, VectorSettingsCreate
     from argilla.server.models.questions import QuestionSettings
     from argilla.server.schemas.v1.datasets import DatasetUpdate, RecordIncludeParam, VectorSettingsCreate
-=======
-    from argilla.server.models import MetadataPropertySettings
-    from argilla.server.schemas.v1.datasets import DatasetUpdate, RecordsUpdate, VectorSettingsCreate
->>>>>>> 282c17c0
     from argilla.server.schemas.v1.fields import FieldUpdate
     from argilla.server.schemas.v1.questions import QuestionUpdate
     from argilla.server.schemas.v1.records import RecordUpdate
@@ -378,33 +371,11 @@
     return result.scalar_one_or_none()
 
 
-<<<<<<< HEAD
 async def record_exists(db: "AsyncSession", record_id: UUID, dataset_id: Optional[UUID] = None) -> bool:
     filters = [Record.id == record_id]
     if dataset_id:
         filters.append(Record.dataset_id == dataset_id)
     return await db.scalar(select(exists().where(*filters)))
-
-
-async def delete_record(db: "AsyncSession", search_engine: "SearchEngine", record: Record) -> Record:
-    async with db.begin_nested():
-        record = await record.delete(db=db, autocommit=False)
-        await search_engine.delete_records(dataset=record.dataset, records=[record])
-
-    await db.commit()
-
-    return record
-
-
-async def delete_records(
-    db: "AsyncSession", search_engine: "SearchEngine", dataset: Dataset, records_ids: List[UUID]
-) -> None:
-    async with db.begin_nested():
-        params = [Record.id.in_(records_ids), Record.dataset_id == dataset.id]
-        records = await Record.delete_many(db=db, params=params, autocommit=False)
-        await search_engine.delete_records(dataset=dataset, records=records)
-
-    await db.commit()
 
 
 async def get_records_by_ids(
@@ -436,30 +407,6 @@
             query = query.outerjoin(
                 Vector, and_(Vector.record_id == Record.id, Vector.vector_settings_id.in_(include.vectors))
             ).options(contains_eager(Record.vectors))
-=======
-async def get_records_by_ids(
-    db: "AsyncSession",
-    dataset_id: UUID,
-    records_ids: List[UUID],
-    include: Optional[List[RecordInclude]] = None,
-    user_id: Optional[UUID] = None,
-) -> List[Record]:
-    if include is None:
-        include = []
-
-    query = select(Record).filter(Record.dataset_id == dataset_id, Record.id.in_(records_ids))
-
-    if RecordInclude.responses in include:
-        if user_id:
-            query = query.outerjoin(
-                Response, and_(Response.record_id == Record.id, Response.user_id == user_id)
-            ).options(contains_eager(Record.responses))
-        else:
-            query = query.options(joinedload(Record.responses))
-
-    if RecordInclude.suggestions in include:
-        query = query.options(joinedload(Record.suggestions))
->>>>>>> 282c17c0
 
     result = await db.execute(query)
     records = result.unique().scalars().all()
@@ -508,29 +455,21 @@
     if response_status_filter_expressions:
         records_query = records_query.filter(or_(*response_status_filter_expressions))
 
-<<<<<<< HEAD
     if include is not None:
         if include.relationships is not None:
             if RecordInclude.responses in include.relationships:
-                query = query.options(contains_eager(Record.responses))
+                records_query = records_query.options(contains_eager(Record.responses))
 
             if RecordInclude.suggestions in include.relationships:
-                query = query.options(joinedload(Record.suggestions))
+                records_query = records_query.options(joinedload(Record.suggestions))
 
             if RecordInclude.vectors in include.relationships:
-                query = query.options(joinedload(Record.vectors))
+                records_query = records_query.options(joinedload(Record.vectors))
 
         if include.vectors is not None:
-            query = query.outerjoin(
+            records_query = records_query.outerjoin(
                 Vector, and_(Vector.record_id == Record.id, Vector.vector_settings_id.in_(include.vectors))
             ).options(contains_eager(Record.vectors))
-=======
-    if RecordInclude.responses in include:
-        records_query = records_query.options(contains_eager(Record.responses))
-
-    if RecordInclude.suggestions in include:
-        records_query = records_query.options(joinedload(Record.suggestions))
->>>>>>> 282c17c0
 
     records_query = records_query.order_by(Record.inserted_at.asc()).offset(offset).limit(limit)
     result_records = await db.execute(records_query)
@@ -546,65 +485,6 @@
     return result.scalar()
 
 
-<<<<<<< HEAD
-async def validate_user(db: "AsyncSession", user_id: UUID, users_ids: Optional[Set[UUID]]) -> Set[UUID]:
-    if not users_ids:
-        users_ids = set()
-
-    if user_id not in users_ids:
-        if not await accounts.user_exists(db, user_id):
-            raise ValueError(f"user_id={str(user_id)} does not exist")
-        users_ids.add(user_id)
-
-    return users_ids
-
-
-async def validate_suggestion(
-    db: "AsyncSession",
-    suggestion: "SuggestionCreate",
-    questions_settings: Optional[Dict[UUID, "QuestionSettings"]] = None,
-) -> Dict[UUID, "QuestionSettings"]:
-    if not questions_settings:
-        questions_settings = {}
-
-    question_settings = questions_settings.get(suggestion.question_id, None)
-
-    if not question_settings:
-        question = await get_question_by_id(db, suggestion.question_id)
-        if not question:
-            raise ValueError(f"question_id={str(suggestion.question_id)} does not exist")
-        question_settings = question.parsed_settings
-        questions_settings[suggestion.question_id] = question_settings
-
-    question_settings.check_response(suggestion)
-
-    return questions_settings
-
-
-async def validate_vector(
-    db: "AsyncSession",
-    dataset_id: UUID,
-    vector: VectorCreate,
-    vectors_settings: Optional[Dict[UUID, VectorSettingsSchema]] = None,
-) -> Dict[UUID, VectorSettingsSchema]:
-    if vectors_settings is None:
-        vectors_settings = {}
-
-    vector_settings = vectors_settings.get(vector.vector_settings_id, None)
-
-    if not vector_settings:
-        vector_settings = await get_vector_settings_by_id(db, vector.vector_settings_id, dataset_id)
-        if not vector_settings:
-            raise ValueError(
-                f"vector_settings_id={str(vector.vector_settings_id)} does not exist for dataset_id={str(dataset_id)}"
-            )
-        vector_settings = VectorSettingsSchema.from_orm(vector_settings)
-        vectors_settings[vector.vector_settings_id] = vector_settings
-
-    vector_settings.check_vector(vector)
-
-    return vectors_settings
-=======
 _EXTRA_METADATA_FLAG = "extra"
 
 
@@ -667,7 +547,65 @@
     question.parsed_settings.check_response(suggestion)
 
     return questions
->>>>>>> 282c17c0
+
+
+async def validate_user(db: "AsyncSession", user_id: UUID, users_ids: Optional[Set[UUID]]) -> Set[UUID]:
+    if not users_ids:
+        users_ids = set()
+
+    if user_id not in users_ids:
+        if not await accounts.user_exists(db, user_id):
+            raise ValueError(f"user_id={str(user_id)} does not exist")
+        users_ids.add(user_id)
+
+    return users_ids
+
+
+async def validate_suggestion(
+    db: "AsyncSession",
+    suggestion: "SuggestionCreate",
+    questions_settings: Optional[Dict[UUID, "QuestionSettings"]] = None,
+) -> Dict[UUID, "QuestionSettings"]:
+    if not questions_settings:
+        questions_settings = {}
+
+    question_settings = questions_settings.get(suggestion.question_id, None)
+
+    if not question_settings:
+        question = await get_question_by_id(db, suggestion.question_id)
+        if not question:
+            raise ValueError(f"question_id={str(suggestion.question_id)} does not exist")
+        question_settings = question.parsed_settings
+        questions_settings[suggestion.question_id] = question_settings
+
+    question_settings.check_response(suggestion)
+
+    return questions_settings
+
+
+async def validate_vector(
+    db: "AsyncSession",
+    dataset_id: UUID,
+    vector: VectorCreate,
+    vectors_settings: Optional[Dict[UUID, VectorSettingsSchema]] = None,
+) -> Dict[UUID, VectorSettingsSchema]:
+    if vectors_settings is None:
+        vectors_settings = {}
+
+    vector_settings = vectors_settings.get(vector.vector_settings_id, None)
+
+    if not vector_settings:
+        vector_settings = await get_vector_settings_by_id(db, vector.vector_settings_id, dataset_id)
+        if not vector_settings:
+            raise ValueError(
+                f"vector_settings_id={str(vector.vector_settings_id)} does not exist for dataset_id={str(dataset_id)}"
+            )
+        vector_settings = VectorSettingsSchema.from_orm(vector_settings)
+        vectors_settings[vector.vector_settings_id] = vector_settings
+
+    vector_settings.check_vector(vector)
+
+    return vectors_settings
 
 
 async def create_records(
@@ -681,10 +619,7 @@
     metadata_properties: Dict[str, Union[MetadataProperty, Literal["extra"]]] = {}
 
     records = []
-<<<<<<< HEAD
     vectors = []
-=======
->>>>>>> 282c17c0
     for record_i, record_create in enumerate(records_create.items):
         validate_record_fields(dataset, fields=record_create.fields)
 
@@ -715,22 +650,11 @@
                 )
 
         if record_create.suggestions:
-<<<<<<< HEAD
-            questions_settings: Dict[UUID, "QuestionSettings"] = {}
-            for i, suggestion in enumerate(record_create.suggestions):
-                try:
-                    questions_settings = await validate_suggestion(db, suggestion, questions_settings)
-                except ValueError as e:
-                    raise ValueError(
-                        f"Provided suggestion at position {i} for record at position {record_i} is not valid: {e}"
-                    ) from e
-=======
             for suggestion in record_create.suggestions:
                 try:
                     questions = await _validate_suggestion(db, suggestion, questions=questions)
                 except ValueError as e:
                     raise ValueError(f"Provided suggestion for record at position {record_i} is not valid: {e}") from e
->>>>>>> 282c17c0
 
                 record.suggestions.append(
                     Suggestion(
@@ -742,22 +666,6 @@
                     )
                 )
 
-<<<<<<< HEAD
-        if record_create.vectors:
-            vectors_settings: Dict[UUID, VectorSettingsSchema] = {}
-            for i, vector in enumerate(record_create.vectors):
-                try:
-                    vectors_settings = await validate_vector(db, dataset.id, vector, vectors_settings)
-                except ValueError as e:
-                    raise ValueError(
-                        f"Provided vector at position {i} of record at position {record_i} is not valid: {e}"
-                    ) from e
-
-                vector = Vector(value=vector.value, dataset_id=dataset.id, vector_settings_id=vector.vector_settings_id)
-
-                record.vectors.append(vector)
-                vectors.append(vector)
-=======
         if record_create.metadata:
             try:
                 metadata_properties = await _validate_metadata(
@@ -768,7 +676,21 @@
                 )
             except ValueError as e:
                 raise ValueError(f"Provided metadata for record at position {record_i} is not valid: {e}") from e
->>>>>>> 282c17c0
+
+        if record_create.vectors:
+            vectors_settings: Dict[UUID, VectorSettingsSchema] = {}
+            for i, vector in enumerate(record_create.vectors):
+                try:
+                    vectors_settings = await validate_vector(db, dataset.id, vector, vectors_settings)
+                except ValueError as e:
+                    raise ValueError(
+                        f"Provided vector at position {i} of record at position {record_i} is not valid: {e}"
+                    ) from e
+
+                vector = Vector(value=vector.value, dataset_id=dataset.id, vector_settings_id=vector.vector_settings_id)
+
+                record.vectors.append(vector)
+                vectors.append(vector)
 
         records.append(record)
 
@@ -777,13 +699,10 @@
         await db.flush(records)
         for record in records:
             await record.awaitable_attrs.responses
-<<<<<<< HEAD
-        await search_engine.add_records(dataset, records)
+        await search_engine.index_records(dataset, records)
+        # TODO: Review and maybe unify
         if vectors:
             await search_engine.set_records_vectors(dataset, vectors)
-=======
-        await search_engine.index_records(dataset, records)
->>>>>>> 282c17c0
 
     await db.commit()
 
@@ -1084,7 +1003,6 @@
     return await suggestion.delete(db)
 
 
-<<<<<<< HEAD
 async def upsert_vectors(
     db: "AsyncSession", search_engine: "SearchEngine", dataset: Dataset, vectors_create: VectorsCreate
 ) -> List[Vector]:
@@ -1121,11 +1039,4 @@
 
     await db.commit()
 
-    return vectors
-=======
-async def get_metadata_property_by_id(db: "AsyncSession", metadata_property_id: UUID) -> Optional[MetadataProperty]:
-    result = await db.execute(
-        select(MetadataProperty).filter_by(id=metadata_property_id).options(selectinload(MetadataProperty.dataset))
-    )
-    return result.scalar_one_or_none()
->>>>>>> 282c17c0
+    return vectors