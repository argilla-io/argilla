--- conflicted
+++ resolved
@@ -43,10 +43,7 @@
     from sqlalchemy.ext.asyncio import AsyncSession
 
     from argilla.server.schemas.v1.fields import FieldUpdate
-<<<<<<< HEAD
     from argilla.server.schemas.v1.questions import QuestionUpdate
-=======
->>>>>>> 642f3221
     from argilla.server.schemas.v1.suggestions import SuggestionCreate
 
 LIST_RECORDS_LIMIT = 20
@@ -167,11 +164,7 @@
 
 
 async def update_field(db: "AsyncSession", field: Field, field_update: "FieldUpdate") -> Field:
-<<<<<<< HEAD
     params = field_update.dict(exclude_unset=True)
-=======
-    params = field_update.dict(exclude_unset=True, exclude_none=True)
->>>>>>> 642f3221
     return await field.update(db, **params)
 
 
