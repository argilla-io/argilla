--- conflicted
+++ resolved
@@ -16,11 +16,7 @@
 from uuid import UUID
 
 from fastapi.encoders import jsonable_encoder
-<<<<<<< HEAD
 from sqlalchemy import and_, func, or_, select
-=======
-from sqlalchemy import and_, delete, func, select
->>>>>>> c0f7577d
 from sqlalchemy.orm import contains_eager, joinedload, selectinload
 
 from argilla.server.contexts import accounts
