--- conflicted
+++ resolved
@@ -399,11 +399,7 @@
                 Response, and_(Response.record_id == Record.id, Response.user_id == user_id)
             ).options(contains_eager(Record.responses))
 
-<<<<<<< HEAD
-    query = await _configure_query_relationships(query, include_params=include)
-=======
     query = await _configure_query_relationships(query=query, dataset_id=dataset_id, include_params=include)
->>>>>>> de0e697f
 
     result = await db.execute(query)
     records = result.unique().scalars().all()
@@ -416,71 +412,6 @@
 
 
 async def _configure_query_relationships(
-<<<<<<< HEAD
-    query: "Select", include_params: Optional["RecordIncludeParam"] = None
-) -> "Select":
-    if not include_params:
-        return query
-
-    if include_params.with_suggestions:
-        query = query.options(joinedload(Record.suggestions))
-
-    if include_params.with_all_vectors:
-        query = query.options(joinedload(Record.vectors))
-
-    elif include_params.with_some_vector:
-        vector_settings_ids_subquery = select(VectorSettings.id).filter(VectorSettings.name.in_(include_params.vectors))
-        query = query.outerjoin(
-            Vector, and_(Vector.record_id == Record.id, Vector.vector_settings_id.in_(vector_settings_ids_subquery))
-        ).options(contains_eager(Record.vectors))
-
-    return query
-
-
-async def list_records_by_dataset_id(
-    db: "AsyncSession",
-    dataset_id: UUID,
-    user_id: Optional[UUID] = None,
-    include: Optional["RecordIncludeParam"] = None,
-    response_statuses: List[ResponseStatusFilter] = [],
-    offset: int = 0,
-    limit: int = LIST_RECORDS_LIMIT,
-) -> Tuple[List[Record], int]:
-    response_statuses_ = [
-        ResponseStatus(response_status)
-        for response_status in response_statuses
-        if response_status != ResponseStatusFilter.missing
-    ]
-
-    response_status_filter_expressions = []
-
-    if response_statuses_:
-        response_status_filter_expressions.append(Response.status.in_(response_statuses_))
-
-    if ResponseStatusFilter.missing in response_statuses:
-        response_status_filter_expressions.append(Response.status.is_(None))
-
-    records_query = (
-        select(Record)
-        .filter(Record.dataset_id == dataset_id)
-        .outerjoin(
-            Response,
-            Response.record_id == Record.id
-            if user_id is None
-            else and_(Response.record_id == Record.id, Response.user_id == user_id),
-        )
-    )
-
-    if response_status_filter_expressions:
-        records_query = records_query.filter(or_(*response_status_filter_expressions))
-
-    if include and include.with_responses:
-        records_query = records_query.options(contains_eager(Record.responses))
-
-    records_query = await _configure_query_relationships(query=records_query, include_params=include)
-    records_query = records_query.order_by(Record.inserted_at.asc()).offset(offset).limit(limit)
-    result_records = await db.execute(records_query)
-=======
     query: "Select", dataset_id: UUID, include_params: Optional["RecordIncludeParam"] = None
 ) -> "Select":
     if not include_params:
@@ -491,7 +422,6 @@
 
     if include_params.with_all_vectors:
         query = query.options(joinedload(Record.vectors).joinedload(Vector.vector_settings))
->>>>>>> de0e697f
 
     elif include_params.with_some_vector:
         vector_settings_ids_subquery = select(VectorSettings.id).filter(
@@ -666,10 +596,16 @@
     async with db.begin_nested():
         db.add_all(records)
         await db.flush(records)
-<<<<<<< HEAD
+        await _load_users_from_record_responses(records)
         await search_engine.index_records(dataset, records)
 
     await db.commit()
+
+
+async def _load_users_from_record_responses(records: Iterable[Record]) -> None:
+    for record in records:
+        for response in record.responses:
+            await response.awaitable_attrs.user
 
 
 async def _validate_record_metadata(
@@ -682,36 +618,11 @@
     if not metadata:
         return cache
 
-=======
-        await _load_users_from_record_responses(records)
-        await search_engine.index_records(dataset, records)
-
-    await db.commit()
-
-
-async def _load_users_from_record_responses(records: Iterable[Record]) -> None:
-    for record in records:
-        for response in record.responses:
-            await response.awaitable_attrs.user
-
-
-async def _validate_record_metadata(
-    db: "AsyncSession",
-    dataset: Dataset,
-    metadata: Optional[Dict[str, Any]] = None,
-    cache: Dict[str, Union[MetadataProperty, Literal["extra"]]] = {},
-) -> Dict[str, Union[MetadataProperty, Literal["extra"]]]:
-    """Validate metadata for a record."""
-    if not metadata:
-        return cache
-
->>>>>>> de0e697f
     try:
         cache = await _validate_metadata(db, dataset=dataset, metadata=metadata, metadata_properties=cache)
         return cache
     except ValueError as e:
         raise ValueError(f"metadata is not valid: {e}") from e
-<<<<<<< HEAD
 
 
 async def _build_record_responses(
@@ -726,22 +637,6 @@
 
     responses = []
 
-=======
-
-
-async def _build_record_responses(
-    db: "AsyncSession",
-    dataset: Dataset,
-    record_create: RecordCreate,
-    cache: Set[UUID] = set(),
-) -> Tuple[List[Response], Set[UUID]]:
-    """Create responses for a record."""
-    if not record_create.responses:
-        return [], cache
-
-    responses = []
-
->>>>>>> de0e697f
     for idx, response in enumerate(record_create.responses):
         try:
             cache = await validate_user(db, response.user_id, cache)
