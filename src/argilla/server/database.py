#  Copyright 2021-present, the Recognai S.L. team.
#
#  Licensed under the Apache License, Version 2.0 (the "License");
#  you may not use this file except in compliance with the License.
#  You may obtain a copy of the License at
#
#      http://www.apache.org/licenses/LICENSE-2.0
#
#  Unless required by applicable law or agreed to in writing, software
#  distributed under the License is distributed on an "AS IS" BASIS,
#  WITHOUT WARRANTIES OR CONDITIONS OF ANY KIND, either express or implied.
#  See the License for the specific language governing permissions and
#  limitations under the License.
import os
from collections import OrderedDict
from sqlite3 import Connection as SQLite3Connection
from typing import TYPE_CHECKING, Generator

from sqlalchemy import event, make_url
from sqlalchemy.engine import Engine
from sqlalchemy.ext.asyncio import async_sessionmaker, create_async_engine

import argilla
from argilla.server.settings import settings

if TYPE_CHECKING:
    from sqlalchemy.ext.asyncio import AsyncSession


ALEMBIC_CONFIG_FILE = os.path.normpath(os.path.join(os.path.dirname(argilla.__file__), "alembic.ini"))
TAGGED_REVISIONS = OrderedDict(
    {
        "1.7": "1769ee58fbb4",
        "1.8": "ae5522b4c674",
        "1.11": "3ff6484f8b37",
        "1.13": "1e629a913727",
    }
)


@event.listens_for(Engine, "connect")
def set_sqlite_pragma(dbapi_connection, connection_record):
    if isinstance(dbapi_connection, SQLite3Connection):
        cursor = dbapi_connection.cursor()
        cursor.execute("PRAGMA foreign_keys=ON")
        cursor.close()


async_engine = create_async_engine(settings.database_url)
AsyncSessionLocal = async_sessionmaker(autocommit=False, expire_on_commit=False, bind=async_engine)


async def get_async_db() -> Generator["AsyncSession", None, None]:
    try:
        db: "AsyncSession" = AsyncSessionLocal()
        yield db
    finally:
        await db.close()


def database_url_sync() -> str:
    """
    Returns a "sync" version of the configured database URL. This may be useful in cases we don't need
    an asynchronous connection, like running database migration inside the alembic script.
<<<<<<< HEAD

=======
>>>>>>> 38aadc6b
    """
    database_url = make_url(settings.database_url)
    return settings.database_url.replace(f"+{database_url.get_driver_name()}", "")<|MERGE_RESOLUTION|>--- conflicted
+++ resolved
@@ -62,10 +62,6 @@
     """
     Returns a "sync" version of the configured database URL. This may be useful in cases we don't need
     an asynchronous connection, like running database migration inside the alembic script.
-<<<<<<< HEAD
-
-=======
->>>>>>> 38aadc6b
     """
     database_url = make_url(settings.database_url)
     return settings.database_url.replace(f"+{database_url.get_driver_name()}", "")