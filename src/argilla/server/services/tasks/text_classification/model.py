--- conflicted
+++ resolved
@@ -329,10 +329,6 @@
         words = self.all_text()
         return {
             **super().extended_fields(),
-<<<<<<< HEAD
-            # "words": words,
-=======
->>>>>>> 0321aaf1
             "text": words,
         }
 
