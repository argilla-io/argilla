#  coding=utf-8
#  Copyright 2021-present, the Recognai S.L. team.
#
#  Licensed under the Apache License, Version 2.0 (the "License");
#  you may not use this file except in compliance with the License.
#  You may obtain a copy of the License at
#
#      http://www.apache.org/licenses/LICENSE-2.0
#
#  Unless required by applicable law or agreed to in writing, software
#  distributed under the License is distributed on an "AS IS" BASIS,
#  WITHOUT WARRANTIES OR CONDITIONS OF ANY KIND, either express or implied.
#  See the License for the specific language governing permissions and
#  limitations under the License.
from typing import Any, Dict, List, Optional, Set, Tuple

from pydantic import BaseModel, Field, validator

from argilla._constants import DEFAULT_MAX_KEYWORD_LENGTH
from argilla.server.commons.models import PredictionStatus, TaskType
from argilla.server.services.datasets import ServiceBaseDataset
from argilla.server.services.search.model import (
    ServiceBaseRecordsQuery,
    ServiceScoreRange,
)
from argilla.server.services.tasks.commons import (
    ServiceBaseAnnotation,
    ServiceBaseRecord,
)
from argilla.utils import SpanUtils

PREDICTED_MENTIONS_ES_FIELD_NAME = "predicted_mentions"
MENTIONS_ES_FIELD_NAME = "mentions"


class EntitySpan(BaseModel):
    """
    The tokens span for a labeled text.

    Entity spans will be defined between from start to end - 1

    Attributes:
    -----------

    start: int
        character start position
    end: int
        character end position, must be higher than the starting character.
    label: str
        the label related to tokens that conforms the entity span
    score:
        A higher score means, the model/annotator is more confident about its predicted/annotated entity.
    """

    start: int
    end: int
    label: str = Field(min_length=1, max_length=DEFAULT_MAX_KEYWORD_LENGTH)
    score: float = Field(default=1.0, ge=0.0, le=1.0)

    @validator("end")
    def check_span_offset(cls, end: int, values):
        """Validates span offset"""
        assert (
            end > values["start"]
        ), "End character cannot be placed before the starting character, it must be at least one character after."
        return end

    def __hash__(self):
        return hash(type(self)) + hash(self.__dict__.values())


class ServiceTokenClassificationAnnotation(ServiceBaseAnnotation):
    entities: List[EntitySpan] = Field(default_factory=list)
    score: Optional[float] = None


class ServiceTokenClassificationRecord(
    ServiceBaseRecord[ServiceTokenClassificationAnnotation]
):

    tokens: List[str] = Field(min_items=1)
    text: str = Field()
    _raw_text: Optional[str] = Field(alias="raw_text")
    _span_utils: SpanUtils

    # TODO: review this.
    _predicted: Optional[PredictionStatus] = Field(alias="predicted")

    def extended_fields(self) -> Dict[str, Any]:

        return {
            **super().extended_fields(),
            # See ../service/service.py
            PREDICTED_MENTIONS_ES_FIELD_NAME: [
                {"mention": mention, "entity": entity.label, "score": entity.score}
                for mention, entity in self.predicted_mentions()
            ],
            MENTIONS_ES_FIELD_NAME: [
                {"mention": mention, "entity": entity.label}
                for mention, entity in self.annotated_mentions()
            ],
<<<<<<< HEAD
            # "words": self.all_text(),
=======
>>>>>>> 0321aaf1
        }

    def __init__(self, **data):
        super().__init__(**data)

        self._span_utils = SpanUtils(self.text, self.tokens)

        if self.annotation:
            self._validate_spans(self.annotation)
        if self.prediction:
            self._validate_spans(self.prediction)

    def _validate_spans(self, annotation: ServiceTokenClassificationAnnotation):
        """Validates the spans with respect to the tokens.

        If necessary, also performs an automatic correction of the spans.

        Args:
            span_utils: Helper class to perform the checks.
            annotation: Contains the spans to validate.

        Raises:
            ValidationError: If spans are not valid or misaligned.
        """
        spans = [(ent.label, ent.start, ent.end) for ent in annotation.entities]
        try:
            self._span_utils.validate(spans)
        except ValueError:
            corrected_spans = self._span_utils.correct(spans)
            self._span_utils.validate(corrected_spans)
            for ent, span in zip(annotation.entities, corrected_spans):
                ent.start, ent.end = span[1], span[2]

    def task(cls) -> TaskType:
        """The record task type"""
        return TaskType.token_classification

    @property
    def span_utils(self) -> SpanUtils:
        """Utility class for span operations."""
        return self._span_utils

    @property
    def predicted(self) -> Optional[PredictionStatus]:
        if self.annotation and self.prediction:
            return (
                PredictionStatus.OK
                if self.annotation.entities == self.prediction.entities
                else PredictionStatus.KO
            )
        return None

    @property
    def predicted_as(self) -> List[str]:
        return [ent.label for ent in self.predicted_entities()]

    @property
    def annotated_as(self) -> List[str]:
        return [ent.label for ent in self.annotated_entities()]

    @property
    def scores(self) -> List[float]:
        if not self.prediction:
            return []
        if self.prediction.score is not None:
            return [self.prediction.score]
        return [e.score for e in self.prediction.entities]

    def all_text(self) -> str:
        return self.text

    def predicted_mentions(self) -> List[Tuple[str, EntitySpan]]:
        return [
            (mention, entity)
            for mention, entity in self.__mentions_from_entities__(
                self.predicted_entities()
            ).items()
        ]

    def annotated_mentions(self) -> List[Tuple[str, EntitySpan]]:
        return [
            (mention, entity)
            for mention, entity in self.__mentions_from_entities__(
                self.annotated_entities()
            ).items()
        ]

    def annotated_entities(self) -> Set[EntitySpan]:
        """Shortcut for real annotated entities, if provided"""
        if self.annotation is None:
            return set()
        return set(self.annotation.entities)

    def predicted_entities(self) -> Set[EntitySpan]:
        """Predicted entities"""
        if self.prediction is None:
            return set()
        return set(self.prediction.entities)

    def __mentions_from_entities__(
        self, entities: Set[EntitySpan]
    ) -> Dict[str, EntitySpan]:
        return {
            mention: entity
            for entity in entities
            for mention in [self.text[entity.start : entity.end]]
        }

    class Config:
        allow_population_by_field_name = True
        underscore_attrs_are_private = True


class ServiceTokenClassificationQuery(ServiceBaseRecordsQuery):

    predicted_as: List[str] = Field(default_factory=list)
    annotated_as: List[str] = Field(default_factory=list)
    score: Optional[ServiceScoreRange] = Field(default=None)
    predicted: Optional[PredictionStatus] = Field(default=None, nullable=True)


class ServiceTokenClassificationDataset(ServiceBaseDataset):
    task: TaskType = Field(default=TaskType.token_classification, const=True)
    pass<|MERGE_RESOLUTION|>--- conflicted
+++ resolved
@@ -99,10 +99,6 @@
                 {"mention": mention, "entity": entity.label}
                 for mention, entity in self.annotated_mentions()
             ],
-<<<<<<< HEAD
-            # "words": self.all_text(),
-=======
->>>>>>> 0321aaf1
         }
 
     def __init__(self, **data):
