#  Copyright 2021-present, the Recognai S.L. team.
#
#  Licensed under the Apache License, Version 2.0 (the "License");
#  you may not use this file except in compliance with the License.
#  You may obtain a copy of the License at
#
#      http://www.apache.org/licenses/LICENSE-2.0
#
#  Unless required by applicable law or agreed to in writing, software
#  distributed under the License is distributed on an "AS IS" BASIS,
#  WITHOUT WARRANTIES OR CONDITIONS OF ANY KIND, either express or implied.
#  See the License for the specific language governing permissions and
#  limitations under the License.

from datetime import datetime
from typing import Any, Dict, List, Optional

from pydantic import BaseModel, Field

from argilla.server.commons.models import PredictionStatus, TaskType
from argilla.server.services.datasets import ServiceBaseDataset
from argilla.server.services.search.model import (
    ServiceBaseRecordsQuery,
    ServiceBaseSearchResultsAggregations,
    ServiceScoreRange,
    ServiceSearchResults,
)
from argilla.server.services.tasks.commons import (
    ServiceBaseAnnotation,
    ServiceBaseRecord,
)


class ServiceText2TextPrediction(BaseModel):
    text: str
    score: float


class ServiceText2TextAnnotation(ServiceBaseAnnotation):
    sentences: List[ServiceText2TextPrediction]


class ServiceText2TextRecord(ServiceBaseRecord[ServiceText2TextAnnotation]):
    text: str

    @classmethod
    def task(cls) -> TaskType:
        """The task type"""
        return TaskType.text2text

    def all_text(self) -> str:
        return self.text

    @property
    def predicted_as(self) -> Optional[List[str]]:
        return (
            [sentence.text for sentence in self.prediction.sentences]
            if self.prediction
            else None
        )

    @property
    def annotated_as(self) -> Optional[List[str]]:
        return (
            [sentence.text for sentence in self.annotation.sentences]
            if self.annotation
            else None
        )

    @property
    def scores(self) -> List[float]:
        """Values of prediction scores"""
        if not self.prediction:
            return []
        return [sentence.score for sentence in self.prediction.sentences]

    def extended_fields(self) -> Dict[str, Any]:
        return {
            "annotated_as": self.annotated_as,
            "predicted_as": self.predicted_as,
            "annotated_by": self.annotated_by,
            "predicted_by": self.predicted_by,
            "score": self.scores,
<<<<<<< HEAD
            # "words": self.all_text(),
=======
>>>>>>> 0321aaf1
        }


class ServiceText2TextQuery(ServiceBaseRecordsQuery):
    score: Optional[ServiceScoreRange] = Field(default=None)
    predicted: Optional[PredictionStatus] = Field(default=None, nullable=True)


class ServiceText2TextDataset(ServiceBaseDataset):
    task: TaskType = Field(default=TaskType.text2text, const=True)
    pass<|MERGE_RESOLUTION|>--- conflicted
+++ resolved
@@ -81,10 +81,6 @@
             "annotated_by": self.annotated_by,
             "predicted_by": self.predicted_by,
             "score": self.scores,
-<<<<<<< HEAD
-            # "words": self.all_text(),
-=======
->>>>>>> 0321aaf1
         }
 
 
