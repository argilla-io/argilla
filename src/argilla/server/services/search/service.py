--- conflicted
+++ resolved
@@ -13,11 +13,7 @@
 #  limitations under the License.
 
 import logging
-<<<<<<< HEAD
-from typing import Iterable, List, Optional, Type, Union
-=======
 from typing import Iterable, List, Optional, Set, Type, Union
->>>>>>> 4ed0d953
 
 from fastapi import Depends
 
@@ -151,20 +147,4 @@
             search=search,
             include_fields=projection,
         ):
-            yield transform_doc(doc)
-
-    async def find_record_by_id(
-        self,
-        dataset: ServiceDataset,
-        id: Union[str, int],
-        record_type: Type[ServiceRecord],
-    ) -> ServiceRecord:
-        found = await self.__dao__.get_record_by_id(dataset, id)
-        if not found:
-            raise RecordNotFound(
-                dataset=dataset.id,
-                id=id,
-                type="Record",
-            )
-
-        return record_type.parse_obj(found)+            yield transform_doc(doc)