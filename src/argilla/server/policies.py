#  Copyright 2021-present, the Recognai S.L. team.
#
#  Licensed under the Apache License, Version 2.0 (the "License");
#  you may not use this file except in compliance with the License.
#  You may obtain a copy of the License at
#
#      http://www.apache.org/licenses/LICENSE-2.0
#
#  Unless required by applicable law or agreed to in writing, software
#  distributed under the License is distributed on an "AS IS" BASIS,
#  WITHOUT WARRANTIES OR CONDITIONS OF ANY KIND, either express or implied.
#  See the License for the specific language governing permissions and
#  limitations under the License.

from typing import Callable

from sqlalchemy.orm.session import Session

from argilla.server.contexts import accounts
from argilla.server.errors import ForbiddenOperationError
from argilla.server.models import (
    Dataset,
    Record,
    User,
    UserRole,
    Workspace,
    WorkspaceUser,
)

PolicyAction = Callable[[User], bool]


class WorkspaceUserPolicy:
    @classmethod
    def list(cls, actor: User) -> bool:
        return actor.role == UserRole.admin

    @classmethod
    def create(cls, actor: User) -> bool:
        return actor.role == UserRole.admin

    @classmethod
    def delete(cls, workspace_user: WorkspaceUser) -> PolicyAction:
        return lambda actor: actor.role == UserRole.admin


class WorkspacePolicy:
    @classmethod
    def list(cls, actor: User) -> bool:
        return True

    @classmethod
    def create(cls, actor: User) -> bool:
        # TODO: Once we receive ORM User models instead of Pydantic schema for current_user we can
        # change role checks to use `actor.is_admin` or `actor.is_annotator`
        return actor.role == UserRole.admin

    @classmethod
    def delete(cls, workspace: Workspace) -> PolicyAction:
        return lambda actor: actor.role == UserRole.admin


class UserPolicy:
    @classmethod
    def list(cls, actor: User) -> bool:
        return actor.role == UserRole.admin

    @classmethod
    def create(cls, actor: User) -> bool:
        return actor.role == UserRole.admin

    @classmethod
    def delete(cls, user: User) -> PolicyAction:
        return lambda actor: actor.role == UserRole.admin


class DatasetPolicy:
    @classmethod
    def list(cls, user: User) -> bool:
        return True

    @classmethod
    def get(cls, dataset: Dataset) -> PolicyAction:
        return lambda actor: actor.is_admin or dataset.workspace in [ws.name for ws in actor.workspaces]

    @classmethod
    def create(cls, user: User) -> bool:
        return user.is_admin

    @classmethod
    def update(cls, dataset: Dataset) -> PolicyAction:
        is_get_allowed = cls.get(dataset)
        return lambda actor: actor.is_admin or is_get_allowed(actor)

    @classmethod
    def delete(cls, dataset: Dataset) -> PolicyAction:
        is_get_allowed = cls.get(dataset)
        return lambda actor: actor.is_admin or (is_get_allowed(actor) and actor.username == dataset.created_by)

    @classmethod
    def open(cls, dataset: Dataset) -> PolicyAction:
        is_get_allowed = cls.get(dataset)
        return lambda actor: actor.is_admin or (is_get_allowed(actor) and actor.username == dataset.created_by)

    @classmethod
    def close(cls, dataset: Dataset) -> PolicyAction:
        is_get_allowed = cls.get(dataset)
        return lambda actor: actor.is_admin or (is_get_allowed(actor) and actor.username == dataset.created_by)

    @classmethod
    def copy(cls, dataset: Dataset) -> PolicyAction:
        is_get_allowed = cls.get(dataset)
        return lambda actor: actor.is_admin or is_get_allowed(actor) and cls.create(actor)


class DatasetPolicyV1:
    @classmethod
    def list(cls, actor: User) -> bool:
        return True

    @classmethod
    def get(cls, dataset: Dataset) -> PolicyAction:
        return lambda actor: (
            actor.is_admin
            or bool(
                accounts.get_workspace_user_by_workspace_id_and_user_id(
                    Session.object_session(actor),
                    dataset.workspace_id,
                    actor.id,
                )
            )
        )

    @classmethod
    def create(cls, actor: User) -> bool:
        return actor.is_admin

    @classmethod
    def create_annotation(cls, actor: User) -> bool:
        return actor.is_admin

    @classmethod
    def publish(cls, actor: User) -> bool:
        return actor.is_admin

    @classmethod
    def delete(cls, actor: User) -> bool:
        return actor.is_admin


<<<<<<< HEAD
class RecordPolicyV1:
    @classmethod
    def create(cls, actor: User) -> bool:
        return actor.is_admin

    @classmethod
    def update_response(cls, record: Record) -> PolicyAction:
        return lambda actor: (
            actor.is_admin
            or bool(
                accounts.get_workspace_user_by_workspace_id_and_user_id(
                    Session.object_session(actor),
                    record.dataset.workspace_id,
                    actor.id,
                )
            )
        )

    @classmethod
    def get(cls, dataset: Dataset) -> PolicyAction:
        return lambda actor: (
            actor.is_admin
            or bool(
                accounts.get_workspace_user_by_workspace_id_and_user_id(
                    Session.object_session(actor),
                    dataset.workspace_id,
                    actor.id,
                )
            )
        )

=======
class AnnotationPolicyV1:
    @classmethod
    def delete(cls, actor: User) -> bool:
        return actor.is_admin

>>>>>>> 7b2b6cfd

class DatasetSettingsPolicy:
    @classmethod
    def list(cls, dataset: Dataset) -> PolicyAction:
        return DatasetPolicy.get(dataset)

    @classmethod
    def save(cls, dataset: Dataset) -> PolicyAction:
        return lambda actor: actor.is_admin

    @classmethod
    def delete(cls, dataset: Dataset) -> PolicyAction:
        return lambda actor: actor.is_admin


def authorize(actor: User, policy_action: PolicyAction) -> None:
    if not is_authorized(actor, policy_action):
        raise ForbiddenOperationError()


def is_authorized(actor: User, policy_action: PolicyAction) -> bool:
    return policy_action(actor)<|MERGE_RESOLUTION|>--- conflicted
+++ resolved
@@ -148,7 +148,12 @@
         return actor.is_admin
 
 
-<<<<<<< HEAD
+class AnnotationPolicyV1:
+    @classmethod
+    def delete(cls, actor: User) -> bool:
+        return actor.is_admin
+
+
 class RecordPolicyV1:
     @classmethod
     def create(cls, actor: User) -> bool:
@@ -180,13 +185,6 @@
             )
         )
 
-=======
-class AnnotationPolicyV1:
-    @classmethod
-    def delete(cls, actor: User) -> bool:
-        return actor.is_admin
-
->>>>>>> 7b2b6cfd
 
 class DatasetSettingsPolicy:
     @classmethod
