--- conflicted
+++ resolved
@@ -100,13 +100,12 @@
         return is_allowed
 
     @classmethod
-<<<<<<< HEAD
     async def delete(cls, actor: User) -> bool:
         return actor.is_owner
-=======
+
+    @classmethod
     async def list_workspaces_me(cls, actor: User) -> bool:
         return True
->>>>>>> 9be4b00a
 
 
 class UserPolicy:
