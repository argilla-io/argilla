--- conflicted
+++ resolved
@@ -376,7 +376,6 @@
             return actor.is_owner or (
                 actor.role in metadata_property.allowed_roles
                 and await _exists_workspace_user_by_user_and_workspace_id(actor, metadata_property.dataset.workspace_id)
-<<<<<<< HEAD
             )
 
         return is_allowed
@@ -387,8 +386,6 @@
             return actor.is_owner or (
                 actor.is_admin
                 and await _exists_workspace_user_by_user_and_workspace_id(actor, metadata_property.dataset.workspace_id)
-=======
->>>>>>> 91dd8e00
             )
 
         return is_allowed
