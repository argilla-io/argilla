#  Copyright 2021-present, the Recognai S.L. team.
#
#  Licensed under the Apache License, Version 2.0 (the "License");
#  you may not use this file except in compliance with the License.
#  You may obtain a copy of the License at
#
#      http://www.apache.org/licenses/LICENSE-2.0
#
#  Unless required by applicable law or agreed to in writing, software
#  distributed under the License is distributed on an "AS IS" BASIS,
#  WITHOUT WARRANTIES OR CONDITIONS OF ANY KIND, either express or implied.
#  See the License for the specific language governing permissions and
#  limitations under the License.

import functools
import importlib.metadata
import importlib.util
import operator
import re
import sys
<<<<<<< HEAD
from typing import Callable, List, Optional, TypeVar, Union
=======
from typing import Callable, Dict, List, Optional, TypeVar

from packaging import version
>>>>>>> 3e9c517e

if sys.version_info >= (3, 10):
    from typing import ParamSpec
else:
    from typing_extensions import ParamSpec

ops = {
    "<": operator.lt,
    "<=": operator.le,
    "==": operator.eq,
    "!=": operator.ne,
    ">=": operator.ge,
    ">": operator.gt,
}


def _compare_versions(
    op: str,
    got_version: Optional[str],
    want_version: Optional[str],
    requirement: str,
    package: str,
    fn_name: Optional[str],
):
    if got_version is None or want_version is None:
        raise ValueError(
            f"Unable to compare versions for {requirement}: need={want_version} found={got_version}. This is unusual. Consider"
            f" reinstalling {package}."
        )
    if not ops[op](version.parse(got_version), version.parse(want_version)):
        raise ImportError(
            f"{requirement} must be installed{f' to use `{fn_name}`' if fn_name else ''}, but found {package}=={got_version}."
            f" You can install a supported version of '{package}' with this command: `pip install -U {requirement}`"
        )


def require_dependencies(requirements: Union[str, List[str]], fn_name: Optional[str] = None) -> None:
    """
    Perform a runtime check of the dependency versions, using the exact same syntax used by pip.
    The installed module version comes from the *site-packages* dir via *importlib.metadata*.

    Args:
        requirements: pip style definition of dependencies, e.g. "tokenizers==0.9.4", "tqdm>=4.27", "numpy". Can either be a single dependency or a list of dependencies.
        func_name (`str`, *optional*): what suggestion to print in case of requirements not being met

    Example:
    ```python
    require_dependencies("pandas>1.1.2")
    require_dependencies("datasets>1.17.0", "from_datasets")
    require_dependencies(["pandas>1.1.2", "datasets>1.17.0"])
    ```
    """

    if isinstance(requirements, list):
        if len(requirements) == 0:
            raise ValueError("requirements cannot be an empty list.")
        for requirement in requirements:
            require_dependencies(requirement, fn_name=fn_name)
        return

    # non-versioned check
    if re.match(r"^[\w_\-\d]+$", requirements):
        package, op, want_version = requirements, None, None
    else:
        match = re.findall(r"^([^!=<>\s]+)([\s!=<>]{1,2}.+)", requirements)
        if not match:
            raise ValueError(
                "requirement needs to be in the pip package format, .e.g., package_a==1.23, or package_b>=1.23, but"
                f" got {requirements!r}."
            )
        package, want_full = match[0]
        want_range = want_full.split(",")  # there could be multiple requirements
        wanted = {}
        for w in want_range:
            match = re.findall(r"^([\s!=<>]{1,2})(.+)", w)
            if not match:
                raise ValueError(
                    "requirement needs to be in the pip package format, .e.g., package_a==1.23, or package_b>=1.23,"
                    f" but got {requirements!r}."
                )
            op, want_version = match[0]
            wanted[op] = want_version
            if op not in ops:
                raise ValueError(f"{requirements}: need one of {list(ops.keys())}, but got {op!r}.")

    # special case
    if package == "python":
        got_version = ".".join([str(x) for x in sys.version_info[:3]])
        for op, want_version in wanted.items():
            _compare_versions(op, got_version, want_version, requirements, package, fn_name=fn_name)
        return

    # check if any version is installed
    try:
        got_version = importlib.metadata.version(package)
    except importlib.metadata.PackageNotFoundError:
        raise ModuleNotFoundError(
            f"'{package}' must be installed{f' to use `{fn_name}`' if fn_name else ''}! You can"
            f" install '{package}' with this command: `pip install {requirements}`"
        )

    # check that the right version is installed if version number or a range was provided
    if want_version is not None:
        for op, want_version in wanted.items():
            _compare_versions(op, got_version, want_version, requirements, package, fn_name=fn_name)


_P = ParamSpec("_P")
_R = TypeVar("_R")


def requires_dependencies(requirements: Union[str, List[str]]) -> Callable[[Callable[_P, _R]], Callable[_P, _R]]:
    """Decorator variant of `require_version`.
    Perform a runtime check of the dependency versions, using the exact same syntax used by pip.
    The installed module version comes from the *site-packages* dir via *importlib.metadata*.

    Args:
        requirements (`str`): pip style definition, e.g.,  "tokenizers==0.9.4", "tqdm>=4.27", "numpy"

    Example:
    ```python
    @requires_dependencies("datasets>1.17.0")
    def from_datasets(self, ...):
        ...
    ```
    """

    def decorator(func: Callable[_P, _R]) -> Callable[_P, _R]:
        @functools.wraps(func)
        def wrapper(*args: _P.args, **kwargs: _P.kwargs) -> _R:
            require_dependencies(requirements, func.__name__)
            return func(*args, **kwargs)

        return wrapper

    return decorator


<<<<<<< HEAD
__all__ = ["requires_dependencies", "require_dependencies"]
=======
def _group_by_extra(dependencies: List[str]) -> Dict[str, List[str]]:
    grouped = {"base": []}

    for dep in dependencies:
        # Extract the name of the dependency by splitting at the first space or '['
        dep_name = dep.split()[0].split("[")[0]

        if "; extra ==" in dep:
            # Split the dependency and the extra value
            _, extra_value = dep.split(" ; extra ==")
            extra_value = extra_value.strip().strip("'")

            # Append the dependency name to the right extra group
            if extra_value not in grouped:
                grouped[extra_value] = []
            grouped[extra_value].append(dep_name)
        else:
            grouped["base"].append(dep_name)

    return grouped


def is_package_with_extras_installed(name: str, extras: List[str]) -> bool:
    """Checks the given extras of a package are installed.

    Args:
        name: the name of the package to check.
        extras: the extras to check.

    Returns:
        `True`, if the extras are installed, `False` otherwise.
    """
    try:
        requirements = importlib.metadata.requires(name)
    except importlib.metadata.PackageNotFoundError:
        return False

    grouped_requirements = _group_by_extra(requirements)
    available_extras = list(grouped_requirements.keys())
    for extra in extras:
        if extra not in available_extras:
            raise KeyError(f"'{name}' package does not provide '{extra}' extra")
        for requirement in grouped_requirements[extra]:
            try:
                importlib.metadata.version(requirement)
            except importlib.metadata.PackageNotFoundError:
                return False

    return True


__all__ = ["requires_version", "require_version", "is_package_with_extras_installed"]
>>>>>>> 3e9c517e
<|MERGE_RESOLUTION|>--- conflicted
+++ resolved
@@ -18,13 +18,9 @@
 import operator
 import re
 import sys
-<<<<<<< HEAD
-from typing import Callable, List, Optional, TypeVar, Union
-=======
-from typing import Callable, Dict, List, Optional, TypeVar
+from typing import Callable, List, Optional, TypeVar, Union, Dict
 
 from packaging import version
->>>>>>> 3e9c517e
 
 if sys.version_info >= (3, 10):
     from typing import ParamSpec
@@ -68,7 +64,7 @@
 
     Args:
         requirements: pip style definition of dependencies, e.g. "tokenizers==0.9.4", "tqdm>=4.27", "numpy". Can either be a single dependency or a list of dependencies.
-        func_name (`str`, *optional*): what suggestion to print in case of requirements not being met
+        fn_name: what suggestion to print in case of requirements not being met
 
     Example:
     ```python
@@ -142,7 +138,7 @@
     The installed module version comes from the *site-packages* dir via *importlib.metadata*.
 
     Args:
-        requirements (`str`): pip style definition, e.g.,  "tokenizers==0.9.4", "tqdm>=4.27", "numpy"
+        requirements: pip style definition, e.g.,  "tokenizers==0.9.4", "tqdm>=4.27", "numpy"
 
     Example:
     ```python
@@ -163,9 +159,6 @@
     return decorator
 
 
-<<<<<<< HEAD
-__all__ = ["requires_dependencies", "require_dependencies"]
-=======
 def _group_by_extra(dependencies: List[str]) -> Dict[str, List[str]]:
     grouped = {"base": []}
 
@@ -217,5 +210,4 @@
     return True
 
 
-__all__ = ["requires_version", "require_version", "is_package_with_extras_installed"]
->>>>>>> 3e9c517e
+__all__ = ["requires_dependencies", "require_dependencies", "is_package_with_extras_installed"]