--- conflicted
+++ resolved
@@ -69,11 +69,7 @@
     The installed module version comes from the *site-packages* dir via *importlib_metadata*.
 
     Args:
-<<<<<<< HEAD
-        requirements (`str` or `List[str]`): pip style definition, e.g.,  "tokenizers==0.9.4", "tqdm>=4.27", "numpy"
-=======
         requirements: pip style definition of dependencies, e.g. "tokenizers==0.9.4", "tqdm>=4.27", "numpy". Can either be a single dependency or a list of dependencies.
->>>>>>> 9e1cf695
         func_name (`str`, *optional*): what suggestion to print in case of requirements not being met
 
     Example:
@@ -141,11 +137,7 @@
 _R = TypeVar("_R")
 
 
-<<<<<<< HEAD
 def requires_dependencies(requirements: Union[str, List[str]]) -> Callable[[Callable[_P, _R]], Callable[_P, _R]]:
-=======
-def requires_dependencies(requirement: Union[str, List[str]]) -> Callable[[Callable[_P, _R]], Callable[_P, _R]]:
->>>>>>> 9e1cf695
     """Decorator variant of `require_version`.
     Perform a runtime check of the dependency versions, using the exact same syntax used by pip.
     The installed module version comes from the *site-packages* dir via *importlib_metadata*.
