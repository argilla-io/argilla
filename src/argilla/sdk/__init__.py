--- conflicted
+++ resolved
@@ -20,11 +20,8 @@
 from ._datasets import Dataset
 from ._models import *
 
-<<<<<<< HEAD
 from argilla.client.workspaces import Workspace # noqa
 
-=======
->>>>>>> 7cdeea40
 default_http_client: Optional[httpx.Client] = None
 
 
