#  Copyright 2021-present, the Recognai S.L. team.
#
#  Licensed under the Apache License, Version 2.0 (the "License");
#  you may not use this file except in compliance with the License.
#  You may obtain a copy of the License at
#
#      http://www.apache.org/licenses/LICENSE-2.0
#
#  Unless required by applicable law or agreed to in writing, software
#  distributed under the License is distributed on an "AS IS" BASIS,
#  WITHOUT WARRANTIES OR CONDITIONS OF ANY KIND, either express or implied.
#  See the License for the specific language governing permissions and
#  limitations under the License.

from typing import List, Union
from uuid import UUID

import httpx

from argilla.client.sdk.commons.errors_handler import handle_response_error
from argilla.client.sdk.commons.models import (
    ErrorMessage,
    HTTPValidationError,
    Response,
)
from argilla.client.sdk.v1.workspaces.models import WorkspaceModel


def get_workspace(
    client: httpx.Client,
    id: UUID,
) -> Response[Union[WorkspaceModel, ErrorMessage, HTTPValidationError]]:
    """Sends a GET request to `/api/v1/workspaces/{id}` endpoint to retrieve a workspace.

    Args:
        client: the authenticated Argilla client to be used to send the request to the API.
        id: the id of the workspace to be retrieved.

    Returns:
        A `Response` object with the parsed response, containing a `parsed` attribute with the
        parsed response if the request was successful, which is an instance of `WorkspaceModel`.
    """
    url = f"/api/v1/workspaces/{id}"

    response = client.get(url=url)

    if response.status_code == 200:
        parsed_response = WorkspaceModel(**response.json())
        return Response(
            status_code=response.status_code,
            content=response.content,
            headers=response.headers,
            parsed=parsed_response,
        )
    return handle_response_error(response)


<<<<<<< HEAD
def delete_workspace(
    client: httpx.Client, id: UUID
) -> Response[Union[WorkspaceModel, ErrorMessage, HTTPValidationError]]:
    url = f"/api/v1/workspaces/{id}"

    response = client.delete(url=url)

    if response.status_code == 200:
        parsed_response = WorkspaceModel(**response.json())
=======
def list_workspaces_me(
    client: httpx.Client,
) -> Response[Union[List[WorkspaceModel], ErrorMessage, HTTPValidationError]]:
    """Sends a GET request to `/api/v1/me/workspaces` endpoint to get the list of
    workspaces the current user has access to.

    Args:
        client: the authenticated Argilla client to be used to send the request to the API.

    Returns:
        A `Response` object containing a `parsed` attribute with the parsed response if
        the request was successful, which is a list of `WorkspaceModel`.
    """
    url = "/api/v1/me/workspaces"

    response = client.get(url=url)

    if response.status_code == 200:
        parsed_response = [WorkspaceModel(**workspace) for workspace in response.json()["items"]]
>>>>>>> 9be4b00a
        return Response(
            status_code=response.status_code,
            content=response.content,
            headers=response.headers,
            parsed=parsed_response,
        )
    return handle_response_error(response)<|MERGE_RESOLUTION|>--- conflicted
+++ resolved
@@ -55,7 +55,6 @@
     return handle_response_error(response)
 
 
-<<<<<<< HEAD
 def delete_workspace(
     client: httpx.Client, id: UUID
 ) -> Response[Union[WorkspaceModel, ErrorMessage, HTTPValidationError]]:
@@ -65,7 +64,15 @@
 
     if response.status_code == 200:
         parsed_response = WorkspaceModel(**response.json())
-=======
+        return Response(
+            status_code=response.status_code,
+            content=response.content,
+            headers=response.headers,
+            parsed=parsed_response,
+        )
+    return handle_response_error(response)
+
+
 def list_workspaces_me(
     client: httpx.Client,
 ) -> Response[Union[List[WorkspaceModel], ErrorMessage, HTTPValidationError]]:
@@ -85,7 +92,6 @@
 
     if response.status_code == 200:
         parsed_response = [WorkspaceModel(**workspace) for workspace in response.json()["items"]]
->>>>>>> 9be4b00a
         return Response(
             status_code=response.status_code,
             content=response.content,
