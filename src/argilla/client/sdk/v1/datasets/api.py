--- conflicted
+++ resolved
@@ -224,52 +224,30 @@
     return handle_response_error(response)
 
 
-<<<<<<< HEAD
-# TODO: We must change endpoint URL to "/api/v1/me/datasets/{id}/records/search" once the endpoint is available.
-=======
->>>>>>> de0e697f
 def search_records(
     client: httpx.Client,
     id: UUID,
     vector_query: FeedbackRecordsSearchVectorQuery,
-<<<<<<< HEAD
-=======
     include: Union[None, List[str]] = None,
->>>>>>> de0e697f
     response_status: Optional[List[FeedbackResponseStatusFilter]] = None,
     metadata_filters: Optional[List[str]] = None,
     limit: int = 50,
 ) -> Response[Union[FeedbackRecordsSearchModel, ErrorMessage, HTTPValidationError]]:
-<<<<<<< HEAD
-    """Sends a POST request to `/api/me/datasets/{id}/records/search` endpoint to search for records inside an specific dataset.
-=======
     """Sends a POST request to `/api/v1/datasets/{id}/records/search` endpoint to search for records inside an specific dataset.
->>>>>>> de0e697f
 
     Args:
         client: the authenticated Argilla client to be used to send the request to the API.
         id: the id of the dataset to add the records to.
-<<<<<<< HEAD
-=======
         include: the fields to be included in the response.
->>>>>>> de0e697f
         vector_query: the vector query to be used to search for records.
         response_status: the status of the responses to be retrieved.
             Can either be `draft`, `missing`, `discarded`, or `submitted`. Defaults to None.
         metadata_filters: the metadata filters to be applied to the records. Defaults to None.
-<<<<<<< HEAD
-        limit: an optional value to limit the number of returned records by the search. Defaults to 50.
-=======
         limit: an optional value to limit the number of returned records by the search.
->>>>>>> de0e697f
 
     Returns:
         A `Response` object with the response itself, and/or the error codes if applicable.
     """
-<<<<<<< HEAD
-    url = f"/api/v1/me/datasets/{id}/records/search"
-    params = {"include": ["responses", "suggestions"], "limit": limit}
-=======
     url = f"/api/v1/datasets/{id}/records/search"
 
     params = {"limit": limit}
@@ -279,7 +257,6 @@
         params["response_status"] = response_status
     if metadata_filters:
         params["metadata"] = metadata_filters
->>>>>>> de0e697f
 
     vector_json = {"name": vector_query.name}
     if vector_query.value:
@@ -289,14 +266,6 @@
 
     json = {"query": {"vector": vector_json}}
 
-<<<<<<< HEAD
-    if response_status:
-        params["response_status"] = response_status
-
-    if metadata_filters:
-        params["metadata"] = metadata_filters
-=======
->>>>>>> de0e697f
     response = client.post(url=url, params=params, json=json)
 
     if response.status_code == 200:
