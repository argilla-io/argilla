#  coding=utf-8
#  Copyright 2021-present, the Recognai S.L. team.
#
#  Licensed under the Apache License, Version 2.0 (the "License");
#  you may not use this file except in compliance with the License.
#  You may obtain a copy of the License at
#
#      http://www.apache.org/licenses/LICENSE-2.0
#
#  Unless required by applicable law or agreed to in writing, software
#  distributed under the License is distributed on an "AS IS" BASIS,
#  WITHOUT WARRANTIES OR CONDITIONS OF ANY KIND, either express or implied.
#  See the License for the specific language governing permissions and
#  limitations under the License.

from datetime import datetime
from enum import Enum
from typing import Any, Dict, List, Literal, Optional, Union
from uuid import UUID

from pydantic import BaseModel, Field, StrictInt, StrictStr, conint, root_validator


class FeedbackDatasetModel(BaseModel):
    id: UUID
    name: str = Field(regex="^(?!-|_)[a-zA-Z0-9-_ ]+$")
    guidelines: Optional[str] = None
    # Set default for backward compatibility
    allow_extra_metadata: Optional[bool] = True
    status: Optional[str] = None
    workspace_id: Optional[UUID] = None
    last_activity_at: Optional[datetime] = None
    inserted_at: datetime
    updated_at: datetime


class FeedbackRankingValueModel(BaseModel):
    value: StrictStr
    rank: Optional[conint(ge=1)] = None


class FeedbackValueModel(BaseModel):
    value: Union[StrictStr, StrictInt, List[str], List[FeedbackRankingValueModel]]


class FeedbackResponseStatus(str, Enum):
    draft = "draft"
    submitted = "submitted"
    discarded = "discarded"


class FeedbackResponseStatusFilter(str, Enum):
    draft = "draft"
    missing = "missing"  # not a status as-is, used as a filter to indicate no response
    submitted = "submitted"
    discarded = "discarded"


# TODO: these models shouldn't transform the payload from the server to not JSON serializable types (UUID, datetime, etc)


class FeedbackResponseModel(BaseModel):
    id: UUID
    values: Union[Dict[str, FeedbackValueModel], None]
    status: FeedbackResponseStatus
    user_id: UUID
    inserted_at: datetime
    updated_at: datetime


class FeedbackSuggestionModel(BaseModel):
    id: UUID
    question_id: str
    type: Optional[Literal["human", "model"]] = None
    score: Optional[float] = None
    value: Any
    agent: Optional[str] = None


class FeedbackItemModel(BaseModel):
    id: UUID
    fields: Dict[str, Any]
    metadata: Optional[Dict[str, Any]] = None
    external_id: Optional[str] = None
    responses: Optional[List[FeedbackResponseModel]] = []
    vectors: Optional[Dict[str, List[float]]] = None
    suggestions: Optional[List[FeedbackSuggestionModel]] = []
    vectors: Optional[Dict[str, List[float]]] = {}
    inserted_at: datetime
    updated_at: datetime


class FeedbackRecordsModel(BaseModel):
    items: List[FeedbackItemModel]
    total: int


# TODO: `query_score` naming can be improved to simply `score`. (frontend should be aligned)
# TODO: Maybe `query_score` should not be optional.
class FeedbackRecordSearchModel(BaseModel):
    record: FeedbackItemModel
    query_score: Optional[float]


class FeedbackRecordsSearchModel(BaseModel):
    items: List[FeedbackRecordSearchModel]
    total: int


class FeedbackRecordsSearchVectorQuery(BaseModel):
    name: str
    record_id: Optional[UUID] = None
    value: Optional[List[float]] = None

    @root_validator
    def check_required(cls, values: dict) -> dict:
        """Check that either 'record_id' or 'value' is provided"""
        record_id = values.get("record_id")
        value = values.get("value")

        if bool(record_id) == bool(value):
            raise ValueError("Either 'record_id' or 'value' must be provided")

        return values


class FeedbackFieldModel(BaseModel):
    id: UUID
    name: str
    title: str
    required: bool
    settings: Dict[str, Any]
    inserted_at: datetime
    updated_at: datetime


class FeedbackQuestionModel(BaseModel):
    id: UUID
    name: str
    title: str
    description: Optional[str] = None
    required: bool
    settings: Dict[str, Any]
    inserted_at: datetime
    updated_at: datetime


class FeedbackMetadataPropertyModel(BaseModel):
    id: UUID
    name: str
    title: str
    visible_for_annotators: bool
    settings: Dict[str, Any]
    inserted_at: datetime
    updated_at: datetime


class FeedbackRecordsMetricsModel(BaseModel):
    count: int


class FeedbackVectorSettingsModel(BaseModel):
    id: UUID
    name: str
<<<<<<< HEAD
    # TODO: Uncomment when is supported
    # title: Optional[str] = None
=======
    title: str
>>>>>>> de0e697f
    dimensions: int
    inserted_at: datetime
    updated_at: datetime


class FeedbackListVectorSettingsModel(BaseModel):
    items: List[FeedbackVectorSettingsModel]


class FeedbackMetricsModel(BaseModel):
    records: FeedbackRecordsMetricsModel<|MERGE_RESOLUTION|>--- conflicted
+++ resolved
@@ -162,12 +162,7 @@
 class FeedbackVectorSettingsModel(BaseModel):
     id: UUID
     name: str
-<<<<<<< HEAD
-    # TODO: Uncomment when is supported
-    # title: Optional[str] = None
-=======
     title: str
->>>>>>> de0e697f
     dimensions: int
     inserted_at: datetime
     updated_at: datetime
