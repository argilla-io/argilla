--- conflicted
+++ resolved
@@ -720,13 +720,7 @@
     ):
         import datasets
 
-<<<<<<< HEAD
-        ds_dict = {"text": [], "label": []}
-=======
-        inputs_keys = {key: None for rec in self._records for key in rec.inputs if rec.annotation is not None}.keys()
-
-        ds_dict = {"id": [], **{key: [] for key in inputs_keys}, "label": []}
->>>>>>> 9e8d0a5b
+        ds_dict = {"id": [], "text": [], "label": []}
         for rec in self._records:
             if rec.annotation is None or rec.annotation == []:
                 continue
@@ -747,12 +741,8 @@
         )
 
         feature_dict = {
-<<<<<<< HEAD
             "text": datasets.Value("string"),
-=======
             "id": datasets.Value("string"),
-            **{key: datasets.Value("string") for key in inputs_keys},
->>>>>>> 9e8d0a5b
             "label": [class_label] if self._records[0].multi_label else class_label,
         }
 
