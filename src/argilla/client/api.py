--- conflicted
+++ resolved
@@ -187,13 +187,8 @@
         return Datasets(client=self._client)
 
     @property
-<<<<<<< HEAD
     def search(self):
         return Search(client=self._client)
-=======
-    def searches(self):
-        return Searches(client=self.http_client)
->>>>>>> 4ed0d953
 
     @property
     def metrics(self):
@@ -583,9 +578,10 @@
             results = self.search.search_records(
                 name=name,
                 task=task,
-                query=query,
+                size=limit or 100,
+                # query args
+                query_text=query,
                 vector=vector_search,
-                size=limit or 100,
             )
 
             return dataset_class(results.records)
