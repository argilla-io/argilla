--- conflicted
+++ resolved
@@ -149,13 +149,8 @@
         except BaseClientError as e:
             raise RuntimeError(f"Error while adding user with id=`{user_id}` to workspace with id=`{self.id}`.") from e
 
-<<<<<<< HEAD
-    @allowed_for_roles(roles=[UserRole.owner, UserRole.admin])
+    @allowed_for_roles(roles=[UserRole.owner])
     def delete_user(self, user_id: UUID) -> None:
-=======
-    @allowed_for_roles(roles=[UserRole.owner])
-    def delete_user(self, user_id: str) -> None:
->>>>>>> 9be4b00a
         """Deletes an existing user from the workspace in Argilla. Note that the user
         will not be deleted from Argilla, but just from the workspace.
 
