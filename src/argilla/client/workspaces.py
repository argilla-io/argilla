--- conflicted
+++ resolved
@@ -122,12 +122,8 @@
             f" inserted_at={self.inserted_at}, updated_at={self.updated_at})"
         )
 
-<<<<<<< HEAD
+    @allowed_for_roles(roles=[UserRole.owner])
     def add_user(self, user_id: UUID) -> None:
-=======
-    @allowed_for_roles(roles=[UserRole.owner])
-    def add_user(self, user_id: str) -> None:
->>>>>>> 54c5d213
         """Adds an existing user to the workspace in Argilla.
 
         Args:
@@ -153,12 +149,8 @@
         except BaseClientError as e:
             raise RuntimeError(f"Error while adding user with id=`{user_id}` to workspace with id=`{self.id}`.") from e
 
-<<<<<<< HEAD
+    @allowed_for_roles(roles=[UserRole.owner, UserRole.admin])
     def delete_user(self, user_id: UUID) -> None:
-=======
-    @allowed_for_roles(roles=[UserRole.owner, UserRole.admin])
-    def delete_user(self, user_id: str) -> None:
->>>>>>> 54c5d213
         """Deletes an existing user from the workspace in Argilla. Note that the user
         will not be deleted from Argilla, but just from the workspace.
 
