#  Copyright 2021-present, the Recognai S.L. team.
#
#  Licensed under the Apache License, Version 2.0 (the "License");
#  you may not use this file except in compliance with the License.
#  You may obtain a copy of the License at
#
#      http://www.apache.org/licenses/LICENSE-2.0
#
#  Unless required by applicable law or agreed to in writing, software
#  distributed under the License is distributed on an "AS IS" BASIS,
#  WITHOUT WARRANTIES OR CONDITIONS OF ANY KIND, either express or implied.
#  See the License for the specific language governing permissions and
#  limitations under the License.

from abc import ABC, abstractmethod
from typing import Any, Callable, Dict, List, Optional, Tuple, Union

from pydantic import (
    BaseModel,
    Extra,
    Field,
    StrictFloat,
    StrictInt,
    StrictStr,
    ValidationError,
    root_validator,
    validator,
)

from argilla.client.feedback.constants import METADATA_PROPERTY_TYPE_TO_PYTHON_TYPE
from argilla.client.feedback.schemas.enums import MetadataPropertyTypes
from argilla.client.feedback.schemas.validators import (
    validate_numeric_metadata_filter_bounds,
    validate_numeric_metadata_property_bounds,
)

TERMS_METADATA_PROPERTY_MIN_VALUES = 1
TERMS_METADATA_FILTER_MIN_VALUES = 1


class MetadataPropertySchema(BaseModel, ABC):
    """Base schema for the `FeedbackDataset` metadata properties.

    Args:
        name: The name of the metadata property.
        description: A description of the metadata property. Defaults to `None`.
        type: The type of the metadata property. A value should be set for this
            attribute in the class inheriting from this one to be able to use a
            discriminated union based on the `type` field. Defaults to `None`.

    Disclaimer:
        You should not use this class directly, but instead use the classes that inherit
        from this one, as they will have the `type` field already defined, and ensured
        to be supported by Argilla.
    """

    name: str = Field(..., regex=r"^(?=.*[a-z0-9])[a-z0-9_-]+$")
    description: Optional[str] = None
    # TODO: uncomment once the API supports it
    # visible_for_annotators: bool = True
    type: MetadataPropertyTypes = Field(..., allow_mutation=False)

    class Config:
        validate_assignment = True
        extra = Extra.ignore
        exclude = {"type"}

    @property
    @abstractmethod
    def server_settings(self) -> Dict[str, Any]:
        ...

    def to_server_payload(self) -> Dict[str, Any]:
        return {
            "name": self.name,
            "description": self.description,
            # TODO: uncomment once the API supports it
            # "visible_for_annotators": self.visible_for_annotators,
            "settings": self.server_settings,
        }

    @property
    @abstractmethod
    def _pydantic_field_with_validator(self) -> Tuple[Dict[str, Tuple[Any, ...]], Dict[str, Callable]]:
        ...

    @abstractmethod
    def _validate_filter(self, metadata_filter: "MetadataFilters") -> None:
        pass


class TermsMetadataProperty(MetadataPropertySchema):
    """Schema for the `FeedbackDataset` metadata properties of type `terms`. This kind
    of metadata property will be used for filtering the metadata of a record based on
    a list of possible terms or values.

    Args:
        name: The name of the metadata property.
        description: A description of the metadata property. Defaults to `None`.
        values: A list of possible values for the metadata property. It must contain
            at least one value.

    Examples:
        >>> from argilla.client.feedback.schemas.metadata import TermsMetadataProperty
        >>> TermsMetadataProperty(name="color", values=["red", "blue", "green"])
    """

    type: MetadataPropertyTypes = MetadataPropertyTypes.terms
    values: Optional[List[str]] = None

    @validator("values")
    def check_values(cls, terms_values: Union[List[str], None], values: Dict[str, Any]) -> List[str]:
        if terms_values is not None:
            if len(terms_values) < TERMS_METADATA_PROPERTY_MIN_VALUES:
                raise ValueError(
                    f"`TermsMetadataProperty` with name={values.get('name')} must have at least {TERMS_METADATA_PROPERTY_MIN_VALUES} `values`"
                )
            if len(set(terms_values)) != len(terms_values):
                raise ValueError(
                    f"`TermsMetadataProperty` with name={values.get('name')} cannot have repeated `values`"
                )
        return terms_values

    @property
    def server_settings(self) -> Dict[str, Any]:
        settings: Dict[str, Any] = {"type": self.type.value}
        if self.values is not None:
            settings["values"] = self.values
        return settings

<<<<<<< HEAD
    def _all_values_exist(self, introduced_value: str) -> str:
        if introduced_value not in self.values:
=======
    def _all_values_exist(self, introduced_value: Optional[str] = None) -> str:
        if introduced_value is not None and self.values is not None and introduced_value not in self.values:
>>>>>>> 27129175
            raise ValueError(
                f"Provided '{self.name}={introduced_value}' is not valid, only values in {self.values} are allowed."
            )
        return introduced_value

    @property
    def _pydantic_field_with_validator(self) -> Tuple[Dict[str, Tuple[StrictStr, None]], Dict[str, Callable]]:
        return (
            {self.name: (METADATA_PROPERTY_TYPE_TO_PYTHON_TYPE[self.type], None)},
            {f"{self.name}_validator": validator(self.name, allow_reuse=True)(self._all_values_exist)},
        )

    def _validate_filter(self, metadata_filter: "TermsMetadataFilter") -> None:
        if self.values is not None and not all(value in self.values for value in metadata_filter.values):
            raise ValidationError(
                f"Provided 'values={metadata_filter.values}' is not valid, only values in {self.values} are allowed."
            )


class _NumericMetadataPropertySchema(MetadataPropertySchema):
    """Protected schema for the numeric `FeedbackDataset` metadata properties.

    Args:
        name: The name of the metadata property.
        description: A description of the metadata property. Defaults to `None`.
        min: The lower bound of the numeric value. Must be provided and be lower than
            the `max` value.
        max: The upper bound of the numeric value. Must be provided and be greater
            than the `min` value.

    Disclaimer:
        You should not use this class directly, but instead use the classes that inherit
        from this one.
    """

    min: Optional[Union[int, float]] = None
    max: Optional[Union[int, float]] = None

    _bounds_validator = root_validator(allow_reuse=True)(validate_numeric_metadata_property_bounds)

    @property
    def server_settings(self) -> Dict[str, Any]:
        settings: Dict[str, Any] = {"type": self.type.value}
        if self.min is not None:
            settings["min"] = self.min
        if self.max is not None:
            settings["max"] = self.max
        return settings

<<<<<<< HEAD
    def _value_in_bounds(self, provided_value: Union[int, float]) -> Union[int, float]:
        if provided_value > self.max or provided_value < self.min:
            raise ValueError(
                f"Provided '{self.name}={provided_value}' is not valid, only values between {self.min} and {self.max} are allowed."
            )
=======
    def _value_in_bounds(self, provided_value: Optional[Union[int, float]]) -> Union[int, float]:
        if provided_value is not None:
            if (self.min is not None and self.min > provided_value) or (
                self.max is not None and self.max < provided_value
            ):
                if self.min is not None and self.max is not None:
                    raise ValueError(
                        f"Provided '{self.name}={provided_value}' is not valid, only values between {self.min} and {self.max} are allowed."
                    )
                if self.min is not None:
                    raise ValueError(
                        f"Provided '{self.name}={provided_value}' is not valid, only values over {self.min} are allowed."
                    )
                if self.max is not None:
                    raise ValueError(
                        f"Provided '{self.name}={provided_value}' is not valid, only values under {self.max} are allowed."
                    )
>>>>>>> 27129175
        return provided_value

    @property
    def _pydantic_field_with_validator(
        self,
    ) -> Tuple[Dict[Union[StrictInt, StrictFloat], Tuple[str, None]], Dict[str, Callable]]:
        return (
            {self.name: (METADATA_PROPERTY_TYPE_TO_PYTHON_TYPE[self.type], ...)},
            {f"{self.name}_validator": validator(self.name, allow_reuse=True)(self._value_in_bounds)},
        )

    def _validate_filter(self, metadata_filter: Union["IntegerMetadataFilter", "FloatMetadataFilter"]) -> None:
        metadata_filter = metadata_filter.dict()
        for allowed_arg in ["ge", "le"]:
            if metadata_filter[allowed_arg] is not None:
                if (
                    self.max is not None
                    and self.min is not None
                    and not (self.max >= metadata_filter[allowed_arg] >= self.min)
                ):
                    raise ValidationError(
                        f"Provided '{allowed_arg}={metadata_filter[allowed_arg]}' is not valid, only values between {self.min} and {self.max} are allowed."
                    )
                if self.max is not None and not (self.max >= metadata_filter[allowed_arg]):
                    raise ValidationError(
                        f"Provided '{allowed_arg}={metadata_filter[allowed_arg]}' is not valid, only values under {self.max} are allowed."
                    )
                if self.min is not None and not (self.min <= metadata_filter[allowed_arg]):
                    raise ValidationError(
                        f"Provided '{allowed_arg}={metadata_filter[allowed_arg]}' is not valid, only values over {self.min} are allowed."
                    )


class IntegerMetadataProperty(_NumericMetadataPropertySchema):
    """Schema for the `FeedbackDataset` metadata properties of type `integer`. This kind
    of metadata property will be used for filtering the metadata of a record based on
    an integer value to which `min` and `max` filters can be applied.

    Args:
        name: The name of the metadata property.
        description: A description of the metadata property. Defaults to `None`.
        min: The lower bound of the integer value. Must be provided, and be lower than
            the `max` value.
        max: The upper bound of the integer value. Must be provided, and be greater than
            the `min` value.

    Examples:
        >>> from argilla.client.feedback.schemas.metadata import IntegerMetadataProperty
        >>> IntegerMetadataProperty(name="day", min=0, max=31)
    """

    type: MetadataPropertyTypes = MetadataPropertyTypes.integer
    min: Optional[int] = None
    max: Optional[int] = None


class FloatMetadataProperty(_NumericMetadataPropertySchema):
    """Schema for the `FeedbackDataset` metadata properties of type `float`. This kind
    of metadata property will be used for filtering the metadata of a record based on
    an float value to which `min` and `max` filters can be applied.

    Args:
        name: The name of the metadata property.
        description: A description of the metadata property. Defaults to `None`.
        min: The lower bound of the float value. Must be provided, and be lower than
            the `max` value.
        max: The upper bound of the float value. Must be provided, and be greater than
            the `min` value.

    Examples:
        >>> from argilla.client.feedback.schemas.metadata import FloatMetadataProperty
        >>> FloatMetadataProperty(name="price", min=0.0, max=100.0)
    """

    type: MetadataPropertyTypes = MetadataPropertyTypes.float
    min: Optional[float] = None
    max: Optional[float] = None


class MetadataFilterSchema(BaseModel, ABC):
    """Base schema for the `FeedbackDataset` metadata filters.

    Args:
        name: The name of the metadata property.
        type: The type of the metadata property. A value should be set for this
            attribute in the class inheriting from this one to be able to use a
            discriminated union based on the `type` field.

    Disclaimer:
        You should not use this class directly, but instead use the classes that inherit
        from this one, as they will have the `type` field already defined, and ensured
        to be supported by Argilla.
    """

    name: str = Field(..., regex=r"^(?=.*[a-z0-9])[a-z0-9_-]+$")
    type: MetadataPropertyTypes = Field(..., allow_mutation=False)

    class Config:
        validate_assignment = True
        extra = Extra.forbid
        exclude = {"type"}

    @property
    @abstractmethod
    def query_string(self) -> str:
        ...


class TermsMetadataFilter(MetadataFilterSchema):
    """Schema for the `FeedbackDataset` metadata filters of type `terms`. This kind
    of metadata filter will be used for filtering the metadata of a record based on
    a list of possible terms or values.

    Args:
        name: The name of the metadata property.
        values: A list of possible values for the metadata property. It must contain
            at least two values.

    Examples:
        >>> from argilla.client.feedback.schemas.metadata import TermsMetadataFilter
        >>> TermsMetadataFilter(name="color", values=["red", "blue", "green"])
    """

    type: MetadataPropertyTypes = MetadataPropertyTypes.terms
    values: List[str] = Field(..., min_items=TERMS_METADATA_FILTER_MIN_VALUES)

    @validator("values")
    def check_values(cls, terms_values: List[str], values: Dict[str, Any]) -> List[str]:
        if len(set(terms_values)) != len(terms_values):
            name = values.get("name")
            raise ValueError(f"`TermsMetadataFilter` with name={name} cannot have repeated `values`")
        return terms_values

    @property
    def query_string(self) -> str:
        return f"{self.name}:{','.join(self.values)}"


class _NumericMetadataFilterSchema(MetadataFilterSchema):
    """Protected schema for the numeric `FeedbackDataset` metadata filters.

    Note:
        At least one of the `le` or `ge` attributes must be provided.

    Args:
        name: The name of the metadata property.
        le: The upper bound of the numeric value. Defaults to `None`.
        ge: The lower bound of the numeric value. Defaults to `None`.

    Disclaimer:
        You should not use this class directly, but instead use the classes that inherit
        from this one.
    """

    le: Optional[Union[int, float]] = None
    ge: Optional[Union[int, float]] = None

    _bounds_validator = root_validator(allow_reuse=True)(validate_numeric_metadata_filter_bounds)

    @property
    def query_string(self) -> str:
        filter_params = {}
        if self.le is not None:
            filter_params["le"] = self.le
        if self.ge is not None:
            filter_params["ge"] = self.ge
        return f"{self.name}:{filter_params}".replace("'", '"')


class IntegerMetadataFilter(_NumericMetadataFilterSchema):
    """Schema for the `FeedbackDataset` metadata filters of type `integer`. This kind
    of metadata filter will be used for filtering the metadata of a record based on
    an integer value to which `le` and `ge` filters can be applied.

    Note:
        At least one of the `le` or `ge` attributes must be provided.

    Args:
        name: The name of the metadata property.
        le: The upper bound of the integer value. Defaults to `None`.
        ge: The lower bound of the integer value. Defaults to `None`.

    Examples:
        >>> from argilla.client.feedback.schemas.metadata import IntegerMetadataFilter
        >>> IntegerMetadataFilter(name="day", le=15)
        >>> IntegerMetadataFilter(name="day", ge=15)
        >>> IntegerMetadataFilter(name="day", le=15, ge=10)
    """

    type: MetadataPropertyTypes = MetadataPropertyTypes.integer
    le: Optional[int] = None
    ge: Optional[int] = None


class FloatMetadataFilter(_NumericMetadataFilterSchema):
    """Schema for the `FeedbackDataset` metadata filters of type `float`. This kind
    of metadata filter will be used for filtering the metadata of a record based on
    an float value to which `le` and `ge` filters can be applied.

    Note:
        At least one of the `le` or `ge` attributes must be provided.

    Args:
        name: The name of the metadata property.
        le: The upper bound of the float value. Defaults to `None`.
        ge: The lower bound of the float value. Defaults to `None`.

    Examples:
        >>> from argilla.client.feedback.schemas.metadata import FloatMetadataFilter
        >>> FloatMetadataFilter(name="price", le=15.0)
        >>> FloatMetadataFilter(name="price", ge=15.0)
        >>> FloatMetadataFilter(name="price", le=15.0, ge=10.0)
    """

    type: MetadataPropertyTypes = MetadataPropertyTypes.float
    le: Optional[float] = None
    ge: Optional[float] = None


MetadataFilters = Union[TermsMetadataFilter, IntegerMetadataFilter, FloatMetadataFilter]<|MERGE_RESOLUTION|>--- conflicted
+++ resolved
@@ -128,13 +128,8 @@
             settings["values"] = self.values
         return settings
 
-<<<<<<< HEAD
-    def _all_values_exist(self, introduced_value: str) -> str:
-        if introduced_value not in self.values:
-=======
     def _all_values_exist(self, introduced_value: Optional[str] = None) -> str:
         if introduced_value is not None and self.values is not None and introduced_value not in self.values:
->>>>>>> 27129175
             raise ValueError(
                 f"Provided '{self.name}={introduced_value}' is not valid, only values in {self.values} are allowed."
             )
@@ -184,13 +179,6 @@
             settings["max"] = self.max
         return settings
 
-<<<<<<< HEAD
-    def _value_in_bounds(self, provided_value: Union[int, float]) -> Union[int, float]:
-        if provided_value > self.max or provided_value < self.min:
-            raise ValueError(
-                f"Provided '{self.name}={provided_value}' is not valid, only values between {self.min} and {self.max} are allowed."
-            )
-=======
     def _value_in_bounds(self, provided_value: Optional[Union[int, float]]) -> Union[int, float]:
         if provided_value is not None:
             if (self.min is not None and self.min > provided_value) or (
@@ -208,7 +196,6 @@
                     raise ValueError(
                         f"Provided '{self.name}={provided_value}' is not valid, only values under {self.max} are allowed."
                     )
->>>>>>> 27129175
         return provided_value
 
     @property
