#  Copyright 2021-present, the Recognai S.L. team.
#
#  Licensed under the Apache License, Version 2.0 (the "License");
#  you may not use this file except in compliance with the License.
#  You may obtain a copy of the License at
#
#      http://www.apache.org/licenses/LICENSE-2.0
#
#  Unless required by applicable law or agreed to in writing, software
#  distributed under the License is distributed on an "AS IS" BASIS,
#  WITHOUT WARRANTIES OR CONDITIONS OF ANY KIND, either express or implied.
#  See the License for the specific language governing permissions and
#  limitations under the License.

from abc import ABC, abstractproperty
from typing import Any, Dict, List, Optional, Union

from pydantic import BaseModel, Extra, Field, root_validator, validator

from argilla.client.feedback.schemas.enums import MetadataPropertyTypes
from argilla.client.feedback.schemas.validators import validate_numeric_metadata_property_bounds

TERMS_METADATA_PROPERTY_MIN_VALUES = 1


class MetadataPropertySchema(BaseModel, ABC):
    """Base schema for the `FeedbackDataset` metadata properties.

    Args:
        name: The name of the metadata property.
        description: A description of the metadata property. Defaults to `None`.
        type: The type of the metadata property. A value should be set for this
            attribute in the class inheriting from this one to be able to use a
            discriminated union based on the `type` field. Defaults to `None`.

    Disclaimer:
        You should not use this class directly, but instead use the classes that inherit
        from this one, as they will have the `type` field already defined, and ensured
        to be supported by Argilla.
    """

    name: str = Field(..., regex=r"^(?=.*[a-z0-9])[a-z0-9_-]+$")
    description: Optional[str] = None
    # TODO: uncomment once the API supports it
    # visible_for_annotators: bool = True
    type: MetadataPropertyTypes = Field(..., allow_mutation=False)

    class Config:
        validate_assignment = True
        extra = Extra.ignore
        exclude = {"type"}

    @abstractproperty
    def server_settings(self) -> Dict[str, Any]:
        return {}

    def to_server_payload(self) -> Dict[str, Any]:
        return {
            "name": self.name,
            "description": self.description,
            # TODO: uncomment once the API supports it
            # "visible_for_annotators": self.visible_for_annotators,
            "settings": self.server_settings,
        }


class TermsMetadataProperty(MetadataPropertySchema):
    """Schema for the `FeedbackDataset` metadata properties of type `terms`. This kind
    of metadata property will be used for filtering the metadata of a record based on
    a list of possible terms or values.

    Args:
        name: The name of the metadata property.
        description: A description of the metadata property. Defaults to `None`.
        values: A list of possible values for the metadata property. It must contain
            at least two values.

    Examples:
        >>> from argilla.client.feedback.schemas.metadata import TermsMetadataProperty
        >>> TermsMetadataProperty(name="color", values=["red", "blue", "green"])
    """

    type: MetadataPropertyTypes = MetadataPropertyTypes.terms
    values: List[str] = Field(..., min_items=TERMS_METADATA_PROPERTY_MIN_VALUES)

    @validator("values")
    def check_values(cls, terms_values: List[str], values: Dict[str, Any]) -> List[str]:
        if len(set(terms_values)) != len(terms_values):
            name = values.get("name")
            raise ValueError(f"`TermsMetadataProperty` with name={name} cannot have repeated `values`")
        return terms_values

    @property
    def server_settings(self) -> Dict[str, Any]:
        return {"type": self.type, "values": self.values}


class NumericMetadataProperty:
    gt: Optional[Union[int, float]] = None
    lt: Optional[Union[int, float]] = None

    _bounds_validator = root_validator(allow_reuse=True)(validate_numeric_metadata_property_bounds)

    @property
    def server_settings(self) -> Dict[str, Any]:
        # TODO: add `lt` and `gt` once with the naming in the backend
        settings: Dict[str, Any] = {"type": self.type.value}
        if self.gt is not None:
            settings["gt"] = self.gt
        if self.lt is not None:
            settings["lt"] = self.lt
        return settings


class IntegerMetadataProperty(NumericMetadataProperty, MetadataPropertySchema):
    """Schema for the `FeedbackDataset` metadata properties of type `integer`. This kind
    of metadata property will be used for filtering the metadata of a record based on
    an integer value to which `gt` and `lt` filters can be applied.

    Args:
        name: The name of the metadata property.
        description: A description of the metadata property. Defaults to `None`.
        min: The lower bound of the integer value. If not provided, then no lower bound
            check will be applied.
        max: The upper bound of the integer value. If not provided, then no upper bound
            check will be applied.

    Examples:
        >>> from argilla.client.feedback.schemas.metadata import IntegerMetadataProperty
        >>> IntegerMetadataProperty(name="day", min=0, max=31)
    """

    type: MetadataPropertyTypes = MetadataPropertyTypes.integer
<<<<<<< HEAD

=======
    min: int
    max: int

    _bounds_validator = root_validator(allow_reuse=True)(validate_numeric_metadata_property_bounds)

    @property
    def server_settings(self) -> Dict[str, Any]:
        settings: Dict[str, Any] = {"type": self.type.value}
        if self.min is not None:
            settings["min"] = self.min
        if self.max is not None:
            settings["max"] = self.max
        return settings
>>>>>>> 3c9a3c75

class FloatMetadataProperty(NumericMetadataProperty, MetadataPropertySchema):
    """Schema for the `FeedbackDataset` metadata properties of type `float`. This kind
    of metadata property will be used for filtering the metadata of a record based on
    an float value to which `gt` and `lt` filters can be applied.

    Args:
        name: The name of the metadata property.
        description: A description of the metadata property. Defaults to `None`.
        min: The lower bound of the float value. If not provided, then no lower bound
            check will be applied.
        max: The upper bound of the float value. If not provided, then no upper bound
            check will be applied.

    Examples:
        >>> from argilla.client.feedback.schemas.metadata import FloatMetadataProperty
        >>> FloatMetadataProperty(name="price", min=0.0, max=100.0)
    """

    type: MetadataPropertyTypes = MetadataPropertyTypes.float
<<<<<<< HEAD


class MetadataFilterSchema(BaseModel, ABC):
    name: str = Field(..., regex=r"^(?=.*[a-z0-9])[a-z0-9_-]+$")
    type: MetadataPropertyTypes = Field(..., allow_mutation=False)

    class Config:
        validate_assignment = True
        extra = Extra.forbid
        exclude = {"type"}

    @abstractproperty
    def server_settings(self) -> Dict[str, Any]:
        return {}


class TermsMetadataFilter(MetadataFilterSchema):
    type: MetadataPropertyTypes = MetadataPropertyTypes.terms
    values: List[str] = Field(..., min_items=TERMS_METADATA_PROPERTY_MIN_VALUES)

    @validator("values")
    def check_values(cls, terms_values: List[str], values: Dict[str, Any]) -> List[str]:
        if len(set(terms_values)) != len(terms_values):
            name = values.get("name")
            raise ValueError(f"`TermsMetadataFilter` with name={name} cannot have repeated `values`")
        return terms_values

    @property
    def server_settings(self) -> Dict[str, Any]:
        return {"values": self.values}


class NumericMetadataFilter:
    gt: Optional[int] = None
    lt: Optional[int] = None
=======
    min: float
    max: float
>>>>>>> 3c9a3c75

    _bounds_validator = root_validator(allow_reuse=True)(validate_numeric_metadata_property_bounds)

    @property
    def server_settings(self) -> Dict[str, Any]:
<<<<<<< HEAD
        return {"gt": self.gt, "lt": self.lt}


class IntegerMetadataFilter(NumericMetadataFilter, MetadataFilterSchema):
    type: MetadataPropertyTypes = MetadataPropertyTypes.integer


class FloatMetadataFilter(NumericMetadataFilter, MetadataFilterSchema):
    type: MetadataPropertyTypes = MetadataPropertyTypes.float


MetadataFilters = Union[TermsMetadataFilter, IntegerMetadataFilter, FloatMetadataFilter]
=======
        settings: Dict[str, Any] = {"type": self.type.value}
        if self.min is not None:
            settings["min"] = self.min
        if self.max is not None:
            settings["max"] = self.max
        return settings
>>>>>>> 3c9a3c75
<|MERGE_RESOLUTION|>--- conflicted
+++ resolved
@@ -18,7 +18,10 @@
 from pydantic import BaseModel, Extra, Field, root_validator, validator
 
 from argilla.client.feedback.schemas.enums import MetadataPropertyTypes
-from argilla.client.feedback.schemas.validators import validate_numeric_metadata_property_bounds
+from argilla.client.feedback.schemas.validators import (
+    validate_numeric_metadata_filter_bounds,
+    validate_numeric_metadata_property_bounds,
+)
 
 TERMS_METADATA_PROPERTY_MIN_VALUES = 1
 
@@ -96,46 +99,8 @@
 
 
 class NumericMetadataProperty:
-    gt: Optional[Union[int, float]] = None
-    lt: Optional[Union[int, float]] = None
-
-    _bounds_validator = root_validator(allow_reuse=True)(validate_numeric_metadata_property_bounds)
-
-    @property
-    def server_settings(self) -> Dict[str, Any]:
-        # TODO: add `lt` and `gt` once with the naming in the backend
-        settings: Dict[str, Any] = {"type": self.type.value}
-        if self.gt is not None:
-            settings["gt"] = self.gt
-        if self.lt is not None:
-            settings["lt"] = self.lt
-        return settings
-
-
-class IntegerMetadataProperty(NumericMetadataProperty, MetadataPropertySchema):
-    """Schema for the `FeedbackDataset` metadata properties of type `integer`. This kind
-    of metadata property will be used for filtering the metadata of a record based on
-    an integer value to which `gt` and `lt` filters can be applied.
-
-    Args:
-        name: The name of the metadata property.
-        description: A description of the metadata property. Defaults to `None`.
-        min: The lower bound of the integer value. If not provided, then no lower bound
-            check will be applied.
-        max: The upper bound of the integer value. If not provided, then no upper bound
-            check will be applied.
-
-    Examples:
-        >>> from argilla.client.feedback.schemas.metadata import IntegerMetadataProperty
-        >>> IntegerMetadataProperty(name="day", min=0, max=31)
-    """
-
-    type: MetadataPropertyTypes = MetadataPropertyTypes.integer
-<<<<<<< HEAD
-
-=======
-    min: int
-    max: int
+    min: Optional[Union[int, float]] = None
+    max: Optional[Union[int, float]] = None
 
     _bounds_validator = root_validator(allow_reuse=True)(validate_numeric_metadata_property_bounds)
 
@@ -147,12 +112,35 @@
         if self.max is not None:
             settings["max"] = self.max
         return settings
->>>>>>> 3c9a3c75
+
+
+class IntegerMetadataProperty(NumericMetadataProperty, MetadataPropertySchema):
+    """Schema for the `FeedbackDataset` metadata properties of type `integer`. This kind
+    of metadata property will be used for filtering the metadata of a record based on
+    an integer value to which `min` and `max` filters can be applied.
+
+    Args:
+        name: The name of the metadata property.
+        description: A description of the metadata property. Defaults to `None`.
+        min: The lower bound of the integer value. If not provided, then no lower bound
+            check will be applied.
+        max: The upper bound of the integer value. If not provided, then no upper bound
+            check will be applied.
+
+    Examples:
+        >>> from argilla.client.feedback.schemas.metadata import IntegerMetadataProperty
+        >>> IntegerMetadataProperty(name="day", min=0, max=31)
+    """
+
+    type: MetadataPropertyTypes = MetadataPropertyTypes.integer
+    min: Optional[int] = None
+    max: Optional[int] = None
+
 
 class FloatMetadataProperty(NumericMetadataProperty, MetadataPropertySchema):
     """Schema for the `FeedbackDataset` metadata properties of type `float`. This kind
     of metadata property will be used for filtering the metadata of a record based on
-    an float value to which `gt` and `lt` filters can be applied.
+    an float value to which `min` and `max` filters can be applied.
 
     Args:
         name: The name of the metadata property.
@@ -168,7 +156,8 @@
     """
 
     type: MetadataPropertyTypes = MetadataPropertyTypes.float
-<<<<<<< HEAD
+    min: Optional[float] = None
+    max: Optional[float] = None
 
 
 class MetadataFilterSchema(BaseModel, ABC):
@@ -202,35 +191,31 @@
 
 
 class NumericMetadataFilter:
-    gt: Optional[int] = None
-    lt: Optional[int] = None
-=======
-    min: float
-    max: float
->>>>>>> 3c9a3c75
-
-    _bounds_validator = root_validator(allow_reuse=True)(validate_numeric_metadata_property_bounds)
-
-    @property
-    def server_settings(self) -> Dict[str, Any]:
-<<<<<<< HEAD
-        return {"gt": self.gt, "lt": self.lt}
+    le: Optional[Union[int, float]] = None
+    ge: Optional[Union[int, float]] = None
+
+    _bounds_validator = root_validator(allow_reuse=True)(validate_numeric_metadata_filter_bounds)
+
+    @property
+    def server_settings(self) -> Dict[str, Any]:
+        settings: Dict[str, Any] = {"type": self.type.value}
+        if self.le is not None:
+            settings["le"] = self.le
+        if self.ge is not None:
+            settings["ge"] = self.ge
+        return settings
 
 
 class IntegerMetadataFilter(NumericMetadataFilter, MetadataFilterSchema):
     type: MetadataPropertyTypes = MetadataPropertyTypes.integer
+    le: Optional[int] = None
+    ge: Optional[int] = None
 
 
 class FloatMetadataFilter(NumericMetadataFilter, MetadataFilterSchema):
     type: MetadataPropertyTypes = MetadataPropertyTypes.float
-
-
-MetadataFilters = Union[TermsMetadataFilter, IntegerMetadataFilter, FloatMetadataFilter]
-=======
-        settings: Dict[str, Any] = {"type": self.type.value}
-        if self.min is not None:
-            settings["min"] = self.min
-        if self.max is not None:
-            settings["max"] = self.max
-        return settings
->>>>>>> 3c9a3c75
+    le: Optional[float] = None
+    ge: Optional[float] = None
+
+
+MetadataFilters = Union[TermsMetadataFilter, IntegerMetadataFilter, FloatMetadataFilter]