#  Copyright 2021-present, the Recognai S.L. team.
#
#  Licensed under the Apache License, Version 2.0 (the "License");
#  you may not use this file except in compliance with the License.
#  You may obtain a copy of the License at
#
#      http://www.apache.org/licenses/LICENSE-2.0
#
#  Unless required by applicable law or agreed to in writing, software
#  distributed under the License is distributed on an "AS IS" BASIS,
#  WITHOUT WARRANTIES OR CONDITIONS OF ANY KIND, either express or implied.
#  See the License for the specific language governing permissions and
#  limitations under the License.

import warnings
from typing import TYPE_CHECKING, Any, Dict, List, Literal, Optional, Tuple, Union
from uuid import UUID

from pydantic import BaseModel, Extra, Field, PrivateAttr, StrictInt, StrictStr, conint, validator

<<<<<<< HEAD
from argilla.server.enums import RecordSortField, SortOrder
=======
from argilla.client.feedback.schemas.enums import ResponseStatus
>>>>>>> 832ac37d

if TYPE_CHECKING:
    from argilla.client.feedback.unification import UnifiedValueSchema


class RankingValueSchema(BaseModel):
    """Schema for the `RankingQuestion` response value for a `RankingQuestion`. Note that
    we may have more than one record in the same rank.

    Args:
        value: The value of the record.
        rank: The rank of the record.
    """

    value: StrictStr
    rank: Optional[conint(ge=1)] = None


class ValueSchema(BaseModel):
    """Schema for any `FeedbackRecord` response value.

    Args:
        value: The value of the record.
    """

    value: Union[StrictStr, StrictInt, List[str], List[RankingValueSchema]]


class ResponseSchema(BaseModel):
    """Schema for the `FeedbackRecord` response.

    Args:
        user_id: ID of the user that provided the response. Defaults to None, and is
            automatically fulfilled internally once the question is pushed to Argilla.
        values: Values of the response, should match the questions in the record.
        status: Status of the response. Defaults to `submitted`.

    Examples:
        >>> from argilla.client.feedback.schemas.records import ResponseSchema
        >>> ResponseSchema(
        ...     values={
        ...         "question_1": {"value": "answer_1"},
        ...         "question_2": {"value": "answer_2"},
        ...     }
        ... )
    """

    user_id: Optional[UUID] = None
    values: Union[Dict[str, ValueSchema], None]
    status: ResponseStatus = ResponseStatus.submitted

    class Config:
        extra = Extra.forbid
        validate_assignment = True

    @validator("user_id", always=True)
    def user_id_must_have_value(cls, v):
        if not v:
            warnings.warn(
                "`user_id` not provided, so it will be set to `None`. Which is not an"
                " issue, unless you're planning to log the response in Argilla, as"
                " it will be automatically set to the active `user_id`.",
            )
        return v

    def to_server_payload(self) -> Dict[str, Any]:
        """Method that will be used to create the payload that will be sent to Argilla
        to create a `ResponseSchema` for a `FeedbackRecord`."""
        return {
            "user_id": self.user_id,
            "values": {question_name: value.dict() for question_name, value in self.values.items()}
            if self.values is not None
            else None,
            "status": self.status.value if hasattr(self.status, "value") else self.status,
        }


class SuggestionSchema(BaseModel):
    """Schema for the suggestions for the questions related to the record.

    Args:
        question_name: name of the question in the `FeedbackDataset`.
        type: type of the question. Defaults to None. Possible values are `model` or `human`.
        score: score of the suggestion. Defaults to None.
        value: value of the suggestion, which should match the type of the question.
        agent: agent that generated the suggestion. Defaults to None.

    Examples:
        >>> from argilla.client.feedback.schemas.records import SuggestionSchema
        >>> SuggestionSchema(
        ...     question_name="question-1",
        ...     type="model",
        ...     score=0.9,
        ...     value="This is the first suggestion",
        ...     agent="agent-1",
        ... )
    """

    question_name: str
    type: Optional[Literal["model", "human"]] = None
    score: Optional[float] = None
    value: Any
    agent: Optional[str] = None

    class Config:
        extra = Extra.forbid
        validate_assignment = True

    def to_server_payload(self, question_name_to_id: Dict[str, UUID]) -> Dict[str, Any]:
        """Method that will be used to create the payload that will be sent to Argilla
        to create a `SuggestionSchema` for a `FeedbackRecord`."""
        payload = {}
        payload["question_id"] = question_name_to_id[self.question_name]
        payload["value"] = self.value
        if self.type:
            payload["type"] = self.type
        if self.score:
            payload["score"] = self.score
        if self.agent:
            payload["agent"] = self.agent
        return payload


class FeedbackRecord(BaseModel):
    """Schema for the records of a `FeedbackDataset`.

    Args:
        fields: Fields that match the `FeedbackDataset` defined fields. So this attribute
            contains the actual information shown in the UI for each record, being the
            record itself.
        metadata: Metadata to be included to enrich the information for a given record.
            Note that the metadata is not shown in the UI so you'll just be able to see
            that programatically after pulling the records. Defaults to None.
        responses: Responses given by either the current user, or one or a collection of
            users that must exist in Argilla. Each response corresponds to one of the
            `FeedbackDataset` questions, so the values should match the question type.
            Defaults to None.
        suggestions: A list of `SuggestionSchema` that contains the suggestions
            for the current record. Every suggestion is linked to only one
            question. Defaults to an empty list.
        external_id: The external ID of the record, which means that the user can
            specify this ID to identify the record no matter what the Argilla ID is.
            Defaults to None.

    Examples:
        >>> from argilla.client.feedback.schemas.records import FeedbackRecord, ResponseSchema, SuggestionSchema, ValueSchema
        >>> FeedbackRecord(
        ...     fields={"text": "This is the first record", "label": "positive"},
        ...     metadata={"first": True, "nested": {"more": "stuff"}},
        ...     responses=[ # optional
        ...         ResponseSchema(
        ...             user_id="user-1",
        ...             values={
        ...                 "question-1": ValueSchema(value="This is the first answer"),
        ...                 "question-2": ValueSchema(value=5),
        ...             },
        ...             status="submitted",
        ...         ),
        ...     ],
        ...     suggestions=[ # optional
        ...         SuggestionSchema(
        ...            question_name="question-1",
        ...            type="model",
        ...            score=0.9,
        ...            value="This is the first suggestion",
        ...            agent="agent-1",
        ...         ),
        ...     external_id="entry-1",
        ... )

    """

    fields: Dict[str, Union[str, None]]
    metadata: Dict[str, Any] = Field(default_factory=dict)
    responses: List[ResponseSchema] = Field(default_factory=list)
    suggestions: Union[Tuple[SuggestionSchema], List[SuggestionSchema]] = Field(
        default_factory=tuple, allow_mutation=False
    )
    external_id: Optional[str] = None

    _unified_responses: Optional[Dict[str, List["UnifiedValueSchema"]]] = PrivateAttr(default_factory=dict)

    class Config:
        extra = Extra.forbid
        validate_assignment = True

    @validator("suggestions", always=True)
    def normalize_suggestions(cls, values: Any) -> Tuple:
        if not isinstance(values, tuple):
            return tuple([v for v in values])
        return values

    def update(
        self, suggestions: Union[SuggestionSchema, List[SuggestionSchema], Dict[str, Any], List[Dict[str, Any]]]
    ) -> None:
        if isinstance(suggestions, (dict, SuggestionSchema)):
            suggestions = [suggestions]
        parsed_suggestions = []
        for suggestion in suggestions:
            if not isinstance(suggestion, SuggestionSchema):
                suggestion = SuggestionSchema(**suggestion)
            parsed_suggestions.append(suggestion)

        suggestions_dict = {suggestion.question_name: suggestion for suggestion in self.suggestions}
        for suggestion in parsed_suggestions:
            if suggestion.question_name in suggestions_dict:
                warnings.warn(
                    f"A suggestion for question `{suggestion.question_name}` has already"
                    " been provided, so the provided suggestion will overwrite it.",
                    category=UserWarning,
                )
            suggestions_dict[suggestion.question_name] = suggestion

        self.__dict__["suggestions"] = tuple(suggestions_dict.values())

    def to_server_payload(self, question_name_to_id: Optional[Dict[str, UUID]] = None) -> Dict[str, Any]:
        """Method that will be used to create the payload that will be sent to Argilla
        to create a `FeedbackRecord` in the `FeedbackDataset`.
        """
        payload = {}
        payload["fields"] = {key: value for key, value in self.fields.items() if value is not None}
        if self.responses:
            payload["responses"] = [response.to_server_payload() for response in self.responses]
        if self.suggestions and question_name_to_id:
            payload["suggestions"] = [
                suggestion.to_server_payload(question_name_to_id) for suggestion in self.suggestions
            ]
        if self.metadata:
            payload["metadata"] = self.metadata
        if self.external_id:
            payload["external_id"] = self.external_id
        return payload


class SortBy(BaseModel):
    field: Union[str, RecordSortField]
    order: Union[str, SortOrder] = SortOrder.asc

    @validator("field")
    def check_field_name(cls, field: Union[str, RecordSortField]):
        if isinstance(field, str) and field.startswith("metadata."):
            return field
        elif isinstance(field, str):
            return RecordSortField(field)
        return field

    @validator("field", pre=True)
    def check_record_field(cls, field):
        try:
            return RecordSortField(field)
        except:
            return field

    @validator("order")
    def check_order(cls, order):
        return SortOrder(order)

    @property
    def is_metadata_field(self) -> bool:
        """Returns whether the field is a metadata field."""
        return self.field self.field.startswith("metadata.")<|MERGE_RESOLUTION|>--- conflicted
+++ resolved
@@ -18,11 +18,9 @@
 
 from pydantic import BaseModel, Extra, Field, PrivateAttr, StrictInt, StrictStr, conint, validator
 
-<<<<<<< HEAD
 from argilla.server.enums import RecordSortField, SortOrder
-=======
+
 from argilla.client.feedback.schemas.enums import ResponseStatus
->>>>>>> 832ac37d
 
 if TYPE_CHECKING:
     from argilla.client.feedback.unification import UnifiedValueSchema
@@ -283,4 +281,4 @@
     @property
     def is_metadata_field(self) -> bool:
         """Returns whether the field is a metadata field."""
-        return self.field self.field.startswith("metadata.")+        return self.field.startswith("metadata.")