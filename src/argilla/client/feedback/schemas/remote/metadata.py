#  Copyright 2021-present, the Recognai S.L. team.
#
#  Licensed under the Apache License, Version 2.0 (the "License");
#  you may not use this file except in compliance with the License.
#  You may obtain a copy of the License at
#
#      http://www.apache.org/licenses/LICENSE-2.0
#
#  Unless required by applicable law or agreed to in writing, software
#  distributed under the License is distributed on an "AS IS" BASIS,
#  WITHOUT WARRANTIES OR CONDITIONS OF ANY KIND, either express or implied.
#  See the License for the specific language governing permissions and
#  limitations under the License.

from typing import TYPE_CHECKING

from argilla.client.feedback.schemas.metadata import (
    FloatMetadataProperty,
    IntegerMetadataProperty,
    TermsMetadataProperty,
)
from argilla.client.feedback.schemas.remote.shared import RemoteSchema

if TYPE_CHECKING:
    from argilla.client.sdk.v1.datasets.models import FeedbackMetadataPropertyModel


class RemoteTermsMetadataProperty(TermsMetadataProperty, RemoteSchema):
    def to_local(self) -> TermsMetadataProperty:
        return TermsMetadataProperty(
            name=self.name,
            description=self.description,
<<<<<<< HEAD
=======
            # TODO: uncomment once API is ready
>>>>>>> 3c9a3c75
            # visible_for_annotators=self.visible_for_annotators,
            values=self.values,
        )

    @classmethod
    def from_api(cls, payload: "FeedbackMetadataPropertyModel") -> "RemoteTermsMetadataProperty":
        return RemoteTermsMetadataProperty(
            name=payload.name,
            description=payload.description,
            # TODO: uncomment once API is ready
            # visible_for_annotators=payload.visible_for_annotators,
            values=payload.settings.get("values"),
        )


class RemoteIntegerMetadataProperty(IntegerMetadataProperty, RemoteSchema):
    def to_local(self) -> IntegerMetadataProperty:
        return IntegerMetadataProperty(
            name=self.name,
            description=self.description,
            # visible_for_annotators=self.visible_for_annotators,
            min=self.min,
            max=self.max,
        )

    @classmethod
    def from_api(cls, payload: "FeedbackMetadataPropertyModel") -> "RemoteIntegerMetadataProperty":
        return RemoteIntegerMetadataProperty(
            name=payload.name,
            description=payload.description,
            # TODO: uncomment once API is ready
            # visible_for_annotators=payload.visible_for_annotators,
            min=payload.settings.get("min"),
            max=payload.settings.get("max"),
        )


class RemoteFloatMetadataProperty(FloatMetadataProperty, RemoteSchema):
    def to_local(self) -> FloatMetadataProperty:
        return FloatMetadataProperty(
            name=self.name,
            description=self.description,
            visible_for_annotators=self.visible_for_annotators,
            min=self.min,
            max=self.max,
        )

    @classmethod
    def from_api(cls, payload: "FeedbackMetadataPropertyModel") -> "RemoteFloatMetadataProperty":
        return RemoteFloatMetadataProperty(
            name=payload.name,
            description=payload.description,
            # TODO: uncomment once API is ready
            # visible_for_annotators=payload.visible_for_annotators,
            min=payload.settings.get("min"),
            max=payload.settings.get("max"),
        )<|MERGE_RESOLUTION|>--- conflicted
+++ resolved
@@ -30,10 +30,7 @@
         return TermsMetadataProperty(
             name=self.name,
             description=self.description,
-<<<<<<< HEAD
-=======
             # TODO: uncomment once API is ready
->>>>>>> 3c9a3c75
             # visible_for_annotators=self.visible_for_annotators,
             values=self.values,
         )
