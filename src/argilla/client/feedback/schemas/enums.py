#  Copyright 2021-present, the Recognai S.L. team.
#
#  Licensed under the Apache License, Version 2.0 (the "License");
#  you may not use this file except in compliance with the License.
#  You may obtain a copy of the License at
#
#      http://www.apache.org/licenses/LICENSE-2.0
#
#  Unless required by applicable law or agreed to in writing, software
#  distributed under the License is distributed on an "AS IS" BASIS,
#  WITHOUT WARRANTIES OR CONDITIONS OF ANY KIND, either express or implied.
#  See the License for the specific language governing permissions and
#  limitations under the License.

from enum import Enum


class FieldTypes(str, Enum):
    text = "text"


class QuestionTypes(str, Enum):
    text = "text"
    rating = "rating"
    label_selection = "label_selection"
    multi_label_selection = "multi_label_selection"
    ranking = "ranking"


<<<<<<< HEAD
class MetadataPropertyTypes(str, Enum):
    terms = "terms"
    integer = "integer"
    float = "float"
=======
class ResponseStatus(str, Enum):
    draft = "draft"
    submitted = "submitted"
    discarded = "discarded"


class ResponseStatusFilter(str, Enum):
    draft = "draft"
    submitted = "submitted"
    discarded = "discarded"
    missing = "missing"
>>>>>>> 7243b716
<|MERGE_RESOLUTION|>--- conflicted
+++ resolved
@@ -27,12 +27,12 @@
     ranking = "ranking"
 
 
-<<<<<<< HEAD
 class MetadataPropertyTypes(str, Enum):
     terms = "terms"
     integer = "integer"
     float = "float"
-=======
+
+
 class ResponseStatus(str, Enum):
     draft = "draft"
     submitted = "submitted"
@@ -43,5 +43,4 @@
     draft = "draft"
     submitted = "submitted"
     discarded = "discarded"
-    missing = "missing"
->>>>>>> 7243b716
+    missing = "missing"