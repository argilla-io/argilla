#  Copyright 2021-present, the Recognai S.L. team.
#
#  Licensed under the Apache License, Version 2.0 (the "License");
#  you may not use this file except in compliance with the License.
#  You may obtain a copy of the License at
#
#      http://www.apache.org/licenses/LICENSE-2.0
#
#  Unless required by applicable law or agreed to in writing, software
#  distributed under the License is distributed on an "AS IS" BASIS,
#  WITHOUT WARRANTIES OR CONDITIONS OF ANY KIND, either express or implied.
#  See the License for the specific language governing permissions and
#  limitations under the License.

from typing import Optional

<<<<<<< HEAD
from pydantic import BaseModel, Field, validator
=======
from pydantic import BaseModel, Field, PositiveInt, validator
>>>>>>> 03208ada

from argilla.client.feedback.schemas.validators import title_must_have_value


class VectorSettings(BaseModel):
    """Schema for the `FeedbackDataset` vectors settings. The vectors setttings are used
    to define the configuration of the vectors associated to the records of a `FeedbackDataset`
    that will be used to perform the vector search.

    Args:
        name: The name of the vector settings.
        title: The title of the vector settings. If not provided, it will be capitalized
            from the `name` field. And its what will be shown in the UI. Defaults to
            `None`.
        dimensions: The dimensions of the vectors associated with the vector settings.

    Examples:
        >>> from argilla.client.feedback.schemas import VectorSettings
        >>> VectorSettings(name="my_vector_settings", dimensions=768)
    """

    name: str = Field(..., regex=r"^(?=.*[a-z0-9])[a-z0-9_-]+$")
    title: Optional[str] = None
<<<<<<< HEAD
    dimensions: int
=======
    dimensions: PositiveInt
>>>>>>> 03208ada

    _title_must_have_value = validator("title", always=True, allow_reuse=True)(title_must_have_value)<|MERGE_RESOLUTION|>--- conflicted
+++ resolved
@@ -14,11 +14,7 @@
 
 from typing import Optional
 
-<<<<<<< HEAD
-from pydantic import BaseModel, Field, validator
-=======
 from pydantic import BaseModel, Field, PositiveInt, validator
->>>>>>> 03208ada
 
 from argilla.client.feedback.schemas.validators import title_must_have_value
 
@@ -42,10 +38,6 @@
 
     name: str = Field(..., regex=r"^(?=.*[a-z0-9])[a-z0-9_-]+$")
     title: Optional[str] = None
-<<<<<<< HEAD
-    dimensions: int
-=======
     dimensions: PositiveInt
->>>>>>> 03208ada
 
     _title_must_have_value = validator("title", always=True, allow_reuse=True)(title_must_have_value)