--- conflicted
+++ resolved
@@ -12,15 +12,11 @@
 #  See the License for the specific language governing permissions and
 #  limitations under the License.
 
-<<<<<<< HEAD
-from pydantic import BaseModel
-=======
 from typing import Optional
 
 from pydantic import BaseModel, Field, PositiveInt, validator
 
 from argilla.client.feedback.schemas.validators import title_must_have_value
->>>>>>> 03208ada
 
 
 class VectorSettings(BaseModel):
