#  Copyright 2021-present, the Recognai S.L. team.
#
#  Licensed under the Apache License, Version 2.0 (the "License");
#  you may not use this file except in compliance with the License.
#  You may obtain a copy of the License at
#
#      http://www.apache.org/licenses/LICENSE-2.0
#
#  Unless required by applicable law or agreed to in writing, software
#  distributed under the License is distributed on an "AS IS" BASIS,
#  WITHOUT WARRANTIES OR CONDITIONS OF ANY KIND, either express or implied.
#  See the License for the specific language governing permissions and
#  limitations under the License.

from typing import TYPE_CHECKING, List, Optional, Union

from pydantic import BaseModel, create_model

from argilla.client.api import active_client
from argilla.client.feedback.constants import FIELD_TYPE_TO_PYTHON_TYPE
from argilla.client.feedback.schemas import FieldSchema
from argilla.client.sdk.v1.datasets import api as datasets_api_v1
from argilla.client.workspaces import Workspace

if TYPE_CHECKING:
    import httpx

    from argilla.client.sdk.v1.datasets.models import FeedbackDatasetModel


def generate_pydantic_schema(fields: List[FieldSchema], name: Optional[str] = "FieldsSchema") -> BaseModel:
    """Generates a `pydantic.BaseModel` schema from a list of `FieldSchema` objects to validate
    the fields of a `FeedbackDataset` object before inserting them.

    Args:
        fields: the list of `FieldSchema` objects to generate the schema from.
        name: the name of the `pydantic.BaseModel` schema to generate. Defaults to "FieldsSchema".

    Returns:
        A `pydantic.BaseModel` schema to validate the fields of a `FeedbackDataset` object before
        inserting them.

    Raises:
        ValueError: if one of the fields has an unsupported type.

    Examples:
        >>> from argilla.client.feedback.schemas import TextField
        >>> from argilla.client.feedback.dataset import generate_pydantic_schema
        >>> fields = [
        ...     TextField(name="text", required=True),
        ...     TextField(name="label", required=True),
        ... ]
        >>> FieldsSchema = generate_pydantic_schema(fields)
        >>> FieldsSchema(text="Hello", label="World")
        FieldsSchema(text='Hello', label='World')
    """
    fields_schema = {}
    for field in fields:
        if field.settings["type"] not in FIELD_TYPE_TO_PYTHON_TYPE.keys():
            raise ValueError(
                f"Field {field.name} has an unsupported type: {field.settings['type']}, for the moment only the"
                f" following types are supported: {list(FIELD_TYPE_TO_PYTHON_TYPE.keys())}"
            )
        fields_schema.update(
            {field.name: (FIELD_TYPE_TO_PYTHON_TYPE[field.settings["type"]], ... if field.required else None)}
        )
    return create_model(name, **fields_schema)


def feedback_dataset_in_argilla(
<<<<<<< HEAD
    name: Optional[str] = None,
    *,
    workspace: Optional[Union[str, Workspace]] = None,
    id: Optional[str] = None,
) -> Optional["FeedbackDatasetModel"]:
=======
    name: Optional[str] = None, *, workspace: Optional[Union[str, Workspace]] = None, id: Optional[str] = None
) -> Union["FeedbackDatasetModel", None]:
>>>>>>> ef1eb161
    """Checks whether a `FeedbackDataset` exists in Argilla or not, based on the `name`, `id`, or the combination of
    `name` and `workspace`.

    Args:
        name: the name of the `FeedbackDataset` in Argilla.
        workspace: the name of the workspace in Argilla where the `FeedbackDataset` is located.
        id: the Argilla ID of the `FeedbackDataset`.

    Returns:
        The `FeedbackDataset` if it exists in Argilla, `None` otherwise.

    Raises:
        ValueError: if the `workspace` is not a `Workspace` instance or a string.
        Exception: if the `FeedbackDataset` could not be listed from Argilla.

    Examples:
        >>> import argilla as rg
        >>> rg.init(api_url="...", api_key="...")
        >>> from argilla.client.feedback.dataset import feedback_dataset_in_argilla
        >>> dataset = feedback_dataset_in_argilla(name="my-dataset")
    """
    assert (name and workspace) or name or id, (
        "You must provide either the `name` and `workspace` (the latter just if"
        " applicable, if not the default `workspace` will be used) or the `id`, which"
        " is the Argilla ID of the `rg.FeedbackDataset`."
    )

    client = active_client()
    httpx_client: "httpx.Client" = client.http_client.httpx

    if name:
        if workspace is None:
            workspace = Workspace.from_name(client.get_workspace())
        elif isinstance(workspace, str):
            workspace = Workspace.from_name(workspace)
        elif not isinstance(workspace, Workspace):
            raise ValueError(f"Workspace must be a `rg.Workspace` instance or a string, got {type(workspace)}")

        try:
            datasets = datasets_api_v1.list_datasets(client=httpx_client).parsed
        except Exception as e:
            raise Exception(f"Failed while listing the `FeedbackTask` datasets from Argilla with exception: {e}")

        for dataset in datasets:
            if dataset.name == name and dataset.workspace_id == workspace.id:
                return dataset
        return None
    elif id:
        try:
            return datasets_api_v1.get_dataset(client=httpx_client, id=id).parsed
        except Exception:
            return None
    else:
        raise ValueError("You must provide either the `name` and `workspace` or the `id` of the `FeedbackDataset`.")<|MERGE_RESOLUTION|>--- conflicted
+++ resolved
@@ -68,16 +68,8 @@
 
 
 def feedback_dataset_in_argilla(
-<<<<<<< HEAD
-    name: Optional[str] = None,
-    *,
-    workspace: Optional[Union[str, Workspace]] = None,
-    id: Optional[str] = None,
+    name: Optional[str] = None, *, workspace: Optional[Union[str, Workspace]] = None, id: Optional[str] = None
 ) -> Optional["FeedbackDatasetModel"]:
-=======
-    name: Optional[str] = None, *, workspace: Optional[Union[str, Workspace]] = None, id: Optional[str] = None
-) -> Union["FeedbackDatasetModel", None]:
->>>>>>> ef1eb161
     """Checks whether a `FeedbackDataset` exists in Argilla or not, based on the `name`, `id`, or the combination of
     `name` and `workspace`.
 
