#  Copyright 2021-present, the Recognai S.L. team.
#
#  Licensed under the Apache License, Version 2.0 (the "License");
#  you may not use this file except in compliance with the License.
#  You may obtain a copy of the License at
#
#      http://www.apache.org/licenses/LICENSE-2.0
#
#  Unless required by applicable law or agreed to in writing, software
#  distributed under the License is distributed on an "AS IS" BASIS,
#  WITHOUT WARRANTIES OR CONDITIONS OF ANY KIND, either express or implied.
#  See the License for the specific language governing permissions and
#  limitations under the License.

from typing import TYPE_CHECKING, List, Optional, Tuple, Union

from pydantic import (
    BaseModel,
    create_model,
)

import argilla as rg
from argilla.client.feedback.constants import (
    FIELD_TYPE_TO_PYTHON_TYPE,
)
from argilla.client.feedback.schemas import (
    FieldSchema,
)
from argilla.client.sdk.v1.datasets import api as datasets_api_v1

if TYPE_CHECKING:
    import httpx

    from argilla.client.sdk.v1.datasets.models import FeedbackDatasetModel


def generate_pydantic_schema(fields: List[FieldSchema], name: Optional[str] = "FieldsSchema") -> BaseModel:
    """Generates a `pydantic.BaseModel` schema from a list of `FieldSchema` objects to validate
    the fields of a `FeedbackDataset` object before inserting them.

    Args:
        fields: the list of `FieldSchema` objects to generate the schema from.
        name: the name of the `pydantic.BaseModel` schema to generate. Defaults to "FieldsSchema".

    Returns:
        A `pydantic.BaseModel` schema to validate the fields of a `FeedbackDataset` object before
        inserting them.

    Raises:
        ValueError: if one of the fields has an unsupported type.

    Examples:
        >>> from argilla.client.feedback.schemas import TextField
        >>> from argilla.client.feedback.dataset import generate_pydantic_schema
        >>> fields = [
        ...     TextField(name="text", required=True),
        ...     TextField(name="label", required=True),
        ... ]
        >>> FieldsSchema = generate_pydantic_schema(fields)
        >>> FieldsSchema(text="Hello", label="World")
        FieldsSchema(text='Hello', label='World')
    """
    fields_schema = {}
    for field in fields:
        if field.settings["type"] not in FIELD_TYPE_TO_PYTHON_TYPE.keys():
            raise ValueError(
                f"Field {field.name} has an unsupported type: {field.settings['type']}, for the moment only the"
                f" following types are supported: {list(FIELD_TYPE_TO_PYTHON_TYPE.keys())}"
            )
        fields_schema.update(
            {field.name: (FIELD_TYPE_TO_PYTHON_TYPE[field.settings["type"]], ... if field.required else None)}
        )
    return create_model(name, **fields_schema)


def feedback_dataset_in_argilla(
    name: Optional[str] = None,
    *,
    workspace: Optional[Union[str, rg.Workspace]] = None,
    id: Optional[str] = None,
) -> Union["FeedbackDatasetModel", None]:
    """Checks whether a `FeedbackDataset` exists in Argilla or not, based on the `name`, `id`, or the combination of
    `name` and `workspace`.

    Args:
        name: the name of the `FeedbackDataset` in Argilla.
        workspace: the name of the workspace in Argilla where the `FeedbackDataset` is located.
        id: the Argilla ID of the `FeedbackDataset`.

    Returns:
        The `FeedbackDataset` if it exists in Argilla, `None` otherwise.

    Raises:
        ValueError: if the `workspace` is not a `rg.Workspace` instance or a string.
        Exception: if the `FeedbackDataset` could not be listed from Argilla.

    Examples:
        >>> import argilla as rg
        >>> rg.init(api_url="...", api_key="...")
        >>> from argilla.client.feedback.dataset import feedback_dataset_in_argilla
        >>> dataset = feedback_dataset_in_argilla(name="my-dataset")
    """
<<<<<<< HEAD
    assert (name and workspace) or name or id, (
        "You must provide either the `name` and `workspace` (the latter just if"
        " applicable, if not the default `workspace` will be used) or the `id`, which"
        " is the Argilla ID of the `rg.FeedbackDataset`."
    )

    client = rg.active_client()
    httpx_client: "httpx.Client" = client.http_client.httpx
=======
    httpx_client: "httpx.Client" = rg.active_client().http_client.httpx
>>>>>>> 89de83d5

    if name:
        if workspace is None:
<<<<<<< HEAD
            workspace = rg.Workspace.from_name(client.get_workspace())

        if isinstance(workspace, str):
=======
            workspace = rg.Workspace.from_name(rg.active_client().get_workspace())
        elif isinstance(workspace, str):
>>>>>>> 89de83d5
            workspace = rg.Workspace.from_name(workspace)
        elif not isinstance(workspace, rg.Workspace):
            raise ValueError(f"Workspace must be a `rg.Workspace` instance or a string, got {type(workspace)}")

        try:
            datasets = datasets_api_v1.list_datasets(client=httpx_client).parsed
        except Exception as e:
            raise Exception(f"Failed while listing the `FeedbackTask` datasets from Argilla with exception: {e}")

        for dataset in datasets:
            if dataset.name == name and dataset.workspace_id == workspace.id:
                return dataset
        return None
    elif id:
        try:
            return datasets_api_v1.get_dataset(client=httpx_client, id=id).parsed
        except Exception:
            return None
    else:
        raise ValueError("You must provide either the `name` and `workspace` or the `id` of the `FeedbackDataset`.")<|MERGE_RESOLUTION|>--- conflicted
+++ resolved
@@ -100,7 +100,6 @@
         >>> from argilla.client.feedback.dataset import feedback_dataset_in_argilla
         >>> dataset = feedback_dataset_in_argilla(name="my-dataset")
     """
-<<<<<<< HEAD
     assert (name and workspace) or name or id, (
         "You must provide either the `name` and `workspace` (the latter just if"
         " applicable, if not the default `workspace` will be used) or the `id`, which"
@@ -109,20 +108,11 @@
 
     client = rg.active_client()
     httpx_client: "httpx.Client" = client.http_client.httpx
-=======
-    httpx_client: "httpx.Client" = rg.active_client().http_client.httpx
->>>>>>> 89de83d5
 
     if name:
         if workspace is None:
-<<<<<<< HEAD
             workspace = rg.Workspace.from_name(client.get_workspace())
-
-        if isinstance(workspace, str):
-=======
-            workspace = rg.Workspace.from_name(rg.active_client().get_workspace())
         elif isinstance(workspace, str):
->>>>>>> 89de83d5
             workspace = rg.Workspace.from_name(workspace)
         elif not isinstance(workspace, rg.Workspace):
             raise ValueError(f"Workspace must be a `rg.Workspace` instance or a string, got {type(workspace)}")
