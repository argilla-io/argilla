#  Copyright 2021-present, the Recognai S.L. team.
#
#  Licensed under the Apache License, Version 2.0 (the "License");
#  you may not use this file except in compliance with the License.
#  You may obtain a copy of the License at
#
#      http://www.apache.org/licenses/LICENSE-2.0
#
#  Unless required by applicable law or agreed to in writing, software
#  distributed under the License is distributed on an "AS IS" BASIS,
#  WITHOUT WARRANTIES OR CONDITIONS OF ANY KIND, either express or implied.
#  See the License for the specific language governing permissions and
#  limitations under the License.

from typing import TYPE_CHECKING, Dict, List, Optional, Type, Union
from uuid import UUID

from tqdm import trange

from argilla.client.api import ArgillaSingleton
from argilla.client.feedback.constants import PUSHING_BATCH_SIZE
from argilla.client.feedback.dataset.remote.dataset import RemoteFeedbackDataset
from argilla.client.feedback.schemas.enums import FieldTypes, MetadataPropertyTypes, QuestionTypes
from argilla.client.feedback.schemas.fields import TextField
from argilla.client.feedback.schemas.questions import (
    LabelQuestion,
    MultiLabelQuestion,
    RatingQuestion,
    TextQuestion,
)
from argilla.client.feedback.schemas.remote.fields import RemoteTextField
from argilla.client.feedback.schemas.remote.metadata import (
    RemoteFloatMetadataProperty,
    RemoteIntegerMetadataProperty,
    RemoteTermsMetadataProperty,
)
from argilla.client.feedback.schemas.remote.questions import (
    RemoteLabelQuestion,
    RemoteMultiLabelQuestion,
    RemoteRankingQuestion,
    RemoteRatingQuestion,
    RemoteTextQuestion,
)
from argilla.client.feedback.schemas.types import AllowedMetadataPropertyTypes
from argilla.client.feedback.utils import feedback_dataset_in_argilla
from argilla.client.sdk.v1.datasets import api as datasets_api_v1
from argilla.client.workspaces import Workspace

if TYPE_CHECKING:
    import httpx

    from argilla.client.client import Argilla as ArgillaClient
    from argilla.client.feedback.dataset.local import FeedbackDataset
    from argilla.client.feedback.dataset.local.dataset import FeedbackDataset
    from argilla.client.feedback.schemas.records import FeedbackRecord
    from argilla.client.feedback.schemas.types import (
        AllowedFieldTypes,
        AllowedMetadataPropertyTypes,
        AllowedQuestionTypes,
        AllowedRemoteFieldTypes,
        AllowedRemoteMetadataPropertyTypes,
        AllowedRemoteQuestionTypes,
    )
    from argilla.client.sdk.v1.datasets.models import (
        FeedbackDatasetModel,
        FeedbackFieldModel,
        FeedbackMetadataPropertyModel,
        FeedbackQuestionModel,
    )


class ArgillaMixin:
    @staticmethod
    def __delete_dataset(client: "httpx.Client", id: UUID) -> None:
        try:
            datasets_api_v1.delete_dataset(client=client, id=id)
        except Exception as e:
            raise Exception(
                f"Failed while deleting the `FeedbackDataset` with ID '{id}' from Argilla with" f" exception: {e}"
            ) from e

    @staticmethod
    def _parse_to_remote_field(field: "FeedbackFieldModel") -> "AllowedRemoteFieldTypes":
        if field.settings["type"] == FieldTypes.text:
            field = RemoteTextField.from_api(field)
        else:
            raise ValueError(
                f"Field '{field.name}' is not a supported field in the current Python package version,"
                f" supported field types are: `{'`, `'.join([arg.value for arg in FieldTypes])}`."
            )
        return field

    @staticmethod
    def __add_fields(
        fields: List["AllowedFieldTypes"], client: "httpx.Client", id: UUID
    ) -> List["AllowedRemoteFieldTypes"]:
        uploaded_fields = []
        for field in fields:
            try:
                new_field = datasets_api_v1.add_field(client=client, id=id, field=field.to_server_payload()).parsed
                uploaded_fields.append(ArgillaMixin._parse_to_remote_field(new_field))
            except Exception as e:
                ArgillaMixin.__delete_dataset(client=client, id=id)
                raise Exception(
                    f"Failed while adding the field '{field.name}' to the `FeedbackDataset` in Argilla with"
                    f" exception: {e}"
                ) from e
        return uploaded_fields

    @staticmethod
    def _parse_to_remote_question(question: "FeedbackQuestionModel") -> "AllowedRemoteQuestionTypes":
        if question.settings["type"] == QuestionTypes.rating:
            question = RemoteRatingQuestion.from_api(question)
        elif question.settings["type"] == QuestionTypes.text:
            question = RemoteTextQuestion.from_api(question)
        elif question.settings["type"] == QuestionTypes.label_selection:
            question = RemoteLabelQuestion.from_api(question)
        elif question.settings["type"] == QuestionTypes.multi_label_selection:
            question = RemoteMultiLabelQuestion.from_api(question)
        elif question.settings["type"] == QuestionTypes.ranking:
            question = RemoteRankingQuestion.from_api(question)
        else:
            raise ValueError(
                f"Question '{question.name}' is not a supported question in the current Python package"
                f" version, supported question types are: `{'`, `'.join([arg.value for arg in QuestionTypes])}`."
            )

        return question

    @staticmethod
    def __add_questions(
        questions: List["AllowedQuestionTypes"], client: "httpx.Client", id: UUID
    ) -> List["AllowedRemoteQuestionTypes"]:
        uploaded_questions = []
        for question in questions:
            try:
                new_question = datasets_api_v1.add_question(
                    client=client, id=id, question=question.to_server_payload()
                ).parsed
                uploaded_questions.append(ArgillaMixin._parse_to_remote_question(new_question))
            except Exception as e:
                ArgillaMixin.__delete_dataset(client=client, id=id)
                raise Exception(
                    f"Failed while adding the question '{question.name}' to the `FeedbackDataset` in Argilla with"
                    f" exception: {e}"
                ) from e
        return uploaded_questions

    @staticmethod
    def _parse_to_remote_metadata_property(
        metadata_property: "FeedbackMetadataPropertyModel",
        client: Optional["httpx.Client"] = None,
    ) -> "AllowedRemoteMetadataPropertyTypes":
        if metadata_property.settings["type"] == MetadataPropertyTypes.terms:
            metadata_property = RemoteTermsMetadataProperty.from_api(payload=metadata_property, client=client)
        elif metadata_property.settings["type"] == MetadataPropertyTypes.integer:
            metadata_property = RemoteIntegerMetadataProperty.from_api(payload=metadata_property, client=client)
        elif metadata_property.settings["type"] == MetadataPropertyTypes.float:
            metadata_property = RemoteFloatMetadataProperty.from_api(payload=metadata_property, client=client)
        else:
            raise ValueError(
                f"Metadata property '{metadata_property.name}' is not a supported metadata property in the current"
                " Python package version, supported metadata property types are: "
                f"`{'`, `'.join([arg.value for arg in MetadataPropertyTypes])}`."
            )

        return metadata_property

    @staticmethod
    def __add_metadata_properties(
        metadata_properties: List["AllowedMetadataPropertyTypes"], client: "httpx.Client", id: UUID
    ) -> Union[List["AllowedRemoteMetadataPropertyTypes"], None]:
        if not metadata_properties:
            return None

        uploaded_metadata_properties = []
        for metadata_property in metadata_properties:
            try:
                new_metadata_property = datasets_api_v1.add_metadata_property(
                    client=client, id=id, metadata_property=metadata_property.to_server_payload()
                ).parsed
                uploaded_metadata_properties.append(
                    ArgillaMixin._parse_to_remote_metadata_property(
                        metadata_property=new_metadata_property, client=client
                    )
                )
            except Exception as e:
                ArgillaMixin.__delete_dataset(client=client, id=id)
                raise Exception(
                    f"Failed while adding the metadata property '{metadata_property.name}' to the `FeedbackDataset` in"
                    f" Argilla with exception: {e}"
                ) from e
        return uploaded_metadata_properties

    @staticmethod
    def __publish_dataset(client: "httpx.Client", id: UUID) -> None:
        try:
            datasets_api_v1.publish_dataset(client=client, id=id)
        except Exception as e:
            ArgillaMixin.__delete_dataset(client=client, id=id)
            raise Exception(f"Failed while publishing the `FeedbackDataset` in Argilla with exception: {e}") from e

    @staticmethod
    def __push_records(
        records: List["FeedbackRecord"],
        client: "httpx.Client",
        id: UUID,
        question_name_to_id: Dict[str, UUID],
        show_progress: bool = True,
    ) -> None:
        if len(records) == 0:
            return

        for i in trange(
            0, len(records), PUSHING_BATCH_SIZE, desc="Pushing records to Argilla...", disable=show_progress
        ):
            try:
                datasets_api_v1.add_records(
                    client=client,
                    id=id,
                    records=[
                        record.to_server_payload(question_name_to_id=question_name_to_id)
                        for record in records[i : i + PUSHING_BATCH_SIZE]
                    ],
                )
            except Exception as e:
                ArgillaMixin.__delete_dataset(client=client, id=id)
                raise Exception(
                    f"Failed while adding the records to the `FeedbackDataset` in Argilla with exception: {e}"
                ) from e

    def push_to_argilla(
        self: Union["FeedbackDataset", "ArgillaMixin"],
        name: str,
        workspace: Optional[Union[str, Workspace]] = None,
        show_progress: bool = False,
    ) -> RemoteFeedbackDataset:
        """Pushes the `FeedbackDataset` to Argilla.

        Note that you may need to `rg.init(...)` with your Argilla credentials before calling this function, otherwise
        the default http://localhost:6900 will be used, which will fail if Argilla is not deployed locally.

        Args:
            name: the name of the dataset to push to Argilla.
            workspace: the workspace where to push the dataset to. If not provided, the active workspace will be used.
            show_progress: the option to choose to show/hide tqdm progress bar while looping over records.

        Returns:
            The `FeedbackDataset` pushed to Argilla, which is now an instance of `RemoteFeedbackDataset`.
        """
        client: "ArgillaClient" = ArgillaSingleton.get()
        httpx_client: "httpx.Client" = client.http_client.httpx

        if workspace is None:
            workspace = Workspace.from_name(client.get_workspace())

        if isinstance(workspace, str):
            workspace = Workspace.from_name(workspace)

        dataset = feedback_dataset_in_argilla(name=name, workspace=workspace)
        if dataset is not None:
            raise RuntimeError(
                f"Dataset with name=`{name}` and workspace=`{workspace.name}` already exists in Argilla, please"
                " choose another name and/or workspace."
            )

        try:
            new_dataset: "FeedbackDatasetModel" = datasets_api_v1.create_dataset(
                client=httpx_client,
                name=name,
                workspace_id=workspace.id,
                guidelines=self.guidelines,
                allow_extra_metadata=self.allow_extra_metadata,
            ).parsed
            argilla_id = new_dataset.id
        except Exception as e:
            raise Exception(f"Failed while creating the `FeedbackDataset` in Argilla with exception: {e}") from e

        ArgillaMixin.__add_fields(fields=self.fields, client=httpx_client, id=argilla_id)
        fields = ArgillaMixin.__get_fields(client=httpx_client, id=argilla_id)

        ArgillaMixin.__add_questions(questions=self.questions, client=httpx_client, id=argilla_id)
        questions = ArgillaMixin.__get_questions(client=httpx_client, id=argilla_id)
        question_name_to_id = {question.name: question.id for question in questions}

        metadata_properties = ArgillaMixin.__add_metadata_properties(
            metadata_properties=self.metadata_properties, client=httpx_client, id=argilla_id
        )

        ArgillaMixin.__publish_dataset(client=httpx_client, id=argilla_id)

        ArgillaMixin.__push_records(
            records=list(self.records),
            client=httpx_client,
            id=argilla_id,
            show_progress=show_progress,
            question_name_to_id=question_name_to_id,
        )

        return RemoteFeedbackDataset(
            client=httpx_client,
            id=argilla_id,
            name=name,
            workspace=workspace,
            created_at=new_dataset.inserted_at,
            updated_at=new_dataset.updated_at,
            fields=fields,
            questions=questions,
            metadata_properties=metadata_properties,
            guidelines=self.guidelines,
            allow_extra_metadata=self.allow_extra_metadata,
        )

    @staticmethod
    def __get_fields(client: "httpx.Client", id: UUID) -> List["AllowedRemoteFieldTypes"]:
        fields = []
        for field in datasets_api_v1.get_fields(client=client, id=id).parsed:
            fields.append(ArgillaMixin._parse_to_remote_field(field))
        return fields

    @staticmethod
    def __get_questions(client: "httpx.Client", id: UUID) -> List["AllowedRemoteQuestionTypes"]:
        questions = []
        for question in datasets_api_v1.get_questions(client=client, id=id).parsed:
            questions.append(ArgillaMixin._parse_to_remote_question(question))
        return questions

    @staticmethod
    def __get_metadata_properties(client: "httpx.Client", id: UUID) -> List["AllowedRemoteMetadataPropertyTypes"]:
        metadata_properties = []
        for metadata_prop in datasets_api_v1.get_metadata_properties(client=client, id=id).parsed:
            metadata_properties.append(
                ArgillaMixin._parse_to_remote_metadata_property(metadata_property=metadata_prop, client=client)
            )
        return metadata_properties

    @classmethod
    def from_argilla(
        cls: Type["FeedbackDataset"],
        name: Optional[str] = None,
        *,
        workspace: Optional[str] = None,
        id: Optional[Union[UUID, str]] = None,
    ) -> RemoteFeedbackDataset:
        """Retrieves an existing `FeedbackDataset` from Argilla (must have been pushed in advance).

        Note that even though no argument is mandatory, you must provide either the `name`,
        the combination of `name` and `workspace`, or the `id`, otherwise an error will be raised.

        Args:
            name: the name of the `FeedbackDataset` to retrieve from Argilla. Defaults to `None`.
            workspace: the workspace of the `FeedbackDataset` to retrieve from Argilla.
                If not provided, the active workspace will be used.
            id: the ID of the `FeedbackDataset` to retrieve from Argilla. Defaults to `None`.

        Returns:
            The `RemoteFeedbackDataset` retrieved from Argilla.

        Raises:
            ValueError: if no `FeedbackDataset` with the provided `name`, `workspace`, or `id` exists in Argilla.

        Examples:
            >>> import argilla as rg
            >>> rg.init(...)
            >>> dataset = rg.FeedbackDataset.from_argilla(name="my_dataset")
        """
        httpx_client: "httpx.Client" = ArgillaSingleton.get().http_client.httpx

        existing_dataset = feedback_dataset_in_argilla(name=name, workspace=workspace, id=id)
        if existing_dataset is None:
            raise ValueError(
                f"Could not find a `FeedbackDataset` in Argilla with name='{name}'."
                if name and not workspace
                else (
                    f"Could not find a `FeedbackDataset` in Argilla with name='{name}' and workspace='{workspace}'."
                    if name and workspace
                    else (f"Could not find a `FeedbackDataset` in Argilla with ID='{id}'.")
                )
            )

        fields = ArgillaMixin.__get_fields(client=httpx_client, id=existing_dataset.id)
        questions = ArgillaMixin.__get_questions(client=httpx_client, id=existing_dataset.id)
        metadata_properties = ArgillaMixin.__get_metadata_properties(client=httpx_client, id=existing_dataset.id)

        return RemoteFeedbackDataset(
            client=httpx_client,
            id=existing_dataset.id,
            name=existing_dataset.name,
            workspace=Workspace.from_id(existing_dataset.workspace_id),
            created_at=existing_dataset.inserted_at,
            updated_at=existing_dataset.updated_at,
            fields=fields,
            questions=questions,
            metadata_properties=metadata_properties,
            guidelines=existing_dataset.guidelines or None,
            allow_extra_metadata=existing_dataset.allow_extra_metadata,
        )

    @classmethod
    def list(cls: Type["FeedbackDataset"], workspace: Optional[str] = None) -> List[RemoteFeedbackDataset]:
        """Lists the `FeedbackDataset`s pushed to Argilla.

        Note that you may need to `rg.init(...)` with your Argilla credentials before
        calling this function, otherwise, the default http://localhost:6900 will be used,
        which will fail if Argilla is not deployed locally.

        Args:
            workspace: the workspace where to list the datasets from. If not provided,
                then the workspace filtering won't be applied. Defaults to `None`.

        Returns:
            A list of `RemoteFeedbackDataset` datasets, which are `FeedbackDataset`
            datasets previously pushed to Argilla via `push_to_argilla`.
        """
        client: "ArgillaClient" = ArgillaSingleton.get()
        httpx_client: "httpx.Client" = client.http_client.httpx

        if workspace is not None:
            workspace = Workspace.from_name(workspace)

        try:
            datasets = datasets_api_v1.list_datasets(
                client=httpx_client, workspace_id=workspace.id if workspace is not None else None
            ).parsed
        except Exception as e:
            raise RuntimeError(
                f"Failed while listing the `FeedbackDataset` datasets in Argilla with exception: {e}"
            ) from e

        if len(datasets) == 0:
            return []
        return [
            RemoteFeedbackDataset(
                client=httpx_client,
                id=dataset.id,
                name=dataset.name,
                workspace=workspace if workspace is not None else Workspace.from_id(dataset.workspace_id),
                created_at=dataset.inserted_at,
                updated_at=dataset.updated_at,
                fields=ArgillaMixin.__get_fields(client=httpx_client, id=dataset.id),
                questions=ArgillaMixin.__get_questions(client=httpx_client, id=dataset.id),
                guidelines=dataset.guidelines or None,
            )
            for dataset in datasets
        ]


class TaskTemplateMixin:
    """
    Mixin to add task template functionality to a `FeedbackDataset`.
    The NLP tasks covered are:
        "text_classification"
        "extractive_question_answering"
        "summarization"
        "translation"
        "sentence_similarity"
        "natural_language_inference"
        "supervised_fine_tuning"
        "preference_modeling/reward_modeling"
        "proximal_policy_optimization"
        "direct_preference_optimization"
        "retrieval_augmented_generation"
    """

    @classmethod
    def for_text_classification(
        cls: Type["FeedbackDataset"],
        labels: List[str],
        multi_label: bool = False,
        use_markdown: bool = False,
        guidelines: str = None,
        metadata_properties: List[AllowedMetadataPropertyTypes] = None,
    ) -> "FeedbackDataset":
        """
        You can use this method to create a basic dataset for text classification tasks.

        Args:
            labels: A list of labels for your dataset
            multi_label: Set this parameter to True if you want to add multiple labels to your dataset
            use_markdown: Set this parameter to True if you want to use markdown in your dataset
            metadata_properties: contains the metadata properties that will be indexed and could be used to filter the dataset. Defaults to `None`.


        Returns:
            A `FeedbackDataset` object for text classification containing "text" field and LabelQuestion or MultiLabelQuestion named "label"
        """
        default_guidelines = "This is a text classification dataset that contains texts and labels. Given a set of texts and a predefined set of labels, the goal of text classification is to assign one or more labels to each text based on its content. Please classify the texts by making the correct selection."

        description = "Classify the text by selecting the correct label from the given list of labels."
        return cls(
            fields=[TextField(name="text", use_markdown=use_markdown)],
            questions=[
                LabelQuestion(
                    name="label",
                    labels=labels,
                    description=description,
                )
                if not multi_label
                else MultiLabelQuestion(
                    name="label",
                    labels=labels,
                    description=description,
                )
            ],
            guidelines=guidelines
            if guidelines is not None
            else default_guidelines
            if multi_label
            else default_guidelines.replace("one or more labels", "one label"),
            metadata_properties=metadata_properties,
        )

    @classmethod
    def for_question_answering(
        cls: Type["FeedbackDataset"],
        use_markdown: bool = False,
        guidelines: str = None,
        metadata_properties: List[AllowedMetadataPropertyTypes] = None,
    ) -> "FeedbackDataset":
        """
        You can use this method to create a basic dataset for question answering tasks.

        Args:
            use_markdown: Set this parameter to True if you want to use markdown in your dataset
            metadata_properties: contains the metadata properties that will be indexed and could be used to filter the dataset. Defaults to `None`.

        Returns:
            A `FeedbackDataset` object for question answering containing "context" and "question" fields and a TextQuestion named "answer"
        """
        default_guidelines = "This is a question answering dataset that contains questions and contexts. Please answer the question by using the context."
        return cls(
            fields=[
                TextField(name="question", use_markdown=use_markdown),
                TextField(name="context", use_markdown=use_markdown),
            ],
            questions=[
                TextQuestion(
                    name="answer",
                    description="Answer the question. Note that the answer must exactly be in the context.",
                    use_markdown=use_markdown,
                    required=True,
                )
            ],
            guidelines=default_guidelines if guidelines is None else guidelines,
            metadata_properties=metadata_properties,
        )

    @classmethod
    def for_summarization(
        cls: Type["FeedbackDataset"],
        use_markdown: bool = False,
        guidelines: str = None,
        metadata_properties: List[AllowedMetadataPropertyTypes] = None,
    ) -> "FeedbackDataset":
        """
        You can use this method to create a basic dataset for summarization tasks.

        Args:
            use_markdown: Set this parameter to True if you want to use markdown in your dataset
            metadata_properties: contains the metadata properties that will be indexed and could be used to filter the dataset. Defaults to `None`.

        Returns:
            A `FeedbackDataset` object for summarization containing "text" field and a TextQuestion named "summary"
        """
        default_guidelines = (
            "This is a summarization dataset that contains texts. Please summarize the text in the text field."
        )
        return cls(
            fields=[TextField(name="text", use_markdown=use_markdown)],
            questions=[
                TextQuestion(name="summary", description="Write a summary of the text.", use_markdown=use_markdown)
            ],
            guidelines=default_guidelines if guidelines is None else guidelines,
            metadata_properties=metadata_properties,
        )

    @classmethod
    def for_translation(
        cls: Type["FeedbackDataset"],
        use_markdown: bool = False,
        guidelines: str = None,
        metadata_properties: List[AllowedMetadataPropertyTypes] = None,
    ) -> "FeedbackDataset":
        """
        You can use this method to create a basic dataset for translation tasks.

        Args:
            use_markdown: Set this parameter to True if you want to use markdown in your dataset
            metadata_properties: contains the metadata properties that will be indexed and could be used to filter the dataset. Defaults to `None`.

        Returns:
            A `FeedbackDataset` object for translation containing "source" field and a TextQuestion named "target"
        """
        default_guidelines = (
            "This is a translation dataset that contains texts. Please translate the text in the text field."
        )
        return cls(
            fields=[TextField(name="source", use_markdown=use_markdown)],
            questions=[TextQuestion(name="target", description="Translate the text.", use_markdown=use_markdown)],
            guidelines=default_guidelines if guidelines is None else guidelines,
            metadata_properties=metadata_properties,
        )

    @classmethod
    def for_sentence_similarity(
        cls: Type["FeedbackDataset"],
        rating_scale: int = 7,
        use_markdown: bool = False,
        guidelines: str = None,
        metadata_properties: List[AllowedMetadataPropertyTypes] = None,
    ) -> "FeedbackDataset":
        """
        You can use this method to create a basic dataset for sentence similarity tasks.

        Args:
            rating_scale: Set this parameter to the number of similarity scale you want to add to your dataset
            use_markdown: Set this parameter to True if you want to use markdown in your dataset
            metadata_properties: contains the metadata properties that will be indexed and could be used to filter the dataset. Defaults to `None`.

        Returns:
            A `FeedbackDataset` object for sentence similarity containing "sentence1" and "sentence2" fields and a RatingQuestion named "similarity"
        """
        default_guidelines = "This is a sentence similarity dataset that contains two sentences. Please rate the similarity between the two sentences."
        return cls(
            fields=[
                TextField(name="sentence1", use_markdown=use_markdown),
                TextField(name="sentence2", use_markdown=use_markdown),
            ],
            questions=[
                RatingQuestion(
                    name="similarity",
                    values=list(range(1, rating_scale + 1)),
                    description="Rate the similarity between the two sentences.",
                )
            ],
            guidelines=default_guidelines if guidelines is None else guidelines,
            metadata_properties=metadata_properties,
        )

    @classmethod
    def for_natural_language_inference(
        cls: Type["FeedbackDataset"],
        labels: Optional[List[str]] = None,
        use_markdown: bool = False,
        guidelines: str = None,
        metadata_properties: List[AllowedMetadataPropertyTypes] = None,
    ) -> "FeedbackDataset":
        """
        You can use this method to create a basic dataset for natural language inference tasks.

        Args:
            labels: A list of labels for your dataset
            use_markdown: Set this parameter to True if you want to use markdown in your dataset
            metadata_properties: contains the metadata properties that will be indexed and could be used to filter the dataset. Defaults to `None`.

        Returns:
            A `FeedbackDataset` object for natural language inference containing "premise" and "hypothesis" fields and a LabelQuestion named "label"
        """
        default_guidelines = "This is a natural language inference dataset that contains premises and hypotheses. Please choose the correct label for the given premise and hypothesis."
        if labels is None:
            labels = ["entailment", "neutral", "contradiction"]
        return cls(
            fields=[
                TextField(name="premise", use_markdown=use_markdown),
                TextField(name="hypothesis", use_markdown=use_markdown),
            ],
            questions=[LabelQuestion(name="label", labels=labels, description="Choose one of the labels.")],
            guidelines=default_guidelines if guidelines is None else guidelines,
            metadata_properties=metadata_properties,
        )

    @classmethod
    def for_supervised_fine_tuning(
        cls: Type["FeedbackDataset"],
        context: bool = False,
        use_markdown: bool = False,
        guidelines: str = None,
        metadata_properties: List[AllowedMetadataPropertyTypes] = None,
    ) -> "FeedbackDataset":
        """
        You can use this method to create a basic dataset for supervised fine-tuning tasks.

        Args:
            context: Set this parameter to True if you want to add context to your dataset
            use_markdown: Set this parameter to True if you want to use markdown in your dataset
            metadata_properties: contains the metadata properties that will be indexed and could be used to filter the dataset. Defaults to `None`.

        Returns:
            A `FeedbackDataset` object for supervised fine-tuning containing "instruction" and optional "context" field and a TextQuestion named "response"
        """
        default_guidelines = "This is a supervised fine-tuning dataset that contains instructions. Please write the response to the instruction in the response field."
        fields = [
            TextField(name="prompt", use_markdown=use_markdown),
        ]
        if context:
            fields.append(TextField(name="context", use_markdown=use_markdown, required=False))
        return cls(
            fields=fields,
            questions=[
                TextQuestion(
                    name="response", description="Write the response to the instruction.", use_markdown=use_markdown
                )
            ],
            guidelines=guidelines
            if guidelines is not None
            else default_guidelines + " Take the context into account when writing the response."
            if context
            else default_guidelines,
            metadata_properties=metadata_properties,
        )

    @classmethod
    def for_preference_modeling(
        cls: Type["FeedbackDataset"],
        number_of_responses: int = 2,
        context: bool = False,
        use_markdown: bool = False,
        guidelines: str = None,
<<<<<<< HEAD
        metadata_properties: List[AllowedMetadataPropertyTypes] = None,
=======
        metadata_properties: List["AllowedMetadataPropertyTypes"] = None,
>>>>>>> 16af2b47
    ) -> "FeedbackDataset":
        """
        You can use this method to create a basic dataset for preference tasks.

        Args:
            number_of_responses: Set this parameter to the number of responses you want to add to your dataset
            context: Set this parameter to True if you want to add context to your dataset
            use_markdown: Set this parameter to True if you want to use markdown in your dataset
<<<<<<< HEAD
=======
            guidelines: contains the guidelines for the dataset.
>>>>>>> 16af2b47
            metadata_properties: contains the metadata properties that will be indexed and could be used to filter the dataset. Defaults to `None`.

        Returns:
            A `FeedbackDataset` object for preference containing "prompt", "option1" and "option2" fields and a LabelQuestion named "preference"
        """
        default_guidelines = "This is a preference dataset that contains contexts and options. Please choose the option that you would prefer in the given context."
        response_fields = [
            TextField(
                name="response" + str(response + 1),
                title="Response " + str(response + 1),
                use_markdown=use_markdown,
                required=True if response == 0 else False,
            )
            for response in range(number_of_responses)
        ]

        fields = [
            TextField(name="prompt", use_markdown=use_markdown),
        ] + response_fields

        if context:
            fields.insert(1, TextField(name="context", use_markdown=use_markdown, required=False))

        return cls(
            fields=fields,
            questions=[
                LabelQuestion(
                    name="preference",
                    labels=["Response " + str(response) for response in range(1, number_of_responses + 1)],
                    description="Choose your preference.",
                )
            ],
            guidelines=default_guidelines if guidelines is None else guidelines,
            metadata_properties=metadata_properties,
        )

    @classmethod
    def for_reward_modeling(
        cls: Type["FeedbackDataset"],
        number_of_responses: int = 2,
        context: bool = False,
        use_markdown: bool = False,
        guidelines: str = None,
<<<<<<< HEAD
        metadata_properties: List[AllowedMetadataPropertyTypes] = None,
    ) -> "FeedbackDataset":
        return cls.for_preference_modeling(
            context=context, use_markdown=use_markdown, guidelines=guidelines, metadata_properties=metadata_properties
=======
        metadata_properties: List["AllowedMetadataPropertyTypes"] = None,
    ) -> "FeedbackDataset":
        default_guidelines = "This is a reward modeling dataset that contains contexts and options. Please choose the option that you would prefer in the given context."
        return cls.for_preference_modeling(
            number_of_responses=number_of_responses,
            context=context,
            use_markdown=use_markdown,
            guidelines=default_guidelines if guidelines is None else guidelines,
            metadata_properties=metadata_properties,
>>>>>>> 16af2b47
        )

    @classmethod
    def for_proximal_policy_optimization(
        cls: Type["FeedbackDataset"],
        rating_scale: int = 7,
        context: bool = False,
        use_markdown: bool = False,
        guidelines: str = None,
        metadata_properties: List[AllowedMetadataPropertyTypes] = None,
    ) -> "FeedbackDataset":
        """
        You can use this method to create a basic dataset for proximal policy optimization tasks.

        Args:
            use_markdown: Set this parameter to True if you want to use markdown in your dataset
            metadata_properties: contains the metadata properties that will be indexed and could be used to filter the dataset. Defaults to `None`.

        Returns:
            A `FeedbackDataset` object for proximal policy optimization containing "context" and "action" fields and a LabelQuestion named "label"
        """
        default_guidelines = "This is a proximal policy optimization dataset that contains contexts and prompts. Please choose the label that best prompt."
        fields = [TextField(name="prompt", use_markdown=use_markdown)]
        if context:
            fields.append(TextField(name="context", use_markdown=use_markdown, required=False))

        return cls(
            fields=fields,
            questions=[
                RatingQuestion(
                    name="prompt",
                    values=list(range(1, rating_scale + 1)),
                    description="Choose one of the labels that best describes the prompt.",
                )
            ],
            guidelines=default_guidelines if guidelines is None else guidelines,
            metadata_properties=metadata_properties,
        )

    @classmethod
    def for_direct_preference_optimization(
        cls: Type["FeedbackDataset"],
        number_of_responses: int = 2,
        context: bool = False,
        use_markdown: bool = False,
        guidelines: str = None,
<<<<<<< HEAD
        metadata_properties: List[AllowedMetadataPropertyTypes] = None,
    ) -> "FeedbackDataset":
        """
        You can use this method to create a basic dataset for direct preference optimization tasks.

        Args:
            context: Set this parameter to True if you want to add context to your dataset
            use_markdown: Set this parameter to True if you want to use markdown in your dataset
            metadata_properties: contains the metadata properties that will be indexed and could be used to filter the dataset. Defaults to `None`.

        Returns:
            A `FeedbackDataset` object for direct preference optimization containing "prompt", "response1", "response2" with the optional "context" fields and a LabelQuestion named "preference"
        """
=======
        metadata_properties: List["AllowedMetadataPropertyTypes"] = None,
    ) -> "FeedbackDataset":
>>>>>>> 16af2b47
        default_guidelines = "This is a direct preference optimization dataset that contains contexts and options. Please choose the option that you would prefer in the given context."
        return cls.for_preference_modeling(
            number_of_responses=number_of_responses,
            context=context,
            use_markdown=use_markdown,
            guidelines=default_guidelines if guidelines is None else guidelines,
            metadata_properties=metadata_properties,
        )

    @classmethod
    def for_retrieval_augmented_generation(
        cls: Type["FeedbackDataset"],
        number_of_retrievals: int = 1,
        rating_scale: int = 7,
        use_markdown: bool = False,
        guidelines: str = None,
        metadata_properties: List[AllowedMetadataPropertyTypes] = None,
    ) -> "FeedbackDataset":
        """
        You can use this method to create a basic dataset for retrieval augmented generation tasks.

        Args:
            number_of_retrievals: Set this parameter to the number of documents you want to add to your dataset
            rating_scale: Set this parameter to the number of relevancy scale you want to add to your dataset
            use_markdown: Set this parameter to True if you want to use markdown in your dataset
            metadata_properties: contains the metadata properties that will be indexed and could be used to filter the dataset. Defaults to `None`.

        Returns:
            A `FeedbackDataset` object for retrieval augmented generation containing "query" and "retrieved_document" fields and a TextQuestion named "response"
        """
        default_guidelines = "This is a retrieval augmented generation dataset that contains queries and retrieved documents. Please rate the relevancy of retrieved document and write the response to the query in the response field."
        document_fields = [
            TextField(
                name="retrieved_document_" + str(doc + 1),
                title="Retrieved Document " + str(doc + 1),
                use_markdown=use_markdown,
                required=True if doc == 0 else False,
            )
            for doc in range(number_of_retrievals)
        ]

        rating_questions = [
            RatingQuestion(
                name="question_rating_" + str(doc + 1),
                title="Rate the relevance of the user question" + str(doc + 1),
                values=list(range(1, rating_scale + 1)),
                description="Rate the relevance of the retrieved document.",
                required=True if doc == 0 else False,
            )
            for doc in range(number_of_retrievals)
        ]

        total_questions = rating_questions + [
            TextQuestion(
                name="response",
                title="Write a helpful, harmless, accurate response to the query.",
                description="Write the response to the query.",
                use_markdown=use_markdown,
                required=False,
            )
        ]

        return cls(
            fields=[TextField(name="query", use_markdown=use_markdown, required=True)] + document_fields,
            questions=total_questions,
            guidelines=default_guidelines if guidelines is None else guidelines,
            metadata_properties=metadata_properties,
        )<|MERGE_RESOLUTION|>--- conflicted
+++ resolved
@@ -25,6 +25,7 @@
 from argilla.client.feedback.schemas.questions import (
     LabelQuestion,
     MultiLabelQuestion,
+    RankingQuestion,
     RatingQuestion,
     TextQuestion,
 )
@@ -478,8 +479,8 @@
             labels: A list of labels for your dataset
             multi_label: Set this parameter to True if you want to add multiple labels to your dataset
             use_markdown: Set this parameter to True if you want to use markdown in your dataset
-            metadata_properties: contains the metadata properties that will be indexed and could be used to filter the dataset. Defaults to `None`.
-
+            guidelines: Contains the guidelines for the dataset
+            metadata_properties: contains the metadata properties that will be indexed and could be used to filter the dataset. Defaults to `None`.
 
         Returns:
             A `FeedbackDataset` object for text classification containing "text" field and LabelQuestion or MultiLabelQuestion named "label"
@@ -522,6 +523,7 @@
 
         Args:
             use_markdown: Set this parameter to True if you want to use markdown in your dataset
+            guidelines: Contains the guidelines for the dataset
             metadata_properties: contains the metadata properties that will be indexed and could be used to filter the dataset. Defaults to `None`.
 
         Returns:
@@ -557,6 +559,7 @@
 
         Args:
             use_markdown: Set this parameter to True if you want to use markdown in your dataset
+            guidelines: Contains the guidelines for the dataset
             metadata_properties: contains the metadata properties that will be indexed and could be used to filter the dataset. Defaults to `None`.
 
         Returns:
@@ -586,6 +589,7 @@
 
         Args:
             use_markdown: Set this parameter to True if you want to use markdown in your dataset
+            guidelines: Contains the guidelines for the dataset
             metadata_properties: contains the metadata properties that will be indexed and could be used to filter the dataset. Defaults to `None`.
 
         Returns:
@@ -615,6 +619,7 @@
         Args:
             rating_scale: Set this parameter to the number of similarity scale you want to add to your dataset
             use_markdown: Set this parameter to True if you want to use markdown in your dataset
+            guidelines: Contains the guidelines for the dataset
             metadata_properties: contains the metadata properties that will be indexed and could be used to filter the dataset. Defaults to `None`.
 
         Returns:
@@ -651,6 +656,7 @@
         Args:
             labels: A list of labels for your dataset
             use_markdown: Set this parameter to True if you want to use markdown in your dataset
+            guidelines: Contains the guidelines for the dataset
             metadata_properties: contains the metadata properties that will be indexed and could be used to filter the dataset. Defaults to `None`.
 
         Returns:
@@ -683,6 +689,7 @@
         Args:
             context: Set this parameter to True if you want to add context to your dataset
             use_markdown: Set this parameter to True if you want to use markdown in your dataset
+            guidelines: Contains the guidelines for the dataset
             metadata_properties: contains the metadata properties that will be indexed and could be used to filter the dataset. Defaults to `None`.
 
         Returns:
@@ -716,11 +723,7 @@
         context: bool = False,
         use_markdown: bool = False,
         guidelines: str = None,
-<<<<<<< HEAD
-        metadata_properties: List[AllowedMetadataPropertyTypes] = None,
-=======
-        metadata_properties: List["AllowedMetadataPropertyTypes"] = None,
->>>>>>> 16af2b47
+        metadata_properties: List[AllowedMetadataPropertyTypes] = None,
     ) -> "FeedbackDataset":
         """
         You can use this method to create a basic dataset for preference tasks.
@@ -729,16 +732,13 @@
             number_of_responses: Set this parameter to the number of responses you want to add to your dataset
             context: Set this parameter to True if you want to add context to your dataset
             use_markdown: Set this parameter to True if you want to use markdown in your dataset
-<<<<<<< HEAD
-=======
             guidelines: contains the guidelines for the dataset.
->>>>>>> 16af2b47
-            metadata_properties: contains the metadata properties that will be indexed and could be used to filter the dataset. Defaults to `None`.
-
-        Returns:
-            A `FeedbackDataset` object for preference containing "prompt", "option1" and "option2" fields and a LabelQuestion named "preference"
-        """
-        default_guidelines = "This is a preference dataset that contains contexts and options. Please choose the option that you would prefer in the given context."
+            metadata_properties: contains the metadata properties that will be indexed and could be used to filter the dataset. Defaults to `None`.
+
+        Returns:
+            A `FeedbackDataset` object for preference containing "prompt", "option1" and "option2" fields and a RatingQuestion named "preference"
+        """
+        default_guidelines = "This is a preference dataset that contains contexts and options. Please rank the options that you would prefer in the given context."
         response_fields = [
             TextField(
                 name="response" + str(response + 1),
@@ -759,10 +759,15 @@
         return cls(
             fields=fields,
             questions=[
-                LabelQuestion(
+                RankingQuestion(
                     name="preference",
-                    labels=["Response " + str(response) for response in range(1, number_of_responses + 1)],
-                    description="Choose your preference.",
+                    title="Order responses based on your preference",
+                    description=f"1 = Best, {number_of_responses} = Worst. Ties are allowed.",
+                    required=True,
+                    values={
+                        "response" + str(response + 1): "Response " + str(response + 1)
+                        for response in range(number_of_responses)
+                    },
                 )
             ],
             guidelines=default_guidelines if guidelines is None else guidelines,
@@ -770,31 +775,6 @@
         )
 
     @classmethod
-    def for_reward_modeling(
-        cls: Type["FeedbackDataset"],
-        number_of_responses: int = 2,
-        context: bool = False,
-        use_markdown: bool = False,
-        guidelines: str = None,
-<<<<<<< HEAD
-        metadata_properties: List[AllowedMetadataPropertyTypes] = None,
-    ) -> "FeedbackDataset":
-        return cls.for_preference_modeling(
-            context=context, use_markdown=use_markdown, guidelines=guidelines, metadata_properties=metadata_properties
-=======
-        metadata_properties: List["AllowedMetadataPropertyTypes"] = None,
-    ) -> "FeedbackDataset":
-        default_guidelines = "This is a reward modeling dataset that contains contexts and options. Please choose the option that you would prefer in the given context."
-        return cls.for_preference_modeling(
-            number_of_responses=number_of_responses,
-            context=context,
-            use_markdown=use_markdown,
-            guidelines=default_guidelines if guidelines is None else guidelines,
-            metadata_properties=metadata_properties,
->>>>>>> 16af2b47
-        )
-
-    @classmethod
     def for_proximal_policy_optimization(
         cls: Type["FeedbackDataset"],
         rating_scale: int = 7,
@@ -807,13 +787,16 @@
         You can use this method to create a basic dataset for proximal policy optimization tasks.
 
         Args:
-            use_markdown: Set this parameter to True if you want to use markdown in your dataset
+            rating_scale: Set this parameter to the number of relevancy scale you want to add to your dataset
+            context: Set this parameter to True if you want to add context to your dataset
+            use_markdown: Set this parameter to True if you want to use markdown in your dataset
+            guidelines: Contains the guidelines for the dataset
             metadata_properties: contains the metadata properties that will be indexed and could be used to filter the dataset. Defaults to `None`.
 
         Returns:
             A `FeedbackDataset` object for proximal policy optimization containing "context" and "action" fields and a LabelQuestion named "label"
         """
-        default_guidelines = "This is a proximal policy optimization dataset that contains contexts and prompts. Please choose the label that best prompt."
+        default_guidelines = "This is a proximal policy optimization dataset that contains contexts and prompts. Please choose the label that best describes prompt."
         fields = [TextField(name="prompt", use_markdown=use_markdown)]
         if context:
             fields.append(TextField(name="context", use_markdown=use_markdown, required=False))
@@ -838,25 +821,21 @@
         context: bool = False,
         use_markdown: bool = False,
         guidelines: str = None,
-<<<<<<< HEAD
         metadata_properties: List[AllowedMetadataPropertyTypes] = None,
     ) -> "FeedbackDataset":
         """
         You can use this method to create a basic dataset for direct preference optimization tasks.
 
         Args:
+            number_of_responses: Set this parameter to the number of responses you want to add to your dataset
             context: Set this parameter to True if you want to add context to your dataset
             use_markdown: Set this parameter to True if you want to use markdown in your dataset
             metadata_properties: contains the metadata properties that will be indexed and could be used to filter the dataset. Defaults to `None`.
 
         Returns:
-            A `FeedbackDataset` object for direct preference optimization containing "prompt", "response1", "response2" with the optional "context" fields and a LabelQuestion named "preference"
-        """
-=======
-        metadata_properties: List["AllowedMetadataPropertyTypes"] = None,
-    ) -> "FeedbackDataset":
->>>>>>> 16af2b47
-        default_guidelines = "This is a direct preference optimization dataset that contains contexts and options. Please choose the option that you would prefer in the given context."
+            A `FeedbackDataset` object for direct preference optimization containing "prompt", "response1", "response2" with the optional "context" fields and a RatingQuestion named "preference"
+        """
+        default_guidelines = "This is a direct preference optimization dataset that contains contexts and options. Please rank the options that you would prefer in the given context."
         return cls.for_preference_modeling(
             number_of_responses=number_of_responses,
             context=context,
@@ -881,6 +860,7 @@
             number_of_retrievals: Set this parameter to the number of documents you want to add to your dataset
             rating_scale: Set this parameter to the number of relevancy scale you want to add to your dataset
             use_markdown: Set this parameter to True if you want to use markdown in your dataset
+            guidelines: Contains the guidelines for the dataset
             metadata_properties: contains the metadata properties that will be indexed and could be used to filter the dataset. Defaults to `None`.
 
         Returns:
