--- conflicted
+++ resolved
@@ -349,11 +349,7 @@
         *,
         workspace: Optional[str] = None,
         id: Optional[Union[UUID, str]] = None,
-<<<<<<< HEAD
-        with_vectors: Union[None, INCLUDE_ALL_VECTORS_PARAM, List[str]] = None,
-=======
         with_vectors: Union[Literal[INCLUDE_ALL_VECTORS_PARAM], List[str], None] = None,
->>>>>>> 543e0244
     ) -> RemoteFeedbackDataset:
         """Retrieves an existing `FeedbackDataset` from Argilla (must have been pushed in advance).
 
