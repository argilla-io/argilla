--- conflicted
+++ resolved
@@ -42,10 +42,6 @@
 )
 from argilla.client.feedback.schemas.types import AllowedMetadataPropertyTypes
 from argilla.client.feedback.schemas.vector_settings import VectorSettings
-<<<<<<< HEAD
-from argilla.client.feedback.utils import feedback_dataset_in_argilla
-=======
->>>>>>> de0e697f
 from argilla.client.sdk.commons.errors import AlreadyExistsApiError
 from argilla.client.sdk.v1.datasets import api as datasets_api_v1
 from argilla.client.workspaces import Workspace
@@ -273,56 +269,15 @@
                 questions=questions,
                 guidelines=self.guidelines,
                 allow_extra_metadata=self.allow_extra_metadata,
-<<<<<<< HEAD
-            ).parsed
-            argilla_id = new_dataset.id
-        except Exception as e:
-            raise Exception(f"Failed while creating the `FeedbackDataset` in Argilla with exception: {e}") from e
-
-        ArgillaMixin.__add_fields(fields=self.fields, client=httpx_client, id=argilla_id)
-        fields = ArgillaMixin.__get_fields(client=httpx_client, id=argilla_id)
-
-        ArgillaMixin.__add_questions(questions=self.questions, client=httpx_client, id=argilla_id)
-        questions = ArgillaMixin.__get_questions(client=httpx_client, id=argilla_id)
-        question_name_to_id = {question.name: question.id for question in questions}
-
-        if self.metadata_properties:
-            ArgillaMixin.__add_metadata_properties(
-                metadata_properties=self.metadata_properties, client=httpx_client, id=argilla_id
-            )
-
-        if self.vectors_settings:
-            ArgillaMixin.__add_vectors_settings(
-                vectors_settings=self.vectors_settings, client=httpx_client, id=argilla_id
-            )
-
-        ArgillaMixin.__publish_dataset(client=httpx_client, id=argilla_id)
-=======
-            )
->>>>>>> de0e697f
+            )
 
             if len(self.records) > 0:
                 remote_dataset.add_records(self.records, show_progress)
 
-<<<<<<< HEAD
-        return RemoteFeedbackDataset(
-            client=httpx_client,
-            id=argilla_id,
-            name=name,
-            workspace=workspace,
-            created_at=new_dataset.inserted_at,
-            updated_at=new_dataset.updated_at,
-            fields=fields,
-            questions=questions,
-            guidelines=self.guidelines,
-            allow_extra_metadata=self.allow_extra_metadata,
-        )
-=======
             return remote_dataset
         except Exception as ex:
             ArgillaMixin.__delete_dataset(client=httpx_client, id=created_dataset.id)
             raise ex
->>>>>>> de0e697f
 
     @staticmethod
     def __get_fields(client: "httpx.Client", id: UUID) -> List["AllowedRemoteFieldTypes"]:
@@ -479,8 +434,6 @@
             ArgillaMixin.__delete_dataset(client=client, id=id)
             raise Exception(f"Failed adding vectors to the `FeedbackDataset` in Argilla with exception: {e}") from e
 
-<<<<<<< HEAD
-=======
 
 def _create_argilla_dataset_or_raise(
     httpx_client: "httpx.Client", name: str, workspace: "Workspace", dataset: "FeedbackDataset"
@@ -504,7 +457,6 @@
     except Exception as e:
         raise Exception(f"Failed while creating the `FeedbackDataset` in Argilla with exception: {e}") from e
 
->>>>>>> de0e697f
 
 class TaskTemplateMixin:
     """
