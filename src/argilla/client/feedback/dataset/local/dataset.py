--- conflicted
+++ resolved
@@ -31,10 +31,6 @@
     TextQuestion,
 )
 from argilla.client.feedback.schemas.records import FeedbackRecord
-<<<<<<< HEAD
-from argilla.client.feedback.schemas.types import AllowedQuestionTypes
-=======
->>>>>>> de0e697f
 from argilla.client.feedback.schemas.vector_settings import VectorSettings
 from argilla.client.feedback.training.schemas import (
     TrainingTaskForChatCompletion,
@@ -75,11 +71,7 @@
         fields: List["AllowedFieldTypes"],
         questions: List["AllowedQuestionTypes"],
         metadata_properties: Optional[List["AllowedMetadataPropertyTypes"]] = None,
-<<<<<<< HEAD
-        vector_settings: Optional[List[VectorSettings]] = None,
-=======
         vectors_settings: Optional[List[VectorSettings]] = None,
->>>>>>> de0e697f
         guidelines: Optional[str] = None,
         allow_extra_metadata: bool = True,
     ) -> None:
@@ -185,16 +177,6 @@
             self._vectors_settings: Dict[str, VectorSettings] = {}
         self._records = []
 
-        if vector_settings:
-            self._vector_settings = {vector_setting.name: vector_setting for vector_setting in vector_settings}
-        else:
-            self._vector_settings: Dict[str, VectorSettings] = {}
-
-    @property
-    def vector_settings(self) -> List["VectorSettings"]:
-        """Returns the vector settings of the dataset."""
-        return [v for v in self._vector_settings.values()]
-
     @property
     def guidelines(self) -> Optional[str]:
         return self._guidelines
@@ -315,30 +297,13 @@
         return metadata_property
 
     def vector_settings_by_name(self, name: str) -> VectorSettings:
-<<<<<<< HEAD
-        vector_settings = self._vector_settings.get(name)
-=======
         vector_settings = self._vectors_settings.get(name)
->>>>>>> de0e697f
         if not vector_settings:
             raise KeyError(f"Vector settings with name '{name!r}' does not exist in the dataset.")
 
         return vector_settings
 
     def add_vector_settings(self, vector_settings: VectorSettings) -> VectorSettings:
-<<<<<<< HEAD
-        if self._vector_settings.get(vector_settings.name):
-            raise ValueError(f"Vector settings with name '{vector_settings.name}' already exists in the dataset.")
-
-        self._vector_settings[vector_settings.name] = vector_settings
-        return vector_settings
-
-    def update_vector_settings(self, *args, **kwargs):
-        pass
-
-    def delete_vector_settings(self, *args, **kwargs):
-        pass
-=======
         if self._vectors_settings.get(vector_settings.name):
             raise ValueError(f"Vector settings with name '{vector_settings.name}' already exists in the dataset.")
 
@@ -393,7 +358,6 @@
         for vector_setting in vectors_settings:
             deleted_vectors_settings.append(self._vectors_settings.pop(vector_setting))
         return deleted_vectors_settings if len(deleted_vectors_settings) > 1 else deleted_vectors_settings[0]
->>>>>>> de0e697f
 
     def update_metadata_properties(
         self,
