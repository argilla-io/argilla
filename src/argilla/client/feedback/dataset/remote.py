#  Copyright 2021-present, the Recognai S.L. team.
#
#  Licensed under the Apache License, Version 2.0 (the "License");
#  you may not use this file except in compliance with the License.
#  You may obtain a copy of the License at
#
#      http://www.apache.org/licenses/LICENSE-2.0
#
#  Unless required by applicable law or agreed to in writing, software
#  distributed under the License is distributed on an "AS IS" BASIS,
#  WITHOUT WARRANTIES OR CONDITIONS OF ANY KIND, either express or implied.
#  See the License for the specific language governing permissions and
#  limitations under the License.

import warnings
from typing import TYPE_CHECKING, Any, Dict, Iterator, List, Optional, Union

from tqdm import trange

from argilla.client.feedback.constants import DELETE_DATASET_RECORDS_MAX_NUMBER, FETCHING_BATCH_SIZE, PUSHING_BATCH_SIZE
from argilla.client.feedback.dataset.base import FeedbackDatasetBase
from argilla.client.feedback.schemas.records import FeedbackRecord, RemoteFeedbackRecord
from argilla.client.sdk.users.models import UserRole
from argilla.client.sdk.v1.datasets import api as datasets_api_v1
from argilla.client.utils import allowed_for_roles

if TYPE_CHECKING:
    from uuid import UUID

    import httpx

    from argilla.client.feedback.dataset.local import FeedbackDataset
    from argilla.client.feedback.types import AllowedFieldTypes, AllowedQuestionTypes
    from argilla.client.sdk.v1.datasets.models import FeedbackItemModel
    from argilla.client.workspaces import Workspace


warnings.simplefilter("always", DeprecationWarning)


class RemoteFeedbackRecords:
    def __init__(self, dataset: "RemoteFeedbackDataset") -> None:
        """Initializes a `RemoteFeedbackRecords` instance to access a `FeedbackDataset`
        records in Argilla. This class is used to get records from Argilla, iterate over
        them, and push new records to Argilla.

        Note:
            This class is not intended to be initiallised directly. Instead, use
            `FeedbackDataset.from_argilla` to get an instance of `RemoteFeedbackDataset`,
            and then just call `records` on it.

        Args:
            dataset: the `RemoteFeedbackDataset` instance to access the `httpx.Client`,
                the ID of the dataset in Argilla, and everything else to reuse some methods
                and/or attributes.
        """
        self._dataset = dataset
        self._dataset_id = self._dataset.id
        self._client = self._dataset._client  # Required to be able to use `allowed_for_roles` decorator

        self.__question_id2name = {question.id: question.name for question in self._dataset.questions}
        self.__question_name2id = {value: key for key, value in self.__question_id2name.items()}

    @allowed_for_roles(roles=[UserRole.owner, UserRole.admin])
    def __repr__(self) -> str:
        """Doesn't return anything, but prints a warning, since the `records` of a
        `FeedbackDataset` in Argilla are being lazily fetched, and never stored
        locally."""
        warnings.warn(
            "The `records` of a `FeedbackDataset` in Argilla are being lazily"
            " fetched, and never stored locally. You can either loop over `records`"
            " or access them by index, and those will be fetched from Argilla on the"
            " fly.",
            stacklevel=1,
        )
        return f"[{','.join([str(record) for record in self][:2])}, ...]"

    def __parse_record(self, record: "FeedbackItemModel") -> RemoteFeedbackRecord:
        """Parses a `FeedbackItemModel` into a `RemoteFeedbackRecord`."""
        record = record.dict(
            exclude={
                "inserted_at": ...,
                "updated_at": ...,
                "responses": {"__all__": {"id", "inserted_at", "updated_at"}},
                "suggestions": {"__all__": {"id"}},
            },
            exclude_none=True,
        )
        for suggestion in record.get("suggestions", []):
            suggestion.update({"question_name": self.__question_id2name[suggestion["question_id"]]})
        return RemoteFeedbackRecord(client=self._client, name2id=self.__question_name2id, **record)

    @allowed_for_roles(roles=[UserRole.owner, UserRole.admin])
    def __len__(self) -> int:
        """Returns the number of records in the current `FeedbackDataset` in Argilla."""
        try:
            response = datasets_api_v1.get_metrics(client=self._client, id=self._dataset_id)
        except Exception as e:
            raise Exception(
                f"Failed while getting the metrics from the current `FeedbackDataset` in Argilla with exception: {e}"
            ) from e
        return response.parsed.records.count

    @allowed_for_roles(roles=[UserRole.owner, UserRole.admin])
    def __getitem__(self, key: Union[slice, int]) -> Union[RemoteFeedbackRecord, List[RemoteFeedbackRecord]]:
        """Returns the record(s) at the given index(es) from Argilla.

        Args:
            key: the index(es) of the record(s) to return. Can either be a single index or a slice.

        Returns:
            Either the record of the given index, or a list with the records at the given indexes.
        """
        offsets = []
        limit = None
        num_records = len(self)
        if isinstance(key, slice):
            start, stop, step = key.indices(num_records)
            if step is not None and step != 1:
                raise ValueError("When providing a `slice` just `step=None` or `step=1` are allowed.")
            if start < 0:
                start += num_records
            if stop < 0:
                stop += num_records
            if start < 0 or stop < 0:
                raise IndexError(
                    f"Index {start if start < 0 else stop} is out of range, dataset has {num_records} records."
                )
            limit = stop - start
            if limit < 0:
                raise ValueError("Negative slice bounds are not supported.")
            elif limit < FETCHING_BATCH_SIZE:
                offsets = [start]
                limits = [limit]
            else:
                offsets = list(range(start, stop, FETCHING_BATCH_SIZE))
                limits = [FETCHING_BATCH_SIZE] * len(offsets)
                if stop % FETCHING_BATCH_SIZE != 0:
                    offsets[-1] = stop - (stop % FETCHING_BATCH_SIZE) + 1
                    limits[-1] = (stop % FETCHING_BATCH_SIZE) - 1
        elif isinstance(key, int):
            if key < 0:
                key += num_records
            if key < 0 or key >= num_records:
                raise IndexError(f"Index {key} is out of range, dataset has {num_records} records.")
            offsets = [key]
            limits = [1]
        else:
            raise TypeError("Only `int` and `slice` are supported as index.")

        records = []
        for offset, limit in zip(offsets, limits):
            fetched_records = datasets_api_v1.get_records(
                client=self._client,
                id=self._dataset_id,
                offset=offset,
                limit=limit,
            ).parsed
            records.extend([self.__parse_record(record) for record in fetched_records.items])
        return records[0] if isinstance(key, int) else records

    @allowed_for_roles(roles=[UserRole.owner, UserRole.admin])
    def __iter__(self) -> Iterator[RemoteFeedbackRecord]:
        """Iterates over the `FeedbackRecord`s of the current `FeedbackDataset` in Argilla."""
        current_batch = 0
        while True:
            batch = datasets_api_v1.get_records(
                client=self._client,
                id=self._dataset_id,
                offset=FETCHING_BATCH_SIZE * current_batch,
                limit=FETCHING_BATCH_SIZE,
            ).parsed
            for record in batch.items:
                yield self.__parse_record(record)
            current_batch += 1

            if len(batch.items) < FETCHING_BATCH_SIZE:
                break

    @allowed_for_roles(roles=[UserRole.owner, UserRole.admin])
    def add(
        self,
        records: Union[FeedbackRecord, Dict[str, Any], List[Union[FeedbackRecord, Dict[str, Any]]]],
        show_progress: bool = True,
    ) -> None:
        """Pushes a list of `FeedbackRecord`s to Argilla.

        Args:
            records: can be a single `FeedbackRecord`, a list of `FeedbackRecord`,
                a single dictionary, or a list of dictionaries. If a dictionary is provided,
                it will be converted to a `FeedbackRecord` internally.
            show_progress: Whether to show a `tqdm` progress bar while pushing the records.

        Raises:
            PermissionError: if the user does not have either `owner` or `admin` role.
            Exception: If the pushing of the records to Argilla fails.
        """
        records = self._dataset._parse_and_validate_records(records)
        for i in trange(
            0, len(records), PUSHING_BATCH_SIZE, desc="Pushing records to Argilla...", disable=not show_progress
        ):
            records_batch = []
            for record in records[i : i + PUSHING_BATCH_SIZE]:
                if record.suggestions:
                    for suggestion in record.suggestions:
                        suggestion.question_id = self.__question_name2id[suggestion.question_name]
                records_batch.append(
                    record.dict(exclude={"id": ..., "suggestions": {"__all__": {"question_name"}}}, exclude_none=True)
                )
            datasets_api_v1.add_records(
                client=self._client,
                id=self._dataset_id,
                records=records_batch,
            )

    @allowed_for_roles(roles=[UserRole.owner, UserRole.admin])
    def delete(self, records: List[RemoteFeedbackRecord]) -> None:
        """Deletes a list of `RemoteFeedbackRecord`s from Argilla.

        Args:
            records: A list of `RemoteFeedbackRecord`s to delete from Argilla.

        Raises:
            PermissionError: if the user does not have either `owner` or `admin` role.
            RuntimeError: If the deletion of the records from Argilla fails.
        """
        num_records = len(records)
        for start in range(0, num_records, DELETE_DATASET_RECORDS_MAX_NUMBER):
            end = min(start + DELETE_DATASET_RECORDS_MAX_NUMBER, num_records)
            try:
<<<<<<< HEAD
                records_api_v1.delete_record(client=self._client, id=record.id)
=======
                datasets_api_v1.delete_records(
                    client=self._dataset._client,
                    id=self._dataset.id,
                    record_ids=[record.id for record in records[start:end]],
                )
>>>>>>> ab2caaba
            except Exception as e:
                raise RuntimeError("Failed to remove records from Argilla") from e


class RemoteFeedbackDataset(FeedbackDatasetBase):
    def __init__(
        self,
        *,
        client: "httpx.Client",
        id: "UUID",
        name: str,
        workspace: "Workspace",
        fields: List["AllowedFieldTypes"],
        questions: List["AllowedQuestionTypes"],
        guidelines: Optional[str] = None,
    ) -> None:
        """Initializes a `RemoteFeedbackDataset` instance in Argilla.

        Note:
            This class is not intended to be initiallised directly. Instead, use
            `FeedbackDataset.from_argilla` to get an instance of this class.

        Args:
            client: contains the `httpx.Client` instance that will be used to send requests to Argilla.
            id: contains the UUID of the dataset in Argilla.
            name: contains the name of the dataset in Argilla.
            workspace: contains the `Workspace` instance that the dataset belongs to in Argilla.
            fields: contains the fields that will define the schema of the records in the dataset.
            questions: contains the questions that will be used to annotate the dataset.
            guidelines: contains the guidelines for annotating the dataset. Defaults to `None`.

        Raises:
            TypeError: if `fields` is not a list of `FieldSchema`.
            ValueError: if `fields` does not contain at least one required field.
            TypeError: if `questions` is not a list of `TextQuestion`, `RatingQuestion`,
                `LabelQuestion`, and/or `MultiLabelQuestion`.
            ValueError: if `questions` does not contain at least one required question.
            TypeError: if `guidelines` is not None and not a string.
            ValueError: if `guidelines` is an empty string.
        """
        super().__init__(fields=fields, questions=questions, guidelines=guidelines)

        self._client = client  # Required to be able to use `allowed_for_roles` decorator
        self._id = id
        self._name = name
        self._workspace = workspace

        self._records: RemoteFeedbackRecords = RemoteFeedbackRecords(dataset=self)

    @property
    def records(self) -> RemoteFeedbackRecords:
        """Returns an instance of `RemoteFeedbackRecords` that allows you to iterate over
        the records in the dataset. The records are fetched from Argilla on the fly and
        not stored in memory. You can also iterate over the records directly from the
        dataset instance.
        """
        return self._records

    @property
    def argilla_id(self) -> "UUID":
        warnings.warn(
            "`argilla_id` is deprected in favor of `id` and will be removed in a future"
            " release. Please use `id` instead.\n`argilla_id` will be deprecated in"
            " Argilla v1.15.0.",
            DeprecationWarning,
            stacklevel=1,
        )
        return self.id

    @property
    def id(self) -> "UUID":
        """Returns the ID of the dataset in Argilla."""
        return self._id

    @property
    def name(self) -> str:
        """Returns the name of the dataset in Argilla."""
        return self._name

    @property
    def workspace(self) -> "Workspace":
        """Returns the workspace the dataset belongs to in Argilla."""
        return self._workspace

    @property
    def url(self) -> str:
        """Returns the URL of the dataset in Argilla."""
        return f"{self._client.base_url}/dataset/{self.id}/annotation-mode"

    def __repr__(self) -> str:
        """Returns a string representation of the dataset."""
        return (
            f"<FeedbackDataset id={self.id} name={self.name} workspace={self.workspace}"
            f" url={self.url} fields={self.fields} questions={self.questions}"
            f" guidelines={self.guidelines}>"
        )

    def __len__(self) -> int:
        """Returns the number of records in the dataset."""
        return self._records.__len__()

    def __iter__(self) -> Iterator[RemoteFeedbackRecord]:
        """Returns an iterator over the records in the dataset."""
        yield from self._records

    def __getitem__(self, key: Union[slice, int]) -> Union[RemoteFeedbackRecord, List[RemoteFeedbackRecord]]:
        """Returns the record(s) at the given index(es).

        Args:
            key: The index or slice to retrieve.

        Returns:
            The record(s) at the given index(es).
        """
        return self._records.__getitem__(key)

    def fetch_records(self) -> None:
        warnings.warn(
            "`fetch_records` method is deprecated, as the records are fetched automatically"
            " when iterating over a `FeedbackDataset` pushed to Argilla.\n`fetch_records`"
            " will be deprecated in Argilla v1.15.0.",
            DeprecationWarning,
            stacklevel=1,
        )

    def push_to_argilla(self, *args, **kwargs) -> None:
        warnings.warn(
            "`push_to_argilla` is no longer working for a `FeedbackDataset` pushed to Argilla,"
            " as the additions, deletions and/or updates over a `FeedbackDataset` in Argilla"
            " are being tracked automatically, so there's no need to explicitly push them."
            "\n`push_to_argilla` will be deprecated in Argilla v1.15.0.",
            DeprecationWarning,
            stacklevel=1,
        )

    def pull(self) -> "FeedbackDataset":
        """Pulls the dataset from Argilla and returns a local instance of it.

        Returns:
            A local instance of the dataset which is a `FeedbackDataset` object.
        """
        # Importing here to avoid circular imports
        from argilla.client.feedback.dataset.local import FeedbackDataset

        instance = FeedbackDataset(
            fields=self.fields,
            questions=self.questions,
            guidelines=self.guidelines,
        )
        instance.add_records(
            [record.dict(exclude={"client", "name2id", "id"}, exclude_none=True) for record in self._records]
        )
        return instance

    def add_records(
        self,
        records: Union[FeedbackRecord, Dict[str, Any], List[Union[FeedbackRecord, Dict[str, Any]]]],
        show_progress: bool = True,
    ) -> None:
        """Adds the given records to the dataset and pushes those to Argilla.

        Args:
            records: can be a single `FeedbackRecord`, a list of `FeedbackRecord`,
                a single dictionary, or a list of dictionaries. If a dictionary is provided,
                it will be converted to a `FeedbackRecord` internally.

        Raises:
            PermissionError: if the user does not have either `owner` or `admin` role.
            ValueError: if the given records are neither: `FeedbackRecord`, list of
                `FeedbackRecord`, list of dictionaries as a record or dictionary as a
                record; or if the given records do not match the expected schema.
        """
        self._records.add(records=records, show_progress=show_progress)

    def delete_records(self, records: Union["RemoteFeedbackRecord", List["RemoteFeedbackRecord"]]) -> None:
        """Deletes the given records from the dataset in Argilla.

        Args:
            records: the records to delete from the dataset. Can be a single record or a list
                of records. But those need to be previously pushed to Argilla, otherwise
                they won't be deleted.

        Raises:
            PermissionError: if the user does not have either `owner` or `admin` role.
            RuntimeError: If the deletion of the records from Argilla fails.
        """
        self._records.delete(records=[records] if not isinstance(records, list) else records)

    @allowed_for_roles(roles=[UserRole.owner, UserRole.admin])
    def delete(self) -> None:
        """Deletes the current `FeedbackDataset` from Argilla. This method is just working
        if the user has either `owner` or `admin` role.

        Raises:
            PermissionError: if the user does not have either `owner` or `admin` role.
            RuntimeError: if the `FeedbackDataset` cannot be deleted from Argilla.
        """
        try:
            datasets_api_v1.delete_dataset(client=self._client, id=self.id)
        except Exception as e:
            raise RuntimeError(f"Failed while deleting the `FeedbackDataset` from Argilla with exception: {e}") from e<|MERGE_RESOLUTION|>--- conflicted
+++ resolved
@@ -228,15 +228,11 @@
         for start in range(0, num_records, DELETE_DATASET_RECORDS_MAX_NUMBER):
             end = min(start + DELETE_DATASET_RECORDS_MAX_NUMBER, num_records)
             try:
-<<<<<<< HEAD
-                records_api_v1.delete_record(client=self._client, id=record.id)
-=======
                 datasets_api_v1.delete_records(
-                    client=self._dataset._client,
-                    id=self._dataset.id,
+                    client=self._client,
+                    id=self._dataset_id,
                     record_ids=[record.id for record in records[start:end]],
                 )
->>>>>>> ab2caaba
             except Exception as e:
                 raise RuntimeError("Failed to remove records from Argilla") from e
 
