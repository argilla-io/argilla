--- conflicted
+++ resolved
@@ -88,27 +88,13 @@
         """Returns the fields that define the schema of the records in the dataset."""
         pass
 
-<<<<<<< HEAD
-    def field_by_name(self, name: str) -> Union[AllowedFieldTypes]:
-=======
-    def field_by_name(self, name: str) -> Optional[Union[AllowedFieldTypes, "AllowedRemoteFieldTypes"]]:
->>>>>>> 0727201e
+    def field_by_name(self, name: str) -> Optional[Union[AllowedFieldTypes]]:
         """Returns the field by name if it exists. Otherwise a `ValueError` is raised.
 
         Args:
             name: the name of the field to return.
         """
-<<<<<<< HEAD
-        for field in self.fields:
-            if field.name == name:
-                return field
-        raise ValueError(
-            f"Field with name='{name}' not found, available field names are:"
-            f" {', '.join(f.name for f in self.fields)}"
-        )
-=======
-        return self.__get_property_by_name(name, self._fields, "field")
->>>>>>> 0727201e
+        return self.__get_property_by_name(name, self.fields, "field")
 
     @property
     @abstractmethod
@@ -116,27 +102,13 @@
         """Returns the questions that will be used to annotate the dataset."""
         pass
 
-<<<<<<< HEAD
-    def question_by_name(self, name: str) -> Union[AllowedQuestionTypes]:
-=======
-    def question_by_name(self, name: str) -> Optional[Union[AllowedQuestionTypes, "AllowedRemoteQuestionTypes"]]:
->>>>>>> 0727201e
-        """Returns the question by name if it exists. Otherwise a `ValueError` is raised.
+    def question_by_name(self, name: str) -> Optional[Union[AllowedQuestionTypes]]:
+        """Returns the question by name if it exists.
 
         Args:
             name: the name of the question to return.
         """
-<<<<<<< HEAD
-        for question in self.questions:
-            if question.name == name:
-                return question
-        raise ValueError(
-            f"Question with name='{name}' not found, available question names are:"
-            f" {', '.join(q.name for q in self.questions)}"
-        )
-=======
-        return self.__get_property_by_name(name, self._questions, "question")
->>>>>>> 0727201e
+        return self.__get_property_by_name(name, self.questions, "question")
 
     @property
     @abstractmethod
@@ -144,14 +116,8 @@
         """Returns the metadata properties that will be indexed and could be used to filter the dataset."""
         pass
 
-<<<<<<< HEAD
-    def metadata_property_by_name(self, name: str) -> Union["AllowedMetadataPropertyTypes"]:
-=======
-    def metadata_property_by_name(
-        self, name: str
-    ) -> Optional[Union["AllowedMetadataPropertyTypes", "AllowedRemoteMetadataPropertyTypes"]]:
->>>>>>> 0727201e
-        """Returns the metadata property by name if it exists. Otherwise a `ValueError` is raised.
+    def metadata_property_by_name(self, name: str) -> Optional[Union["AllowedMetadataPropertyTypes"]]:
+        """Returns the metadata property by name if it exists.
 
         Args:
             name: the name of the metadata property to return.
@@ -159,8 +125,8 @@
         return self.__get_property_by_name(name, self.metadata_properties, "metadata property")
 
     @abstractmethod
-    def vector_settings_by_name(self, name: str) -> "VectorSettings":
-        """Returns the vector settings by name if it exists. Otherwise a `ValueError` is raised.
+    def vector_settings_by_name(self, name: str) -> Optional["VectorSettings"]:
+        """Returns the vector settings by name if it exists.
 
         Args:
             name: the name of the vector settings to return.
@@ -168,7 +134,7 @@
         Raises:
             KeyError: if the vector settings with the given name does not exist.
         """
-        pass
+        return self.__get_property_by_name(name, self.vectors_settings, "vector settings")
 
     @abstractmethod
     def sort_by(self, sort: List[SortBy]) -> "FeedbackDatasetBase":
