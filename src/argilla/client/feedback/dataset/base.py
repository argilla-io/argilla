--- conflicted
+++ resolved
@@ -13,23 +13,13 @@
 #  limitations under the License.
 import warnings
 from abc import ABC, ABCMeta, abstractmethod
-<<<<<<< HEAD
-from typing import TYPE_CHECKING, Any, Dict, Generic, Iterable, List, Literal, Optional, Tuple, Type, TypeVar, Union
-
-from pydantic import BaseModel, ValidationError
-=======
 from typing import TYPE_CHECKING, Any, Dict, Generic, Iterable, List, Literal, Optional, Tuple, TypeVar, Union
->>>>>>> de0e697f
 
 from argilla.client.feedback.dataset import helpers
 from argilla.client.feedback.integrations.huggingface import HuggingFaceDatasetMixin
 from argilla.client.feedback.schemas.records import FeedbackRecord, SortBy
 from argilla.client.feedback.schemas.types import AllowedFieldTypes, AllowedMetadataPropertyTypes, AllowedQuestionTypes
 from argilla.client.feedback.schemas.vector_settings import VectorSettings
-<<<<<<< HEAD
-from argilla.client.feedback.utils import generate_pydantic_schema_for_fields, generate_pydantic_schema_for_metadata
-=======
->>>>>>> de0e697f
 from argilla.utils.dependency import requires_dependencies
 
 if TYPE_CHECKING:
@@ -55,11 +45,7 @@
 
     @property
     @abstractmethod
-<<<<<<< HEAD
-    def vectors_settings(self) -> Iterable[R]:
-=======
     def vectors_settings(self) -> List[VectorSettings]:
->>>>>>> de0e697f
         """Returns the vector settings of the dataset."""
         pass
 
@@ -187,121 +173,6 @@
                     f" `metadata_properties` are: {', '.join(existing_metadata_property_names)}"
                 )
 
-<<<<<<< HEAD
-    def _parse_records(
-        self, records: Union[FeedbackRecord, Dict[str, Any], List[Union[FeedbackRecord, Dict[str, Any]]]]
-    ) -> List[FeedbackRecord]:
-        """Parses the records into a list of `FeedbackRecord` objects.
-
-        Args:
-            records: either a single `FeedbackRecord` or `dict` or a list of `FeedbackRecord` or `dict`.
-
-        Returns:
-            A list of `FeedbackRecord` objects.
-
-        Raises:
-            ValueError: if `records` is not a `FeedbackRecord` or `dict` or a list of `FeedbackRecord` or `dict`.
-        """
-        if isinstance(records, (dict, FeedbackRecord)):
-            records = [records]
-
-        if len(records) == 0:
-            raise ValueError("Expected `records` to be a non-empty list of `dict` or `FeedbackRecord`.")
-
-        new_records = []
-        for record in records:
-            if isinstance(record, dict):
-                new_records.append(FeedbackRecord(**record))
-            elif isinstance(record, FeedbackRecord):
-                new_records.append(record)
-            else:
-                raise ValueError(
-                    "Expected `records` to be a list of `dict` or `FeedbackRecord`,"
-                    f" got type `{type(record)}` instead."
-                )
-        return new_records
-
-    def _validate_records(
-        self, records: List[FeedbackRecord], attributes_to_validate: Optional[List[str]] = None
-    ) -> None:
-        """Validates the records against the schema defined by the `fields`.
-
-        Args:
-            records: a list of `FeedbackRecord` objects to validate.
-            attributes_to_validate: a list containing the name of the attributes to
-                validate from the record. Valid values are: `fields`, `metadata` and `vectors`.
-                If not provided, all `fields`, `metadata` and `vectors` are validated. Defaults
-                to `None`.
-
-        Raises:
-            ValueError: if the `fields` schema does not match the `FeedbackRecord.fields` schema.
-        """
-        if attributes_to_validate is None:
-            attributes_to_validate = ["fields", "metadata", "vectors"]
-
-        if "fields" in attributes_to_validate:
-            fields_schema = self._build_fields_schema()
-
-        if "metadata" in attributes_to_validate:
-            metadata_schema = self._build_metadata_schema()
-
-        if "vectors" in attributes_to_validate:
-            vectors_settings_by_name = {
-                vector_settings.name: vector_settings for vector_settings in self.vectors_settings or []
-            }
-
-        for record in records:
-            if "fields" in attributes_to_validate:
-                self._validate_record_fields(record, fields_schema)
-
-            if "metadata" in attributes_to_validate:
-                self._validate_record_metadata(record, metadata_schema)
-
-            if "vectors" in attributes_to_validate:
-                self._validate_record_vectors(record, vectors_settings_by_name)
-
-    @staticmethod
-    def _validate_record_fields(record: FeedbackRecord, fields_schema: Type[BaseModel]) -> None:
-        """Validates the `FeedbackRecord.fields` against the schema defined by the `fields`."""
-        try:
-            fields_schema.parse_obj(record.fields)
-        except ValidationError as e:
-            raise ValueError(f"`FeedbackRecord.fields` does not match the expected schema, with exception: {e}") from e
-
-    def _validate_record_metadata(self, record: FeedbackRecord, metadata_schema: Type[BaseModel] = None) -> None:
-        """Validates the `FeedbackRecord.metadata` against the schema defined by the `metadata_properties`."""
-
-        if not record.metadata:
-            return
-
-        try:
-            metadata_schema.parse_obj(record.metadata)
-        except ValidationError as e:
-            raise ValueError(
-                f"`FeedbackRecord.metadata` {record.metadata} does not match the expected schema,"
-                f" with exception: {e}"
-            ) from e
-
-    def _validate_record_vectors(self, record: FeedbackRecord, vectors_settings_by_name) -> None:
-        for vector_name in record.vectors:
-            if not vectors_settings_by_name.get(vector_name):
-                raise ValueError(f"Vector with name `{vector_name}` not present on dataset vector settings.")
-
-            if vectors_settings_by_name[vector_name].dimensions != len(record.vectors[vector_name]):
-                raise ValueError(f"Vector with name `{vector_name}` has an invalid expected dimension.")
-
-    def _parse_and_validate_records(
-        self,
-        records: Union[R, Dict[str, Any], List[Union[R, Dict[str, Any]]]],
-    ) -> List[R]:
-        """Convenient method for calling `_parse_records` and `_validate_records` in sequence."""
-        records = self._parse_records(records)
-        self._validate_records(records)
-
-        return records
-
-=======
->>>>>>> de0e697f
     @requires_dependencies("datasets")
     def format_as(self, format: Literal["datasets"]) -> "Dataset":
         """Formats the `FeedbackDataset` as a `datasets.Dataset` object.
