#  Copyright 2021-present, the Recognai S.L. team.
#
#  Licensed under the Apache License, Version 2.0 (the "License");
#  you may not use this file except in compliance with the License.
#  You may obtain a copy of the License at
#
#      http://www.apache.org/licenses/LICENSE-2.0
#
#  Unless required by applicable law or agreed to in writing, software
#  distributed under the License is distributed on an "AS IS" BASIS,
#  WITHOUT WARRANTIES OR CONDITIONS OF ANY KIND, either express or implied.
#  See the License for the specific language governing permissions and
#  limitations under the License.

import logging
import warnings
from abc import ABC, abstractproperty
from typing import TYPE_CHECKING, Any, Dict, List, Literal, Optional, Union

from pydantic import ValidationError

from argilla.client.feedback.integrations.huggingface import HuggingFaceDatasetMixin
from argilla.client.feedback.schemas import (
    FeedbackRecord,
    FieldSchema,
    LabelQuestion,
    MultiLabelQuestion,
    RankingQuestion,
    RatingQuestion,
)
<<<<<<< HEAD
from argilla.client.feedback.training.schemas import (
    TrainingTaskForDPO,
    TrainingTaskForPPO,
    TrainingTaskForRM,
    TrainingTaskForSFT,
    TrainingTaskForTextClassification,
    TrainingTaskTypes,
)
from argilla.client.feedback.types import AllowedFieldTypes, AllowedQuestionTypes
=======
from argilla.client.feedback.schemas.types import AllowedFieldTypes, AllowedQuestionTypes
from argilla.client.feedback.training.schemas import TrainingTaskMappingForTextClassification
>>>>>>> 4bbeb21e
from argilla.client.feedback.unification import (
    LabelQuestionStrategy,
    MultiLabelQuestionStrategy,
    RankingQuestionStrategy,
    RatingQuestionStrategy,
)
from argilla.client.feedback.utils import generate_pydantic_schema
from argilla.client.models import Framework
from argilla.utils.dependency import require_version, requires_version

if TYPE_CHECKING:
    from datasets import Dataset


_LOGGER = logging.getLogger(__name__)


class FeedbackDatasetBase(ABC, HuggingFaceDatasetMixin):
    """Base class with shared functionality for `FeedbackDataset` and `RemoteFeedbackDataset`."""

    def __init__(
        self,
        *,
        fields: List[AllowedFieldTypes],
        questions: List[AllowedQuestionTypes],
        guidelines: Optional[str] = None,
    ) -> None:
        """Initializes a `FeedbackDatasetBase` instance locally.

        Args:
            fields: contains the fields that will define the schema of the records in the dataset.
            questions: contains the questions that will be used to annotate the dataset.
            guidelines: contains the guidelines for annotating the dataset. Defaults to `None`.

        Raises:
            TypeError: if `fields` is not a list of `FieldSchema`.
            ValueError: if `fields` does not contain at least one required field.
            TypeError: if `questions` is not a list of `TextQuestion`, `RatingQuestion`,
                `LabelQuestion`, and/or `MultiLabelQuestion`.
            ValueError: if `questions` does not contain at least one required question.
            TypeError: if `guidelines` is not None and not a string.
            ValueError: if `guidelines` is an empty string.
        """
        if not isinstance(fields, list):
            raise TypeError(f"Expected `fields` to be a list, got {type(fields)} instead.")

        any_required = False
        unique_names = set()
        for field in fields:
            if not isinstance(field, FieldSchema):
                raise TypeError(f"Expected `fields` to be a list of `FieldSchema`, got {type(field)} instead.")
            if field.name in unique_names:
                raise ValueError(f"Expected `fields` to have unique names, got {field.name} twice instead.")
            unique_names.add(field.name)
            if not any_required and field.required:
                any_required = True
        if not any_required:
            raise ValueError("At least one `FieldSchema` in `fields` must be required (`required=True`).")
        self._fields = fields
        self._fields_schema = None

        if not isinstance(questions, list):
            raise TypeError(f"Expected `questions` to be a list, got {type(questions)} instead.")

        any_required = False
        unique_names = set()
        for question in questions:
            if not isinstance(question, AllowedQuestionTypes.__args__):
                raise TypeError(
                    "Expected `questions` to be a list of"
                    f" `{'`, `'.join([arg.__name__ for arg in AllowedQuestionTypes.__args__])}` got a"
                    f" question in the list with type {type(question)} instead."
                )
            if question.name in unique_names:
                raise ValueError(f"Expected `questions` to have unique names, got {question.name} twice instead.")
            unique_names.add(question.name)
            if not any_required and question.required:
                any_required = True
        if not any_required:
            raise ValueError("At least one question in `questions` must be required (`required=True`).")
        self._questions = questions

        if guidelines is not None:
            if not isinstance(guidelines, str):
                raise TypeError(
                    f"Expected `guidelines` to be either None (default) or a string, got {type(guidelines)} instead."
                )
            if len(guidelines) < 1:
                raise ValueError(
                    "Expected `guidelines` to be either None (default) or a non-empty string, minimum length is 1."
                )
        self._guidelines = guidelines

    @property
    @abstractproperty
    def records(self) -> Any:
        """Returns the records of the dataset."""
        pass

    @property
    def guidelines(self) -> str:
        """Returns the guidelines for annotating the dataset."""
        return self._guidelines

    @property
    def fields(self) -> List[AllowedFieldTypes]:
        """Returns the fields that define the schema of the records in the dataset."""
        return self._fields

    def field_by_name(self, name: str) -> AllowedFieldTypes:
        """Returns the field by name if it exists. Othewise a `ValueError` is raised.

        Args:
            name: the name of the field to return.

        Raises:
            ValueError: if the field with the given name does not exist.
        """
        for field in self._fields:
            if field.name == name:
                return field
        raise ValueError(
            f"Field with name='{name}' not found, available field names are:"
            f" {', '.join(f.name for f in self._fields)}"
        )

    @property
    def questions(self) -> List[AllowedQuestionTypes]:
        """Returns the questions that will be used to annotate the dataset."""
        return self._questions

    def question_by_name(self, name: str) -> AllowedQuestionTypes:
        """Returns the question by name if it exists. Othewise a `ValueError` is raised.

        Args:
            name: the name of the question to return.

        Raises:
            ValueError: if the question with the given name does not exist.
        """
        for question in self._questions:
            if question.name == name:
                return question
        raise ValueError(
            f"Question with name='{name}' not found, available question names are:"
            f" {', '.join(q.name for q in self._questions)}"
        )

    def _parse_records(
        self, records: Union[FeedbackRecord, Dict[str, Any], List[Union[FeedbackRecord, Dict[str, Any]]]]
    ) -> List[FeedbackRecord]:
        """Parses the records into a list of `FeedbackRecord` objects.

        Args:
            records: either a single `FeedbackRecord` or `dict` or a list of `FeedbackRecord` or `dict`.

        Returns:
            A list of `FeedbackRecord` objects.

        Raises:
            ValueError: if `records` is not a `FeedbackRecord` or `dict` or a list of `FeedbackRecord` or `dict`.
        """
        if isinstance(records, (dict, FeedbackRecord)):
            records = [records]

        if len(records) == 0:
            raise ValueError("Expected `records` to be a non-empty list of `dict` or `FeedbackRecord`.")

        new_records = []
        for record in records:
            if isinstance(record, dict):
                new_records.append(FeedbackRecord(**record))
            elif isinstance(record, FeedbackRecord):
                new_records.append(record)
            else:
                raise ValueError(
                    "Expected `records` to be a list of `dict` or `FeedbackRecord`,"
                    f" got type `{type(record)}` instead."
                )
        return new_records

    def _validate_records(self, records: List[FeedbackRecord]) -> None:
        """Validates the records against the schema defined by the `fields`.

        Args:
            records: a list of `FeedbackRecord` objects to validate.

        Raises:
            ValueError: if the `fields` schema does not match the `FeedbackRecord.fields` schema.
        """
        if self._fields_schema is None:
            self._fields_schema = generate_pydantic_schema(self.fields)

        for record in records:
            try:
                self._fields_schema.parse_obj(record.fields)
            except ValidationError as e:
                raise ValueError(
                    f"`FeedbackRecord.fields` does not match the expected schema, with exception: {e}"
                ) from e

    def _parse_and_validate_records(
        self,
        records: Union[FeedbackRecord, Dict[str, Any], List[Union[FeedbackRecord, Dict[str, Any]]]],
    ) -> List[FeedbackRecord]:
        """Convenient method for calling `_parse_records` and `_validate_records` in sequence."""
        records = self._parse_records(records)
        self._validate_records(records)
        return records

    @requires_version("datasets")
    def format_as(self, format: Literal["datasets"]) -> "Dataset":
        """Formats the `FeedbackDataset` as a `datasets.Dataset` object.

        Args:
            format: the format to use to format the `FeedbackDataset`. Currently supported formats are:
                `datasets`.

        Returns:
            The `FeedbackDataset.records` formatted as a `datasets.Dataset` object.

        Raises:
            ValueError: if the provided format is not supported.

        Examples:
            >>> import argilla as rg
            >>> rg.init(...)
            >>> dataset = rg.FeedbackDataset.from_argilla(name="my-dataset")
            >>> huggingface_dataset = dataset.format_as("datasets")
        """
        if format == "datasets":
            return self._huggingface_format(self)
        raise ValueError(f"Unsupported format '{format}'.")

    # TODO(davidberenstein1957): detatch unification into a mixin
    def unify_responses(
        self,
        question: Union[str, LabelQuestion, MultiLabelQuestion, RatingQuestion],
        strategy: Union[
            str, LabelQuestionStrategy, MultiLabelQuestionStrategy, RatingQuestionStrategy, RankingQuestionStrategy
        ],
    ) -> None:
        """
        The `unify_responses` function takes a question and a strategy as input and applies the strategy
        to unify the responses for that question.

        Args:
            question The `question` parameter can be either a string representing the name of the
                question, or an instance of one of the question classes (`LabelQuestion`, `MultiLabelQuestion`,
                `RatingQuestion`, `RankingQuestion`).
            strategy The `strategy` parameter is used to specify the strategy to be used for unifying
                responses for a given question. It can be either a string or an instance of a strategy class.
        """
        if isinstance(question, str):
            question = self.question_by_name(question)

        if isinstance(strategy, str):
            if isinstance(question, LabelQuestion):
                strategy = LabelQuestionStrategy(strategy)
            elif isinstance(question, MultiLabelQuestion):
                strategy = MultiLabelQuestionStrategy(strategy)
            elif isinstance(question, RatingQuestion):
                strategy = RatingQuestionStrategy(strategy)
            elif isinstance(question, RankingQuestion):
                strategy = RankingQuestionStrategy(strategy)
            else:
                raise ValueError(f"Question {question} is not supported yet")

        strategy.unify_responses(self.records, question)

    # TODO(alvarobartt,davidberenstein1957): we should consider having something like
    # `export(..., training=True)` to export the dataset records in any format, replacing
    # both `format_as` and `prepare_for_training`
    def prepare_for_training(
        self,
        framework: Union[Framework, str],
        task: TrainingTaskTypes,
        train_size: Optional[float] = 1,
        test_size: Optional[float] = None,
        seed: Optional[int] = None,
        lang: Optional[str] = None,
        fetch_records: Optional[bool] = None,
    ):
        """
        Prepares the dataset for training for a specific training framework and NLP task by splitting the dataset into train and test sets.

        Args:
            framework: the framework to use for training. Currently supported frameworks are: `transformers`, `peft`,
                `setfit`, `spacy`, `spacy-transformers`, `span_marker`, `spark-nlp`, `openai`, `trl`.
            task: the NLP task to use for training. Currently supported tasks are: `TrainingTaskForTextClassification`,
                `TrainingTaskForSFT`, `TrainingTaskForRM`, `TrainingTaskForPPO`, `TrainingTaskForDPO`.
            train_size: the size of the train set. If `None`, the whole dataset will be used for training.
            test_size: the size of the test set. If `None`, the whole dataset will be used for testing.
            seed: the seed to use for splitting the dataset into train and test sets.
            lang: the spaCy language to use for training. If `None`, the language of the dataset will be used.
            fetch_records: whether to fetch the records from Argilla or use the local records instead. If `None`, use local.
        """
        if fetch_records is not None:
            warnings.warn(
                "`fetch_records` is deprecated and will be removed in a future version."
                " `records` will be fetched automatically from Argilla, if the dataset"
                " is not in Argilla, then the local records will be used instead.\n`fetch_records`"
                " will be deprecated in Argilla v1.15.0.",
                DeprecationWarning,
                stacklevel=1,
            )

        if isinstance(framework, str):
            framework = Framework(framework)

        # validate train and test sizes
        if train_size is None:
            train_size = 1
        if test_size is None:
            test_size = 1 - train_size

        # check if all numbers are larger than 0
        if not [abs(train_size), abs(test_size)] == [train_size, test_size]:
            raise ValueError("`train_size` and `test_size` must be larger than 0.")
        # check if train sizes sum up to 1
        if not (train_size + test_size) == 1:
            raise ValueError("`train_size` and `test_size` must sum to 1.")

        if test_size == 0:
            test_size = None

        if len(self.records) < 1:
            raise ValueError(
                "No records found in the dataset. Make sure you add records to the"
                " dataset via the `FeedbackDataset.add_records` method first."
            )

        if isinstance(task, TrainingTaskForTextClassification):
            self.unify_responses(question=task.label.question, strategy=task.label.strategy)
        elif not isinstance(
            task,
            (
                TrainingTaskForSFT,
                TrainingTaskForRM,
                TrainingTaskForPPO,
                TrainingTaskForDPO,
            ),
        ):
            raise ValueError(f"Training data {type(task)} is not supported yet")

        data = task._format_data(self)
        if framework in [
            Framework.TRANSFORMERS,
            Framework.SETFIT,
            Framework.SPAN_MARKER,
            Framework.PEFT,
        ]:
            return task._prepare_for_training_with_transformers(
                data=data, train_size=train_size, seed=seed, framework=framework
            )
        elif framework in [Framework.SPACY, Framework.SPACY_TRANSFORMERS]:
            require_version("spacy")
            import spacy

            if lang is None:
                _LOGGER.warning("spaCy `lang` is not provided. Using `en`(English) as default language.")
                lang = spacy.blank("en")
            elif lang.isinstance(str):
                if len(lang) == 2:
                    lang = spacy.blank(lang)
                else:
                    lang = spacy.load(lang)
            return task._prepare_for_training_with_spacy(data=data, train_size=train_size, seed=seed, lang=lang)
        elif framework is Framework.SPARK_NLP:
            return task._prepare_for_training_with_spark_nlp(data=data, train_size=train_size, seed=seed)
        elif framework is Framework.OPENAI:
            return task._prepare_for_training_with_openai(data=data, train_size=train_size, seed=seed)
        elif framework is Framework.TRL:
            return task._prepare_for_training_with_trl(data=data, train_size=train_size, seed=seed)
        elif framework is Framework.TRLX:
            return task._prepare_for_training_with_trlx(data=data, train_size=train_size, seed=seed)
        else:
            raise NotImplementedError(
                f"Framework {framework} is not supported. Choose from: {[e.value for e in Framework]}"
            )<|MERGE_RESOLUTION|>--- conflicted
+++ resolved
@@ -28,7 +28,7 @@
     RankingQuestion,
     RatingQuestion,
 )
-<<<<<<< HEAD
+from argilla.client.feedback.schemas.types import AllowedFieldTypes, AllowedQuestionTypes
 from argilla.client.feedback.training.schemas import (
     TrainingTaskForDPO,
     TrainingTaskForPPO,
@@ -37,11 +37,6 @@
     TrainingTaskForTextClassification,
     TrainingTaskTypes,
 )
-from argilla.client.feedback.types import AllowedFieldTypes, AllowedQuestionTypes
-=======
-from argilla.client.feedback.schemas.types import AllowedFieldTypes, AllowedQuestionTypes
-from argilla.client.feedback.training.schemas import TrainingTaskMappingForTextClassification
->>>>>>> 4bbeb21e
 from argilla.client.feedback.unification import (
     LabelQuestionStrategy,
     MultiLabelQuestionStrategy,
