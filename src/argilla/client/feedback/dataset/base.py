#  Copyright 2021-present, the Recognai S.L. team.
#
#  Licensed under the Apache License, Version 2.0 (the "License");
#  you may not use this file except in compliance with the License.
#  You may obtain a copy of the License at
#
#      http://www.apache.org/licenses/LICENSE-2.0
#
#  Unless required by applicable law or agreed to in writing, software
#  distributed under the License is distributed on an "AS IS" BASIS,
#  WITHOUT WARRANTIES OR CONDITIONS OF ANY KIND, either express or implied.
#  See the License for the specific language governing permissions and
#  limitations under the License.

import logging
from abc import ABC, abstractproperty
from typing import TYPE_CHECKING, Any, Dict, List, Literal, Optional, Union

from pydantic import ValidationError

from argilla.client.feedback.integrations.huggingface import HuggingFaceDatasetMixin
from argilla.client.feedback.schemas import (
    FeedbackRecord,
    FieldSchema,
)
from argilla.client.feedback.schemas.types import AllowedFieldTypes, AllowedQuestionTypes
from argilla.client.feedback.training.schemas import (
    TrainingTaskForChatCompletion,
    TrainingTaskForDPO,
    TrainingTaskForPPO,
    TrainingTaskForQuestionAnswering,
    TrainingTaskForRM,
    TrainingTaskForSentenceSimilarity,
    TrainingTaskForSFT,
    TrainingTaskForTextClassification,
    TrainingTaskTypes,
)
from argilla.client.feedback.utils import generate_pydantic_schema
from argilla.client.models import Framework
from argilla.utils.dependency import require_version, requires_version

if TYPE_CHECKING:
    from datasets import Dataset


_LOGGER = logging.getLogger(__name__)


class FeedbackDatasetBase(ABC, HuggingFaceDatasetMixin):
    """Base class with shared functionality for `FeedbackDataset` and `RemoteFeedbackDataset`."""

    def __init__(
        self,
        *,
        fields: List[AllowedFieldTypes],
        questions: List[AllowedQuestionTypes],
        guidelines: Optional[str] = None,
    ) -> None:
        """Initializes a `FeedbackDatasetBase` instance locally.

        Args:
            fields: contains the fields that will define the schema of the records in the dataset.
            questions: contains the questions that will be used to annotate the dataset.
            guidelines: contains the guidelines for annotating the dataset. Defaults to `None`.

        Raises:
            TypeError: if `fields` is not a list of `FieldSchema`.
            ValueError: if `fields` does not contain at least one required field.
            TypeError: if `questions` is not a list of `TextQuestion`, `RatingQuestion`,
                `LabelQuestion`, and/or `MultiLabelQuestion`.
            ValueError: if `questions` does not contain at least one required question.
            TypeError: if `guidelines` is not None and not a string.
            ValueError: if `guidelines` is an empty string.
        """
        if not isinstance(fields, list):
            raise TypeError(f"Expected `fields` to be a list, got {type(fields)} instead.")

        any_required = False
        unique_names = set()
        for field in fields:
            if not isinstance(field, FieldSchema):
                raise TypeError(f"Expected `fields` to be a list of `FieldSchema`, got {type(field)} instead.")
            if field.name in unique_names:
                raise ValueError(f"Expected `fields` to have unique names, got {field.name} twice instead.")
            unique_names.add(field.name)
            if not any_required and field.required:
                any_required = True
        if not any_required:
            raise ValueError("At least one `FieldSchema` in `fields` must be required (`required=True`).")
        self._fields = fields
        self._fields_schema = None

        if not isinstance(questions, list):
            raise TypeError(f"Expected `questions` to be a list, got {type(questions)} instead.")

        any_required = False
        unique_names = set()
        for question in questions:
            if not isinstance(question, AllowedQuestionTypes.__args__):
                raise TypeError(
                    "Expected `questions` to be a list of"
                    f" `{'`, `'.join([arg.__name__ for arg in AllowedQuestionTypes.__args__])}` got a"
                    f" question in the list with type {type(question)} instead."
                )
            if question.name in unique_names:
                raise ValueError(f"Expected `questions` to have unique names, got {question.name} twice instead.")
            unique_names.add(question.name)
            if not any_required and question.required:
                any_required = True
        if not any_required:
            raise ValueError("At least one question in `questions` must be required (`required=True`).")
        self._questions = questions

        if guidelines is not None:
            if not isinstance(guidelines, str):
                raise TypeError(
                    f"Expected `guidelines` to be either None (default) or a string, got {type(guidelines)} instead."
                )
            if len(guidelines) < 1:
                raise ValueError(
                    "Expected `guidelines` to be either None (default) or a non-empty string, minimum length is 1."
                )
        self._guidelines = guidelines

    @property
    @abstractproperty
    def records(self) -> Any:
        """Returns the records of the dataset."""
        pass

    @property
    def guidelines(self) -> str:
        """Returns the guidelines for annotating the dataset."""
        return self._guidelines

    @property
    def fields(self) -> List[AllowedFieldTypes]:
        """Returns the fields that define the schema of the records in the dataset."""
        return self._fields

    def field_by_name(self, name: str) -> AllowedFieldTypes:
        """Returns the field by name if it exists. Othewise a `ValueError` is raised.

        Args:
            name: the name of the field to return.

        Raises:
            ValueError: if the field with the given name does not exist.
        """
        for field in self._fields:
            if field.name == name:
                return field
        raise ValueError(
            f"Field with name='{name}' not found, available field names are:"
            f" {', '.join(f.name for f in self._fields)}"
        )

    @property
    def questions(self) -> List[AllowedQuestionTypes]:
        """Returns the questions that will be used to annotate the dataset."""
        return self._questions

    def question_by_name(self, name: str) -> AllowedQuestionTypes:
        """Returns the question by name if it exists. Othewise a `ValueError` is raised.

        Args:
            name: the name of the question to return.

        Raises:
            ValueError: if the question with the given name does not exist.
        """
        for question in self._questions:
            if question.name == name:
                return question
        raise ValueError(
            f"Question with name='{name}' not found, available question names are:"
            f" {', '.join(q.name for q in self._questions)}"
        )

    def _parse_records(
        self, records: Union[FeedbackRecord, Dict[str, Any], List[Union[FeedbackRecord, Dict[str, Any]]]]
    ) -> List[FeedbackRecord]:
        """Parses the records into a list of `FeedbackRecord` objects.

        Args:
            records: either a single `FeedbackRecord` or `dict` or a list of `FeedbackRecord` or `dict`.

        Returns:
            A list of `FeedbackRecord` objects.

        Raises:
            ValueError: if `records` is not a `FeedbackRecord` or `dict` or a list of `FeedbackRecord` or `dict`.
        """
        if isinstance(records, (dict, FeedbackRecord)):
            records = [records]

        if len(records) == 0:
            raise ValueError("Expected `records` to be a non-empty list of `dict` or `FeedbackRecord`.")

        new_records = []
        for record in records:
            if isinstance(record, dict):
                new_records.append(FeedbackRecord(**record))
            elif isinstance(record, FeedbackRecord):
                new_records.append(record)
            else:
                raise ValueError(
                    "Expected `records` to be a list of `dict` or `FeedbackRecord`,"
                    f" got type `{type(record)}` instead."
                )
        return new_records

    def _validate_records(self, records: List[FeedbackRecord]) -> None:
        """Validates the records against the schema defined by the `fields`.

        Args:
            records: a list of `FeedbackRecord` objects to validate.

        Raises:
            ValueError: if the `fields` schema does not match the `FeedbackRecord.fields` schema.
        """
        if self._fields_schema is None:
            self._fields_schema = generate_pydantic_schema(self.fields)

        for record in records:
            try:
                self._fields_schema.parse_obj(record.fields)
            except ValidationError as e:
                raise ValueError(
                    f"`FeedbackRecord.fields` does not match the expected schema, with exception: {e}"
                ) from e

    def _parse_and_validate_records(
        self,
        records: Union[FeedbackRecord, Dict[str, Any], List[Union[FeedbackRecord, Dict[str, Any]]]],
    ) -> List[FeedbackRecord]:
        """Convenient method for calling `_parse_records` and `_validate_records` in sequence."""
        records = self._parse_records(records)
        self._validate_records(records)
        return records

    @requires_version("datasets")
    def format_as(self, format: Literal["datasets"]) -> "Dataset":
        """Formats the `FeedbackDataset` as a `datasets.Dataset` object.

        Args:
            format: the format to use to format the `FeedbackDataset`. Currently supported formats are:
                `datasets`.

        Returns:
            The `FeedbackDataset.records` formatted as a `datasets.Dataset` object.

        Raises:
            ValueError: if the provided format is not supported.

        Examples:
            >>> import argilla as rg
            >>> rg.init(...)
            >>> dataset = rg.FeedbackDataset.from_argilla(name="my-dataset")
            >>> huggingface_dataset = dataset.format_as("datasets")
        """
        if format == "datasets":
            return self._huggingface_format(self)
        raise ValueError(f"Unsupported format '{format}'.")

    # TODO(alvarobartt,davidberenstein1957): we should consider having something like
    # `export(..., training=True)` to export the dataset records in any format, replacing
    # both `format_as` and `prepare_for_training`
    def prepare_for_training(
        self,
        framework: Union[Framework, str],
        task: TrainingTaskTypes,
        train_size: Optional[float] = 1,
        test_size: Optional[float] = None,
        seed: Optional[int] = None,
        lang: Optional[str] = None,
    ) -> Any:
        """
        Prepares the dataset for training for a specific training framework and NLP task by splitting the dataset into train and test sets.

        Args:
            framework: the framework to use for training. Currently supported frameworks are: `transformers`, `peft`,
                `setfit`, `spacy`, `spacy-transformers`, `span_marker`, `spark-nlp`, `openai`, `trl`, `sentence-transformers`.
            task: the NLP task to use for training. Currently supported tasks are: `TrainingTaskForTextClassification`,
                `TrainingTaskForSFT`, `TrainingTaskForRM`, `TrainingTaskForPPO`, `TrainingTaskForDPO`, `TrainingTaskForSentenceSimilarity`.
            train_size: the size of the train set. If `None`, the whole dataset will be used for training.
            test_size: the size of the test set. If `None`, the whole dataset will be used for testing.
            seed: the seed to use for splitting the dataset into train and test sets.
            lang: the spaCy language to use for training. If `None`, the language of the dataset will be used.
        """
        if isinstance(framework, str):
            framework = Framework(framework)

        # validate train and test sizes
        if train_size is None:
            train_size = 1
        if test_size is None:
            test_size = 1 - train_size

        # check if all numbers are larger than 0
        if not [abs(train_size), abs(test_size)] == [train_size, test_size]:
            raise ValueError("`train_size` and `test_size` must be larger than 0.")
        # check if train sizes sum up to 1
        if not (train_size + test_size) == 1:
            raise ValueError("`train_size` and `test_size` must sum to 1.")

        if test_size == 0:
            test_size = None

        if len(self.records) < 1:
            raise ValueError(
                "No records found in the dataset. Make sure you add records to the"
                " dataset via the `FeedbackDataset.add_records` method first."
            )

        if isinstance(task, (TrainingTaskForTextClassification, TrainingTaskForSentenceSimilarity)):
            if task.formatting_func is None:
<<<<<<< HEAD
                # in sentence-transformer models we can train without labels
                if task.label:
                    self.unify_responses(question=task.label.question, strategy=task.label.strategy)
=======
                self.unify_responses(question=task.label.question, strategy=task.label.strategy)
        elif isinstance(task, TrainingTaskForQuestionAnswering):
            if task.formatting_func is None:
                self.unify_responses(question=task.answer.name, strategy="disagreement")
>>>>>>> 5fa4e9e5
        elif not isinstance(
            task,
            (
                TrainingTaskForSFT,
                TrainingTaskForRM,
                TrainingTaskForPPO,
                TrainingTaskForDPO,
                TrainingTaskForChatCompletion,
            ),
        ):
            raise ValueError(f"Training data {type(task)} is not supported yet")

        data = task._format_data(self)
        if framework in [
            Framework.TRANSFORMERS,
            Framework.SETFIT,
            Framework.SPAN_MARKER,
            Framework.PEFT,
        ]:
            return task._prepare_for_training_with_transformers(
                data=data, train_size=train_size, seed=seed, framework=framework
            )
        elif framework in [Framework.SPACY, Framework.SPACY_TRANSFORMERS]:
            require_version("spacy")
            import spacy

            if lang is None:
                _LOGGER.warning("spaCy `lang` is not provided. Using `en`(English) as default language.")
                lang = spacy.blank("en")
            elif lang.isinstance(str):
                if len(lang) == 2:
                    lang = spacy.blank(lang)
                else:
                    lang = spacy.load(lang)
            return task._prepare_for_training_with_spacy(data=data, train_size=train_size, seed=seed, lang=lang)
        elif framework is Framework.SPARK_NLP:
            return task._prepare_for_training_with_spark_nlp(data=data, train_size=train_size, seed=seed)
        elif framework is Framework.OPENAI:
            return task._prepare_for_training_with_openai(data=data, train_size=train_size, seed=seed)
        elif framework is Framework.TRL:
            return task._prepare_for_training_with_trl(data=data, train_size=train_size, seed=seed)
        elif framework is Framework.TRLX:
            return task._prepare_for_training_with_trlx(data=data, train_size=train_size, seed=seed)
        elif framework is Framework.SENTENCE_TRANSFORMERS:
            return task._prepare_for_training_with_sentence_transformers(data=data, train_size=train_size, seed=seed)
        else:
            raise NotImplementedError(
                f"Framework {framework} is not supported. Choose from: {[e.value for e in Framework]}"
            )<|MERGE_RESOLUTION|>--- conflicted
+++ resolved
@@ -315,16 +315,12 @@
 
         if isinstance(task, (TrainingTaskForTextClassification, TrainingTaskForSentenceSimilarity)):
             if task.formatting_func is None:
-<<<<<<< HEAD
                 # in sentence-transformer models we can train without labels
                 if task.label:
                     self.unify_responses(question=task.label.question, strategy=task.label.strategy)
-=======
-                self.unify_responses(question=task.label.question, strategy=task.label.strategy)
         elif isinstance(task, TrainingTaskForQuestionAnswering):
             if task.formatting_func is None:
                 self.unify_responses(question=task.answer.name, strategy="disagreement")
->>>>>>> 5fa4e9e5
         elif not isinstance(
             task,
             (
