--- conflicted
+++ resolved
@@ -172,16 +172,12 @@
         return self._guidelines
 
     @property
-<<<<<<< HEAD
     def allow_extra_metadata(self) -> bool:
         """Returns whether if adding extra metadata to the records of the dataset is allowed"""
         return self._allow_extra_metadata
 
     @property
-    def fields(self) -> Union[List["AllowedFieldTypes"], List["AllowedRemoteFieldTypes"]]:
-=======
     def fields(self) -> Union[List[AllowedFieldTypes], List["AllowedRemoteFieldTypes"]]:
->>>>>>> 04893b5a
         """Returns the fields that define the schema of the records in the dataset."""
         return self._fields
 
