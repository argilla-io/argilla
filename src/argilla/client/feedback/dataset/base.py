--- conflicted
+++ resolved
@@ -12,31 +12,16 @@
 #  See the License for the specific language governing permissions and
 #  limitations under the License.
 
-import logging
 from abc import ABC, abstractmethod
 from typing import TYPE_CHECKING, Any, Dict, Generic, Iterable, List, Literal, Optional, Type, TypeVar, Union
 
 from pydantic import BaseModel, ValidationError
 
 from argilla.client.feedback.integrations.huggingface import HuggingFaceDatasetMixin
-<<<<<<< HEAD
-from argilla.client.feedback.schemas.enums import ResponseStatusFilter
-from argilla.client.feedback.schemas.metadata import MetadataFilters
 from argilla.client.feedback.schemas.records import FeedbackRecord, SortBy
-=======
-from argilla.client.feedback.schemas import (
-    FeedbackRecord,
-    SortBy,
-)
->>>>>>> a0b7ccc1
 from argilla.client.feedback.schemas.types import AllowedFieldTypes, AllowedMetadataPropertyTypes, AllowedQuestionTypes
 from argilla.client.feedback.utils import generate_pydantic_schema_for_fields, generate_pydantic_schema_for_metadata
-<<<<<<< HEAD
-from argilla.client.models import Framework
-from argilla.utils.dependency import require_dependencies, requires_dependencies
-=======
 from argilla.utils.dependency import requires_dependencies
->>>>>>> a0b7ccc1
 
 if TYPE_CHECKING:
     from datasets import Dataset
@@ -46,9 +31,6 @@
         AllowedRemoteMetadataPropertyTypes,
         AllowedRemoteQuestionTypes,
     )
-
-
-_LOGGER = logging.getLogger(__name__)
 
 R = TypeVar("R", bound=FeedbackRecord)
 
