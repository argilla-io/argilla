#  Copyright 2021-present, the Recognai S.L. team.
#
#  Licensed under the Apache License, Version 2.0 (the "License");
#  you may not use this file except in compliance with the License.
#  You may obtain a copy of the License at
#
#      http://www.apache.org/licenses/LICENSE-2.0
#
#  Unless required by applicable law or agreed to in writing, software
#  distributed under the License is distributed on an "AS IS" BASIS,
#  WITHOUT WARRANTIES OR CONDITIONS OF ANY KIND, either express or implied.
#  See the License for the specific language governing permissions and
#  limitations under the License.

from typing import TYPE_CHECKING, Iterator, List, Union

from argilla.client.feedback.constants import FETCHING_BATCH_SIZE
from argilla.client.feedback.schemas.remote.records import RemoteFeedbackRecord
from argilla.client.sdk.users.models import UserRole
from argilla.client.utils import allowed_for_roles

if TYPE_CHECKING:
    from argilla.client.feedback.dataset.remote.dataset import RemoteFeedbackRecords


class ArgillaRecordsMixin:
    @allowed_for_roles(roles=[UserRole.owner, UserRole.admin])
    def __getitem__(
        self: "RemoteFeedbackRecords", key: Union[slice, int]
    ) -> Union["RemoteFeedbackRecord", List["RemoteFeedbackRecord"]]:
        """Returns the record(s) at the given index(es) from Argilla.

        Args:
            key: the index(es) of the record(s) to return. Can either be a single index or a slice.

        Returns:
            Either the record of the given index, or a list with the records at the given indexes.
        """
        try:
            num_records = len(self)
        except NotImplementedError:
            num_records = None
            if not isinstance(key, int):
                raise NotImplementedError(f"`key`={key} is not supported for this dataset. Only `int` is supported.")

        offsets = []
        limit = None

        if isinstance(key, slice) and num_records is not None:
            start, stop, step = key.indices(num_records)
            if step is not None and step != 1:
                raise ValueError("When providing a `slice` just `step=None` or `step=1` are allowed.")
            if start < 0:
                start += num_records
            if stop < 0:
                stop += num_records
            if start < 0 or stop < 0:
                raise IndexError(
                    f"Index {start if start < 0 else stop} is out of range, dataset has {num_records} records."
                )
            limit = stop - start
            if limit < 0:
                raise ValueError("Negative slice bounds are not supported.")
            elif limit < FETCHING_BATCH_SIZE:
                offsets = [start]
                limits = [limit]
            else:
                offsets = list(range(start, stop, FETCHING_BATCH_SIZE))
                limits = [FETCHING_BATCH_SIZE] * len(offsets)
                if stop % FETCHING_BATCH_SIZE != 0:
                    offsets[-1] = stop - (stop % FETCHING_BATCH_SIZE) + 1
                    limits[-1] = (stop % FETCHING_BATCH_SIZE) - 1
        elif isinstance(key, int):
            if num_records is not None:
                if key < 0:
                    key += num_records
                if key < 0 or key >= num_records:
                    raise IndexError(f"Index {key} is out of range, dataset has {num_records} records.")
            offsets = [key]
            limits = [1]
        else:
            raise TypeError("Only `int` and `slice` are supported as index.")

        question_id_to_name = {question.id: question.name for question in self.dataset.questions}

        records = []
        for offset, limit in zip(offsets, limits):
            fetched_records = self._fetch_records(offset=offset, limit=limit)
            if len(fetched_records.items) == 0:
                break
            records.extend(
                [
                    RemoteFeedbackRecord.from_api(record, question_id_to_name=question_id_to_name, client=self._client)
                    for record in fetched_records.items
                ]
            )
        if len(records) == 0:
            raise IndexError(
                "No records were found in the dataset in Argilla for the given index(es) and/or filter(s) if any."
            )
        return records[0] if isinstance(key, int) else records

    @allowed_for_roles(roles=[UserRole.owner, UserRole.admin])
<<<<<<< HEAD
    def __iter__(
        self: "RemoteFeedbackRecords",
    ) -> Iterator["RemoteFeedbackRecord"]:
=======
    def __iter__(self: "RemoteFeedbackRecords") -> Iterator["RemoteFeedbackRecord"]:
>>>>>>> c880b1e8
        """Iterates over the `FeedbackRecord`s of the current `FeedbackDataset` in Argilla."""
        question_id_to_name = {question.id: question.name for question in self.dataset.questions}

        current_batch = 0
        while True:
            batch = self._fetch_records(offset=FETCHING_BATCH_SIZE * current_batch, limit=FETCHING_BATCH_SIZE)
            if len(batch.items) == 0:
                break
            for record in batch.items:
                yield RemoteFeedbackRecord.from_api(
                    record, question_id_to_name=question_id_to_name, client=self._client
                )
            current_batch += 1

            if len(batch.items) < FETCHING_BATCH_SIZE:
                break<|MERGE_RESOLUTION|>--- conflicted
+++ resolved
@@ -101,16 +101,8 @@
         return records[0] if isinstance(key, int) else records
 
     @allowed_for_roles(roles=[UserRole.owner, UserRole.admin])
-<<<<<<< HEAD
-    def __iter__(
-        self: "RemoteFeedbackRecords",
-    ) -> Iterator["RemoteFeedbackRecord"]:
-=======
     def __iter__(self: "RemoteFeedbackRecords") -> Iterator["RemoteFeedbackRecord"]:
->>>>>>> c880b1e8
         """Iterates over the `FeedbackRecord`s of the current `FeedbackDataset` in Argilla."""
-        question_id_to_name = {question.id: question.name for question in self.dataset.questions}
-
         current_batch = 0
         while True:
             batch = self._fetch_records(offset=FETCHING_BATCH_SIZE * current_batch, limit=FETCHING_BATCH_SIZE)
@@ -118,7 +110,7 @@
                 break
             for record in batch.items:
                 yield RemoteFeedbackRecord.from_api(
-                    record, question_id_to_name=question_id_to_name, client=self._client
+                    record, question_id_to_name=self._question_id_to_name, client=self._client
                 )
             current_batch += 1
 
