#  Copyright 2021-present, the Recognai S.L. team.
#
#  Licensed under the Apache License, Version 2.0 (the "License");
#  you may not use this file except in compliance with the License.
#  You may obtain a copy of the License at
#
#      http://www.apache.org/licenses/LICENSE-2.0
#
#  Unless required by applicable law or agreed to in writing, software
#  distributed under the License is distributed on an "AS IS" BASIS,
#  WITHOUT WARRANTIES OR CONDITIONS OF ANY KIND, either express or implied.
#  See the License for the specific language governing permissions and
#  limitations under the License.

import textwrap
import warnings
from datetime import datetime
<<<<<<< HEAD
from typing import TYPE_CHECKING, Any, Dict, Iterator, List, Optional, Tuple, Union
=======
from typing import TYPE_CHECKING, Any, Dict, Iterator, List, Literal, Optional, Tuple, Union
>>>>>>> de0e697f

from tqdm import trange

from argilla.client.feedback.constants import DELETE_DATASET_RECORDS_MAX_NUMBER, PUSHING_BATCH_SIZE
from argilla.client.feedback.dataset import helpers
from argilla.client.feedback.dataset.base import FeedbackDatasetBase, SortBy
from argilla.client.feedback.dataset.remote.mixins import ArgillaRecordsMixin
from argilla.client.feedback.mixins import ArgillaMetadataPropertiesMixin
from argilla.client.feedback.schemas.enums import ResponseStatusFilter
from argilla.client.feedback.schemas.questions import (
    LabelQuestion,
    MultiLabelQuestion,
    RatingQuestion,
)
from argilla.client.feedback.schemas.records import FeedbackRecord
from argilla.client.feedback.schemas.remote.records import RemoteFeedbackRecord
from argilla.client.feedback.schemas.remote.vector_settings import RemoteVectorSettings
from argilla.client.feedback.schemas.vector_settings import VectorSettings
from argilla.client.feedback.training.schemas import (
    TrainingTaskTypes,
)
from argilla.client.feedback.unification import (
    LabelQuestionStrategy,
    MultiLabelQuestionStrategy,
    RankingQuestionStrategy,
    RatingQuestionStrategy,
)
from argilla.client.models import Framework
from argilla.client.sdk.commons.errors import AlreadyExistsApiError
from argilla.client.sdk.users.models import UserRole
from argilla.client.sdk.v1.datasets import api as datasets_api_v1
from argilla.client.sdk.v1.datasets.models import FeedbackRecordsSearchVectorQuery
from argilla.client.sdk.v1.vectors_settings import api as vectors_settings_api_v1
from argilla.client.utils import allowed_for_roles

INCLUDE_ALL_VECTORS_PARAM: str = "all"

if TYPE_CHECKING:
    from uuid import UUID

    import httpx

    from argilla.client.feedback.dataset.local.dataset import FeedbackDataset
    from argilla.client.feedback.schemas.metadata import MetadataFilters
    from argilla.client.feedback.schemas.types import (
        AllowedFieldTypes,
        AllowedMetadataPropertyTypes,
        AllowedQuestionTypes,
        AllowedRemoteFieldTypes,
        AllowedRemoteMetadataPropertyTypes,
        AllowedRemoteQuestionTypes,
    )
    from argilla.client.sdk.v1.datasets.models import FeedbackRecordsModel
    from argilla.client.workspaces import Workspace


class RemoteFeedbackRecords(ArgillaRecordsMixin):
    def __init__(
        self,
        dataset: "RemoteFeedbackDataset",
        response_status: Optional[Union[ResponseStatusFilter, List[ResponseStatusFilter]]] = None,
        metadata_filters: Optional[Union["MetadataFilters", List["MetadataFilters"]]] = None,
        sort_by: Optional[List[SortBy]] = None,
        with_vectors: Union[INCLUDE_ALL_VECTORS_PARAM, List[str], None] = None,
    ) -> None:
        """Initializes a `RemoteFeedbackRecords` instance to access a `FeedbackDataset`
        records in Argilla. This class is used to get records from Argilla, iterate over
        them, and push new records to Argilla.

        Note:
            This class is not intended to be initialised directly. Instead, use
            `FeedbackDataset.from_argilla` to get an instance of `RemoteFeedbackDataset`,
            and then just call `records` on it.

        Args:
            dataset: the `RemoteFeedbackDataset` instance to access the `httpx.Client`,
                the ID of the dataset in Argilla, and everything else to reuse some methods
                and/or attributes.
        """
        self._dataset = dataset

        if response_status and not isinstance(response_status, list):
            response_status = [response_status]
        if metadata_filters and not isinstance(metadata_filters, list):
            metadata_filters = [metadata_filters]

        # TODO: Validate filters and sort exists in metadata
        self._sort_by = sort_by or []
        self._response_status = response_status or []
        self._metadata_filters = metadata_filters or []

        self._with_vectors = with_vectors

        self._validate_metadata_names()
        self._validate_vector_names()

    @property
    def dataset(self) -> "RemoteFeedbackDataset":
        """Returns the `RemoteFeedbackDataset` instance that this `RemoteFeedbackRecords` belongs to."""
        return self._dataset

    @property
    def sort_by(self) -> Optional[List[SortBy]]:
        """Returns the sort by fields and orders that this `RemoteFeedbackRecords` is using."""
        return [sort_by for sort_by in self._sort_by]

    @property
    def metadata_filters(self) -> Optional[List["MetadataFilters"]]:
        """Returns the metadata filters that this `RemoteFeedbackRecords` is using."""
        return [metadata_filter for metadata_filter in self._metadata_filters]

    @property
    def response_status(self) -> Optional[List[ResponseStatusFilter]]:
        """Returns the response status filters that this `RemoteFeedbackRecords` is using."""
        return [ResponseStatusFilter(response_status) for response_status in self._response_status]

    @property
    def _client(self) -> "httpx.Client":
        """Returns the `httpx.Client` instance that will be used to send requests to Argilla."""
        return self.dataset._client

    @property
    def _question_id_to_name(self) -> Dict["UUID", str]:
        return self.dataset._question_id_to_name

    @property
    def _question_name_to_id(self) -> Dict[str, "UUID"]:
        return self.dataset._question_name_to_id

    @allowed_for_roles(roles=[UserRole.owner, UserRole.admin])
    def __len__(self) -> int:
        """Returns the number of records in the current `FeedbackDataset` in Argilla."""
        try:
            if self._has_filters():
                return self._fetch_records(offset=0, limit=1).total
            else:
                response = datasets_api_v1.get_metrics(client=self._client, id=self._dataset.id).parsed
                return response.records.count
        except Exception as e:
            raise Exception(
                f"Failed while getting the metrics from the current `FeedbackDataset` in Argilla with exception: {e}"
            ) from e

    @allowed_for_roles(roles=[UserRole.owner, UserRole.admin])
    def add(
        self,
        records: Union[FeedbackRecord, Dict[str, Any], List[Union[FeedbackRecord, Dict[str, Any]]]],
        show_progress: bool = True,
    ) -> None:
        """Pushes a list of `FeedbackRecord`s to Argilla.

        Args:
            records: can be a single `FeedbackRecord`, a list of `FeedbackRecord`,
                a single dictionary, or a list of dictionaries. If a dictionary is provided,
                it will be converted to a `FeedbackRecord` internally.
            show_progress: Whether to show a `tqdm` progress bar while pushing the records.

        Raises:
            PermissionError: if the user does not have either `owner` or `admin` role.
            Exception: If the pushing of the records to Argilla fails.
        """
        records = helpers.normalize_records(records)
        helpers.validate_dataset_records(self.dataset, records)

        question_name_to_id = {question.name: question.id for question in self.dataset.questions}

        for i in trange(
            0, len(records), PUSHING_BATCH_SIZE, desc="Pushing records to Argilla...", disable=not show_progress
        ):
            datasets_api_v1.add_records(
                client=self._client,
                id=self.dataset.id,
                records=[
                    record.to_server_payload(question_name_to_id=question_name_to_id)
                    for record in records[i : i + PUSHING_BATCH_SIZE]
                ],
            )

    @allowed_for_roles(roles=[UserRole.owner, UserRole.admin])
    def update(
        self,
        records: Union[RemoteFeedbackRecord, List[RemoteFeedbackRecord]],
        show_progress: bool = True,
    ) -> None:
        """Updates a list of `RemoteFeedbackRecord`s in Argilla.

        Args:
            records: can be a single `RemoteFeedbackRecord` or a list of
                `RemoteFeedbackRecord`.
            show_progress: Whether to show a `tqdm` progress bar while updating the records.
        """
        if isinstance(records, RemoteFeedbackRecord):
            records = [records]

<<<<<<< HEAD
        self.dataset._validate_records(records, attributes_to_validate=["metadata", "vectors"])
=======
        helpers.validate_dataset_records(self.dataset, records, attributes_to_validate=["metadata", "vectors"])
>>>>>>> de0e697f

        for i in trange(
            0, len(records), PUSHING_BATCH_SIZE, desc="Updating records in Argilla...", disable=not show_progress
        ):
            datasets_api_v1.update_records(
                client=self._client,
                id=self.dataset.id,
                records=[
                    {"id": str(record.id), **record.to_server_payload(self._question_name_to_id)}
                    for record in records[i : i + PUSHING_BATCH_SIZE]
                ],
            )

    @allowed_for_roles(roles=[UserRole.owner, UserRole.admin])
    def delete(self, records: List[RemoteFeedbackRecord]) -> None:
        """Deletes a list of `RemoteFeedbackRecord`s from Argilla.

        Args:
            records: A list of `RemoteFeedbackRecord`s to delete from Argilla.

        Raises:
            PermissionError: if the user does not have either `owner` or `admin` role.
            RuntimeError: If the deletion of the records from Argilla fails.
        """
        num_records = len(records)
        for start in range(0, num_records, DELETE_DATASET_RECORDS_MAX_NUMBER):
            end = min(start + DELETE_DATASET_RECORDS_MAX_NUMBER, num_records)
            try:
                datasets_api_v1.delete_records(
                    client=self._client,
                    id=self._dataset.id,
                    record_ids=[record.id for record in records[start:end]],
                )
            except Exception as e:
                raise RuntimeError("Failed to remove records from Argilla") from e

    def _fetch_records(self, offset: int, limit: int) -> "FeedbackRecordsModel":
        """Fetches a batch of records from Argilla."""

        return datasets_api_v1.get_records(
            client=self._client,
            id=self._dataset.id,
            include=self.include_as_query_params,
            offset=offset,
            limit=limit,
            response_status=self.response_status_as_query_string,
            metadata_filters=self.metadata_filters_as_query_strings,
            sort_by=self.__sort_by_query_strings,
        ).parsed

    def _has_filters(self) -> bool:
        """Returns whether the current `RemoteFeedbackRecords` is filtered or not."""
        return bool(self._response_status) or bool(self._metadata_filters)

    # TODO: define `List[ResponseStatusFilter]` and delegate `query_string` formatting to it
    @property
    def response_status_as_query_string(self) -> Optional[List[str]]:
        """Formats the `response_status` if any to the query string format. Otherwise, returns `None`."""
        return (
            [status.value if hasattr(status, "value") else status for status in self._response_status]
            if len(self._response_status) > 0
            else None
        )

    # TODO: define `List[MetadataFilter]` and delegate `query_string` formatting to it
    @property
    def metadata_filters_as_query_strings(self) -> Optional[List[str]]:
        """Formats the `metadata_filters` if any to the query string format. Otherwise, returns `None`."""
        return (
            [metadata_filter.query_string for metadata_filter in self._metadata_filters]
            if len(self._metadata_filters) > 0
            else None
        )

    # TODO: define `List[SortBy]` and delegate `query_string` formatting to it
    @property
    def __sort_by_query_strings(self) -> Optional[List[str]]:
        """Formats the `sort_by` if any to the query string format. Otherwise, returns `None`."""
        return [f"{sort_by.field}:{sort_by.order}" for sort_by in self._sort_by] if len(self._sort_by) > 0 else None

    @classmethod
    def _create_from_dataset(
        cls,
        new_ds: "RemoteFeedbackDataset",
        response_status: Optional[Union[ResponseStatusFilter, List[ResponseStatusFilter]]] = None,
        metadata_filters: Optional[Union["MetadataFilters", List["MetadataFilters"]]] = None,
        sort_by: Optional[List[SortBy]] = None,
    ):
        """Creates a new instance of `RemoteFeedbackRecords` with the given filters."""

        sort_by = sort_by or new_ds.records.sort_by
        metadata_filters = metadata_filters or new_ds.records.metadata_filters
        response_status = response_status or new_ds.records.response_status

        return cls(
            new_ds,
            sort_by=sort_by,
            metadata_filters=metadata_filters,
            response_status=response_status,
            with_vectors=new_ds.records._with_vectors,
        )

    def _validate_metadata_names(self):
        names = []
        if self.metadata_filters:
            names.extend([metadata_filter.name for metadata_filter in self.metadata_filters])
        if self.sort_by:
            names.extend([sort.metadata_name for sort in self.sort_by if sort.is_metadata_field])
        if names:
            helpers.validate_metadata_names(self.dataset, names)

<<<<<<< HEAD
=======
    def _validate_vector_names(self):
        if not self._with_vectors or self._with_vectors == INCLUDE_ALL_VECTORS_PARAM:
            return

        if isinstance(self._with_vectors, str):
            self._with_vectors = [self._with_vectors]

        helpers.validate_vector_names(self.dataset, self._with_vectors)

    @allowed_for_roles(roles=[UserRole.owner, UserRole.admin])
>>>>>>> de0e697f
    def find_similar(
        self,
        vector_name: str,
        value: Optional[List[float]] = None,
        record: Optional[RemoteFeedbackRecord] = None,
        max_results: int = 50,
    ) -> List[Tuple[RemoteFeedbackRecord, float]]:
<<<<<<< HEAD
=======
        if bool(record) == bool(value):
            raise ValueError("Either 'record' or 'value' must be provided")

>>>>>>> de0e697f
        try:
            response = datasets_api_v1.search_records(
                client=self._client,
                id=self.dataset.id,
<<<<<<< HEAD
=======
                include=self.include_as_query_params,
>>>>>>> de0e697f
                vector_query=FeedbackRecordsSearchVectorQuery(
                    name=vector_name,
                    record_id=record and record.id,
                    value=value,
                ),
                metadata_filters=self.metadata_filters_as_query_strings,
                response_status=self.response_status_as_query_string,
                limit=max_results,
            )
        except Exception as e:
            raise RuntimeError(f"Failed searching records for dataset with exception: {e}") from e

        question_id_to_name_map = self.dataset._question_id_to_name
        return [
            (
                RemoteFeedbackRecord.from_api(record_score.record, question_id_to_name=question_id_to_name_map),
                record_score.query_score,
            )
            for record_score in response.parsed.items
        ]

<<<<<<< HEAD
=======
    @property
    def include_as_query_params(self) -> List[str]:
        include = ["responses", "suggestions"]  # default include

        if not self._with_vectors:
            return include

        if self._with_vectors == INCLUDE_ALL_VECTORS_PARAM:
            include.append("vectors")
        else:
            include.append(f"vectors:{','.join(self._with_vectors)}")

        return include

>>>>>>> de0e697f

class RemoteFeedbackDataset(FeedbackDatasetBase[RemoteFeedbackRecord]):
    # TODO: Call super method once the base init contains only commons init attributes
    def __init__(
        self,
        *,
        client: "httpx.Client",
        id: "UUID",
        name: str,
        workspace: "Workspace",
        created_at: datetime,
        updated_at: datetime,
        fields: List["AllowedRemoteFieldTypes"],
        questions: List["AllowedRemoteQuestionTypes"],
        guidelines: Optional[str] = None,
        allow_extra_metadata: bool = True,
        with_vectors: Union[Literal[INCLUDE_ALL_VECTORS_PARAM], List[str], None] = None,
    ) -> None:
        """Initializes a `RemoteFeedbackDataset` instance in Argilla.

        Note:
            This class is not intended to be initialised directly. Instead, use
            `FeedbackDataset.from_argilla` to get an instance of this class.

        Args:
            client: contains the `httpx.Client` instance that will be used to send requests to Argilla.
            id: contains the UUID of the dataset in Argilla.
            name: contains the name of the dataset in Argilla.
            workspace: contains the `Workspace` instance that the dataset belongs to in Argilla.
            created_at: contains the datetime when the dataset was created in Argilla.
            updated_at: contains the datetime when the dataset was last updated in Argilla.
            fields: contains the fields that will define the schema of the records in the dataset.
            questions: contains the questions that will be used to annotate the dataset.
            guidelines: contains the guidelines for annotating the dataset. Defaults to `None`.

        Raises:
            TypeError: if `fields` is not a list of `FieldSchema`.
            ValueError: if `fields` does not contain at least one required field.
            TypeError: if `questions` is not a list of `TextQuestion`, `RatingQuestion`,
                `LabelQuestion`, and/or `MultiLabelQuestion`.
            ValueError: if `questions` does not contain at least one required question.
            TypeError: if `guidelines` is not None and not a string.
            ValueError: if `guidelines` is an empty string.
        """

        self._fields = fields
        self._questions = questions
        self._guidelines = guidelines
        self._allow_extra_metadata = allow_extra_metadata

        self._client = client  # Required to be able to use `allowed_for_roles` decorator
        self._id = id
        self._name = name
        self._workspace = workspace
        self._created_at = created_at
        self._updated_at = updated_at

        self._records = RemoteFeedbackRecords(dataset=self, with_vectors=with_vectors)

    @property
    def guidelines(self) -> Optional[str]:
        return self._guidelines

    @property
    def allow_extra_metadata(self) -> bool:
        return self._allow_extra_metadata

    @property
    def fields(self) -> Union[List["AllowedRemoteFieldTypes"]]:
        return self._fields

    @property
    def questions(self) -> Union[List["AllowedRemoteQuestionTypes"]]:
        return self._questions

    @property
    def records(self) -> RemoteFeedbackRecords:
        """Returns an instance of `RemoteFeedbackRecords` that allows you to iterate over
        the records in the dataset. The records are fetched from Argilla on the fly and
        not stored in memory. You can also iterate over the records directly from the
        dataset instance.
        """
        return self._records

    @property
    def id(self) -> "UUID":
        """Returns the ID of the dataset in Argilla."""
        return self._id

    @property
    def name(self) -> str:
        """Returns the name of the dataset in Argilla."""
        return self._name

    @property
    def workspace(self) -> "Workspace":
        """Returns the workspace the dataset belongs to in Argilla."""
        return self._workspace

    @property
    def url(self) -> str:
        """Returns the URL of the dataset in Argilla."""
        return f"{self._client.base_url}/dataset/{self.id}/annotation-mode"

    @property
    def created_at(self) -> datetime:
        """Returns the datetime when the dataset was created in Argilla."""
        return self._created_at

    @property
    def updated_at(self) -> datetime:
        """Returns the datetime when the dataset was last updated in Argilla."""
        return self._updated_at

    @property
    def _question_id_to_name(self) -> Dict["UUID", str]:
        return {question.id: question.name for question in self._questions}

    @property
    def _question_name_to_id(self) -> Dict[str, "UUID"]:
        return {question.name: question.id for question in self._questions}

    @property
    def metadata_properties(self) -> List["AllowedRemoteMetadataPropertyTypes"]:
        """Retrieves the `metadata_properties` of the current dataset from Argilla, and
        returns them if any, otherwise, it returns an empty list.
        """
        return ArgillaMetadataPropertiesMixin.list(client=self._client, dataset_id=self.id)

    @property
    def vectors_settings(self) -> List[RemoteVectorSettings]:
        """Retrieves the `vectors_settings` of the current dataset from Argilla"""
        response = datasets_api_v1.list_vectors_settings(client=self._client, id=self.id)

        return [RemoteVectorSettings.from_api(vector_settings) for vector_settings in response.parsed.items]

    def vector_settings_by_name(self, name: str) -> RemoteVectorSettings:
        # TODO: Maybe make sense to have a query param in api.list_vector_settings to filter by name
        for vector_settings in self.vector_settings:
            if vector_settings.name == name:
                return vector_settings

        raise KeyError(f"Vector settings with name {name!r} does not exist in the dataset.")

    def __repr__(self) -> str:
        """Returns a string representation of the dataset."""
        indent = "   "
        return (
            "RemoteFeedbackDataset("
            + textwrap.indent(f"\nid={self.id}", indent)
            + textwrap.indent(f"\nname={self.name}", indent)
            + textwrap.indent(f"\nworkspace={self.workspace}", indent)
            + textwrap.indent(f"\nurl={self.url}", indent)
            + textwrap.indent(f"\nfields={self.fields}", indent)
            + textwrap.indent(f"\nquestions={self.questions}", indent)
            + textwrap.indent(f"\nguidelines={self.guidelines}", indent)
            + ")"
        )

    def __len__(self) -> int:
        """Returns the number of records in the dataset."""
        return self._records.__len__()

    def __iter__(self) -> Iterator[RemoteFeedbackRecord]:
        """Returns an iterator over the records in the dataset."""
        yield from self._records

    def __getitem__(self, key: Union[slice, int]) -> Union[RemoteFeedbackRecord, List[RemoteFeedbackRecord]]:
        """Returns the record(s) at the given index(es).

        Args:
            key: The index or slice to retrieve.

        Returns:
            The record(s) at the given index(es).
        """
        return self._records.__getitem__(key)

    def sort_by(self, sort: List[SortBy]) -> "RemoteFeedbackDataset":
        """Sorts the current `RemoteFeedbackDataset` based on the given sort fields and orders."""
        sorted_dataset = self._create_from_dataset(self)
        sorted_dataset._records = RemoteFeedbackRecords._create_from_dataset(sorted_dataset, sort_by=sort)

        return sorted_dataset

    def add_records(
        self,
        records: Union["FeedbackRecord", Dict[str, Any], List[Union["FeedbackRecord", Dict[str, Any]]]],
        show_progress: bool = True,
    ) -> None:
        """Adds the given records to the dataset and pushes those to Argilla.

        Args:
            records: can be a single `FeedbackRecord`, a list of `FeedbackRecord`,
                a single dictionary, or a list of dictionaries. If a dictionary is provided,
                it will be converted to a `FeedbackRecord` internally.
            show_progress: if `True`, shows a progress bar while pushing the records to
                Argilla. Defaults to `True`.

        Raises:
            PermissionError: if the user does not have either `owner` or `admin` role.
            ValueError: if the given records are neither: `FeedbackRecord`, list of
                `FeedbackRecord`, list of dictionaries as a record or dictionary as a
                record; or if the given records do not match the expected schema.
        """
        self._records.add(records=records, show_progress=show_progress)

    @allowed_for_roles(roles=[UserRole.owner, UserRole.admin])
    def find_similar_records(
        self,
        vector_name: str,
        value: Optional[List[float]] = None,
        record: Optional[RemoteFeedbackRecord] = None,
        max_results: int = 50,
    ) -> List[Tuple[RemoteFeedbackRecord, float]]:
        """Finds similar records to the given record in the dataset based on the given vector.

        Args:
            vector_name: a vector name to use for searching by similarity.
            value: an optional vector value to be used for searching by similarity. Defaults to None.
            record: an optional record to be used for searching by similarity. Defaults to None.
            max_results: the maximum number of results for the search. Defaults to 50.

        Returns:
            A list of tuples with each tuple including a record and a similarity score.
        """
        return self.records.find_similar(vector_name, value, record, max_results)

    def update_records(
        self,
        records: Union[RemoteFeedbackRecord, List[RemoteFeedbackRecord]],
        show_progress: bool = True,
    ) -> None:
        """Updates the given records in the dataset in Argilla.

        Args:
            records: the records to update in the dataset. Can be a single record or a
                list of records. The records need to be previously pushed to Argilla,
                otherwise they won't be updated.
            show_progress: if `True`, shows a progress bar while pushing the records to
                Argilla. Defaults to `True`.

        Raises:
            PermissionError: if the user does not have either `owner` or `admin` role.
        """
        self._records.update(records=records, show_progress=show_progress)

    def delete_records(self, records: Union["RemoteFeedbackRecord", List["RemoteFeedbackRecord"]]) -> None:
        """Deletes the given records from the dataset in Argilla.

        Args:
            records: the records to delete from the dataset. Can be a single record or a list
                of records. But those need to be previously pushed to Argilla, otherwise
                they won't be deleted.

        Raises:
            PermissionError: if the user does not have either `owner` or `admin` role.
            RuntimeError: If the deletion of the records from Argilla fails.
        """
        self._records.delete(records=[records] if not isinstance(records, list) else records)

    def pull(self, max_records: Optional[int] = None) -> "FeedbackDataset":
        """Pulls the dataset from Argilla and returns a local instance of it.

        Args:
            max_records: the maximum number of records to pull from Argilla. Defaults to `None`.

        Returns:
            A local instance of the dataset which is a `FeedbackDataset` object.
        """
        # Importing here to avoid circular imports
        from argilla.client.feedback.dataset.local.dataset import FeedbackDataset

        instance = FeedbackDataset(
            fields=[field.to_local() for field in self.fields],
            questions=[question.to_local() for question in self.questions],
            guidelines=self.guidelines or None,
            metadata_properties=[metadata_property.to_local() for metadata_property in self.metadata_properties]
            or None,
            vectors_settings=[vector_settings.to_local() for vector_settings in self.vectors_settings] or None,
            allow_extra_metadata=self._allow_extra_metadata,
        )

        len_records = len(self._records)
        if len_records > 0:
            max_records = max_records or len_records
            records = [record.to_local() for record in self._records[:max_records]]
            instance.add_records(records=records)
        else:
            warnings.warn(
                "The dataset is empty, so no records will be added to the local instance.",
                UserWarning,
                stacklevel=1,
            )

        return instance

    @allowed_for_roles(roles=[UserRole.owner, UserRole.admin])
    def add_metadata_property(
        self, metadata_property: "AllowedMetadataPropertyTypes"
    ) -> "AllowedRemoteMetadataPropertyTypes":
        """Adds a new `metadata_property` to the current `FeedbackDataset` in Argilla.

        Note:
            Existing `FeedbackRecord`s if any will remain unchanged if those contain metadata
            named the same way as the `metadata_property`, but added before the
            `metadata_property` was added.

        Args:
            metadata_property: the metadata property to add to the current `FeedbackDataset`
                in Argilla.

        Returns:
            The newly added `metadata_property` to the current `FeedbackDataset` in Argilla.

        Raises:
            PermissionError: if the user does not have either `owner` or `admin` role.
            RuntimeError: if the `metadata_property` cannot be added to the current
                `FeedbackDataset` in Argilla.
        """
        self._unique_metadata_property(metadata_property=metadata_property)

        try:
            metadata_property = datasets_api_v1.add_metadata_property(
                client=self._client,
                id=self.id,
                metadata_property=metadata_property.to_server_payload(),
            ).parsed
        except Exception as e:
            raise RuntimeError(
                f"Failed while adding the `metadata_property={metadata_property}` to the current `FeedbackDataset` in Argilla with exception: {e}"
            ) from e

        # TODO(alvarobartt): structure better the mixins to be able to easily reuse those, here to avoid circular imports
        from argilla.client.feedback.dataset.local.mixins import ArgillaMixin

        return ArgillaMixin._parse_to_remote_metadata_property(metadata_property=metadata_property, client=self._client)

    @allowed_for_roles(roles=[UserRole.owner, UserRole.admin])
    def update_metadata_properties(
        self,
        metadata_properties: Union["AllowedRemoteMetadataPropertyTypes", List["AllowedRemoteMetadataPropertyTypes"]],
    ) -> None:
        """Updates a list of `metadata_properties` in the current `FeedbackDataset` in Argilla.

        Note:
            All the `metadata_properties` provided must exist in Argilla in advance, and
            those will be pushed again to Argilla with the current values that they have,
            which ideally, should have been updated via assignment e.g. `metadata_property.title = \"...\"`.

        Args:
            metadata_properties: the metadata property/ies to update in the current `FeedbackDataset` in Argilla.

        Raises:
            PermissionError: if the user does not have either `owner` or `admin` role.
            RuntimeError: if the `metadata_properties` cannot be updated in the current
                `FeedbackDataset` in Argilla.
        """
        if not isinstance(metadata_properties, list):
            metadata_properties = [metadata_properties]

        for metadata_property in metadata_properties:
            try:
                ArgillaMetadataPropertiesMixin.update(
                    client=self._client,
                    metadata_property_id=metadata_property.id,
                    title=metadata_property.title,
                    visible_for_annotators=metadata_property.visible_for_annotators,
                )
            except Exception as e:
                raise RuntimeError(
                    f"Failed while updating the `metadata_property={metadata_property.name}` in the current"
                    f" `FeedbackDataset` in Argilla with exception: {e}"
                ) from e

    @allowed_for_roles(roles=[UserRole.owner, UserRole.admin])
    def delete_metadata_properties(
        self, metadata_properties: Union[str, List[str]]
    ) -> Union["AllowedMetadataPropertyTypes", List["AllowedMetadataPropertyTypes"]]:
        """Deletes a list of `metadata_properties` from the current `FeedbackDataset`
        in Argilla.

        Note:
            Existing `FeedbackRecord`s if any, will remain unchanged if those contain metadata
            named the same way as the `metadata_properties` to delete, but the validation will
            be removed as well as `metadata_property` index, which means one won't be able to
            use that for filtering.

        Args:
            metadata_properties: the metadata property/ies name/s to delete from the current
                `FeedbackDataset` in Argilla.

        Returns:
            The `metadata_property` or `metadata_properties` deleted from the current
            `FeedbackDataset` in Argilla, but using the local schema e.g. if you delete a
            `RemoteFloatMetadataProperty` this method will delete it from Argilla and will
            return a `FloatMetadataProperty` instance.

        Raises:
            PermissionError: if the user does not have either `owner` or `admin` role.
            RuntimeError: if the `metadata_properties` cannot be deleted from the current
                `FeedbackDataset` in Argilla.
        """
        if isinstance(metadata_properties, str):
            metadata_properties = [metadata_properties]

        existing_metadata_properties = self.metadata_properties
        existing_metadata_property_names = [
            metadata_property.name for metadata_property in existing_metadata_properties
        ]

        unexisting_metadata_properties = []
        for metadata_property in metadata_properties:
            if metadata_property not in existing_metadata_property_names:
                unexisting_metadata_properties.append(metadata_property)
        if len(unexisting_metadata_properties) > 0:
            raise ValueError(
                f"The following metadata properties do not exist in the current `FeedbackDataset` in Argilla: {unexisting_metadata_properties}."
                f" The existing metadata properties are: {existing_metadata_property_names}."
            )

        deleted_metadata_properties = []
        for metadata_property in existing_metadata_properties:
            if metadata_property.name in metadata_properties:
                ArgillaMetadataPropertiesMixin.delete(client=self._client, metadata_property_id=metadata_property.id)
                metadata_properties.remove(metadata_property.name)
                deleted_metadata_properties.append(metadata_property)
        return deleted_metadata_properties if len(deleted_metadata_properties) > 1 else deleted_metadata_properties[0]

    def vector_settings_by_name(self, name: str) -> RemoteVectorSettings:
        """Returns the vector settings with the given name from the current dataset in Argilla.

        Args:
            name: the name of the vector settings to retrieve.

        Returns:
            The vector settings with the given name from the current dataset in Argilla.

        Raises:
            KeyError: if the vector settings with the given name does not exist in the
                current dataset in Argilla.
        """
        for vector_settings in self.vectors_settings:
            if vector_settings.name == name:
                return vector_settings

        raise KeyError(f"Vector settings with name {name!r} does not exist in the dataset.")

    @allowed_for_roles(roles=[UserRole.owner, UserRole.admin])
    def add_vector_settings(self, vector_settings: VectorSettings) -> RemoteVectorSettings:
        """Adds a new vector settings to the current `FeedbackDataset` in Argilla.

        Args:
            vector_settings: the vector settings to add.

        Returns:
            The newly added vector settings to the current `FeedbackDataset` in Argilla.

        Raises:
            PermissionError: if the user does not have either `owner` or `admin` role.
            ValueError: if the vector settings with the given name already exists in the
                dataset in Argilla.
        """

        try:
            new_vector_settings = datasets_api_v1.add_vector_settings(
                client=self._client,
                id=self.id,
                title=vector_settings.title,
                name=vector_settings.name,
                dimensions=vector_settings.dimensions,
            ).parsed
        except AlreadyExistsApiError:
            raise ValueError(f"Vector settings with name {vector_settings.name!r} already exists.")
        return RemoteVectorSettings.from_api(new_vector_settings)

    @allowed_for_roles(roles=[UserRole.owner, UserRole.admin])
    def update_vectors_settings(
        self, vectors_settings: Union[RemoteVectorSettings, List[RemoteVectorSettings]]
    ) -> None:
        """Updates the given vector settings in the current `FeedbackDataset` in Argilla.

        Args:
            vectors_settings: the remote vectors settings to update. Must exist in Argilla in advance.

        Raises:
            PermissionError: if the user does not have either `owner` or `admin` role.
            RuntimeError: if the vector settings cannot be updated in the current
                `FeedbackDataset` in Argilla.
        """
        if isinstance(vectors_settings, RemoteVectorSettings):
            vectors_settings = [vectors_settings]

        for vector_settings in vectors_settings:
            try:
                vectors_settings_api_v1.update_vector_settings(
                    client=self._client,
                    id=vector_settings.id,
                    title=vector_settings.title,
                ).parsed
            except Exception as e:
                raise RuntimeError(
                    f"Failed while updating the `vector_settings={vector_settings.name}` in the current"
                    f" `FeedbackDataset` in Argilla with exception: {e}"
                ) from e

    def delete_vectors_settings(
        self, vectors_settings: Union[str, List[str]]
    ) -> Union[RemoteVectorSettings, List["RemoteVectorSettings"]]:
        """Deletes the given vectors settings from the current `FeedbackDataset` in Argilla.

        Args:
            vectors_settings: the name/s of the vectors settings to delete.

        Returns:
            The vectors settings deleted from the current `FeedbackDataset` in Argilla.

        Raises:
            ValueError: if the given vectors settings do not exist in the current
                `FeedbackDataset` in Argilla.
        """
        if isinstance(vectors_settings, str):
            vectors_settings = [vectors_settings]

        existing_vectors_settings_name = [vector_settings.name for vector_settings in self.vectors_settings]

        unexisting_vectors_settings = []
        for vector_settings in vectors_settings:
            if vector_settings not in existing_vectors_settings_name:
                unexisting_vectors_settings.append(vector_settings.name)
        if len(unexisting_vectors_settings) > 0:
            raise ValueError(
                f"The following vectors settings do not exist in the current `FeedbackDataset` in Argilla: {unexisting_vectors_settings}."
                f" The existing vectors settings are: {existing_vectors_settings_name}."
            )

        deleted_vectors_settings = []
        for vector_settings in self.vectors_settings:
            if vector_settings.name in vectors_settings:
                vectors_settings_api_v1.delete_vector_settings(client=self._client, id=vector_settings.id).parsed
                vectors_settings.remove(vector_settings.name)
                deleted_vectors_settings.append(vector_settings)
        return deleted_vectors_settings if len(deleted_vectors_settings) > 1 else deleted_vectors_settings[0]

    def filter_by(
        self,
        *,
        response_status: Optional[Union[ResponseStatusFilter, List[ResponseStatusFilter]]] = None,
        metadata_filters: Optional[Union["MetadataFilters", List["MetadataFilters"]]] = None,
    ) -> "RemoteFeedbackDataset":
        """Filters the current `RemoteFeedbackDataset` based on the `response_status` of
        the responses of the records in Argilla. This method creates a new class instance
        of `FilteredRemoteFeedbackDataset` with the given filters.

        Args:
            response_status: the response status/es to filter the dataset by. Can be
                one of: draft, pending, submitted, and discarded. Defaults to `None`.
            metadata_filters: the metadata filters to filter the dataset by. Can be
                one of: `TermsMetadataFilter`, `IntegerMetadataFilter`, and
                `FloatMetadataFilter`. Defaults to `None`.

        Returns:
            A new instance of `FilteredRemoteFeedbackDataset` with the given filters.
        """
        if not response_status and not metadata_filters:
            raise ValueError("At least one of `response_status` or `metadata_filters` must be provided.")

        filtered_dataset = RemoteFeedbackDataset._create_from_dataset(self)
        filtered_dataset._records = RemoteFeedbackRecords._create_from_dataset(
            filtered_dataset, response_status=response_status, metadata_filters=metadata_filters
        )

        return filtered_dataset

    @allowed_for_roles(roles=[UserRole.owner, UserRole.admin])
    def delete(self) -> None:
        """Deletes the current `FeedbackDataset` from Argilla. This method is just working
        if the user has either `owner` or `admin` role.

        Raises:
            PermissionError: if the user does not have either `owner` or `admin` role.
            RuntimeError: if the `FeedbackDataset` cannot be deleted from Argilla.
        """
        try:
            datasets_api_v1.delete_dataset(client=self._client, id=self.id)
        except Exception as e:
            raise RuntimeError(f"Failed while deleting the `FeedbackDataset` from Argilla with exception: {e}") from e

    @classmethod
    def _create_from_dataset(cls, dataset: "RemoteFeedbackDataset") -> "RemoteFeedbackDataset":
        new_dataset = cls(
            client=dataset._client,
            id=dataset.id,
            name=dataset.name,
            workspace=dataset.workspace,
            created_at=dataset.created_at,
            updated_at=dataset.updated_at,
            fields=dataset.fields,
            questions=dataset.questions,
            guidelines=dataset.guidelines,
        )

        new_dataset._records = dataset.records

        return new_dataset

    def unify_responses(
        self,
        question: Union[str, LabelQuestion, MultiLabelQuestion, RatingQuestion],
        strategy: Union[
            str, LabelQuestionStrategy, MultiLabelQuestionStrategy, RatingQuestionStrategy, RankingQuestionStrategy
        ],
    ) -> "FeedbackDataset":
        """
        The `unify_responses` function takes a question and a strategy as input and applies the strategy
        to unify the responses for that question.

        Args:
            question The `question` parameter can be either a string representing the name of the
                question, or an instance of one of the question classes (`LabelQuestion`, `MultiLabelQuestion`,
                `RatingQuestion`, `RankingQuestion`).
            strategy The `strategy` parameter is used to specify the strategy to be used for unifying
                responses for a given question. It can be either a string or an instance of a strategy class.
        """
        warnings.warn(
            "A local `FeedbackDataset` returned because "
            "`unify_responses` is not supported for `RemoteFeedbackDataset`. "
            "`RemoteFeedbackDataset`.pull().unify_responses(*args, **kwargs)` is applied.",
            UserWarning,
        )
        local = self.pull()
        return local.unify_responses(question=question, strategy=strategy)

    def prepare_for_training(
        self,
        framework: Union[Framework, str],
        task: TrainingTaskTypes,
        train_size: Optional[float] = 1,
        test_size: Optional[float] = None,
        seed: Optional[int] = None,
        lang: Optional[str] = None,
    ) -> Any:
        """
        Prepares the dataset for training for a specific training framework and NLP task by splitting the dataset into train and test sets.

        Args:
            framework: the framework to use for training. Currently supported frameworks are: `transformers`, `peft`,
                `setfit`, `spacy`, `spacy-transformers`, `span_marker`, `spark-nlp`, `openai`, `trl`, `sentence-transformers`.
            task: the NLP task to use for training. Currently supported tasks are: `TrainingTaskForTextClassification`,
                `TrainingTaskForSFT`, `TrainingTaskForRM`, `TrainingTaskForPPO`, `TrainingTaskForDPO`, `TrainingTaskForSentenceSimilarity`.
            train_size: the size of the train set. If `None`, the whole dataset will be used for training.
            test_size: the size of the test set. If `None`, the whole dataset will be used for testing.
            seed: the seed to use for splitting the dataset into train and test sets.
            lang: the spaCy language to use for training. If `None`, the language of the dataset will be used.
        """
        warnings.warn(
            (
                "A local `FeedbackDataset` returned because "
                "`prepare_for_training` is not supported for `RemoteFeedbackDataset`. "
                "`RemoteFeedbackDataset`.pull().prepare_for_training(*args, **kwargs)` is applied."
            ),
            UserWarning,
        )
        local = self.pull()
        return local.prepare_for_training(
            framework=framework,
            task=task,
            train_size=train_size,
            test_size=test_size,
            seed=seed,
            lang=lang,
        )

    def push_to_argilla(
        self, name: str, workspace: Optional[Union[str, "Workspace"]] = None, show_progress: bool = False
    ) -> "RemoteFeedbackDataset":
        warnings.warn(
            "Already pushed datasets cannot be pushed to Argilla again because they are synced automatically.",
            UserWarning,
        )
        return self

    # TODO(@frascuchon): is this actually needed? what are the probabilities on a missmatch happening?
    def push_to_huggingface(self, repo_id: str, generate_card: Optional[bool] = True, *args, **kwargs) -> None:
        """Pushes the current `FeedbackDataset` to HuggingFace Hub.

        Note:
            The records from the `RemoteFeedbackDataset` are being pulled before pushing,
            to ensure that there's no missmatch while uploading those as those are lazily fetched.

        Args:
            repo_id: the ID of the HuggingFace repo to push the dataset to.
            generate_card: whether to generate a dataset card or not. Defaults to `True`.
        """
        warnings.warn(
            (
                "The dataset is first pulled locally and pushed to Hugging Face after because "
                "`push_to_huggingface` is not supported for a `RemoteFeedbackDataset`. "
                "`RemoteFeedbackDataset.pull().push_to_huggingface(...)` is applied."
            ),
            UserWarning,
        )
        dataset = self.pull()
        dataset.push_to_huggingface(repo_id=repo_id, generate_card=generate_card, *args, **kwargs)<|MERGE_RESOLUTION|>--- conflicted
+++ resolved
@@ -15,11 +15,7 @@
 import textwrap
 import warnings
 from datetime import datetime
-<<<<<<< HEAD
-from typing import TYPE_CHECKING, Any, Dict, Iterator, List, Optional, Tuple, Union
-=======
 from typing import TYPE_CHECKING, Any, Dict, Iterator, List, Literal, Optional, Tuple, Union
->>>>>>> de0e697f
 
 from tqdm import trange
 
@@ -214,11 +210,7 @@
         if isinstance(records, RemoteFeedbackRecord):
             records = [records]
 
-<<<<<<< HEAD
-        self.dataset._validate_records(records, attributes_to_validate=["metadata", "vectors"])
-=======
         helpers.validate_dataset_records(self.dataset, records, attributes_to_validate=["metadata", "vectors"])
->>>>>>> de0e697f
 
         for i in trange(
             0, len(records), PUSHING_BATCH_SIZE, desc="Updating records in Argilla...", disable=not show_progress
@@ -330,8 +322,6 @@
         if names:
             helpers.validate_metadata_names(self.dataset, names)
 
-<<<<<<< HEAD
-=======
     def _validate_vector_names(self):
         if not self._with_vectors or self._with_vectors == INCLUDE_ALL_VECTORS_PARAM:
             return
@@ -342,7 +332,6 @@
         helpers.validate_vector_names(self.dataset, self._with_vectors)
 
     @allowed_for_roles(roles=[UserRole.owner, UserRole.admin])
->>>>>>> de0e697f
     def find_similar(
         self,
         vector_name: str,
@@ -350,20 +339,14 @@
         record: Optional[RemoteFeedbackRecord] = None,
         max_results: int = 50,
     ) -> List[Tuple[RemoteFeedbackRecord, float]]:
-<<<<<<< HEAD
-=======
         if bool(record) == bool(value):
             raise ValueError("Either 'record' or 'value' must be provided")
 
->>>>>>> de0e697f
         try:
             response = datasets_api_v1.search_records(
                 client=self._client,
                 id=self.dataset.id,
-<<<<<<< HEAD
-=======
                 include=self.include_as_query_params,
->>>>>>> de0e697f
                 vector_query=FeedbackRecordsSearchVectorQuery(
                     name=vector_name,
                     record_id=record and record.id,
@@ -385,8 +368,6 @@
             for record_score in response.parsed.items
         ]
 
-<<<<<<< HEAD
-=======
     @property
     def include_as_query_params(self) -> List[str]:
         include = ["responses", "suggestions"]  # default include
@@ -401,7 +382,6 @@
 
         return include
 
->>>>>>> de0e697f
 
 class RemoteFeedbackDataset(FeedbackDatasetBase[RemoteFeedbackRecord]):
     # TODO: Call super method once the base init contains only commons init attributes
