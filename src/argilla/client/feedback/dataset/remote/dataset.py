#  Copyright 2021-present, the Recognai S.L. team.
#
#  Licensed under the Apache License, Version 2.0 (the "License");
#  you may not use this file except in compliance with the License.
#  You may obtain a copy of the License at
#
#      http://www.apache.org/licenses/LICENSE-2.0
#
#  Unless required by applicable law or agreed to in writing, software
#  distributed under the License is distributed on an "AS IS" BASIS,
#  WITHOUT WARRANTIES OR CONDITIONS OF ANY KIND, either express or implied.
#  See the License for the specific language governing permissions and
#  limitations under the License.

import textwrap
import warnings
from datetime import datetime
from typing import TYPE_CHECKING, Any, Dict, Iterator, List, Literal, Optional, Tuple, Union

from tqdm import trange

from argilla.client.feedback.constants import DELETE_DATASET_RECORDS_MAX_NUMBER, PUSHING_BATCH_SIZE
from argilla.client.feedback.dataset import helpers
from argilla.client.feedback.dataset.base import FeedbackDatasetBase, SortBy
from argilla.client.feedback.dataset.remote.mixins import ArgillaRecordsMixin
from argilla.client.feedback.mixins import ArgillaMetadataPropertiesMixin
from argilla.client.feedback.schemas.enums import ResponseStatusFilter
from argilla.client.feedback.schemas.questions import (
    LabelQuestion,
    MultiLabelQuestion,
    RatingQuestion,
)
from argilla.client.feedback.schemas.records import FeedbackRecord
from argilla.client.feedback.schemas.remote.records import RemoteFeedbackRecord
from argilla.client.feedback.schemas.remote.vector_settings import RemoteVectorSettings
from argilla.client.feedback.schemas.vector_settings import VectorSettings
from argilla.client.feedback.training.schemas import (
    TrainingTaskTypes,
)
from argilla.client.feedback.unification import (
    LabelQuestionStrategy,
    MultiLabelQuestionStrategy,
    RankingQuestionStrategy,
    RatingQuestionStrategy,
)
from argilla.client.models import Framework
from argilla.client.sdk.commons.errors import AlreadyExistsApiError
from argilla.client.sdk.users.models import UserRole
from argilla.client.sdk.v1.datasets import api as datasets_api_v1
from argilla.client.sdk.v1.datasets.models import FeedbackRecordsSearchVectorQuery
from argilla.client.sdk.v1.vectors_settings import api as vectors_settings_api_v1
from argilla.client.utils import allowed_for_roles

INCLUDE_ALL_VECTORS_PARAM: str = "all"

if TYPE_CHECKING:
    from uuid import UUID

    import httpx

    from argilla.client.feedback.dataset.local.dataset import FeedbackDataset
    from argilla.client.feedback.schemas.metadata import MetadataFilters
    from argilla.client.feedback.schemas.types import (
        AllowedFieldTypes,
        AllowedMetadataPropertyTypes,
        AllowedQuestionTypes,
        AllowedRemoteFieldTypes,
        AllowedRemoteMetadataPropertyTypes,
        AllowedRemoteQuestionTypes,
    )
    from argilla.client.sdk.v1.datasets.models import FeedbackRecordsModel
    from argilla.client.workspaces import Workspace


class RemoteFeedbackRecords(ArgillaRecordsMixin):
    def __init__(
        self,
        dataset: "RemoteFeedbackDataset",
        response_status: Optional[Union[ResponseStatusFilter, List[ResponseStatusFilter]]] = None,
        metadata_filters: Optional[Union["MetadataFilters", List["MetadataFilters"]]] = None,
        sort_by: Optional[List[SortBy]] = None,
        with_vectors: Union[INCLUDE_ALL_VECTORS_PARAM, List[str], None] = None,
    ) -> None:
        """Initializes a `RemoteFeedbackRecords` instance to access a `FeedbackDataset`
        records in Argilla. This class is used to get records from Argilla, iterate over
        them, and push new records to Argilla.

        Note:
            This class is not intended to be initialised directly. Instead, use
            `FeedbackDataset.from_argilla` to get an instance of `RemoteFeedbackDataset`,
            and then just call `records` on it.

        Args:
            dataset: the `RemoteFeedbackDataset` instance to access the `httpx.Client`,
                the ID of the dataset in Argilla, and everything else to reuse some methods
                and/or attributes.
        """
        self._dataset = dataset

        if response_status and not isinstance(response_status, list):
            response_status = [response_status]
        if metadata_filters and not isinstance(metadata_filters, list):
            metadata_filters = [metadata_filters]

        # TODO: Validate filters and sort exists in metadata
        self._sort_by = sort_by or []
        self._response_status = response_status or []
        self._metadata_filters = metadata_filters or []

        self._with_vectors = with_vectors

        self._validate_metadata_names()
        self._validate_vector_names()

    @property
    def dataset(self) -> "RemoteFeedbackDataset":
        """Returns the `RemoteFeedbackDataset` instance that this `RemoteFeedbackRecords` belongs to."""
        return self._dataset

    @property
    def sort_by(self) -> Optional[List[SortBy]]:
        """Returns the sort by fields and orders that this `RemoteFeedbackRecords` is using."""
        return [sort_by for sort_by in self._sort_by]

    @property
    def metadata_filters(self) -> Optional[List["MetadataFilters"]]:
        """Returns the metadata filters that this `RemoteFeedbackRecords` is using."""
        return [metadata_filter for metadata_filter in self._metadata_filters]

    @property
    def response_status(self) -> Optional[List[ResponseStatusFilter]]:
        """Returns the response status filters that this `RemoteFeedbackRecords` is using."""
        return [ResponseStatusFilter(response_status) for response_status in self._response_status]

    @property
    def _client(self) -> "httpx.Client":
        """Returns the `httpx.Client` instance that will be used to send requests to Argilla."""
        return self.dataset._client

    @property
    def _question_id_to_name(self) -> Dict["UUID", str]:
        return self.dataset._question_id_to_name

    @property
    def _question_name_to_id(self) -> Dict[str, "UUID"]:
        return self.dataset._question_name_to_id

    @allowed_for_roles(roles=[UserRole.owner, UserRole.admin])
    def __len__(self) -> int:
        """Returns the number of records in the current `FeedbackDataset` in Argilla."""
        try:
            if self._has_filters():
                return self._fetch_records(offset=0, limit=0).total
            else:
                response = datasets_api_v1.get_metrics(client=self._client, id=self._dataset.id).parsed
                return response.records.count
        except Exception as e:
            raise Exception(
                f"Failed while getting the metrics from the current `FeedbackDataset` in Argilla with exception: {e}"
            ) from e

    @allowed_for_roles(roles=[UserRole.owner, UserRole.admin])
    def add(
        self,
        records: Union[FeedbackRecord, Dict[str, Any], List[Union[FeedbackRecord, Dict[str, Any]]]],
        show_progress: bool = True,
    ) -> None:
        """Pushes a list of `FeedbackRecord`s to Argilla.

        Args:
            records: can be a single `FeedbackRecord`, a list of `FeedbackRecord`,
                a single dictionary, or a list of dictionaries. If a dictionary is provided,
                it will be converted to a `FeedbackRecord` internally.
            show_progress: Whether to show a `tqdm` progress bar while pushing the records.

        Raises:
            PermissionError: if the user does not have either `owner` or `admin` role.
            Exception: If the pushing of the records to Argilla fails.
        """
        records = helpers.normalize_records(records)
        helpers.validate_dataset_records(self.dataset, records)

        question_name_to_id = {question.name: question.id for question in self.dataset.questions}

        for i in trange(
            0, len(records), PUSHING_BATCH_SIZE, desc="Pushing records to Argilla...", disable=not show_progress
        ):
            datasets_api_v1.add_records(
                client=self._client,
                id=self.dataset.id,
                records=[
                    record.to_server_payload(question_name_to_id=question_name_to_id)
                    for record in records[i : i + PUSHING_BATCH_SIZE]
                ],
            )

    @allowed_for_roles(roles=[UserRole.owner, UserRole.admin])
    def update(
        self,
        records: Union[RemoteFeedbackRecord, List[RemoteFeedbackRecord]],
        show_progress: bool = True,
    ) -> None:
        """Updates a list of `RemoteFeedbackRecord`s in Argilla.

        Args:
            records: can be a single `RemoteFeedbackRecord` or a list of
                `RemoteFeedbackRecord`.
            show_progress: Whether to show a `tqdm` progress bar while updating the records.
        """
        if isinstance(records, RemoteFeedbackRecord):
            records = [records]

        helpers.validate_dataset_records(self.dataset, records, attributes_to_validate=["metadata", "vectors"])

        for i in trange(
            0, len(records), PUSHING_BATCH_SIZE, desc="Updating records in Argilla...", disable=not show_progress
        ):
            datasets_api_v1.update_records(
                client=self._client,
                id=self.dataset.id,
                records=[
                    {"id": str(record.id), **record.to_server_payload(self._question_name_to_id)}
                    for record in records[i : i + PUSHING_BATCH_SIZE]
                ],
            )

    @allowed_for_roles(roles=[UserRole.owner, UserRole.admin])
    def delete(self, records: List[RemoteFeedbackRecord]) -> None:
        """Deletes a list of `RemoteFeedbackRecord`s from Argilla.

        Args:
            records: A list of `RemoteFeedbackRecord`s to delete from Argilla.

        Raises:
            PermissionError: if the user does not have either `owner` or `admin` role.
            RuntimeError: If the deletion of the records from Argilla fails.
        """
        num_records = len(records)
        for start in range(0, num_records, DELETE_DATASET_RECORDS_MAX_NUMBER):
            end = min(start + DELETE_DATASET_RECORDS_MAX_NUMBER, num_records)
            try:
                datasets_api_v1.delete_records(
                    client=self._client,
                    id=self._dataset.id,
                    record_ids=[record.id for record in records[start:end]],
                )
            except Exception as e:
                raise RuntimeError("Failed to remove records from Argilla") from e

    def _fetch_records(self, offset: int, limit: int) -> "FeedbackRecordsModel":
        """Fetches a batch of records from Argilla."""

        return datasets_api_v1.get_records(
            client=self._client,
            id=self._dataset.id,
            include=self.include_as_query_params,
            offset=offset,
            limit=limit,
            response_status=self.response_status_as_query_string,
            metadata_filters=self.metadata_filters_as_query_strings,
            sort_by=self.__sort_by_query_strings,
        ).parsed

    def _has_filters(self) -> bool:
        """Returns whether the current `RemoteFeedbackRecords` is filtered or not."""
        return bool(self._response_status) or bool(self._metadata_filters)

    # TODO: define `List[ResponseStatusFilter]` and delegate `query_string` formatting to it
    @property
    def response_status_as_query_string(self) -> Optional[List[str]]:
        """Formats the `response_status` if any to the query string format. Otherwise, returns `None`."""
        return (
            [status.value if hasattr(status, "value") else status for status in self._response_status]
            if len(self._response_status) > 0
            else None
        )

    # TODO: define `List[MetadataFilter]` and delegate `query_string` formatting to it
    @property
    def metadata_filters_as_query_strings(self) -> Optional[List[str]]:
        """Formats the `metadata_filters` if any to the query string format. Otherwise, returns `None`."""
        return (
            [metadata_filter.query_string for metadata_filter in self._metadata_filters]
            if len(self._metadata_filters) > 0
            else None
        )

    # TODO: define `List[SortBy]` and delegate `query_string` formatting to it
    @property
    def __sort_by_query_strings(self) -> Optional[List[str]]:
        """Formats the `sort_by` if any to the query string format. Otherwise, returns `None`."""
        return [f"{sort_by.field}:{sort_by.order}" for sort_by in self._sort_by] if len(self._sort_by) > 0 else None

    @classmethod
    def _create_from_dataset(
        cls,
        new_ds: "RemoteFeedbackDataset",
        response_status: Optional[Union[ResponseStatusFilter, List[ResponseStatusFilter]]] = None,
        metadata_filters: Optional[Union["MetadataFilters", List["MetadataFilters"]]] = None,
        sort_by: Optional[List[SortBy]] = None,
    ):
        """Creates a new instance of `RemoteFeedbackRecords` with the given filters."""

        sort_by = sort_by or new_ds.records.sort_by
        metadata_filters = metadata_filters or new_ds.records.metadata_filters
        response_status = response_status or new_ds.records.response_status

        return cls(
            new_ds,
            sort_by=sort_by,
            metadata_filters=metadata_filters,
            response_status=response_status,
            with_vectors=new_ds.records._with_vectors,
        )

    def _validate_metadata_names(self):
        names = []
        if self.metadata_filters:
            names.extend([metadata_filter.name for metadata_filter in self.metadata_filters])
        if self.sort_by:
            names.extend([sort.metadata_name for sort in self.sort_by if sort.is_metadata_field])
        if names:
            helpers.validate_metadata_names(self.dataset, names)

<<<<<<< HEAD
    @allowed_for_roles(roles=[UserRole.owner, UserRole.admin])
=======
    def _validate_vector_names(self):
        if not self._with_vectors or self._with_vectors == INCLUDE_ALL_VECTORS_PARAM:
            return

        if isinstance(self._with_vectors, str):
            self._with_vectors = [self._with_vectors]

        helpers.validate_vector_names(self.dataset, self._with_vectors)

>>>>>>> 2c6fd7c0
    def find_similar(
        self,
        vector_name: str,
        value: Optional[List[float]] = None,
        record: Optional[RemoteFeedbackRecord] = None,
        max_results: int = 50,
    ) -> List[Tuple[RemoteFeedbackRecord, float]]:
        try:
            response = datasets_api_v1.search_records(
                client=self._client,
                id=self.dataset.id,
                include=self.include_as_query_params,
                vector_query=FeedbackRecordsSearchVectorQuery(
                    name=vector_name,
                    record_id=record and record.id,
                    value=value,
                ),
                metadata_filters=self.metadata_filters_as_query_strings,
                response_status=self.response_status_as_query_string,
                limit=max_results,
            )
        except Exception as e:
            raise RuntimeError(f"Failed searching records for dataset with exception: {e}") from e

        question_id_to_name_map = self.dataset._question_id_to_name
        return [
            (
                RemoteFeedbackRecord.from_api(record_score.record, question_id_to_name=question_id_to_name_map),
                record_score.query_score,
            )
            for record_score in response.parsed.items
        ]

    @property
    def include_as_query_params(self) -> List[str]:
        include = ["responses", "suggestions"]  # default include

        if not self._with_vectors:
            return include

        if self._with_vectors == INCLUDE_ALL_VECTORS_PARAM:
            include.append("vectors")
        else:
            include.append(f"vectors:{','.join(self._with_vectors)}")

        return include


class RemoteFeedbackDataset(FeedbackDatasetBase[RemoteFeedbackRecord]):
    # TODO: Call super method once the base init contains only commons init attributes
    def __init__(
        self,
        *,
        client: "httpx.Client",
        id: "UUID",
        name: str,
        workspace: "Workspace",
        created_at: datetime,
        updated_at: datetime,
        fields: List["AllowedRemoteFieldTypes"],
        questions: List["AllowedRemoteQuestionTypes"],
        guidelines: Optional[str] = None,
        allow_extra_metadata: bool = True,
        with_vectors: Union[Literal[INCLUDE_ALL_VECTORS_PARAM], List[str], None] = None,
    ) -> None:
        """Initializes a `RemoteFeedbackDataset` instance in Argilla.

        Note:
            This class is not intended to be initialised directly. Instead, use
            `FeedbackDataset.from_argilla` to get an instance of this class.

        Args:
            client: contains the `httpx.Client` instance that will be used to send requests to Argilla.
            id: contains the UUID of the dataset in Argilla.
            name: contains the name of the dataset in Argilla.
            workspace: contains the `Workspace` instance that the dataset belongs to in Argilla.
            created_at: contains the datetime when the dataset was created in Argilla.
            updated_at: contains the datetime when the dataset was last updated in Argilla.
            fields: contains the fields that will define the schema of the records in the dataset.
            questions: contains the questions that will be used to annotate the dataset.
            guidelines: contains the guidelines for annotating the dataset. Defaults to `None`.

        Raises:
            TypeError: if `fields` is not a list of `FieldSchema`.
            ValueError: if `fields` does not contain at least one required field.
            TypeError: if `questions` is not a list of `TextQuestion`, `RatingQuestion`,
                `LabelQuestion`, and/or `MultiLabelQuestion`.
            ValueError: if `questions` does not contain at least one required question.
            TypeError: if `guidelines` is not None and not a string.
            ValueError: if `guidelines` is an empty string.
        """

        self._fields = fields
        self._questions = questions
        self._guidelines = guidelines
        self._allow_extra_metadata = allow_extra_metadata

        self._client = client  # Required to be able to use `allowed_for_roles` decorator
        self._id = id
        self._name = name
        self._workspace = workspace
        self._created_at = created_at
        self._updated_at = updated_at

        self._records = RemoteFeedbackRecords(dataset=self, with_vectors=with_vectors)

    @property
    def guidelines(self) -> Optional[str]:
        return self._guidelines

    @property
    def allow_extra_metadata(self) -> bool:
        return self._allow_extra_metadata

    @property
    def fields(self) -> Union[List["AllowedRemoteFieldTypes"]]:
        return self._fields

    @property
    def questions(self) -> Union[List["AllowedRemoteQuestionTypes"]]:
        return self._questions

    @property
    def records(self) -> RemoteFeedbackRecords:
        """Returns an instance of `RemoteFeedbackRecords` that allows you to iterate over
        the records in the dataset. The records are fetched from Argilla on the fly and
        not stored in memory. You can also iterate over the records directly from the
        dataset instance.
        """
        return self._records

    @property
    def id(self) -> "UUID":
        """Returns the ID of the dataset in Argilla."""
        return self._id

    @property
    def name(self) -> str:
        """Returns the name of the dataset in Argilla."""
        return self._name

    @property
    def workspace(self) -> "Workspace":
        """Returns the workspace the dataset belongs to in Argilla."""
        return self._workspace

    @property
    def url(self) -> str:
        """Returns the URL of the dataset in Argilla."""
        return f"{self._client.base_url}/dataset/{self.id}/annotation-mode"

    @property
    def created_at(self) -> datetime:
        """Returns the datetime when the dataset was created in Argilla."""
        return self._created_at

    @property
    def updated_at(self) -> datetime:
        """Returns the datetime when the dataset was last updated in Argilla."""
        return self._updated_at

    @property
    def _question_id_to_name(self) -> Dict["UUID", str]:
        return {question.id: question.name for question in self._questions}

    @property
    def _question_name_to_id(self) -> Dict[str, "UUID"]:
        return {question.name: question.id for question in self._questions}

    @property
    def metadata_properties(self) -> List["AllowedRemoteMetadataPropertyTypes"]:
        """Retrieves the `metadata_properties` of the current dataset from Argilla, and
        returns them if any, otherwise, it returns an empty list.
        """
        return ArgillaMetadataPropertiesMixin.list(client=self._client, dataset_id=self.id)

    @property
    def vectors_settings(self) -> List[RemoteVectorSettings]:
        """Retrieves the `vectors_settings` of the current dataset from Argilla"""
        response = datasets_api_v1.list_vectors_settings(client=self._client, id=self.id)

        return [RemoteVectorSettings.from_api(vector_settings) for vector_settings in response.parsed.items]

    def vector_settings_by_name(self, name: str) -> RemoteVectorSettings:
        # TODO: Maybe make sense to have a query param in api.list_vector_settings to filter by name
        for vector_settings in self.vector_settings:
            if vector_settings.name == name:
                return vector_settings

        raise KeyError(f"Vector settings with name {name!r} does not exist in the dataset.")

    def __repr__(self) -> str:
        """Returns a string representation of the dataset."""
        indent = "   "
        return (
            "RemoteFeedbackDataset("
            + textwrap.indent(f"\nid={self.id}", indent)
            + textwrap.indent(f"\nname={self.name}", indent)
            + textwrap.indent(f"\nworkspace={self.workspace}", indent)
            + textwrap.indent(f"\nurl={self.url}", indent)
            + textwrap.indent(f"\nfields={self.fields}", indent)
            + textwrap.indent(f"\nquestions={self.questions}", indent)
            + textwrap.indent(f"\nguidelines={self.guidelines}", indent)
            + ")"
        )

    def __len__(self) -> int:
        """Returns the number of records in the dataset."""
        return self._records.__len__()

    def __iter__(self) -> Iterator[RemoteFeedbackRecord]:
        """Returns an iterator over the records in the dataset."""
        yield from self._records

    def __getitem__(self, key: Union[slice, int]) -> Union[RemoteFeedbackRecord, List[RemoteFeedbackRecord]]:
        """Returns the record(s) at the given index(es).

        Args:
            key: The index or slice to retrieve.

        Returns:
            The record(s) at the given index(es).
        """
        return self._records.__getitem__(key)

    def sort_by(self, sort: List[SortBy]) -> "RemoteFeedbackDataset":
        """Sorts the current `RemoteFeedbackDataset` based on the given sort fields and orders."""
        sorted_dataset = self._create_from_dataset(self)
        sorted_dataset._records = RemoteFeedbackRecords._create_from_dataset(sorted_dataset, sort_by=sort)

        return sorted_dataset

    def add_records(
        self,
        records: Union["FeedbackRecord", Dict[str, Any], List[Union["FeedbackRecord", Dict[str, Any]]]],
        show_progress: bool = True,
    ) -> None:
        """Adds the given records to the dataset and pushes those to Argilla.

        Args:
            records: can be a single `FeedbackRecord`, a list of `FeedbackRecord`,
                a single dictionary, or a list of dictionaries. If a dictionary is provided,
                it will be converted to a `FeedbackRecord` internally.
            show_progress: if `True`, shows a progress bar while pushing the records to
                Argilla. Defaults to `True`.

        Raises:
            PermissionError: if the user does not have either `owner` or `admin` role.
            ValueError: if the given records are neither: `FeedbackRecord`, list of
                `FeedbackRecord`, list of dictionaries as a record or dictionary as a
                record; or if the given records do not match the expected schema.
        """
        self._records.add(records=records, show_progress=show_progress)

    @allowed_for_roles(roles=[UserRole.owner, UserRole.admin])
    def find_similar_records(
        self,
        vector_name: str,
        value: Optional[List[float]] = None,
        record: Optional[RemoteFeedbackRecord] = None,
        max_results: int = 50,
    ) -> List[Tuple[RemoteFeedbackRecord, float]]:
        """Finds similar records to the given record in the dataset based on the given vector.

        Args:
            vector_name: a vector name to use for searching by similarity.
            value: an optional vector value to be used for searching by similarity. Defaults to None.
            record: an optional record to be used for searching by similarity. Defaults to None.
            max_results: the maximum number of results for the search. Defaults to 50.

        Returns:
            A list of tuples with each tuple including a record and a similarity score.
        """
        return self.records.find_similar(vector_name, value, record, max_results)

    def update_records(
        self,
        records: Union[RemoteFeedbackRecord, List[RemoteFeedbackRecord]],
        show_progress: bool = True,
    ) -> None:
        """Updates the given records in the dataset in Argilla.

        Args:
            records: the records to update in the dataset. Can be a single record or a
                list of records. The records need to be previously pushed to Argilla,
                otherwise they won't be updated.
            show_progress: if `True`, shows a progress bar while pushing the records to
                Argilla. Defaults to `True`.

        Raises:
            PermissionError: if the user does not have either `owner` or `admin` role.
        """
        self._records.update(records=records, show_progress=show_progress)

    def delete_records(self, records: Union["RemoteFeedbackRecord", List["RemoteFeedbackRecord"]]) -> None:
        """Deletes the given records from the dataset in Argilla.

        Args:
            records: the records to delete from the dataset. Can be a single record or a list
                of records. But those need to be previously pushed to Argilla, otherwise
                they won't be deleted.

        Raises:
            PermissionError: if the user does not have either `owner` or `admin` role.
            RuntimeError: If the deletion of the records from Argilla fails.
        """
        self._records.delete(records=[records] if not isinstance(records, list) else records)

    def pull(self, max_records: Optional[int] = None) -> "FeedbackDataset":
        """Pulls the dataset from Argilla and returns a local instance of it.

        Args:
            max_records: the maximum number of records to pull from Argilla. Defaults to `None`.

        Returns:
            A local instance of the dataset which is a `FeedbackDataset` object.
        """
        # Importing here to avoid circular imports
        from argilla.client.feedback.dataset.local.dataset import FeedbackDataset

        instance = FeedbackDataset(
            fields=[field.to_local() for field in self.fields],
            questions=[question.to_local() for question in self.questions],
            guidelines=self.guidelines or None,
            metadata_properties=[metadata_property.to_local() for metadata_property in self.metadata_properties]
            or None,
            vectors_settings=[vector_settings.to_local() for vector_settings in self.vectors_settings] or None,
            allow_extra_metadata=self._allow_extra_metadata,
        )

        len_records = len(self._records)
        if len_records > 0:
            max_records = max_records or len_records
            records = [record.to_local() for record in self._records[:max_records]]
            instance.add_records(records=records)
        else:
            warnings.warn(
                "The dataset is empty, so no records will be added to the local instance.",
                UserWarning,
                stacklevel=1,
            )

        return instance

    @allowed_for_roles(roles=[UserRole.owner, UserRole.admin])
    def add_metadata_property(
        self, metadata_property: "AllowedMetadataPropertyTypes"
    ) -> "AllowedRemoteMetadataPropertyTypes":
        """Adds a new `metadata_property` to the current `FeedbackDataset` in Argilla.

        Note:
            Existing `FeedbackRecord`s if any will remain unchanged if those contain metadata
            named the same way as the `metadata_property`, but added before the
            `metadata_property` was added.

        Args:
            metadata_property: the metadata property to add to the current `FeedbackDataset`
                in Argilla.

        Returns:
            The newly added `metadata_property` to the current `FeedbackDataset` in Argilla.

        Raises:
            PermissionError: if the user does not have either `owner` or `admin` role.
            RuntimeError: if the `metadata_property` cannot be added to the current
                `FeedbackDataset` in Argilla.
        """
        self._unique_metadata_property(metadata_property=metadata_property)

        try:
            metadata_property = datasets_api_v1.add_metadata_property(
                client=self._client,
                id=self.id,
                metadata_property=metadata_property.to_server_payload(),
            ).parsed
        except Exception as e:
            raise RuntimeError(
                f"Failed while adding the `metadata_property={metadata_property}` to the current `FeedbackDataset` in Argilla with exception: {e}"
            ) from e

        # TODO(alvarobartt): structure better the mixins to be able to easily reuse those, here to avoid circular imports
        from argilla.client.feedback.dataset.local.mixins import ArgillaMixin

        return ArgillaMixin._parse_to_remote_metadata_property(metadata_property=metadata_property, client=self._client)

    @allowed_for_roles(roles=[UserRole.owner, UserRole.admin])
    def update_metadata_properties(
        self,
        metadata_properties: Union["AllowedRemoteMetadataPropertyTypes", List["AllowedRemoteMetadataPropertyTypes"]],
    ) -> None:
        """Updates a list of `metadata_properties` in the current `FeedbackDataset` in Argilla.

        Note:
            All the `metadata_properties` provided must exist in Argilla in advance, and
            those will be pushed again to Argilla with the current values that they have,
            which ideally, should have been updated via assignment e.g. `metadata_property.title = \"...\"`.

        Args:
            metadata_properties: the metadata property/ies to update in the current `FeedbackDataset` in Argilla.

        Raises:
            PermissionError: if the user does not have either `owner` or `admin` role.
            RuntimeError: if the `metadata_properties` cannot be updated in the current
                `FeedbackDataset` in Argilla.
        """
        if not isinstance(metadata_properties, list):
            metadata_properties = [metadata_properties]

        for metadata_property in metadata_properties:
            try:
                ArgillaMetadataPropertiesMixin.update(
                    client=self._client,
                    metadata_property_id=metadata_property.id,
                    title=metadata_property.title,
                    visible_for_annotators=metadata_property.visible_for_annotators,
                )
            except Exception as e:
                raise RuntimeError(
                    f"Failed while updating the `metadata_property={metadata_property.name}` in the current"
                    f" `FeedbackDataset` in Argilla with exception: {e}"
                ) from e

    @allowed_for_roles(roles=[UserRole.owner, UserRole.admin])
    def delete_metadata_properties(
        self, metadata_properties: Union[str, List[str]]
    ) -> Union["AllowedMetadataPropertyTypes", List["AllowedMetadataPropertyTypes"]]:
        """Deletes a list of `metadata_properties` from the current `FeedbackDataset`
        in Argilla.

        Note:
            Existing `FeedbackRecord`s if any, will remain unchanged if those contain metadata
            named the same way as the `metadata_properties` to delete, but the validation will
            be removed as well as `metadata_property` index, which means one won't be able to
            use that for filtering.

        Args:
            metadata_properties: the metadata property/ies name/s to delete from the current
                `FeedbackDataset` in Argilla.

        Returns:
            The `metadata_property` or `metadata_properties` deleted from the current
            `FeedbackDataset` in Argilla, but using the local schema e.g. if you delete a
            `RemoteFloatMetadataProperty` this method will delete it from Argilla and will
            return a `FloatMetadataProperty` instance.

        Raises:
            PermissionError: if the user does not have either `owner` or `admin` role.
            RuntimeError: if the `metadata_properties` cannot be deleted from the current
                `FeedbackDataset` in Argilla.
        """
        if isinstance(metadata_properties, str):
            metadata_properties = [metadata_properties]

        existing_metadata_properties = self.metadata_properties
        existing_metadata_property_names = [
            metadata_property.name for metadata_property in existing_metadata_properties
        ]

        unexisting_metadata_properties = []
        for metadata_property in metadata_properties:
            if metadata_property not in existing_metadata_property_names:
                unexisting_metadata_properties.append(metadata_property)
        if len(unexisting_metadata_properties) > 0:
            raise ValueError(
                f"The following metadata properties do not exist in the current `FeedbackDataset` in Argilla: {unexisting_metadata_properties}."
                f" The existing metadata properties are: {existing_metadata_property_names}."
            )

        deleted_metadata_properties = []
        for metadata_property in existing_metadata_properties:
            if metadata_property.name in metadata_properties:
                ArgillaMetadataPropertiesMixin.delete(client=self._client, metadata_property_id=metadata_property.id)
                metadata_properties.remove(metadata_property.name)
                deleted_metadata_properties.append(metadata_property)
        return deleted_metadata_properties if len(deleted_metadata_properties) > 1 else deleted_metadata_properties[0]

    def vector_settings_by_name(self, name: str) -> RemoteVectorSettings:
        """Returns the vector settings with the given name from the current dataset in Argilla.

        Args:
            name: the name of the vector settings to retrieve.

        Returns:
            The vector settings with the given name from the current dataset in Argilla.

        Raises:
            KeyError: if the vector settings with the given name does not exist in the
                current dataset in Argilla.
        """
        for vector_settings in self.vectors_settings:
            if vector_settings.name == name:
                return vector_settings

        raise KeyError(f"Vector settings with name {name!r} does not exist in the dataset.")

    @allowed_for_roles(roles=[UserRole.owner, UserRole.admin])
    def add_vector_settings(self, vector_settings: VectorSettings) -> RemoteVectorSettings:
        """Adds a new vector settings to the current `FeedbackDataset` in Argilla.

        Args:
            vector_settings: the vector settings to add.

        Returns:
            The newly added vector settings to the current `FeedbackDataset` in Argilla.

        Raises:
            PermissionError: if the user does not have either `owner` or `admin` role.
            ValueError: if the vector settings with the given name already exists in the
                dataset in Argilla.
        """

        try:
            new_vector_settings = datasets_api_v1.add_vector_settings(
                client=self._client,
                id=self.id,
                title=vector_settings.title,
                name=vector_settings.name,
                dimensions=vector_settings.dimensions,
            ).parsed
        except AlreadyExistsApiError:
            raise ValueError(f"Vector settings with name {vector_settings.name!r} already exists.")
        return RemoteVectorSettings.from_api(new_vector_settings)

    @allowed_for_roles(roles=[UserRole.owner, UserRole.admin])
    def update_vectors_settings(
        self, vectors_settings: Union[RemoteVectorSettings, List[RemoteVectorSettings]]
    ) -> None:
        """Updates the given vector settings in the current `FeedbackDataset` in Argilla.

        Args:
            vectors_settings: the remote vectors settings to update. Must exist in Argilla in advance.

        Raises:
            PermissionError: if the user does not have either `owner` or `admin` role.
            RuntimeError: if the vector settings cannot be updated in the current
                `FeedbackDataset` in Argilla.
        """
        if isinstance(vectors_settings, RemoteVectorSettings):
            vectors_settings = [vectors_settings]

        for vector_settings in vectors_settings:
            try:
                vectors_settings_api_v1.update_vector_settings(
                    client=self._client,
                    id=vector_settings.id,
                    title=vector_settings.title,
                ).parsed
            except Exception as e:
                raise RuntimeError(
                    f"Failed while updating the `vector_settings={vector_settings.name}` in the current"
                    f" `FeedbackDataset` in Argilla with exception: {e}"
                ) from e

    def delete_vectors_settings(
        self, vectors_settings: Union[str, List[str]]
    ) -> Union[RemoteVectorSettings, List["RemoteVectorSettings"]]:
        """Deletes the given vectors settings from the current `FeedbackDataset` in Argilla.

        Args:
            vectors_settings: the name/s of the vectors settings to delete.

        Returns:
            The vectors settings deleted from the current `FeedbackDataset` in Argilla.

        Raises:
            ValueError: if the given vectors settings do not exist in the current
                `FeedbackDataset` in Argilla.
        """
        if isinstance(vectors_settings, str):
            vectors_settings = [vectors_settings]

        existing_vectors_settings_name = [vector_settings.name for vector_settings in self.vectors_settings]

        unexisting_vectors_settings = []
        for vector_settings in vectors_settings:
            if vector_settings not in existing_vectors_settings_name:
                unexisting_vectors_settings.append(vector_settings.name)
        if len(unexisting_vectors_settings) > 0:
            raise ValueError(
                f"The following vectors settings do not exist in the current `FeedbackDataset` in Argilla: {unexisting_vectors_settings}."
                f" The existing vectors settings are: {existing_vectors_settings_name}."
            )

        deleted_vectors_settings = []
        for vector_settings in self.vectors_settings:
            if vector_settings.name in vectors_settings:
                vectors_settings_api_v1.delete_vector_settings(client=self._client, id=vector_settings.id).parsed
                vectors_settings.remove(vector_settings.name)
                deleted_vectors_settings.append(vector_settings)
        return deleted_vectors_settings if len(deleted_vectors_settings) > 1 else deleted_vectors_settings[0]

    def filter_by(
        self,
        *,
        response_status: Optional[Union[ResponseStatusFilter, List[ResponseStatusFilter]]] = None,
        metadata_filters: Optional[Union["MetadataFilters", List["MetadataFilters"]]] = None,
    ) -> "RemoteFeedbackDataset":
        """Filters the current `RemoteFeedbackDataset` based on the `response_status` of
        the responses of the records in Argilla. This method creates a new class instance
        of `FilteredRemoteFeedbackDataset` with the given filters.

        Args:
            response_status: the response status/es to filter the dataset by. Can be
                one of: draft, pending, submitted, and discarded. Defaults to `None`.
            metadata_filters: the metadata filters to filter the dataset by. Can be
                one of: `TermsMetadataFilter`, `IntegerMetadataFilter`, and
                `FloatMetadataFilter`. Defaults to `None`.

        Returns:
            A new instance of `FilteredRemoteFeedbackDataset` with the given filters.
        """
        if not response_status and not metadata_filters:
            raise ValueError("At least one of `response_status` or `metadata_filters` must be provided.")

        filtered_dataset = RemoteFeedbackDataset._create_from_dataset(self)
        filtered_dataset._records = RemoteFeedbackRecords._create_from_dataset(
            filtered_dataset, response_status=response_status, metadata_filters=metadata_filters
        )

        return filtered_dataset

    @allowed_for_roles(roles=[UserRole.owner, UserRole.admin])
    def delete(self) -> None:
        """Deletes the current `FeedbackDataset` from Argilla. This method is just working
        if the user has either `owner` or `admin` role.

        Raises:
            PermissionError: if the user does not have either `owner` or `admin` role.
            RuntimeError: if the `FeedbackDataset` cannot be deleted from Argilla.
        """
        try:
            datasets_api_v1.delete_dataset(client=self._client, id=self.id)
        except Exception as e:
            raise RuntimeError(f"Failed while deleting the `FeedbackDataset` from Argilla with exception: {e}") from e

    @classmethod
    def _create_from_dataset(cls, dataset: "RemoteFeedbackDataset") -> "RemoteFeedbackDataset":
        new_dataset = cls(
            client=dataset._client,
            id=dataset.id,
            name=dataset.name,
            workspace=dataset.workspace,
            created_at=dataset.created_at,
            updated_at=dataset.updated_at,
            fields=dataset.fields,
            questions=dataset.questions,
            guidelines=dataset.guidelines,
        )

        new_dataset._records = dataset.records

        return new_dataset

    def unify_responses(
        self,
        question: Union[str, LabelQuestion, MultiLabelQuestion, RatingQuestion],
        strategy: Union[
            str, LabelQuestionStrategy, MultiLabelQuestionStrategy, RatingQuestionStrategy, RankingQuestionStrategy
        ],
    ) -> "FeedbackDataset":
        """
        The `unify_responses` function takes a question and a strategy as input and applies the strategy
        to unify the responses for that question.

        Args:
            question The `question` parameter can be either a string representing the name of the
                question, or an instance of one of the question classes (`LabelQuestion`, `MultiLabelQuestion`,
                `RatingQuestion`, `RankingQuestion`).
            strategy The `strategy` parameter is used to specify the strategy to be used for unifying
                responses for a given question. It can be either a string or an instance of a strategy class.
        """
        warnings.warn(
            "A local `FeedbackDataset` returned because "
            "`unify_responses` is not supported for `RemoteFeedbackDataset`. "
            "`RemoteFeedbackDataset`.pull().unify_responses(*args, **kwargs)` is applied.",
            UserWarning,
        )
        local = self.pull()
        return local.unify_responses(question=question, strategy=strategy)

    def prepare_for_training(
        self,
        framework: Union[Framework, str],
        task: TrainingTaskTypes,
        train_size: Optional[float] = 1,
        test_size: Optional[float] = None,
        seed: Optional[int] = None,
        lang: Optional[str] = None,
    ) -> Any:
        """
        Prepares the dataset for training for a specific training framework and NLP task by splitting the dataset into train and test sets.

        Args:
            framework: the framework to use for training. Currently supported frameworks are: `transformers`, `peft`,
                `setfit`, `spacy`, `spacy-transformers`, `span_marker`, `spark-nlp`, `openai`, `trl`, `sentence-transformers`.
            task: the NLP task to use for training. Currently supported tasks are: `TrainingTaskForTextClassification`,
                `TrainingTaskForSFT`, `TrainingTaskForRM`, `TrainingTaskForPPO`, `TrainingTaskForDPO`, `TrainingTaskForSentenceSimilarity`.
            train_size: the size of the train set. If `None`, the whole dataset will be used for training.
            test_size: the size of the test set. If `None`, the whole dataset will be used for testing.
            seed: the seed to use for splitting the dataset into train and test sets.
            lang: the spaCy language to use for training. If `None`, the language of the dataset will be used.
        """
        warnings.warn(
            (
                "A local `FeedbackDataset` returned because "
                "`prepare_for_training` is not supported for `RemoteFeedbackDataset`. "
                "`RemoteFeedbackDataset`.pull().prepare_for_training(*args, **kwargs)` is applied."
            ),
            UserWarning,
        )
        local = self.pull()
        return local.prepare_for_training(
            framework=framework,
            task=task,
            train_size=train_size,
            test_size=test_size,
            seed=seed,
            lang=lang,
        )

    def push_to_argilla(
        self, name: str, workspace: Optional[Union[str, "Workspace"]] = None, show_progress: bool = False
    ) -> "RemoteFeedbackDataset":
        warnings.warn(
            "Already pushed datasets cannot be pushed to Argilla again because they are synced automatically.",
            UserWarning,
        )
        return self

    # TODO(@frascuchon): is this actually needed? what are the probabilities on a missmatch happening?
    def push_to_huggingface(self, repo_id: str, generate_card: Optional[bool] = True, *args, **kwargs) -> None:
        """Pushes the current `FeedbackDataset` to HuggingFace Hub.

        Note:
            The records from the `RemoteFeedbackDataset` are being pulled before pushing,
            to ensure that there's no missmatch while uploading those as those are lazily fetched.

        Args:
            repo_id: the ID of the HuggingFace repo to push the dataset to.
            generate_card: whether to generate a dataset card or not. Defaults to `True`.
        """
        warnings.warn(
            (
                "The dataset is first pulled locally and pushed to Hugging Face after because "
                "`push_to_huggingface` is not supported for a `RemoteFeedbackDataset`. "
                "`RemoteFeedbackDataset.pull().push_to_huggingface(...)` is applied."
            ),
            UserWarning,
        )
        dataset = self.pull()
        dataset.push_to_huggingface(repo_id=repo_id, generate_card=generate_card, *args, **kwargs)<|MERGE_RESOLUTION|>--- conflicted
+++ resolved
@@ -322,9 +322,6 @@
         if names:
             helpers.validate_metadata_names(self.dataset, names)
 
-<<<<<<< HEAD
-    @allowed_for_roles(roles=[UserRole.owner, UserRole.admin])
-=======
     def _validate_vector_names(self):
         if not self._with_vectors or self._with_vectors == INCLUDE_ALL_VECTORS_PARAM:
             return
@@ -334,7 +331,7 @@
 
         helpers.validate_vector_names(self.dataset, self._with_vectors)
 
->>>>>>> 2c6fd7c0
+    @allowed_for_roles(roles=[UserRole.owner, UserRole.admin])
     def find_similar(
         self,
         vector_name: str,
