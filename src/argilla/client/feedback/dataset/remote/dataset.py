#  Copyright 2021-present, the Recognai S.L. team.
#
#  Licensed under the Apache License, Version 2.0 (the "License");
#  you may not use this file except in compliance with the License.
#  You may obtain a copy of the License at
#
#      http://www.apache.org/licenses/LICENSE-2.0
#
#  Unless required by applicable law or agreed to in writing, software
#  distributed under the License is distributed on an "AS IS" BASIS,
#  WITHOUT WARRANTIES OR CONDITIONS OF ANY KIND, either express or implied.
#  See the License for the specific language governing permissions and
#  limitations under the License.
import warnings
from datetime import datetime
from typing import TYPE_CHECKING, Any, Dict, Iterator, List, Optional, Union

from tqdm import trange

from argilla.client.feedback.constants import DELETE_DATASET_RECORDS_MAX_NUMBER, PUSHING_BATCH_SIZE
from argilla.client.feedback.dataset.base import FeedbackDatasetBase, SortBy
from argilla.client.feedback.dataset.remote.mixins import ArgillaRecordsMixin
from argilla.client.feedback.schemas.enums import ResponseStatusFilter
from argilla.client.feedback.schemas.records import FeedbackRecord
from argilla.client.feedback.schemas.remote.records import RemoteFeedbackRecord
from argilla.client.sdk.users.models import UserRole
from argilla.client.sdk.v1.datasets import api as datasets_api_v1
from argilla.client.sdk.v1.metadata_properties import api as metadata_properties_api_v1
from argilla.client.utils import allowed_for_roles

if TYPE_CHECKING:
    from uuid import UUID

    import httpx

    from argilla.client.feedback.schemas.metadata import MetadataFilters
    from argilla.client.feedback.schemas.types import (
        AllowedMetadataPropertyTypes,
        AllowedRemoteFieldTypes,
        AllowedRemoteMetadataPropertyTypes,
        AllowedRemoteQuestionTypes,
    )
    from argilla.client.sdk.v1.datasets.models import FeedbackRecordsModel, FeedbackResponseStatusFilter
    from argilla.client.workspaces import Workspace


class RemoteFeedbackRecords(ArgillaRecordsMixin):
    def __init__(
        self,
        dataset: "RemoteFeedbackDataset",
        response_status: Optional[Union[ResponseStatusFilter, List[ResponseStatusFilter]]] = None,
        metadata_filters: Optional[Union["MetadataFilters", List["MetadataFilters"]]] = None,
        sort_by: Optional[List[SortBy]] = None,
    ) -> None:
        """Initializes a `RemoteFeedbackRecords` instance to access a `FeedbackDataset`
        records in Argilla. This class is used to get records from Argilla, iterate over
        them, and push new records to Argilla.

        Note:
            This class is not intended to be initialised directly. Instead, use
            `FeedbackDataset.from_argilla` to get an instance of `RemoteFeedbackDataset`,
            and then just call `records` on it.

        Args:
            dataset: the `RemoteFeedbackDataset` instance to access the `httpx.Client`,
                the ID of the dataset in Argilla, and everything else to reuse some methods
                and/or attributes.
        """
        self._dataset = dataset
        # TODO: review why this is here !
        self._question_id_to_name = {question.id: question.name for question in self._dataset.questions}
        self._question_name_to_id = {value: key for key, value in self._question_id_to_name.items()}
        # TODO END

        if response_status and not isinstance(response_status, list):
            response_status = [response_status]
        if metadata_filters and not isinstance(metadata_filters, list):
            metadata_filters = [metadata_filters]

        # TODO: Validate filters and sort exists in metadata
        self._sort_by = sort_by or []
        self._response_status = response_status or []
        self._metadata_filters = metadata_filters or []

    @property
    def dataset(self) -> "RemoteFeedbackDataset":
        """Returns the `RemoteFeedbackDataset` instance that this `RemoteFeedbackRecords` belongs to."""
        return self._dataset

    @property
    def sort_by(self) -> Optional[List[SortBy]]:
        """Returns the sort by fields and orders that this `RemoteFeedbackRecords` is using."""
        return [sort_by for sort_by in self._sort_by]

    @property
    def metadata_filters(self) -> Optional[List["MetadataFilters"]]:
        """Returns the metadata filters that this `RemoteFeedbackRecords` is using."""
        return [metadata_filter for metadata_filter in self._metadata_filters]

    @property
    def response_status(self) -> Optional[List[ResponseStatusFilter]]:
        """Returns the response status filters that this `RemoteFeedbackRecords` is using."""
        return [ResponseStatusFilter(response_status) for response_status in self._response_status]

    @property
    def _client(self) -> "httpx.Client":
        """Returns the `httpx.Client` instance that will be used to send requests to Argilla."""
        return self.dataset._client

    @allowed_for_roles(roles=[UserRole.owner, UserRole.admin])
    def __len__(self) -> int:
        """Returns the number of records in the current `FeedbackDataset` in Argilla."""
        try:
            if self._has_filters():
                return self._fetch_records(offset=0, limit=0).total
            else:
                response = datasets_api_v1.get_metrics(client=self._client, id=self._dataset.id).parsed
                return response.records.count
        except Exception as e:
            raise Exception(
                f"Failed while getting the metrics from the current `FeedbackDataset` in Argilla with exception: {e}"
            ) from e

    @allowed_for_roles(roles=[UserRole.owner, UserRole.admin])
    def add(
        self,
        records: Union[FeedbackRecord, Dict[str, Any], List[Union[FeedbackRecord, Dict[str, Any]]]],
        show_progress: bool = True,
    ) -> None:
        """Pushes a list of `FeedbackRecord`s to Argilla.

        Args:
            records: can be a single `FeedbackRecord`, a list of `FeedbackRecord`,
                a single dictionary, or a list of dictionaries. If a dictionary is provided,
                it will be converted to a `FeedbackRecord` internally.
            show_progress: Whether to show a `tqdm` progress bar while pushing the records.

        Raises:
            PermissionError: if the user does not have either `owner` or `admin` role.
            Exception: If the pushing of the records to Argilla fails.
        """
        records = self.dataset._parse_and_validate_records(records)

        for i in trange(
            0, len(records), PUSHING_BATCH_SIZE, desc="Pushing records to Argilla...", disable=not show_progress
        ):
            datasets_api_v1.add_records(
                client=self._client,
                id=self._dataset.id,
                records=[
                    record.to_server_payload(self._question_name_to_id)
                    for record in records[i : i + PUSHING_BATCH_SIZE]
                ],
            )

    @allowed_for_roles(roles=[UserRole.owner, UserRole.admin])
    def delete(self, records: List[RemoteFeedbackRecord]) -> None:
        """Deletes a list of `RemoteFeedbackRecord`s from Argilla.

        Args:
            records: A list of `RemoteFeedbackRecord`s to delete from Argilla.

        Raises:
            PermissionError: if the user does not have either `owner` or `admin` role.
            RuntimeError: If the deletion of the records from Argilla fails.
        """
        num_records = len(records)
        for start in range(0, num_records, DELETE_DATASET_RECORDS_MAX_NUMBER):
            end = min(start + DELETE_DATASET_RECORDS_MAX_NUMBER, num_records)
            try:
                datasets_api_v1.delete_records(
                    client=self._client,
                    id=self._dataset.id,
                    record_ids=[record.id for record in records[start:end]],
                )
            except Exception as e:
                raise RuntimeError("Failed to remove records from Argilla") from e

    def _fetch_records(self, offset: int, limit: int) -> "FeedbackRecordsModel":
        """Fetches a batch of records from Argilla."""

        return datasets_api_v1.get_records(
            client=self._client,
            id=self._dataset.id,
            offset=offset,
            limit=limit,
            response_status=self.__response_status_filters_for_api_call(),
            metadata_filters=self.__metadata_filters_for_api_call(),
            sort_by=self.__sort_by_for_api_call(),
        ).parsed

    def __sort_by_for_api_call(self) -> Optional[List[str]]:
        if len(self._sort_by) < 1:
            return None

        return [f"{sort_by.field}:{sort_by.order}" for sort_by in self._sort_by]

    def _has_filters(self) -> bool:
        """Returns whether the current `RemoteFeedbackRecords` is filtered or not."""
        return bool(self._response_status) or bool(self._metadata_filters)

    def __response_status_filters_for_api_call(self) -> Optional[List[str]]:
        if len(self._response_status) < 1:
            return None
        return [
            status.value if hasattr(status, "value") else FeedbackResponseStatusFilter(status).value
            for status in self._response_status
        ]

    def __metadata_filters_for_api_call(self) -> Optional[List[str]]:
        if len(self._metadata_filters) < 1:
            return None
        return [metadata_filter.query_string for metadata_filter in self._metadata_filters]

    @classmethod
    def _create_from_dataset(
        cls,
        new_ds: "RemoteFeedbackDataset",
        response_status: Optional[Union[ResponseStatusFilter, List[ResponseStatusFilter]]] = None,
        metadata_filters: Optional[Union["MetadataFilters", List["MetadataFilters"]]] = None,
        sort_by: Optional[List[SortBy]] = None,
    ):
        """Creates a new instance of `RemoteFeedbackRecords` with the given filters."""

        sort_by = sort_by or new_ds.records.sort_by
        metadata_filters = metadata_filters or new_ds.records.metadata_filters
        response_status = response_status or new_ds.records.response_status

        return cls(
            new_ds,
            sort_by=sort_by,
            metadata_filters=metadata_filters,
            response_status=response_status,
        )


class RemoteFeedbackDataset(FeedbackDatasetBase):
    # TODO: Call super method once the base init contains only commons init attributes
    def __init__(
        self,
        *,
        client: "httpx.Client",
        id: "UUID",
        name: str,
        workspace: "Workspace",
        created_at: datetime,
        updated_at: datetime,
        fields: List["AllowedRemoteFieldTypes"],
        questions: List["AllowedRemoteQuestionTypes"],
        metadata_properties: Optional[List["AllowedRemoteMetadataPropertyTypes"]] = None,
        guidelines: Optional[str] = None,
        allow_extra_metadata: bool = True,
    ) -> None:
        """Initializes a `RemoteFeedbackDataset` instance in Argilla.

        Note:
            This class is not intended to be initiallised directly. Instead, use
            `FeedbackDataset.from_argilla` to get an instance of this class.

        Args:
            client: contains the `httpx.Client` instance that will be used to send requests to Argilla.
            id: contains the UUID of the dataset in Argilla.
            name: contains the name of the dataset in Argilla.
            workspace: contains the `Workspace` instance that the dataset belongs to in Argilla.
            created_at: contains the datetime when the dataset was created in Argilla.
            updated_at: contains the datetime when the dataset was last updated in Argilla.
            fields: contains the fields that will define the schema of the records in the dataset.
            questions: contains the questions that will be used to annotate the dataset.
            metadata_properties: contains the metadata properties that will be indexed
                and could be used to filter the dataset. Defaults to `None`.
            guidelines: contains the guidelines for annotating the dataset. Defaults to `None`.

        Raises:
            TypeError: if `fields` is not a list of `FieldSchema`.
            ValueError: if `fields` does not contain at least one required field.
            TypeError: if `questions` is not a list of `TextQuestion`, `RatingQuestion`,
                `LabelQuestion`, and/or `MultiLabelQuestion`.
            ValueError: if `questions` does not contain at least one required question.
            TypeError: if `guidelines` is not None and not a string.
            ValueError: if `guidelines` is an empty string.
        """

        self._fields = fields
        self._fields_schema = None
        self._questions = questions
        self._metadata_properties = metadata_properties
        self._guidelines = guidelines
        self._allow_extra_metadata = allow_extra_metadata

        self._client = client  # Required to be able to use `allowed_for_roles` decorator
        self._id = id
        self._name = name
        self._workspace = workspace
        self._created_at = created_at
        self._updated_at = updated_at

        self._records = RemoteFeedbackRecords(dataset=self)

    @property
    def records(self) -> RemoteFeedbackRecords:
        """Returns an instance of `RemoteFeedbackRecords` that allows you to iterate over
        the records in the dataset. The records are fetched from Argilla on the fly and
        not stored in memory. You can also iterate over the records directly from the
        dataset instance.
        """
        return self._records

    @property
    def id(self) -> "UUID":
        """Returns the ID of the dataset in Argilla."""
        return self._id

    @property
    def name(self) -> str:
        """Returns the name of the dataset in Argilla."""
        return self._name

    @property
    def workspace(self) -> "Workspace":
        """Returns the workspace the dataset belongs to in Argilla."""
        return self._workspace

    @property
    def url(self) -> str:
        """Returns the URL of the dataset in Argilla."""
        return f"{self._client.base_url}/dataset/{self.id}/annotation-mode"

    @property
    def created_at(self) -> datetime:
        """Returns the datetime when the dataset was created in Argilla."""
        return self._created_at

    @property
    def updated_at(self) -> datetime:
        """Returns the datetime when the dataset was last updated in Argilla."""
        return self._updated_at

    def __repr__(self) -> str:
        """Returns a string representation of the dataset."""
        return (
            f"<FeedbackDataset id={self.id} name={self.name} workspace={self.workspace}"
            f" url={self.url} fields={self.fields} questions={self.questions}"
            f" guidelines={self.guidelines}>"
        )

    def __len__(self) -> int:
        """Returns the number of records in the dataset."""
        return self._records.__len__()

    def __iter__(self) -> Iterator[RemoteFeedbackRecord]:
        """Returns an iterator over the records in the dataset."""
        yield from self._records

    def __getitem__(self, key: Union[slice, int]) -> Union[RemoteFeedbackRecord, List[RemoteFeedbackRecord]]:
        """Returns the record(s) at the given index(es).

        Args:
            key: The index or slice to retrieve.

        Returns:
            The record(s) at the given index(es).
        """
        return self._records.__getitem__(key)

    def sort_by(self, sort: List[SortBy]) -> "RemoteFeedbackDataset":
        """Sorts the current `RemoteFeedbackDataset` based on the given sort fields and orders."""
        sorted_dataset = self._create_from_dataset(self)
        sorted_dataset._records = RemoteFeedbackRecords._create_from_dataset(sorted_dataset, sort_by=sort)

        return sorted_dataset

    def add_records(
        self,
        records: Union["FeedbackRecord", Dict[str, Any], List[Union["FeedbackRecord", Dict[str, Any]]]],
        show_progress: bool = True,
    ) -> None:
        """Adds the given records to the dataset and pushes those to Argilla.

        Args:
            records: can be a single `FeedbackRecord`, a list of `FeedbackRecord`,
                a single dictionary, or a list of dictionaries. If a dictionary is provided,
                it will be converted to a `FeedbackRecord` internally.

        Raises:
            PermissionError: if the user does not have either `owner` or `admin` role.
            ValueError: if the given records are neither: `FeedbackRecord`, list of
                `FeedbackRecord`, list of dictionaries as a record or dictionary as a
                record; or if the given records do not match the expected schema.
        """
        self._records.add(records=records, show_progress=show_progress)

    def delete_records(self, records: Union["RemoteFeedbackRecord", List["RemoteFeedbackRecord"]]) -> None:
        """Deletes the given records from the dataset in Argilla.

        Args:
            records: the records to delete from the dataset. Can be a single record or a list
                of records. But those need to be previously pushed to Argilla, otherwise
                they won't be deleted.

        Raises:
            PermissionError: if the user does not have either `owner` or `admin` role.
            RuntimeError: If the deletion of the records from Argilla fails.
        """
        self._records.delete(records=[records] if not isinstance(records, list) else records)

    def pull(self) -> "FeedbackDataset":
        """Pulls the dataset from Argilla and returns a local instance of it.

        Returns:
            A local instance of the dataset which is a `FeedbackDataset` object.
        """
        # Importing here to avoid circular imports
        from argilla.client.feedback.dataset.local import FeedbackDataset

        instance = FeedbackDataset(
            fields=self.fields,
            questions=self.questions,
            guidelines=self.guidelines,
            metadata_properties=self.metadata_properties,
        )
        records = [record.to_local() for record in self._records]

        if len(records) > 0:
            instance.add_records(records=records)
        else:
            warnings.warn("The dataset is empty, so no records will be added to the local instance.")

        return instance

    @allowed_for_roles(roles=[UserRole.owner, UserRole.admin])
    def add_metadata_property(
        self, metadata_property: "AllowedMetadataPropertyTypes"
    ) -> "AllowedRemoteMetadataPropertyTypes":
        """Adds a new `metadata_property` to the current `FeedbackDataset` in Argilla.

        Note:
            Existing `FeedbackRecord`s if any will remain unchanged if those contain metadata
            named the same way as the `metadata_property`, but added before the
            `metadata_property` was added.

        Args:
            metadata_property: the metadata property to add to the current `FeedbackDataset`
                in Argilla.

        Returns:
            The newly added `metadata_property` to the current `FeedbackDataset` in Argilla.

        Raises:
            PermissionError: if the user does not have either `owner` or `admin` role.
            RuntimeError: if the `metadata_property` cannot be added to the current
                `FeedbackDataset` in Argilla.
        """
        self._unique_metadata_property(metadata_property=metadata_property)

        try:
            metadata_property = datasets_api_v1.add_metadata_property(
                client=self._client,
                id=self.id,
                metadata_property=metadata_property.to_server_payload(),
            ).parsed
        except Exception as e:
            raise RuntimeError(
                f"Failed while adding the `metadata_property={metadata_property}` to the current `FeedbackDataset` in Argilla with exception: {e}"
            ) from e

        # TODO(alvarobartt): structure better the mixins to be able to easily reuse those, here to avoid circular imports
        from argilla.client.feedback.dataset.mixins import ArgillaMixin

        return ArgillaMixin._parse_to_remote_metadata_property(metadata_property=metadata_property, client=self._client)

    @allowed_for_roles(roles=[UserRole.owner, UserRole.admin])
    def delete_metadata_properties(
        self, metadata_properties: Union[str, List[str]]
    ) -> Union["AllowedMetadataPropertyTypes", List["AllowedMetadataPropertyTypes"]]:
        """Deletes a list of `metadata_properties` from the current `FeedbackDataset`
        in Argilla.

        Note:
            Existing `FeedbackRecord`s if any, will remain unchanged if those contain metadata
            named the same way as the `metadata_properties` to delete, but the validation will
            be removed as well as `metadata_property` index, which means one won't be able to
            use that for filtering.

        Args:
            metadata_properties: the metadata property/ies name/s to delete from the current
                `FeedbackDataset` in Argilla.

        Returns:
            The `metadata_property` or `metadata_properties` deleted from the current
            `FeedbackDataset` in Argilla, but using the local schema e.g. if you delete a
            `RemoteFloatMetadataProperty` this method will delete it from Argilla and will
            return a `FloatMetadataProperty` instance.

        Raises:
            PermissionError: if the user does not have either `owner` or `admin` role.
            RuntimeError: if the `metadata_properties` cannot be deleted from the current
                `FeedbackDataset` in Argilla.
        """
        if isinstance(metadata_properties, str):
            metadata_properties = [metadata_properties]

        # TODO(alvarobartt): structure better the mixins to be able to easily reuse those, here to avoid circular imports
        from argilla.client.feedback.dataset.mixins import ArgillaMixin

        deleted_metadata_properties = []
        for metadata_property in metadata_properties:
            try:
                metadata_property = metadata_properties_api_v1.delete_metadata_property(
                    client=self._client, id=self.id
                ).parsed
            except Exception as e:
                raise RuntimeError(
                    f"Failed while deleting the `metadata_property={metadata_property}` from the current `FeedbackDataset` in Argilla with exception: {e}"
                ) from e
            deleted_metadata_properties.append(
                ArgillaMixin._parse_to_remote_metadata_property(
                    metadata_property=metadata_property, client=self._client
                )
            )
        return deleted_metadata_properties if len(deleted_metadata_properties) > 1 else deleted_metadata_properties[0]

    def filter_by(
        self,
        *,
        response_status: Optional[Union[ResponseStatusFilter, List[ResponseStatusFilter]]] = None,
        metadata_filters: Optional[Union["MetadataFilters", List["MetadataFilters"]]] = None,
    ) -> "RemoteFeedbackDataset":
        """Filters the current `RemoteFeedbackDataset` based on the `response_status` of
        the responses of the records in Argilla. This method creates a new class instance
        of `FilteredRemoteFeedbackDataset` with the given filters.

        Args:
            response_status: the response status/es to filter the dataset by. Can be
                one of: draft, pending, submitted, and discarded. Defaults to `None`.
            metadata_filters: the metadata filters to filter the dataset by. Can be
                one of: `TermsMetadataFilter`, `IntegerMetadataFilter`, and
                `FloatMetadataFilter`. Defaults to `None`.

        Returns:
            A new instance of `FilteredRemoteFeedbackDataset` with the given filters.
        """
        if not response_status and not metadata_filters:
            raise ValueError("At least one of `response_status` or `metadata_filters` must be provided.")

<<<<<<< HEAD
        if response_status:
            if not isinstance(response_status, list):
                response_status = [response_status]
            if not all(status in [arg.value for arg in ResponseStatusFilter] for status in response_status):
                raise ValueError(
                    f"Invalid `response_status={response_status}` provided, must be one"
                    f" of: {[arg.value for arg in ResponseStatusFilter]}"
                )

        if metadata_filters:
            if not isinstance(metadata_filters, list):
                metadata_filters = [metadata_filters]
            if not all(
                metadata_filter.name in self._metadata_properties_mapping.keys() for metadata_filter in metadata_filters
            ):
                raise ValueError(
                    f"Invalid `metadata_filters=[{', '.join(metadata_filter.name for metadata_filter in metadata_filters)}`"
                    f" provided, must be one of: {self._metadata_properties_mapping.keys()}"
                )
            for metadata_filter in metadata_filters:
                metadata_property = self.metadata_property_by_name(name=metadata_filter.name)
                try:
                    metadata_property._validate_filter(metadata_filter=metadata_filter)
                except ValidationError as e:
                    raise ValueError(
                        f"Invalid `metadata_filter={metadata_filter}` provided for `metadata_property={metadata_property.name}`."
                    ) from e

        return FilteredRemoteFeedbackDataset(
            client=self._client,
            id=self.id,
            name=self.name,
            workspace=self.workspace,
            created_at=self.created_at,
            updated_at=self.updated_at,
            fields=self.fields,
            questions=self.questions,
            guidelines=self.guidelines,
            response_status=response_status,
            metadata_filters=metadata_filters,
=======
        filtered_dataset = RemoteFeedbackDataset._create_from_dataset(self)
        filtered_dataset._records = RemoteFeedbackRecords._create_from_dataset(
            filtered_dataset, response_status=response_status, metadata_filters=metadata_filters
>>>>>>> d693dbf5
        )

        return filtered_dataset

    @allowed_for_roles(roles=[UserRole.owner, UserRole.admin])
    def delete(self) -> None:
        """Deletes the current `FeedbackDataset` from Argilla. This method is just working
        if the user has either `owner` or `admin` role.

        Raises:
            PermissionError: if the user does not have either `owner` or `admin` role.
            RuntimeError: if the `FeedbackDataset` cannot be deleted from Argilla.
        """
        try:
            datasets_api_v1.delete_dataset(client=self._client, id=self.id)
        except Exception as e:
            raise RuntimeError(f"Failed while deleting the `FeedbackDataset` from Argilla with exception: {e}") from e

    @classmethod
    def _create_from_dataset(cls, dataset: "RemoteFeedbackDataset") -> "RemoteFeedbackDataset":
        new_dataset = cls(
            client=dataset._client,
            id=dataset.id,
            name=dataset.name,
            workspace=dataset.workspace,
            created_at=dataset.created_at,
            updated_at=dataset.updated_at,
            fields=dataset.fields,
            questions=dataset.questions,
            guidelines=dataset.guidelines,
            metadata_properties=dataset.metadata_properties,
        )

        new_dataset._records = dataset.records

        return new_dataset<|MERGE_RESOLUTION|>--- conflicted
+++ resolved
@@ -542,52 +542,9 @@
         if not response_status and not metadata_filters:
             raise ValueError("At least one of `response_status` or `metadata_filters` must be provided.")
 
-<<<<<<< HEAD
-        if response_status:
-            if not isinstance(response_status, list):
-                response_status = [response_status]
-            if not all(status in [arg.value for arg in ResponseStatusFilter] for status in response_status):
-                raise ValueError(
-                    f"Invalid `response_status={response_status}` provided, must be one"
-                    f" of: {[arg.value for arg in ResponseStatusFilter]}"
-                )
-
-        if metadata_filters:
-            if not isinstance(metadata_filters, list):
-                metadata_filters = [metadata_filters]
-            if not all(
-                metadata_filter.name in self._metadata_properties_mapping.keys() for metadata_filter in metadata_filters
-            ):
-                raise ValueError(
-                    f"Invalid `metadata_filters=[{', '.join(metadata_filter.name for metadata_filter in metadata_filters)}`"
-                    f" provided, must be one of: {self._metadata_properties_mapping.keys()}"
-                )
-            for metadata_filter in metadata_filters:
-                metadata_property = self.metadata_property_by_name(name=metadata_filter.name)
-                try:
-                    metadata_property._validate_filter(metadata_filter=metadata_filter)
-                except ValidationError as e:
-                    raise ValueError(
-                        f"Invalid `metadata_filter={metadata_filter}` provided for `metadata_property={metadata_property.name}`."
-                    ) from e
-
-        return FilteredRemoteFeedbackDataset(
-            client=self._client,
-            id=self.id,
-            name=self.name,
-            workspace=self.workspace,
-            created_at=self.created_at,
-            updated_at=self.updated_at,
-            fields=self.fields,
-            questions=self.questions,
-            guidelines=self.guidelines,
-            response_status=response_status,
-            metadata_filters=metadata_filters,
-=======
         filtered_dataset = RemoteFeedbackDataset._create_from_dataset(self)
         filtered_dataset._records = RemoteFeedbackRecords._create_from_dataset(
             filtered_dataset, response_status=response_status, metadata_filters=metadata_filters
->>>>>>> d693dbf5
         )
 
         return filtered_dataset
