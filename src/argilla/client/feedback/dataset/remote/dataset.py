#  Copyright 2021-present, the Recognai S.L. team.
#
#  Licensed under the Apache License, Version 2.0 (the "License");
#  you may not use this file except in compliance with the License.
#  You may obtain a copy of the License at
#
#      http://www.apache.org/licenses/LICENSE-2.0
#
#  Unless required by applicable law or agreed to in writing, software
#  distributed under the License is distributed on an "AS IS" BASIS,
#  WITHOUT WARRANTIES OR CONDITIONS OF ANY KIND, either express or implied.
#  See the License for the specific language governing permissions and
#  limitations under the License.

import textwrap
import warnings
from datetime import datetime
from typing import TYPE_CHECKING, Any, Dict, Iterator, List, Literal, Optional, Tuple, Union

from tqdm import trange

from argilla.client.feedback.constants import DELETE_DATASET_RECORDS_MAX_NUMBER, PUSHING_BATCH_SIZE
from argilla.client.feedback.dataset import helpers
from argilla.client.feedback.dataset.base import FeedbackDatasetBase, SortBy
from argilla.client.feedback.dataset.remote.mixins import ArgillaRecordsMixin
from argilla.client.feedback.mixins import ArgillaMetadataPropertiesMixin
from argilla.client.feedback.schemas.enums import ResponseStatusFilter
from argilla.client.feedback.schemas.questions import (
    LabelQuestion,
    MultiLabelQuestion,
    RatingQuestion,
)
from argilla.client.feedback.schemas.records import FeedbackRecord
from argilla.client.feedback.schemas.remote.records import RemoteFeedbackRecord
from argilla.client.feedback.schemas.remote.vector_settings import RemoteVectorSettings
from argilla.client.feedback.schemas.vector_settings import VectorSettings
from argilla.client.feedback.training.schemas import (
    TrainingTaskTypes,
)
from argilla.client.feedback.unification import (
    LabelQuestionStrategy,
    MultiLabelQuestionStrategy,
    RankingQuestionStrategy,
    RatingQuestionStrategy,
)
from argilla.client.models import Framework
from argilla.client.sdk.commons.errors import AlreadyExistsApiError
from argilla.client.sdk.users.models import UserRole
from argilla.client.sdk.v1.datasets import api as datasets_api_v1
from argilla.client.sdk.v1.datasets.models import FeedbackRecordsSearchVectorQuery
from argilla.client.sdk.v1.vectors_settings import api as vectors_settings_api_v1
from argilla.client.utils import allowed_for_roles

INCLUDE_ALL_VECTORS_PARAM: str = "all"

if TYPE_CHECKING:
    from uuid import UUID

    import httpx

    from argilla.client.feedback.dataset.local.dataset import FeedbackDataset
    from argilla.client.feedback.schemas.metadata import MetadataFilters
    from argilla.client.feedback.schemas.types import (
        AllowedMetadataPropertyTypes,
        AllowedRemoteFieldTypes,
        AllowedRemoteMetadataPropertyTypes,
        AllowedRemoteQuestionTypes,
    )
    from argilla.client.sdk.v1.datasets.models import FeedbackRecordsModel
    from argilla.client.workspaces import Workspace


class RemoteFeedbackRecords(ArgillaRecordsMixin):
    def __init__(
        self,
        dataset: "RemoteFeedbackDataset",
        response_status: Optional[Union[ResponseStatusFilter, List[ResponseStatusFilter]]] = None,
        metadata_filters: Optional[Union["MetadataFilters", List["MetadataFilters"]]] = None,
        sort_by: Optional[List[SortBy]] = None,
        with_vectors: Union[INCLUDE_ALL_VECTORS_PARAM, List[str], None] = None,
    ) -> None:
        """Initializes a `RemoteFeedbackRecords` instance to access a `FeedbackDataset`
        records in Argilla. This class is used to get records from Argilla, iterate over
        them, and push new records to Argilla.

        Note:
            This class is not intended to be initialised directly. Instead, use
            `FeedbackDataset.from_argilla` to get an instance of `RemoteFeedbackDataset`,
            and then just call `records` on it.

        Args:
            dataset: the `RemoteFeedbackDataset` instance to access the `httpx.Client`,
                the ID of the dataset in Argilla, and everything else to reuse some methods
                and/or attributes.
        """
        self._dataset = dataset

        if response_status and not isinstance(response_status, list):
            response_status = [response_status]
        if metadata_filters and not isinstance(metadata_filters, list):
            metadata_filters = [metadata_filters]

        # TODO: Validate filters and sort exists in metadata
        self._sort_by = sort_by or []
        self._response_status = response_status or []
        self._metadata_filters = metadata_filters or []

        self._with_vectors = with_vectors

        self._validate_metadata_names()
        self._validate_vector_names()

    @property
    def dataset(self) -> "RemoteFeedbackDataset":
        """Returns the `RemoteFeedbackDataset` instance that this `RemoteFeedbackRecords` belongs to."""
        return self._dataset

    @property
    def sort_by(self) -> Optional[List[SortBy]]:
        """Returns the sort by fields and orders that this `RemoteFeedbackRecords` is using."""
        return [sort_by for sort_by in self._sort_by]

    @property
    def metadata_filters(self) -> Optional[List["MetadataFilters"]]:
        """Returns the metadata filters that this `RemoteFeedbackRecords` is using."""
        return [metadata_filter for metadata_filter in self._metadata_filters]

    @property
    def response_status(self) -> Optional[List[ResponseStatusFilter]]:
        """Returns the response status filters that this `RemoteFeedbackRecords` is using."""
        return [ResponseStatusFilter(response_status) for response_status in self._response_status]

    @property
    def _client(self) -> "httpx.Client":
        """Returns the `httpx.Client` instance that will be used to send requests to Argilla."""
        return self.dataset._client

    @property
    def _question_id_to_name(self) -> Dict["UUID", str]:
        return self.dataset._question_id_to_name

    @property
    def _question_name_to_id(self) -> Dict[str, "UUID"]:
        return self.dataset._question_name_to_id

    @allowed_for_roles(roles=[UserRole.owner, UserRole.admin])
    def __len__(self) -> int:
        """Returns the number of records in the current `FeedbackDataset` in Argilla."""
        try:
            if self._has_filters():
                return self._fetch_records(offset=0, limit=0).total
            else:
                response = datasets_api_v1.get_metrics(client=self._client, id=self._dataset.id).parsed
                return response.records.count
        except Exception as e:
            raise Exception(
                f"Failed while getting the metrics from the current `FeedbackDataset` in Argilla with exception: {e}"
            ) from e

    @allowed_for_roles(roles=[UserRole.owner, UserRole.admin])
    def add(
        self,
        records: Union[FeedbackRecord, Dict[str, Any], List[Union[FeedbackRecord, Dict[str, Any]]]],
        show_progress: bool = True,
    ) -> None:
        """Pushes a list of `FeedbackRecord`s to Argilla.

        Args:
            records: can be a single `FeedbackRecord`, a list of `FeedbackRecord`,
                a single dictionary, or a list of dictionaries. If a dictionary is provided,
                it will be converted to a `FeedbackRecord` internally.
            show_progress: Whether to show a `tqdm` progress bar while pushing the records.

        Raises:
            PermissionError: if the user does not have either `owner` or `admin` role.
            Exception: If the pushing of the records to Argilla fails.
        """
        records = self.dataset._parse_and_validate_records(records)
        question_name_to_id = {question.name: question.id for question in self.dataset.questions}

        for i in trange(
            0, len(records), PUSHING_BATCH_SIZE, desc="Pushing records to Argilla...", disable=not show_progress
        ):
            datasets_api_v1.add_records(
                client=self._client,
                id=self.dataset.id,
                records=[
                    record.to_server_payload(question_name_to_id=question_name_to_id)
                    for record in records[i : i + PUSHING_BATCH_SIZE]
                ],
            )

    @allowed_for_roles(roles=[UserRole.owner, UserRole.admin])
    def update(
        self,
        records: Union[RemoteFeedbackRecord, List[RemoteFeedbackRecord]],
        show_progress: bool = True,
    ) -> None:
        """Updates a list of `RemoteFeedbackRecord`s in Argilla.

        Args:
            records: can be a single `RemoteFeedbackRecord` or a list of
                `RemoteFeedbackRecord`.
            show_progress: Whether to show a `tqdm` progress bar while updating the records.
        """
        if isinstance(records, RemoteFeedbackRecord):
            records = [records]

        self.dataset._validate_records(records, attributes_to_validate=["metadata", "vectors"])

        for i in trange(
            0, len(records), PUSHING_BATCH_SIZE, desc="Updating records in Argilla...", disable=not show_progress
        ):
            datasets_api_v1.update_records(
                client=self._client,
                id=self.dataset.id,
                records=[
                    {"id": str(record.id), **record.to_server_payload(self._question_name_to_id)}
                    for record in records[i : i + PUSHING_BATCH_SIZE]
                ],
            )

    @allowed_for_roles(roles=[UserRole.owner, UserRole.admin])
    def delete(self, records: List[RemoteFeedbackRecord]) -> None:
        """Deletes a list of `RemoteFeedbackRecord`s from Argilla.

        Args:
            records: A list of `RemoteFeedbackRecord`s to delete from Argilla.

        Raises:
            PermissionError: if the user does not have either `owner` or `admin` role.
            RuntimeError: If the deletion of the records from Argilla fails.
        """
        num_records = len(records)
        for start in range(0, num_records, DELETE_DATASET_RECORDS_MAX_NUMBER):
            end = min(start + DELETE_DATASET_RECORDS_MAX_NUMBER, num_records)
            try:
                datasets_api_v1.delete_records(
                    client=self._client,
                    id=self._dataset.id,
                    record_ids=[record.id for record in records[start:end]],
                )
            except Exception as e:
                raise RuntimeError("Failed to remove records from Argilla") from e

    def _fetch_records(self, offset: int, limit: int) -> "FeedbackRecordsModel":
        """Fetches a batch of records from Argilla."""

        return datasets_api_v1.get_records(
            client=self._client,
            id=self._dataset.id,
            include=self.include_as_query_params,
            offset=offset,
            limit=limit,
            response_status=self.response_status_as_query_string,
            metadata_filters=self.metadata_filters_as_query_strings,
            sort_by=self.__sort_by_query_strings,
        ).parsed

    def _has_filters(self) -> bool:
        """Returns whether the current `RemoteFeedbackRecords` is filtered or not."""
        return bool(self._response_status) or bool(self._metadata_filters)

    # TODO: define `List[ResponseStatusFilter]` and delegate `query_string` formatting to it
    @property
    def response_status_as_query_string(self) -> Optional[List[str]]:
        """Formats the `response_status` if any to the query string format. Otherwise, returns `None`."""
        return (
            [status.value if hasattr(status, "value") else status for status in self._response_status]
            if len(self._response_status) > 0
            else None
        )

    # TODO: define `List[MetadataFilter]` and delegate `query_string` formatting to it
    @property
    def metadata_filters_as_query_strings(self) -> Optional[List[str]]:
        """Formats the `metadata_filters` if any to the query string format. Otherwise, returns `None`."""
        return (
            [metadata_filter.query_string for metadata_filter in self._metadata_filters]
            if len(self._metadata_filters) > 0
            else None
        )

    # TODO: define `List[SortBy]` and delegate `query_string` formatting to it
    @property
    def __sort_by_query_strings(self) -> Optional[List[str]]:
        """Formats the `sort_by` if any to the query string format. Otherwise, returns `None`."""
        return [f"{sort_by.field}:{sort_by.order}" for sort_by in self._sort_by] if len(self._sort_by) > 0 else None

    @classmethod
    def _create_from_dataset(
        cls,
        new_ds: "RemoteFeedbackDataset",
        response_status: Optional[Union[ResponseStatusFilter, List[ResponseStatusFilter]]] = None,
        metadata_filters: Optional[Union["MetadataFilters", List["MetadataFilters"]]] = None,
        sort_by: Optional[List[SortBy]] = None,
    ):
        """Creates a new instance of `RemoteFeedbackRecords` with the given filters."""

        sort_by = sort_by or new_ds.records.sort_by
        metadata_filters = metadata_filters or new_ds.records.metadata_filters
        response_status = response_status or new_ds.records.response_status

        return cls(
            new_ds,
            sort_by=sort_by,
            metadata_filters=metadata_filters,
            response_status=response_status,
            with_vectors=new_ds.records._with_vectors,
        )

    def _validate_metadata_names(self):
        names = []
        if self.metadata_filters:
            names.extend([metadata_filter.name for metadata_filter in self.metadata_filters])
        if self.sort_by:
            names.extend([sort.metadata_name for sort in self.sort_by if sort.is_metadata_field])
        if names:
            helpers.validate_metadata_names(self.dataset, names)

    def _validate_vector_names(self):
        if not self._with_vectors or self._with_vectors == INCLUDE_ALL_VECTORS_PARAM:
            return

        if isinstance(self._with_vectors, str):
            self._with_vectors = [self._with_vectors]

        helpers.validate_vector_names(self.dataset, self._with_vectors)

    def find_similar(
        self,
        vector_name: str,
        value: Optional[List[float]] = None,
        record: Optional[RemoteFeedbackRecord] = None,
        max_results: int = 50,
    ) -> List[Tuple[RemoteFeedbackRecord, float]]:
        try:
            response = datasets_api_v1.search_records(
                client=self._client,
                id=self.dataset.id,
                include=self.include_as_query_params,
                vector_query=FeedbackRecordsSearchVectorQuery(
                    name=vector_name,
                    record_id=record and record.id,
                    value=value,
                ),
                metadata_filters=self.metadata_filters_as_query_strings,
                response_status=self.response_status_as_query_string,
                limit=max_results,
            )
        except Exception as e:
            raise RuntimeError(f"Failed searching records for dataset with exception: {e}") from e

        question_id_to_name_map = self.dataset._question_id_to_name
        return [
            (
                RemoteFeedbackRecord.from_api(record_score.record, question_id_to_name=question_id_to_name_map),
                record_score.query_score,
            )
            for record_score in response.parsed.items
        ]

    @property
    def include_as_query_params(self) -> List[str]:
        include = ["responses", "suggestions"]  # default include

        if not self._with_vectors:
            return include

        if self._with_vectors == INCLUDE_ALL_VECTORS_PARAM:
            include.append("vectors")
        else:
            include.append(f"vectors:{','.join(self._with_vectors)}")

        return include


class RemoteFeedbackDataset(FeedbackDatasetBase[RemoteFeedbackRecord]):
    # TODO: Call super method once the base init contains only commons init attributes
    def __init__(
        self,
        *,
        client: "httpx.Client",
        id: "UUID",
        name: str,
        workspace: "Workspace",
        created_at: datetime,
        updated_at: datetime,
        fields: List["AllowedRemoteFieldTypes"],
        questions: List["AllowedRemoteQuestionTypes"],
        guidelines: Optional[str] = None,
        allow_extra_metadata: bool = True,
<<<<<<< HEAD
        with_vectors: Union[INCLUDE_ALL_VECTORS_PARAM, List[str], None] = None,
=======
        with_vectors: Union[Literal[INCLUDE_ALL_VECTORS_PARAM], List[str], None] = None,
>>>>>>> 543e0244
    ) -> None:
        """Initializes a `RemoteFeedbackDataset` instance in Argilla.

        Note:
            This class is not intended to be initialised directly. Instead, use
            `FeedbackDataset.from_argilla` to get an instance of this class.

        Args:
            client: contains the `httpx.Client` instance that will be used to send requests to Argilla.
            id: contains the UUID of the dataset in Argilla.
            name: contains the name of the dataset in Argilla.
            workspace: contains the `Workspace` instance that the dataset belongs to in Argilla.
            created_at: contains the datetime when the dataset was created in Argilla.
            updated_at: contains the datetime when the dataset was last updated in Argilla.
            fields: contains the fields that will define the schema of the records in the dataset.
            questions: contains the questions that will be used to annotate the dataset.
            guidelines: contains the guidelines for annotating the dataset. Defaults to `None`.

        Raises:
            TypeError: if `fields` is not a list of `FieldSchema`.
            ValueError: if `fields` does not contain at least one required field.
            TypeError: if `questions` is not a list of `TextQuestion`, `RatingQuestion`,
                `LabelQuestion`, and/or `MultiLabelQuestion`.
            ValueError: if `questions` does not contain at least one required question.
            TypeError: if `guidelines` is not None and not a string.
            ValueError: if `guidelines` is an empty string.
        """

        self._fields = fields
        self._fields_schema = None
        self._questions = questions
        self._guidelines = guidelines
        self._allow_extra_metadata = allow_extra_metadata

        self._client = client  # Required to be able to use `allowed_for_roles` decorator
        self._id = id
        self._name = name
        self._workspace = workspace
        self._created_at = created_at
        self._updated_at = updated_at

        self._records = RemoteFeedbackRecords(dataset=self, with_vectors=with_vectors)

    @property
    def records(self) -> RemoteFeedbackRecords:
        """Returns an instance of `RemoteFeedbackRecords` that allows you to iterate over
        the records in the dataset. The records are fetched from Argilla on the fly and
        not stored in memory. You can also iterate over the records directly from the
        dataset instance.
        """
        return self._records

    @property
    def id(self) -> "UUID":
        """Returns the ID of the dataset in Argilla."""
        return self._id

    @property
    def name(self) -> str:
        """Returns the name of the dataset in Argilla."""
        return self._name

    @property
    def workspace(self) -> "Workspace":
        """Returns the workspace the dataset belongs to in Argilla."""
        return self._workspace

    @property
    def url(self) -> str:
        """Returns the URL of the dataset in Argilla."""
        return f"{self._client.base_url}/dataset/{self.id}/annotation-mode"

    @property
    def created_at(self) -> datetime:
        """Returns the datetime when the dataset was created in Argilla."""
        return self._created_at

    @property
    def updated_at(self) -> datetime:
        """Returns the datetime when the dataset was last updated in Argilla."""
        return self._updated_at

    @property
    def _question_id_to_name(self) -> Dict["UUID", str]:
        return {question.id: question.name for question in self._questions}

    @property
    def _question_name_to_id(self) -> Dict[str, "UUID"]:
        return {question.name: question.id for question in self._questions}

    @property
    def metadata_properties(self) -> List["AllowedRemoteMetadataPropertyTypes"]:
        """Retrieves the `metadata_properties` of the current dataset from Argilla, and
        returns them if any, otherwise, it returns an empty list.
        """
        return ArgillaMetadataPropertiesMixin.list(client=self._client, dataset_id=self.id)

    @property
    def vectors_settings(self) -> List[RemoteVectorSettings]:
        """Retrieves the `vectors_settings` of the current dataset from Argilla"""
        response = datasets_api_v1.list_vectors_settings(client=self._client, id=self.id)

        return [RemoteVectorSettings.from_api(vector_settings) for vector_settings in response.parsed.items]

    def vector_settings_by_name(self, name: str) -> RemoteVectorSettings:
        # TODO: Maybe make sense to have a query param in api.list_vector_settings to filter by name
        for vector_settings in self.vector_settings:
            if vector_settings.name == name:
                return vector_settings

        raise KeyError(f"Vector settings with name {name!r} does not exist in the dataset.")

    def __repr__(self) -> str:
        """Returns a string representation of the dataset."""
        indent = "   "
        return (
            "RemoteFeedbackDataset("
            + textwrap.indent(f"\nid={self.id}", indent)
            + textwrap.indent(f"\nname={self.name}", indent)
            + textwrap.indent(f"\nworkspace={self.workspace}", indent)
            + textwrap.indent(f"\nurl={self.url}", indent)
            + textwrap.indent(f"\nfields={self.fields}", indent)
            + textwrap.indent(f"\nquestions={self.questions}", indent)
            + textwrap.indent(f"\nguidelines={self.guidelines}", indent)
            + ")"
        )

    def __len__(self) -> int:
        """Returns the number of records in the dataset."""
        return self._records.__len__()

    def __iter__(self) -> Iterator[RemoteFeedbackRecord]:
        """Returns an iterator over the records in the dataset."""
        yield from self._records

    def __getitem__(self, key: Union[slice, int]) -> Union[RemoteFeedbackRecord, List[RemoteFeedbackRecord]]:
        """Returns the record(s) at the given index(es).

        Args:
            key: The index or slice to retrieve.

        Returns:
            The record(s) at the given index(es).
        """
        return self._records.__getitem__(key)

    def sort_by(self, sort: List[SortBy]) -> "RemoteFeedbackDataset":
        """Sorts the current `RemoteFeedbackDataset` based on the given sort fields and orders."""
        sorted_dataset = self._create_from_dataset(self)
        sorted_dataset._records = RemoteFeedbackRecords._create_from_dataset(sorted_dataset, sort_by=sort)

        return sorted_dataset

    def add_records(
        self,
        records: Union["FeedbackRecord", Dict[str, Any], List[Union["FeedbackRecord", Dict[str, Any]]]],
        show_progress: bool = True,
    ) -> None:
        """Adds the given records to the dataset and pushes those to Argilla.

        Args:
            records: can be a single `FeedbackRecord`, a list of `FeedbackRecord`,
                a single dictionary, or a list of dictionaries. If a dictionary is provided,
                it will be converted to a `FeedbackRecord` internally.
            show_progress: if `True`, shows a progress bar while pushing the records to
                Argilla. Defaults to `True`.

        Raises:
            PermissionError: if the user does not have either `owner` or `admin` role.
            ValueError: if the given records are neither: `FeedbackRecord`, list of
                `FeedbackRecord`, list of dictionaries as a record or dictionary as a
                record; or if the given records do not match the expected schema.
        """
        self._records.add(records=records, show_progress=show_progress)

    @allowed_for_roles(roles=[UserRole.owner, UserRole.admin])
    def find_similar_records(
        self,
        vector_name: str,
        value: Optional[List[float]] = None,
        record: Optional[RemoteFeedbackRecord] = None,
        max_results: int = 50,
    ) -> List[Tuple[RemoteFeedbackRecord, float]]:
        """Finds similar records to the given record in the dataset based on the given vector.

        Args:
            vector_name: a vector name to use for searching by similarity.
            value: an optional vector value to be used for searching by similarity. Defaults to None.
            record: an optional record to be used for searching by similarity. Defaults to None.
            max_results: the maximum number of results for the search. Defaults to 50.

        Returns:
            A list of tuples with each tuple including a record and a similarity score.
        """
        return self.records.find_similar(vector_name, value, record, max_results)

    def update_records(
        self,
        records: Union[RemoteFeedbackRecord, List[RemoteFeedbackRecord]],
        show_progress: bool = True,
    ) -> None:
        """Updates the given records in the dataset in Argilla.

        Args:
            records: the records to update in the dataset. Can be a single record or a
                list of records. The records need to be previously pushed to Argilla,
                otherwise they won't be updated.
            show_progress: if `True`, shows a progress bar while pushing the records to
                Argilla. Defaults to `True`.

        Raises:
            PermissionError: if the user does not have either `owner` or `admin` role.
        """
        self._records.update(records=records, show_progress=show_progress)

    def delete_records(self, records: Union["RemoteFeedbackRecord", List["RemoteFeedbackRecord"]]) -> None:
        """Deletes the given records from the dataset in Argilla.

        Args:
            records: the records to delete from the dataset. Can be a single record or a list
                of records. But those need to be previously pushed to Argilla, otherwise
                they won't be deleted.

        Raises:
            PermissionError: if the user does not have either `owner` or `admin` role.
            RuntimeError: If the deletion of the records from Argilla fails.
        """
        self._records.delete(records=[records] if not isinstance(records, list) else records)

    def pull(self) -> "FeedbackDataset":
        """Pulls the dataset from Argilla and returns a local instance of it.

        Returns:
            A local instance of the dataset which is a `FeedbackDataset` object.
        """
        # Importing here to avoid circular imports
        from argilla.client.feedback.dataset.local.dataset import FeedbackDataset

        instance = FeedbackDataset(
            fields=[field.to_local() for field in self.fields],
            questions=[question.to_local() for question in self.questions],
            guidelines=self.guidelines or None,
            metadata_properties=[metadata_property.to_local() for metadata_property in self.metadata_properties]
            or None,
            vectors_settings=[vector_settings.to_local() for vector_settings in self.vectors_settings] or None,
            allow_extra_metadata=self._allow_extra_metadata,
        )
        records = [record.to_local() for record in self._records]

        if len(records) > 0:
            instance.add_records(records=records)
        else:
            warnings.warn(
                "The dataset is empty, so no records will be added to the local instance.",
                UserWarning,
                stacklevel=1,
            )

        return instance

    @allowed_for_roles(roles=[UserRole.owner, UserRole.admin])
    def add_metadata_property(
        self, metadata_property: "AllowedMetadataPropertyTypes"
    ) -> "AllowedRemoteMetadataPropertyTypes":
        """Adds a new `metadata_property` to the current `FeedbackDataset` in Argilla.

        Note:
            Existing `FeedbackRecord`s if any will remain unchanged if those contain metadata
            named the same way as the `metadata_property`, but added before the
            `metadata_property` was added.

        Args:
            metadata_property: the metadata property to add to the current `FeedbackDataset`
                in Argilla.

        Returns:
            The newly added `metadata_property` to the current `FeedbackDataset` in Argilla.

        Raises:
            PermissionError: if the user does not have either `owner` or `admin` role.
            RuntimeError: if the `metadata_property` cannot be added to the current
                `FeedbackDataset` in Argilla.
        """
        self._unique_metadata_property(metadata_property=metadata_property)

        try:
            metadata_property = datasets_api_v1.add_metadata_property(
                client=self._client,
                id=self.id,
                metadata_property=metadata_property.to_server_payload(),
            ).parsed
        except Exception as e:
            raise RuntimeError(
                f"Failed while adding the `metadata_property={metadata_property}` to the current `FeedbackDataset` in Argilla with exception: {e}"
            ) from e

        # TODO(alvarobartt): structure better the mixins to be able to easily reuse those, here to avoid circular imports
        from argilla.client.feedback.dataset.local.mixins import ArgillaMixin

        return ArgillaMixin._parse_to_remote_metadata_property(metadata_property=metadata_property, client=self._client)

    @allowed_for_roles(roles=[UserRole.owner, UserRole.admin])
    def update_metadata_properties(
        self,
        metadata_properties: Union["AllowedRemoteMetadataPropertyTypes", List["AllowedRemoteMetadataPropertyTypes"]],
    ) -> None:
        """Updates a list of `metadata_properties` in the current `FeedbackDataset` in Argilla.

        Note:
            All the `metadata_properties` provided must exist in Argilla in advance, and
            those will be pushed again to Argilla with the current values that they have,
            which ideally, should have been updated via assignment e.g. `metadata_property.title = \"...\"`.

        Args:
            metadata_properties: the metadata property/ies to update in the current `FeedbackDataset` in Argilla.

        Raises:
            PermissionError: if the user does not have either `owner` or `admin` role.
            RuntimeError: if the `metadata_properties` cannot be updated in the current
                `FeedbackDataset` in Argilla.
        """
        if not isinstance(metadata_properties, list):
            metadata_properties = [metadata_properties]

        for metadata_property in metadata_properties:
            try:
                ArgillaMetadataPropertiesMixin.update(
                    client=self._client,
                    metadata_property_id=metadata_property.id,
                    title=metadata_property.title,
                    visible_for_annotators=metadata_property.visible_for_annotators,
                )
            except Exception as e:
                raise RuntimeError(
                    f"Failed while updating the `metadata_property={metadata_property.name}` in the current"
                    f" `FeedbackDataset` in Argilla with exception: {e}"
                ) from e

    @allowed_for_roles(roles=[UserRole.owner, UserRole.admin])
    def delete_metadata_properties(
        self, metadata_properties: Union[str, List[str]]
    ) -> Union["AllowedMetadataPropertyTypes", List["AllowedMetadataPropertyTypes"]]:
        """Deletes a list of `metadata_properties` from the current `FeedbackDataset`
        in Argilla.

        Note:
            Existing `FeedbackRecord`s if any, will remain unchanged if those contain metadata
            named the same way as the `metadata_properties` to delete, but the validation will
            be removed as well as `metadata_property` index, which means one won't be able to
            use that for filtering.

        Args:
            metadata_properties: the metadata property/ies name/s to delete from the current
                `FeedbackDataset` in Argilla.

        Returns:
            The `metadata_property` or `metadata_properties` deleted from the current
            `FeedbackDataset` in Argilla, but using the local schema e.g. if you delete a
            `RemoteFloatMetadataProperty` this method will delete it from Argilla and will
            return a `FloatMetadataProperty` instance.

        Raises:
            PermissionError: if the user does not have either `owner` or `admin` role.
            RuntimeError: if the `metadata_properties` cannot be deleted from the current
                `FeedbackDataset` in Argilla.
        """
        if isinstance(metadata_properties, str):
            metadata_properties = [metadata_properties]

        existing_metadata_properties = self.metadata_properties
        existing_metadata_property_names = [
            metadata_property.name for metadata_property in existing_metadata_properties
        ]

        unexisting_metadata_properties = []
        for metadata_property in metadata_properties:
            if metadata_property not in existing_metadata_property_names:
                unexisting_metadata_properties.append(metadata_property)
        if len(unexisting_metadata_properties) > 0:
            raise ValueError(
                f"The following metadata properties do not exist in the current `FeedbackDataset` in Argilla: {unexisting_metadata_properties}."
                f" The existing metadata properties are: {existing_metadata_property_names}."
            )

        deleted_metadata_properties = []
        for metadata_property in existing_metadata_properties:
            if metadata_property.name in metadata_properties:
                ArgillaMetadataPropertiesMixin.delete(client=self._client, metadata_property_id=metadata_property.id)
                metadata_properties.remove(metadata_property.name)
                deleted_metadata_properties.append(metadata_property)
        return deleted_metadata_properties if len(deleted_metadata_properties) > 1 else deleted_metadata_properties[0]

    def vector_settings_by_name(self, name: str) -> RemoteVectorSettings:
        """Returns the vector settings with the given name from the current dataset in Argilla.

        Args:
            name: the name of the vector settings to retrieve.

        Returns:
            The vector settings with the given name from the current dataset in Argilla.

        Raises:
            KeyError: if the vector settings with the given name does not exist in the
                current dataset in Argilla.
        """
        for vector_settings in self.vectors_settings:
            if vector_settings.name == name:
                return vector_settings

        raise KeyError(f"Vector settings with name {name!r} does not exist in the dataset.")

    @allowed_for_roles(roles=[UserRole.owner, UserRole.admin])
    def add_vector_settings(self, vector_settings: VectorSettings) -> RemoteVectorSettings:
        """Adds a new vector settings to the current `FeedbackDataset` in Argilla.

        Args:
            vector_settings: the vector settings to add.

        Returns:
            The newly added vector settings to the current `FeedbackDataset` in Argilla.

        Raises:
            PermissionError: if the user does not have either `owner` or `admin` role.
            ValueError: if the vector settings with the given name already exists in the
                dataset in Argilla.
        """

        try:
            new_vector_settings = datasets_api_v1.add_vector_settings(
                client=self._client,
                id=self.id,
                title=vector_settings.title,
                name=vector_settings.name,
                dimensions=vector_settings.dimensions,
            ).parsed
        except AlreadyExistsApiError:
            raise ValueError(f"Vector settings with name {vector_settings.name!r} already exists.")
        return RemoteVectorSettings.from_api(new_vector_settings)

    @allowed_for_roles(roles=[UserRole.owner, UserRole.admin])
    def update_vectors_settings(
        self, vectors_settings: Union[RemoteVectorSettings, List[RemoteVectorSettings]]
    ) -> None:
        """Updates the given vector settings in the current `FeedbackDataset` in Argilla.

        Args:
            vectors_settings: the remote vectors settings to update. Must exist in Argilla in advance.

        Raises:
            PermissionError: if the user does not have either `owner` or `admin` role.
            RuntimeError: if the vector settings cannot be updated in the current
                `FeedbackDataset` in Argilla.
        """
        if isinstance(vectors_settings, RemoteVectorSettings):
            vectors_settings = [vectors_settings]

        for vector_settings in vectors_settings:
            try:
                vectors_settings_api_v1.update_vector_settings(
                    client=self._client,
                    id=vector_settings.id,
                    title=vector_settings.title,
                ).parsed
            except Exception as e:
                raise RuntimeError(
                    f"Failed while updating the `vector_settings={vector_settings.name}` in the current"
                    f" `FeedbackDataset` in Argilla with exception: {e}"
                ) from e

    def delete_vectors_settings(
        self, vectors_settings: Union[str, List[str]]
    ) -> Union[RemoteVectorSettings, List["RemoteVectorSettings"]]:
        """Deletes the given vectors settings from the current `FeedbackDataset` in Argilla.

        Args:
            vectors_settings: the name/s of the vectors settings to delete.

        Returns:
            The vectors settings deleted from the current `FeedbackDataset` in Argilla.

        Raises:
            ValueError: if the given vectors settings do not exist in the current
                `FeedbackDataset` in Argilla.
        """
        if isinstance(vectors_settings, str):
            vectors_settings = [vectors_settings]

        existing_vectors_settings_name = [vector_settings.name for vector_settings in self.vectors_settings]

        unexisting_vectors_settings = []
        for vector_settings in vectors_settings:
            if vector_settings not in existing_vectors_settings_name:
                unexisting_vectors_settings.append(vector_settings.name)
        if len(unexisting_vectors_settings) > 0:
            raise ValueError(
                f"The following vectors settings do not exist in the current `FeedbackDataset` in Argilla: {unexisting_vectors_settings}."
                f" The existing vectors settings are: {existing_vectors_settings_name}."
            )

        deleted_vectors_settings = []
        for vector_settings in self.vectors_settings:
            if vector_settings.name in vectors_settings:
                vectors_settings_api_v1.delete_vector_settings(client=self._client, id=vector_settings.id).parsed
                vectors_settings.remove(vector_settings.name)
                deleted_vectors_settings.append(vector_settings)
        return deleted_vectors_settings if len(deleted_vectors_settings) > 1 else deleted_vectors_settings[0]

    def filter_by(
        self,
        *,
        response_status: Optional[Union[ResponseStatusFilter, List[ResponseStatusFilter]]] = None,
        metadata_filters: Optional[Union["MetadataFilters", List["MetadataFilters"]]] = None,
    ) -> "RemoteFeedbackDataset":
        """Filters the current `RemoteFeedbackDataset` based on the `response_status` of
        the responses of the records in Argilla. This method creates a new class instance
        of `FilteredRemoteFeedbackDataset` with the given filters.

        Args:
            response_status: the response status/es to filter the dataset by. Can be
                one of: draft, pending, submitted, and discarded. Defaults to `None`.
            metadata_filters: the metadata filters to filter the dataset by. Can be
                one of: `TermsMetadataFilter`, `IntegerMetadataFilter`, and
                `FloatMetadataFilter`. Defaults to `None`.

        Returns:
            A new instance of `FilteredRemoteFeedbackDataset` with the given filters.
        """
        if not response_status and not metadata_filters:
            raise ValueError("At least one of `response_status` or `metadata_filters` must be provided.")

        filtered_dataset = RemoteFeedbackDataset._create_from_dataset(self)
        filtered_dataset._records = RemoteFeedbackRecords._create_from_dataset(
            filtered_dataset, response_status=response_status, metadata_filters=metadata_filters
        )

        return filtered_dataset

    @allowed_for_roles(roles=[UserRole.owner, UserRole.admin])
    def delete(self) -> None:
        """Deletes the current `FeedbackDataset` from Argilla. This method is just working
        if the user has either `owner` or `admin` role.

        Raises:
            PermissionError: if the user does not have either `owner` or `admin` role.
            RuntimeError: if the `FeedbackDataset` cannot be deleted from Argilla.
        """
        try:
            datasets_api_v1.delete_dataset(client=self._client, id=self.id)
        except Exception as e:
            raise RuntimeError(f"Failed while deleting the `FeedbackDataset` from Argilla with exception: {e}") from e

    @classmethod
    def _create_from_dataset(cls, dataset: "RemoteFeedbackDataset") -> "RemoteFeedbackDataset":
        new_dataset = cls(
            client=dataset._client,
            id=dataset.id,
            name=dataset.name,
            workspace=dataset.workspace,
            created_at=dataset.created_at,
            updated_at=dataset.updated_at,
            fields=dataset.fields,
            questions=dataset.questions,
            guidelines=dataset.guidelines,
        )

        new_dataset._records = dataset.records

        return new_dataset

    def unify_responses(
        self,
        question: Union[str, LabelQuestion, MultiLabelQuestion, RatingQuestion],
        strategy: Union[
            str, LabelQuestionStrategy, MultiLabelQuestionStrategy, RatingQuestionStrategy, RankingQuestionStrategy
        ],
    ) -> "FeedbackDataset":
        """
        The `unify_responses` function takes a question and a strategy as input and applies the strategy
        to unify the responses for that question.

        Args:
            question The `question` parameter can be either a string representing the name of the
                question, or an instance of one of the question classes (`LabelQuestion`, `MultiLabelQuestion`,
                `RatingQuestion`, `RankingQuestion`).
            strategy The `strategy` parameter is used to specify the strategy to be used for unifying
                responses for a given question. It can be either a string or an instance of a strategy class.
        """
        warnings.warn(
            "A local `FeedbackDataset` returned because "
            "`unify_responses` is not supported for `RemoteFeedbackDataset`. "
            "`RemoteFeedbackDataset`.pull().unify_responses(*args, **kwargs)` is applied.",
            UserWarning,
        )
        local = self.pull()
        return local.unify_responses(question=question, strategy=strategy)

    def prepare_for_training(
        self,
        framework: Union[Framework, str],
        task: TrainingTaskTypes,
        train_size: Optional[float] = 1,
        test_size: Optional[float] = None,
        seed: Optional[int] = None,
        lang: Optional[str] = None,
    ) -> Any:
        """
        Prepares the dataset for training for a specific training framework and NLP task by splitting the dataset into train and test sets.

        Args:
            framework: the framework to use for training. Currently supported frameworks are: `transformers`, `peft`,
                `setfit`, `spacy`, `spacy-transformers`, `span_marker`, `spark-nlp`, `openai`, `trl`, `sentence-transformers`.
            task: the NLP task to use for training. Currently supported tasks are: `TrainingTaskForTextClassification`,
                `TrainingTaskForSFT`, `TrainingTaskForRM`, `TrainingTaskForPPO`, `TrainingTaskForDPO`, `TrainingTaskForSentenceSimilarity`.
            train_size: the size of the train set. If `None`, the whole dataset will be used for training.
            test_size: the size of the test set. If `None`, the whole dataset will be used for testing.
            seed: the seed to use for splitting the dataset into train and test sets.
            lang: the spaCy language to use for training. If `None`, the language of the dataset will be used.
        """
        warnings.warn(
            (
                "A local `FeedbackDataset` returned because "
                "`prepare_for_training` is not supported for `RemoteFeedbackDataset`. "
                "`RemoteFeedbackDataset`.pull().prepare_for_training(*args, **kwargs)` is applied."
            ),
            UserWarning,
        )
        local = self.pull()
        return local.prepare_for_training(
            framework=framework,
            task=task,
            train_size=train_size,
            test_size=test_size,
            seed=seed,
            lang=lang,
        )

    def push_to_argilla(
        self, name: str, workspace: Optional[Union[str, "Workspace"]] = None, show_progress: bool = False
    ) -> "RemoteFeedbackDataset":
        warnings.warn(
            "Already pushed datasets cannot be pushed to Argilla again because they are synced automatically.",
            UserWarning,
        )
        return self

    # TODO(@frascuchon): is this actually needed? what are the probabilities on a missmatch happening?
    def push_to_huggingface(self, repo_id: str, generate_card: Optional[bool] = True, *args, **kwargs) -> None:
        """Pushes the current `FeedbackDataset` to HuggingFace Hub.

        Note:
            The records from the `RemoteFeedbackDataset` are being pulled before pushing,
            to ensure that there's no missmatch while uploading those as those are lazily fetched.

        Args:
            repo_id: the ID of the HuggingFace repo to push the dataset to.
            generate_card: whether to generate a dataset card or not. Defaults to `True`.
        """
        warnings.warn(
            (
                "The dataset is first pulled locally and pushed to Hugging Face after because "
                "`push_to_huggingface` is not supported for a `RemoteFeedbackDataset`. "
                "`RemoteFeedbackDataset.pull().push_to_huggingface(...)` is applied."
            ),
            UserWarning,
        )
        dataset = self.pull()
        dataset.push_to_huggingface(repo_id=repo_id, generate_card=generate_card, *args, **kwargs)<|MERGE_RESOLUTION|>--- conflicted
+++ resolved
@@ -390,11 +390,7 @@
         questions: List["AllowedRemoteQuestionTypes"],
         guidelines: Optional[str] = None,
         allow_extra_metadata: bool = True,
-<<<<<<< HEAD
-        with_vectors: Union[INCLUDE_ALL_VECTORS_PARAM, List[str], None] = None,
-=======
         with_vectors: Union[Literal[INCLUDE_ALL_VECTORS_PARAM], List[str], None] = None,
->>>>>>> 543e0244
     ) -> None:
         """Initializes a `RemoteFeedbackDataset` instance in Argilla.
 
