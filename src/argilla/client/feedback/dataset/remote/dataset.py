#  Copyright 2021-present, the Recognai S.L. team.
#
#  Licensed under the Apache License, Version 2.0 (the "License");
#  you may not use this file except in compliance with the License.
#  You may obtain a copy of the License at
#
#      http://www.apache.org/licenses/LICENSE-2.0
#
#  Unless required by applicable law or agreed to in writing, software
#  distributed under the License is distributed on an "AS IS" BASIS,
#  WITHOUT WARRANTIES OR CONDITIONS OF ANY KIND, either express or implied.
#  See the License for the specific language governing permissions and
#  limitations under the License.

from datetime import datetime
from typing import TYPE_CHECKING, Any, Dict, List, Optional, Union

from pydantic import ValidationError
from tqdm import trange

from argilla.client.feedback.constants import DELETE_DATASET_RECORDS_MAX_NUMBER, PUSHING_BATCH_SIZE
from argilla.client.feedback.dataset.remote.base import RemoteFeedbackDatasetBase, RemoteFeedbackRecordsBase
from argilla.client.feedback.dataset.remote.filtered import FilteredRemoteFeedbackDataset
from argilla.client.feedback.schemas.records import FeedbackRecord
from argilla.client.feedback.schemas.remote.records import RemoteFeedbackRecord
from argilla.client.sdk.users.models import UserRole
from argilla.client.sdk.v1.datasets import api as datasets_api_v1
from argilla.client.utils import allowed_for_roles

if TYPE_CHECKING:
    from uuid import UUID

    import httpx

<<<<<<< HEAD
    from argilla.client.feedback.schemas.metadata import MetadataFilters
    from argilla.client.feedback.schemas.types import (
        AllowedRemoteFieldTypes,
        AllowedRemoteMetadataPropertyTypes,
        AllowedRemoteQuestionTypes,
    )
=======
    from argilla.client.feedback.schemas.enums import ResponseStatusFilter
    from argilla.client.feedback.schemas.types import AllowedRemoteFieldTypes, AllowedRemoteQuestionTypes
>>>>>>> 7243b716
    from argilla.client.sdk.v1.datasets.models import FeedbackRecordsModel
    from argilla.client.workspaces import Workspace


class RemoteFeedbackRecords(RemoteFeedbackRecordsBase):
    def __init__(self, dataset: "RemoteFeedbackDataset") -> None:
        super().__init__(dataset=dataset)

    @allowed_for_roles(roles=[UserRole.owner, UserRole.admin])
    def __len__(self) -> int:
        """Returns the number of records in the current `FeedbackDataset` in Argilla."""
        try:
            response = datasets_api_v1.get_metrics(client=self._client, id=self._dataset.id)
        except Exception as e:
            raise Exception(
                f"Failed while getting the metrics from the current `FeedbackDataset` in Argilla with exception: {e}"
            ) from e
        return response.parsed.records.count

    def _fetch_records(self, offset: int, limit: int) -> "FeedbackRecordsModel":
        """Fetches a batch of records from Argilla."""
        return datasets_api_v1.get_records(
            client=self._client,
            id=self._dataset.id,
            offset=offset,
            limit=limit,
        ).parsed

    @allowed_for_roles(roles=[UserRole.owner, UserRole.admin])
    def add(
        self,
        records: Union[FeedbackRecord, Dict[str, Any], List[Union[FeedbackRecord, Dict[str, Any]]]],
        show_progress: bool = True,
    ) -> None:
        """Pushes a list of `FeedbackRecord`s to Argilla.

        Args:
            records: can be a single `FeedbackRecord`, a list of `FeedbackRecord`,
                a single dictionary, or a list of dictionaries. If a dictionary is provided,
                it will be converted to a `FeedbackRecord` internally.
            show_progress: Whether to show a `tqdm` progress bar while pushing the records.

        Raises:
            PermissionError: if the user does not have either `owner` or `admin` role.
            Exception: If the pushing of the records to Argilla fails.
        """
        records = self._dataset._parse_and_validate_records(records)
        for i in trange(
            0, len(records), PUSHING_BATCH_SIZE, desc="Pushing records to Argilla...", disable=not show_progress
        ):
            datasets_api_v1.add_records(
                client=self._client,
                id=self._dataset.id,
                records=[
                    record.to_server_payload(self._question_name_to_id)
                    for record in records[i : i + PUSHING_BATCH_SIZE]
                ],
            )

    @allowed_for_roles(roles=[UserRole.owner, UserRole.admin])
    def delete(self, records: List[RemoteFeedbackRecord]) -> None:
        """Deletes a list of `RemoteFeedbackRecord`s from Argilla.

        Args:
            records: A list of `RemoteFeedbackRecord`s to delete from Argilla.

        Raises:
            PermissionError: if the user does not have either `owner` or `admin` role.
            RuntimeError: If the deletion of the records from Argilla fails.
        """
        num_records = len(records)
        for start in range(0, num_records, DELETE_DATASET_RECORDS_MAX_NUMBER):
            end = min(start + DELETE_DATASET_RECORDS_MAX_NUMBER, num_records)
            try:
                datasets_api_v1.delete_records(
                    client=self._client,
                    id=self._dataset.id,
                    record_ids=[record.id for record in records[start:end]],
                )
            except Exception as e:
                raise RuntimeError("Failed to remove records from Argilla") from e


class RemoteFeedbackDataset(RemoteFeedbackDatasetBase[RemoteFeedbackRecords]):
    records_cls = RemoteFeedbackRecords

    def __init__(
        self,
        *,
        client: "httpx.Client",
        id: "UUID",
        name: str,
        workspace: "Workspace",
        created_at: datetime,
        updated_at: datetime,
        fields: List["AllowedRemoteFieldTypes"],
        questions: List["AllowedRemoteQuestionTypes"],
        metadata_properties: Optional[List["AllowedRemoteMetadataPropertyTypes"]] = None,
        guidelines: Optional[str] = None,
        # TODO: uncomment once supported by the API
        # allow_extra_metadata: bool = False,
    ) -> None:
        super().__init__(
            client=client,
            id=id,
            name=name,
            workspace=workspace,
            created_at=created_at,
            updated_at=updated_at,
            fields=fields,
            questions=questions,
            metadata_properties=metadata_properties,
            guidelines=guidelines,
            # TODO: uncomment once supported by the API
            # allow_extra_metadata=allow_extra_metadata,
        )

    def filter_by(
<<<<<<< HEAD
        self,
        *,
        response_status: Optional[Union[FeedbackResponseStatusFilter, List[FeedbackResponseStatusFilter]]] = None,
        metadata_filters: Optional[Union["MetadataFilters", List["MetadataFilters"]]] = None,
=======
        self, response_status: Union["ResponseStatusFilter", List["ResponseStatusFilter"]]
>>>>>>> 7243b716
    ) -> FilteredRemoteFeedbackDataset:
        """Filters the current `RemoteFeedbackDataset` based on the `response_status` of
        the responses of the records in Argilla. This method creates a new class instance
        of `FilteredRemoteFeedbackDataset` with the given filters.

        Args:
            response_status: the response status/es to filter the dataset by. Can be
                one of: draft, pending, submitted, and discarded. Defaults to `None`.
            metadata_filters: the metadata filters to filter the dataset by. Can be
                one of: `TermsMetadataFilter`, `IntegerMetadataFilter`, and
                `FloatMetadataFilter`. Defaults to `None`.

        Returns:
            A new instance of `FilteredRemoteFeedbackDataset` with the given filters.
        """
        if not response_status and not metadata_filters:
            raise ValueError("At least one of `response_status` or `metadata_filters` must be provided.")

        if response_status:
            if not isinstance(response_status, list):
                response_status = [response_status]
            if not all(status in [arg.value for arg in FeedbackResponseStatusFilter] for status in response_status):
                raise ValueError(
                    f"Invalid `response_status={response_status}` provided, must be one"
                    f" of: {[arg.value for arg in FeedbackResponseStatusFilter]}"
                )

        if metadata_filters:
            if not isinstance(metadata_filters, list):
                metadata_filters = [metadata_filters]
            # TODO(alvarobartt): remove this when https://github.com/argilla-io/argilla/pull/3829 is merged
            if not hasattr(self, "_metadata_properties_mapping") or self._metadata_properties_mapping is None:
                self._metadata_properties_mapping = {
                    metadata_property.name: metadata_property for metadata_property in self._metadata_properties
                }
            if not all(
                metadata_filter.name in self._metadata_properties_mapping.keys() for metadata_filter in metadata_filters
            ):
                raise ValueError(
                    f"Invalid `metadata_filters=[{', '.join(metadata_filter.name for metadata_filter in metadata_filters)}`"
                    f" provided, must be one of: {self._metadata_properties_mapping.keys()}"
                )
            for metadata_filter in metadata_filters:
                metadata_property = self.metadata_property_by_name(name=metadata_filter.name)
                try:
                    metadata_property._validate_filter(metadata_filter=metadata_filter)
                except ValidationError as e:
                    raise ValueError(
                        f"Invalid `metadata_filter={metadata_filter}` provided for `metadata_property={metadata_property.name}`."
                    ) from e

        return FilteredRemoteFeedbackDataset(
            client=self._client,
            id=self.id,
            name=self.name,
            workspace=self.workspace,
            created_at=self.created_at,
            updated_at=self.updated_at,
            fields=self.fields,
            questions=self.questions,
            guidelines=self.guidelines,
            response_status=response_status,
            metadata_filters=metadata_filters,
        )

    @allowed_for_roles(roles=[UserRole.owner, UserRole.admin])
    def delete(self) -> None:
        """Deletes the current `FeedbackDataset` from Argilla. This method is just working
        if the user has either `owner` or `admin` role.

        Raises:
            PermissionError: if the user does not have either `owner` or `admin` role.
            RuntimeError: if the `FeedbackDataset` cannot be deleted from Argilla.
        """
        try:
            datasets_api_v1.delete_dataset(client=self._client, id=self.id)
        except Exception as e:
            raise RuntimeError(f"Failed while deleting the `FeedbackDataset` from Argilla with exception: {e}") from e<|MERGE_RESOLUTION|>--- conflicted
+++ resolved
@@ -32,17 +32,13 @@
 
     import httpx
 
-<<<<<<< HEAD
     from argilla.client.feedback.schemas.metadata import MetadataFilters
     from argilla.client.feedback.schemas.types import (
         AllowedRemoteFieldTypes,
         AllowedRemoteMetadataPropertyTypes,
         AllowedRemoteQuestionTypes,
     )
-=======
     from argilla.client.feedback.schemas.enums import ResponseStatusFilter
-    from argilla.client.feedback.schemas.types import AllowedRemoteFieldTypes, AllowedRemoteQuestionTypes
->>>>>>> 7243b716
     from argilla.client.sdk.v1.datasets.models import FeedbackRecordsModel
     from argilla.client.workspaces import Workspace
 
@@ -161,14 +157,10 @@
         )
 
     def filter_by(
-<<<<<<< HEAD
         self,
         *,
-        response_status: Optional[Union[FeedbackResponseStatusFilter, List[FeedbackResponseStatusFilter]]] = None,
+        response_status: Optional[Union["ResponseStatusFilter", List["ResponseStatusFilter"]]] = None,
         metadata_filters: Optional[Union["MetadataFilters", List["MetadataFilters"]]] = None,
-=======
-        self, response_status: Union["ResponseStatusFilter", List["ResponseStatusFilter"]]
->>>>>>> 7243b716
     ) -> FilteredRemoteFeedbackDataset:
         """Filters the current `RemoteFeedbackDataset` based on the `response_status` of
         the responses of the records in Argilla. This method creates a new class instance
