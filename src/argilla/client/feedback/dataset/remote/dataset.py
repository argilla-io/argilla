--- conflicted
+++ resolved
@@ -679,23 +679,6 @@
 
         return instance
 
-<<<<<<< HEAD
-    @property
-    def metadata_properties(self) -> List["AllowedRemoteMetadataPropertyTypes"]:
-        """Retrieves the `metadata_properties` of the current dataset from Argilla, and
-        returns them if any, otherwise, it returns an empty list.
-        """
-        return ArgillaMetadataPropertiesMixin.list(client=self._client, dataset_id=self.id)
-
-    @property
-    def vector_settings(self) -> List[RemoteVectorSettings]:
-        """Retrieves the `vector_settings` of the current dataset from Argilla"""
-        response = datasets_api_v1.list_vector_settings(client=self._client, id=self.id)
-
-        return [RemoteVectorSettings.from_api(vector_settings) for vector_settings in response.parsed.items]
-
-=======
->>>>>>> de0e697f
     @allowed_for_roles(roles=[UserRole.owner, UserRole.admin])
     def add_metadata_property(
         self, metadata_property: "AllowedMetadataPropertyTypes"
@@ -736,33 +719,6 @@
         from argilla.client.feedback.dataset.local.mixins import ArgillaMixin
 
         return ArgillaMixin._parse_to_remote_metadata_property(metadata_property=metadata_property, client=self._client)
-
-    def vector_settings_by_name(self, name: str) -> RemoteVectorSettings:
-        # TODO: Maybe make sense to have a query param in api.list_vector_settings to filter by name
-        for vector_settings in self.vector_settings:
-            if vector_settings.name == name:
-                return vector_settings
-
-        raise KeyError(f"Vector settings with name {name!r} does not exist in the dataset.")
-
-    def add_vector_settings(self, vector_settings: VectorSettings) -> RemoteVectorSettings:
-        try:
-            new_vector_settings = datasets_api_v1.add_vector_settings(
-                client=self._client,
-                id=self.id,
-                title=vector_settings.name,
-                name=vector_settings.name,
-                dimensions=vector_settings.dimensions,
-            ).parsed
-        except AlreadyExistsApiError:
-            raise ValueError(f"Vector settings with name {vector_settings.name!r} already exists.")
-        return RemoteVectorSettings.from_api(new_vector_settings)
-
-    def update_vector_settings(self, *args, **kwargs):
-        pass
-
-    def delete_vector_settings(self, *args, **kwargs):
-        pass
 
     @allowed_for_roles(roles=[UserRole.owner, UserRole.admin])
     def update_metadata_properties(
