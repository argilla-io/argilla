--- conflicted
+++ resolved
@@ -250,7 +250,6 @@
         guidelines: Optional[str] = None,
         allow_extra_metadata: bool = True,
     ) -> None:
-<<<<<<< HEAD
         """Initializes a `RemoteFeedbackDataset` instance in Argilla.
 
         Note:
@@ -285,8 +284,7 @@
         self._questions = questions
         self._metadata_properties = metadata_properties
         self._guidelines = guidelines
-        # TODO: uncomment once supported by the API
-        # self._allow_extra_metadata = allow_extra_metadata
+        self._allow_extra_metadata = allow_extra_metadata
 
         self._client = client  # Required to be able to use `allowed_for_roles` decorator
         self._id = id
@@ -418,20 +416,6 @@
             questions=self.questions,
             guidelines=self.guidelines,
             metadata_properties=self.metadata_properties,
-=======
-        super().__init__(
-            client=client,
-            id=id,
-            name=name,
-            workspace=workspace,
-            created_at=created_at,
-            updated_at=updated_at,
-            fields=fields,
-            questions=questions,
-            metadata_properties=metadata_properties,
-            guidelines=guidelines,
-            allow_extra_metadata=allow_extra_metadata,
->>>>>>> 7596b522
         )
         records = [record.to_local() for record in self._records]
 
