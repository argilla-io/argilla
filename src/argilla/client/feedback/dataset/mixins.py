--- conflicted
+++ resolved
@@ -184,15 +184,10 @@
                 new_metadata_property = datasets_api_v1.add_metadata_property(
                     client=client, id=id, metadata_property=metadata_property.to_server_payload()
                 ).parsed
-<<<<<<< HEAD
-                metadata_properties.append(
+                uploaded_metadata_properties.append(
                     ArgillaMixin._parse_to_remote_metadata_property(
                         metadata_property=new_metadata_property, client=client
                     )
-=======
-                uploaded_metadata_properties.append(
-                    ArgillaMixin._parse_to_remote_metadata_property(new_metadata_property)
->>>>>>> 04893b5a
                 )
             except Exception as e:
                 ArgillaMixin.__delete_dataset(client=client, id=id)
