--- conflicted
+++ resolved
@@ -17,14 +17,10 @@
 from abc import ABC, abstractmethod
 from typing import TYPE_CHECKING, List, Optional, Union
 
-<<<<<<< HEAD
 from argilla.client.feedback.training.schemas import (
     TrainingTaskForSupervisedFinetuning,
     TrainingTaskForTextClassification,
 )
-=======
-from argilla.client.feedback.training.schemas import TrainingTaskMappingForTextClassification
->>>>>>> ef1eb161
 from argilla.client.models import Framework, TextClassificationRecord
 from argilla.training import ArgillaTrainer as ArgillaTrainerV1
 
@@ -39,13 +35,8 @@
 class ArgillaTrainer(ArgillaTrainerV1):
     def __init__(
         self,
-<<<<<<< HEAD
-        dataset: "argilla.client.feedback.schemas.FeedbackDataset",
+        dataset: "FeedbackDataset",
         task: Union[TrainingTaskForTextClassification, TrainingTaskForSupervisedFinetuning],
-=======
-        dataset: "FeedbackDataset",
-        task_mapping: TrainingTaskMappingForTextClassification,
->>>>>>> ef1eb161
         framework: Framework,
         lang: Optional["spacy.Language"] = None,
         model: Optional[str] = None,
@@ -230,13 +221,8 @@
 class ArgillaTrainerSkeleton(ABC):
     def __init__(
         self,
-<<<<<<< HEAD
-        feedback_dataset: "argilla.client.feedback.schemas.FeedbackDataset",
+        feedback_dataset: "FeedbackDataset",
         task: Union[TrainingTaskForTextClassification, TrainingTaskForSupervisedFinetuning],
-=======
-        feedback_dataset: "FeedbackDataset",
-        task_mapping: TrainingTaskMappingForTextClassification,
->>>>>>> ef1eb161
         prepared_data=None,
         model: str = None,
         seed: int = None,
