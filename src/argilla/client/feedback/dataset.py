#  Copyright 2021-present, the Recognai S.L. team.
#
#  Licensed under the Apache License, Version 2.0 (the "License");
#  you may not use this file except in compliance with the License.
#  You may obtain a copy of the License at
#
#      http://www.apache.org/licenses/LICENSE-2.0
#
#  Unless required by applicable law or agreed to in writing, software
#  distributed under the License is distributed on an "AS IS" BASIS,
#  WITHOUT WARRANTIES OR CONDITIONS OF ANY KIND, either express or implied.
#  See the License for the specific language governing permissions and
#  limitations under the License.

import logging
from typing import TYPE_CHECKING, Iterator, List, Literal, Optional, Union
from uuid import UUID

from argilla.client.feedback.constants import FETCHING_BATCH_SIZE
from argilla.client.feedback.integrations.huggingface import HuggingFaceDatasetMixin
from argilla.client.feedback.mixin import ArgillaDatasetMixin
from argilla.client.feedback.schemas import (
    FeedbackRecord,
    FieldSchema,
    LabelQuestion,
    MultiLabelQuestion,
    RankingQuestion,
    RatingQuestion,
<<<<<<< HEAD
    TextField,
    TextQuestion,
)
from argilla.client.feedback.training.schemas import (
    TrainingTask,
    TrainingTaskForSupervisedFinetuning,
    TrainingTaskForTextClassification,
=======
>>>>>>> ef1eb161
)
from argilla.client.feedback.training.schemas import TrainingTaskMappingForTextClassification
from argilla.client.feedback.types import AllowedFieldTypes, AllowedQuestionTypes
from argilla.client.feedback.unification import (
    LabelQuestionStrategy,
    MultiLabelQuestionStrategy,
    RankingQuestionStrategy,
    RatingQuestionStrategy,
)
from argilla.client.models import Framework
from argilla.utils.dependency import require_version, requires_version

if TYPE_CHECKING:
    from datasets import Dataset

_LOGGER = logging.getLogger(__name__)


class FeedbackDataset(ArgillaDatasetMixin, HuggingFaceDatasetMixin):
    """Class to work with `FeedbackDataset`s either locally, or remotely (Argilla or HuggingFace Hub).

    Args:
        guidelines: contains the guidelines for annotating the dataset.
        fields: contains the fields that will define the schema of the records in the dataset.
        questions: contains the questions that will be used to annotate the dataset.

    Attributes:
        guidelines: contains the guidelines for annotating the dataset.
        fields: contains the fields that will define the schema of the records in the dataset.
        questions: contains the questions that will be used to annotate the dataset.
        records: contains the records of the dataset if any. Otherwise it is an empty list.
        argilla_id: contains the id of the dataset in Argilla, if it has been uploaded (via `self.push_to_argilla()`). Otherwise, it is `None`.

    Raises:
        TypeError: if `guidelines` is not a string.
        TypeError: if `fields` is not a list of `FieldSchema`.
        ValueError: if `fields` does not contain at least one required field.
        TypeError: if `questions` is not a list of `TextQuestion`, `RatingQuestion`,
            `LabelQuestion`, and/or `MultiLabelQuestion`.
        ValueError: if `questions` does not contain at least one required question.

    Examples:
        >>> import argilla as rg
        >>> rg.init(api_url="...", api_key="...")
        >>> dataset = rg.FeedbackDataset(
        ...     fields=[
        ...         rg.TextField(name="text", required=True),
        ...         rg.TextField(name="label", required=True),
        ...     ],
        ...     questions=[
        ...         rg.TextQuestion(
        ...             name="question-1",
        ...             description="This is the first question",
        ...             required=True,
        ...         ),
        ...         rg.RatingQuestion(
        ...             name="question-2",
        ...             description="This is the second question",
        ...             required=True,
        ...             values=[1, 2, 3, 4, 5],
        ...         ),
        ...         rg.LabelQuestion(
        ...             name="question-3",
        ...             description="This is the third question",
        ...             required=True,
        ...             labels=["positive", "negative"],
        ...         ),
        ...         rg.MultiLabelQuestion(
        ...             name="question-4",
        ...             description="This is the fourth question",
        ...             required=True,
        ...             labels=["category-1", "category-2", "category-3"],
        ...         ),
        ...     ],
        ...     guidelines="These are the annotation guidelines.",
        ... )
        >>> dataset.add_records(
        ...     [
        ...         rg.FeedbackRecord(
        ...             fields={"text": "This is the first record", "label": "positive"},
        ...             responses=[{"values": {"question-1": {"value": "This is the first answer"}, "question-2": {"value": 5}}}],
        ...             external_id="entry-1",
        ...         ),
        ...     ]
        ... )
        >>> dataset.records
        [FeedbackRecord(fields={"text": "This is the first record", "label": "positive"}, responses=[ResponseSchema(user_id=None, values={"question-1": ValueSchema(value="This is the first answer"), "question-2": ValueSchema(value=5), "question-3": ValueSchema(value="positive"), "question-4": ValueSchema(value=["category-1"])})], external_id="entry-1")]
        >>> dataset.push_to_argilla(name="my-dataset", workspace="my-workspace")
        >>> dataset.argilla_id
        "..."
        >>> dataset = rg.FeedbackDataset.from_argilla(argilla_id="...")
        >>> dataset.records
        [FeedbackRecord(fields={"text": "This is the first record", "label": "positive"}, responses=[ResponseSchema(user_id=None, values={"question-1": ValueSchema(value="This is the first answer"), "question-2": ValueSchema(value=5), "question-3": ValueSchema(value="positive"), "question-4": ValueSchema(value=["category-1"])})], external_id="entry-1")]
    """

    argilla_id: Optional[UUID] = None

    def __init__(
        self,
        *,
        fields: List[AllowedFieldTypes],
        questions: List[AllowedQuestionTypes],
        guidelines: Optional[str] = None,
    ) -> None:
        """Initializes a `FeedbackDataset` instance locally.

        Args:
            fields: contains the fields that will define the schema of the records in the dataset.
            questions: contains the questions that will be used to annotate the dataset.
            guidelines: contains the guidelines for annotating the dataset. Defaults to `None`.

        Raises:
            TypeError: if `fields` is not a list of `FieldSchema`.
            ValueError: if `fields` does not contain at least one required field.
            TypeError: if `questions` is not a list of `TextQuestion`, `RatingQuestion`,
                `LabelQuestion`, and/or `MultiLabelQuestion`.
            ValueError: if `questions` does not contain at least one required question.
            TypeError: if `guidelines` is not None and not a string.
            ValueError: if `guidelines` is an empty string.

        Examples:
            >>> import argilla as rg
            >>> rg.init(api_url="...", api_key="...")
            >>> dataset = rg.FeedbackDataset(
            ...     fields=[
            ...         rg.TextField(name="text", required=True),
            ...         rg.TextField(name="label", required=True),
            ...     ],
            ...     questions=[
            ...         rg.TextQuestion(
            ...             name="question-1",
            ...             description="This is the first question",
            ...             required=True,
            ...         ),
            ...         rg.RatingQuestion(
            ...             name="question-2",
            ...             description="This is the second question",
            ...             required=True,
            ...             values=[1, 2, 3, 4, 5],
            ...         ),
            ...         rg.LabelQuestion(
            ...             name="question-3",
            ...             description="This is the third question",
            ...             required=True,
            ...             labels=["positive", "negative"],
            ...         ),
            ...         rg.MultiLabelQuestion(
            ...             name="question-4",
            ...             description="This is the fourth question",
            ...             required=True,
            ...             labels=["category-1", "category-2", "category-3"],
            ...         ),
            ...     ],
            ...     guidelines="These are the annotation guidelines.",
            ... )
        """
        if not isinstance(fields, list):
            raise TypeError(f"Expected `fields` to be a list, got {type(fields)} instead.")

        any_required = False
        unique_names = set()
        for field in fields:
            if not isinstance(field, FieldSchema):
                raise TypeError(f"Expected `fields` to be a list of `FieldSchema`, got {type(field)} instead.")
            if field.name in unique_names:
                raise ValueError(f"Expected `fields` to have unique names, got {field.name} twice instead.")
            unique_names.add(field.name)
            if not any_required and field.required:
                any_required = True
        if not any_required:
            raise ValueError("At least one `FieldSchema` in `fields` must be required (`required=True`).")
        self._fields = fields
        self._fields_schema = None

        if not isinstance(questions, list):
            raise TypeError(f"Expected `questions` to be a list, got {type(questions)} instead.")

        any_required = False
        unique_names = set()
        for question in questions:
            if not isinstance(question, AllowedQuestionTypes.__args__):
                raise TypeError(
                    "Expected `questions` to be a list of"
                    f" `{'`, `'.join([arg.__name__ for arg in AllowedQuestionTypes.__args__])}` got a"
                    f" question in the list with type {type(question)} instead."
                )
            if question.name in unique_names:
                raise ValueError(f"Expected `questions` to have unique names, got {question.name} twice instead.")
            unique_names.add(question.name)
            if not any_required and question.required:
                any_required = True
        if not any_required:
            raise ValueError("At least one question in `questions` must be required (`required=True`).")
        self._questions = questions

        if guidelines is not None:
            if not isinstance(guidelines, str):
                raise TypeError(
                    f"Expected `guidelines` to be either None (default) or a string, got {type(guidelines)} instead."
                )
            if len(guidelines) < 1:
                raise ValueError(
                    "Expected `guidelines` to be either None (default) or a non-empty string, minimum length is 1."
                )
        self.__guidelines = guidelines

        self._records: List[FeedbackRecord] = []
        self._new_records: List[FeedbackRecord] = []

    def __len__(self) -> int:
        """Returns the number of records in the dataset."""
        return len(self.records)

    def __getitem__(self, key: Union[slice, int]) -> Union[FeedbackRecord, List[FeedbackRecord]]:
        """Returns the record(s) at the given index(es).

        Args:
            key: the index(es) of the record(s) to return. Can either be a single index or a slice.

        Returns:
            Either the record of the given index, or a list with the records at the given indexes.
        """
        if len(self.records) < 1:
            raise RuntimeError(
                "In order to get items from `rg.FeedbackDataset` you need to either add"
                " them first with `add_records` or fetch them from Argilla or"
                " HuggingFace with `fetch_records`."
            )
        if isinstance(key, int) and len(self.records) < key:
            raise IndexError(f"This dataset contains {len(self)} records, so index {key} is out of range.")
        return self.records[key]

    @property
    def guidelines(self) -> str:
        """Returns the guidelines for annotating the dataset."""
        return self.__guidelines

    @guidelines.setter
    def guidelines(self, guidelines: str) -> None:
        """Sets the guidelines for annotating the dataset."""
        if not isinstance(guidelines, str):
            raise TypeError(f"Expected `guidelines` to be a string, got {type(guidelines)} instead.")
        self.__guidelines = guidelines

    @property
    def fields(self) -> List[AllowedFieldTypes]:
        """Returns the fields that define the schema of the records in the dataset."""
        return self._fields

    def field_by_name(self, name: str) -> AllowedFieldTypes:
        for field in self._fields:
            if field.name == name:
                return field
        raise ValueError(
            f"Field with name='{name}' not found, available field names are:"
            f" {', '.join(f.name for f in self._fields)}"
        )

    @property
    def questions(self) -> List[AllowedQuestionTypes]:
        """Returns the questions that will be used to annotate the dataset."""
        return self._questions

    def question_by_name(self, name: str) -> AllowedQuestionTypes:
        for question in self._questions:
            if question.name == name:
                return question
        raise ValueError(
            f"Question with name='{name}' not found, available question names are:"
            f" {', '.join(q.name for q in self._questions)}"
        )

    @property
    def records(self) -> List[FeedbackRecord]:
        """Returns the all the records in the dataset."""
        return self._records + self._new_records

    def iter(self, batch_size: Optional[int] = FETCHING_BATCH_SIZE) -> Iterator[List[FeedbackRecord]]:
        """Returns an iterator over the records in the dataset.

        Args:
            batch_size: the size of the batches to return. Defaults to 100.
        """
        for i in range(0, len(self.records), batch_size):
            yield self.records[i : i + batch_size]

    @requires_version("datasets")
    def format_as(self, format: Literal["datasets"]) -> "Dataset":
        """Formats the `FeedbackDataset` as a `datasets.Dataset` object.

        Args:
            format: the format to use to format the `FeedbackDataset`. Currently supported formats are:
                `datasets`.

        Returns:
            The `FeedbackDataset.records` formatted as a `datasets.Dataset` object.

        Raises:
            ValueError: if the provided format is not supported.

        Examples:
            >>> import argilla as rg
            >>> rg.init(...)
            >>> dataset = rg.FeedbackDataset.from_argilla(name="my-dataset")
            >>> huggingface_dataset = dataset.format_as("datasets")
        """
        if format == "datasets":
            return self._huggingface_format(self)
        raise ValueError(f"Unsupported format '{format}'.")

    def unify_responses(
        self,
        question: Union[str, LabelQuestion, MultiLabelQuestion, RatingQuestion],
        strategy: Union[
            str, LabelQuestionStrategy, MultiLabelQuestionStrategy, RatingQuestionStrategy, RankingQuestionStrategy
        ],
    ) -> None:
        """
        The `unify_responses` function takes a question and a strategy as input and applies the strategy
        to unify the responses for that question.

        Args:
            question The `question` parameter can be either a string representing the name of the
                question, or an instance of one of the question classes (`LabelQuestion`, `MultiLabelQuestion`,
                `RatingQuestion`, `RankingQuestion`).
            strategy The `strategy` parameter is used to specify the strategy to be used for unifying
                responses for a given question. It can be either a string or an instance of a strategy class.
        """
        if isinstance(question, str):
            question = self.question_by_name(question)

        if isinstance(strategy, str):
            if isinstance(question, LabelQuestion):
                strategy = LabelQuestionStrategy(strategy)
            elif isinstance(question, MultiLabelQuestion):
                strategy = MultiLabelQuestionStrategy(strategy)
            elif isinstance(question, RatingQuestion):
                strategy = RatingQuestionStrategy(strategy)
            elif isinstance(question, RankingQuestion):
                strategy = RankingQuestionStrategy(strategy)
            else:
                raise ValueError(f"Question {question} is not supported yet")

        strategy.unify_responses(self.records, question)

    def prepare_for_training(
        self,
        framework: Union[Framework, str],
        task: Union[TrainingTaskForTextClassification, TrainingTaskForSupervisedFinetuning],
        train_size: Optional[float] = 1,
        test_size: Optional[float] = None,
        seed: Optional[int] = None,
        fetch_records: bool = True,
        lang: Optional[str] = None,
    ):
        if isinstance(framework, str):
            framework = Framework(framework)

        # validate train and test sizes
        if train_size is None:
            train_size = 1
        if test_size is None:
            test_size = 1 - train_size

        # check if all numbers are larger than 0
        if not [abs(train_size), abs(test_size)] == [train_size, test_size]:
            raise ValueError("`train_size` and `test_size` must be larger than 0.")
        # check if train sizes sum up to 1
        if not (train_size + test_size) == 1:
            raise ValueError("`train_size` and `test_size` must sum to 1.")

        if test_size == 0:
            test_size = None

        if fetch_records:
            self.fetch_records()

        if isinstance(task, TrainingTaskForTextClassification):
            self.unify_responses(question=task.label.question, strategy=task.label.strategy)
        elif not isinstance(task, TrainingTaskForSupervisedFinetuning):
            raise ValueError(f"Training data {type(task)} is not supported yet")

        data = task._format_data(self)
        if framework in [
            Framework.TRANSFORMERS,
            Framework.SETFIT,
            Framework.SPAN_MARKER,
            Framework.PEFT,
        ]:
            return task._prepare_for_training_with_transformers(
                data=data, train_size=train_size, seed=seed, framework=framework
            )
        elif framework is Framework.SPACY or framework is Framework.SPACY_TRANSFORMERS:
            require_version("spacy")
            import spacy

            if lang is None:
                _LOGGER.warning("spaCy `lang` is not provided. Using `en`(English) as default language.")
                lang = spacy.blank("en")
            elif lang.isinstance(str):
                if len(lang) == 2:
                    lang = spacy.blank(lang)
                else:
                    lang = spacy.load(lang)
            return task._prepare_for_training_with_spacy(data=data, train_size=train_size, seed=seed, lang=lang)
        elif framework is Framework.SPARK_NLP:
            return task._prepare_for_training_with_spark_nlp(data=data, train_size=train_size, seed=seed)
        elif framework is Framework.OPENAI:
            return task._prepare_for_training_with_openai(data=data, train_size=train_size, seed=seed)
        elif framework is Framework.TRL:
            return task._prepare_for_training_with_trl(data=data, train_size=train_size, seed=seed)
        elif framework is Framework.TRLX:
            return task._prepare_for_training_with_trlx(data=data, train_size=train_size, seed=seed)
        else:
            raise NotImplementedError(
                f"Framework {framework} is not supported. Choose from: {[e.value for e in Framework]}"
            )<|MERGE_RESOLUTION|>--- conflicted
+++ resolved
@@ -26,18 +26,11 @@
     MultiLabelQuestion,
     RankingQuestion,
     RatingQuestion,
-<<<<<<< HEAD
-    TextField,
-    TextQuestion,
 )
 from argilla.client.feedback.training.schemas import (
-    TrainingTask,
     TrainingTaskForSupervisedFinetuning,
     TrainingTaskForTextClassification,
-=======
->>>>>>> ef1eb161
 )
-from argilla.client.feedback.training.schemas import TrainingTaskMappingForTextClassification
 from argilla.client.feedback.types import AllowedFieldTypes, AllowedQuestionTypes
 from argilla.client.feedback.unification import (
     LabelQuestionStrategy,
