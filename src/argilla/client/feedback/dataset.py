--- conflicted
+++ resolved
@@ -349,12 +349,7 @@
             return self.records
 
         if self.argilla_id:
-<<<<<<< HEAD
-            httpx_client: "httpx.Client" = rg.active_client().http_client.httpx
-
-=======
             httpx_client: "httpx.Client" = ArgillaSingleton.get().http_client.httpx
->>>>>>> 78f23620
             first_batch = datasets_api_v1.get_records(
                 client=httpx_client, id=self.argilla_id, offset=0, limit=FETCHING_BATCH_SIZE
             ).parsed
