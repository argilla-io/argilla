#  Copyright 2021-present, the Recognai S.L. team.
#
#  Licensed under the Apache License, Version 2.0 (the "License");
#  you may not use this file except in compliance with the License.
#  You may obtain a copy of the License at
#
#      http://www.apache.org/licenses/LICENSE-2.0
#
#  Unless required by applicable law or agreed to in writing, software
#  distributed under the License is distributed on an "AS IS" BASIS,
#  WITHOUT WARRANTIES OR CONDITIONS OF ANY KIND, either express or implied.
#  See the License for the specific language governing permissions and
#  limitations under the License.

import json
import logging
import tempfile
from typing import TYPE_CHECKING, Any, Dict, Iterator, List, Literal, Optional, Union
from uuid import UUID

from pydantic import (
    ValidationError,
    parse_obj_as,
)
from tqdm import tqdm

import argilla as rg
from argilla.client.feedback.constants import (
    FETCHING_BATCH_SIZE,
    FIELD_TYPE_TO_PYTHON_TYPE,
    PUSHING_BATCH_SIZE,
)
from argilla.client.feedback.schemas import (
    AllowedFieldTypes,
    AllowedQuestionTypes,
    FeedbackDatasetConfig,
    FeedbackRecord,
    FieldSchema,
    LabelQuestion,
    MultiLabelQuestion,
    RatingQuestion,
    TextField,
    TextQuestion,
)
from argilla.client.feedback.utils import (
    feedback_dataset_in_argilla,
    generate_pydantic_schema,
)
from argilla.client.sdk.v1.datasets import api as datasets_api_v1
from argilla.utils.dependency import requires_version

if TYPE_CHECKING:
    import httpx
    from datasets import Dataset

    from argilla.client.client import Argilla as ArgillaClient
    from argilla.client.sdk.v1.datasets.models import (
        FeedbackDatasetModel,
        FeedbackFieldModel,
        FeedbackQuestionModel,
    )

_LOGGER = logging.getLogger(__name__)


class FeedbackDataset:
    """Class to work with `FeedbackDataset`s either locally, or remotely (Argilla or HuggingFace Hub).

    Args:
        guidelines: contains the guidelines for annotating the dataset.
        fields: contains the fields that will define the schema of the records in the dataset.
        questions: contains the questions that will be used to annotate the dataset.

    Attributes:
        guidelines: contains the guidelines for annotating the dataset.
        fields: contains the fields that will define the schema of the records in the dataset.
        questions: contains the questions that will be used to annotate the dataset.
        records: contains the records of the dataset if any. Otherwise it is an empty list.
        argilla_id: contains the id of the dataset in Argilla, if it has been uploaded (via `self.push_to_argilla()`). Otherwise, it is `None`.

    Raises:
        TypeError: if `guidelines` is not a string.
        TypeError: if `fields` is not a list of `FieldSchema`.
        ValueError: if `fields` does not contain at least one required field.
        TypeError: if `questions` is not a list of `TextQuestion`, `RatingQuestion`,
            `LabelQuestion`, and/or `MultiLabelQuestion`.
        ValueError: if `questions` does not contain at least one required question.

    Examples:
        >>> import argilla as rg
        >>> rg.init(api_url="...", api_key="...")
        >>> dataset = rg.FeedbackDataset(
        ...     fields=[
        ...         rg.TextField(name="text", required=True),
        ...         rg.TextField(name="label", required=True),
        ...     ],
        ...     questions=[
        ...         rg.TextQuestion(
        ...             name="question-1",
        ...             description="This is the first question",
        ...             required=True,
        ...         ),
        ...         rg.RatingQuestion(
        ...             name="question-2",
        ...             description="This is the second question",
        ...             required=True,
        ...             values=[1, 2, 3, 4, 5],
        ...         ),
        ...         rg.LabelQuestion(
        ...             name="question-3",
        ...             description="This is the third question",
        ...             required=True,
        ...             labels=["positive", "negative"],
        ...         ),
        ...         rg.MultiLabelQuestion(
        ...             name="question-4",
        ...             description="This is the fourth question",
        ...             required=True,
        ...             labels=["category-1", "category-2", "category-3"],
        ...         ),
        ...     ],
        ...     guidelines="These are the annotation guidelines.",
        ... )
        >>> dataset.add_records(
        ...     [
        ...         rg.FeedbackRecord(
        ...             fields={"text": "This is the first record", "label": "positive"},
        ...             responses=[{"values": {"question-1": {"value": "This is the first answer"}, "question-2": {"value": 5}}}],
        ...             external_id="entry-1",
        ...         ),
        ...     ]
        ... )
        >>> dataset.records
        [FeedbackRecord(fields={"text": "This is the first record", "label": "positive"}, responses=[ResponseSchema(user_id=None, values={"question-1": ValueSchema(value="This is the first answer"), "question-2": ValueSchema(value=5), "question-3": ValueSchema(value="positive"), "question-4": ValueSchema(value=["category-1"])})], external_id="entry-1")]
        >>> dataset.push_to_argilla(name="my-dataset", workspace="my-workspace")
        >>> dataset.argilla_id
        "..."
        >>> dataset = rg.FeedbackDataset.from_argilla(argilla_id="...")
        >>> dataset.records
        [FeedbackRecord(fields={"text": "This is the first record", "label": "positive"}, responses=[ResponseSchema(user_id=None, values={"question-1": ValueSchema(value="This is the first answer"), "question-2": ValueSchema(value=5), "question-3": ValueSchema(value="positive"), "question-4": ValueSchema(value=["category-1"])})], external_id="entry-1")]
    """

    argilla_id: Optional[UUID] = None

    def __init__(
        self,
        *,
        fields: List[AllowedFieldTypes],
        questions: List[AllowedQuestionTypes],
        guidelines: Optional[str] = None,
    ) -> None:
        """Initializes a `FeedbackDataset` instance locally.

        Args:
            fields: contains the fields that will define the schema of the records in the dataset.
            questions: contains the questions that will be used to annotate the dataset.
            guidelines: contains the guidelines for annotating the dataset. Defaults to `None`.

        Raises:
            TypeError: if `fields` is not a list of `FieldSchema`.
            ValueError: if `fields` does not contain at least one required field.
            TypeError: if `questions` is not a list of `TextQuestion`, `RatingQuestion`,
                `LabelQuestion`, and/or `MultiLabelQuestion`.
            ValueError: if `questions` does not contain at least one required question.
            TypeError: if `guidelines` is not None and not a string.
            ValueError: if `guidelines` is an empty string.

        Examples:
            >>> import argilla as rg
            >>> rg.init(api_url="...", api_key="...")
            >>> dataset = rg.FeedbackDataset(
            ...     fields=[
            ...         rg.TextField(name="text", required=True),
            ...         rg.TextField(name="label", required=True),
            ...     ],
            ...     questions=[
            ...         rg.TextQuestion(
            ...             name="question-1",
            ...             description="This is the first question",
            ...             required=True,
            ...         ),
            ...         rg.RatingQuestion(
            ...             name="question-2",
            ...             description="This is the second question",
            ...             required=True,
            ...             values=[1, 2, 3, 4, 5],
            ...         ),
            ...         rg.LabelQuestion(
            ...             name="question-3",
            ...             description="This is the third question",
            ...             required=True,
            ...             labels=["positive", "negative"],
            ...         ),
            ...         rg.MultiLabelQuestion(
            ...             name="question-4",
            ...             description="This is the fourth question",
            ...             required=True,
            ...             labels=["category-1", "category-2", "category-3"],
            ...         ),
            ...     ],
            ...     guidelines="These are the annotation guidelines.",
            ... )
        """
        if not isinstance(fields, list):
            raise TypeError(f"Expected `fields` to be a list, got {type(fields)} instead.")
        any_required = False
        unique_names = set()
        for field in fields:
            if not isinstance(field, FieldSchema):
                raise TypeError(f"Expected `fields` to be a list of `FieldSchema`, got {type(field)} instead.")
            if field.name in unique_names:
                raise ValueError(f"Expected `fields` to have unique names, got {field.name} twice instead.")
            unique_names.add(field.name)
            if not any_required and field.required:
                any_required = True
        if not any_required:
            raise ValueError("At least one `FieldSchema` in `fields` must be required (`required=True`).")
        self.__fields = fields
        self.__fields_schema = None

        if not isinstance(questions, list):
            raise TypeError(f"Expected `questions` to be a list, got {type(questions)} instead.")
        any_required = False
        unique_names = set()
        for question in questions:
            if not isinstance(question, (TextQuestion, RatingQuestion, LabelQuestion, MultiLabelQuestion)):
                raise TypeError(
                    "Expected `questions` to be a list of `TextQuestion`, `RatingQuestion`,"
                    " `LabelQuestion`, and/or `MultiLabelQuestion` got a"
                    f" question in the list with type {type(question)} instead."
                )
            if question.name in unique_names:
                raise ValueError(f"Expected `questions` to have unique names, got {question.name} twice instead.")
            unique_names.add(question.name)
            if not any_required and question.required:
                any_required = True
        if not any_required:
            raise ValueError("At least one question in `questions` must be required (`required=True`).")
        self.__questions = questions

        if guidelines is not None:
            if not isinstance(guidelines, str):
                raise TypeError(
                    f"Expected `guidelines` to be either None (default) or a string, got {type(guidelines)} instead."
                )
            if len(guidelines) < 1:
                raise ValueError(
                    "Expected `guidelines` to be either None (default) or a non-empty string, minimum length is 1."
                )
        self.__guidelines = guidelines

        self.__records = []
        self.__new_records = []

    def __len__(self) -> int:
        """Returns the number of records in the dataset."""
        return len(self.records)

    def __getitem__(self, key: Union[slice, int]) -> Union[FeedbackRecord, List[FeedbackRecord]]:
        """Returns the record(s) at the given index(es).

        Args:
            key: the index(es) of the record(s) to return. Can either be a single index or a slice.

        Returns:
            Either the record of the given index, or a list with the records at the given indexes.
        """
        if len(self.records) < 1:
            raise RuntimeError(
                "In order to get items from `rg.FeedbackDataset` you need to either add"
                " them first with `add_records` or fetch them from Argilla or"
                " HuggingFace with `fetch_records`."
            )
        if isinstance(key, int) and len(self.records) < key:
            raise IndexError(f"This dataset contains {len(self)} records, so index {key} is out of range.")
        return self.records[key]

    def __del__(self) -> None:
        """When the dataset object is deleted, delete all the records as well to avoid memory leaks."""
        if hasattr(self, "__records") and self.__records is not None:
            del self.__records
        if hasattr(self, "__new_records") and self.__new_records is not None:
            del self.__new_records

    def __enter__(self) -> "FeedbackDataset":
        """Allows the dataset to be used as a context manager."""
        return self

    def __exit__(self, exc_type, exc_val, exc_tb) -> None:
        """When the context manager is exited, delete all the records as well to avoid memory leaks."""
        self.__del__()

    @property
    def guidelines(self) -> str:
        """Returns the guidelines for annotating the dataset."""
        return self.__guidelines

    @guidelines.setter
    def guidelines(self, guidelines: str) -> None:
        """Sets the guidelines for annotating the dataset."""
        if not isinstance(guidelines, str):
            raise TypeError(f"Expected `guidelines` to be a string, got {type(guidelines)} instead.")
        self.__guidelines = guidelines

    @property
    def fields(self) -> List["FeedbackFieldModel"]:
        """Returns the fields that define the schema of the records in the dataset."""
        return self.__fields

    @property
    def questions(self) -> List["FeedbackQuestionModel"]:
        """Returns the questions that will be used to annotate the dataset."""
        return self.__questions

    @property
    def records(self) -> List[FeedbackRecord]:
        """Returns the all the records in the dataset."""
        return self.__records + self.__new_records

    def fetch_records(self) -> None:
        """Fetches the records from Argilla or HuggingFace and stores them locally.

        If the dataset has not been saved in Argilla or HuggingFace, a warning will be
        raised and the current records will be returned instead.
        """
        if not self.argilla_id:
            _LOGGER.warning(
                "No records have been logged into neither Argilla nor HuggingFace, so"
                " no records will be fetched. The current records will be returned"
                " instead."
            )
            return self.records

        # TODO(alvarobartt): create `ArgillaMixIn` and `HuggingFaceMixIn` classes to inherit their specific methods
        if self.argilla_id:
            httpx_client: "httpx.Client" = rg.active_client().http_client.httpx
            first_batch = datasets_api_v1.get_records(
                client=httpx_client, id=self.argilla_id, offset=0, limit=FETCHING_BATCH_SIZE
            ).parsed
            self.__records = parse_obj_as(List[FeedbackRecord], first_batch.items)
            current_batch = 1
            # TODO(alvarobartt): use `total` from Argilla Metrics API
            with tqdm(
                initial=current_batch,
                desc="Fetching records from Argilla",
            ) as pbar:
                while True:
                    batch = datasets_api_v1.get_records(
                        client=httpx_client,
                        id=self.argilla_id,
                        offset=FETCHING_BATCH_SIZE * current_batch,
                        limit=FETCHING_BATCH_SIZE,
                    ).parsed
                    records = parse_obj_as(List[FeedbackRecord], batch.items)
                    self.__records += records
                    current_batch += 1
                    pbar.update(1)

                    if len(records) < FETCHING_BATCH_SIZE:
                        break

    def add_records(
        self,
        records: Union[FeedbackRecord, Dict[str, Any], List[Union[FeedbackRecord, Dict[str, Any]]]],
    ) -> None:
        """Adds the given records to the dataset, and stores them locally. If you're planning to add those
        records either to Argilla or HuggingFace, make sure to call `push_to_argilla` or `push_to_huggingface`,
        respectively, after adding the records.

        Args:
            records: the records to add to the dataset. Can be a single record, a list of records or a dictionary
                with the fields of the record.

        Raises:
            ValueError: if the given records are an empty list.
            ValueError: if the given records are neither: `FeedbackRecord`, list of `FeedbackRecord`,
                list of dictionaries as a record or dictionary as a record.
            ValueError: if the given records do not match the expected schema.

        Examples:
            >>> import argilla as rg
            >>> rg.init(api_url="...", api_key="...")
            >>> dataset = rg.FeedbackDataset(
            ...     fields=[
            ...         rg.TextField(name="text", required=True),
            ...         rg.TextField(name="label", required=True),
            ...     ],
            ...     questions=[
            ...         rg.TextQuestion(
            ...             name="question-1",
            ...             description="This is the first question",
            ...             required=True,
            ...         ),
            ...         rg.RatingQuestion(
            ...             name="question-2",
            ...             description="This is the second question",
            ...             required=True,
            ...             values=[1, 2, 3, 4, 5],
            ...         ),
            ...         rg.LabelQuestion(
            ...             name="question-3",
            ...             description="This is the third question",
            ...             required=True,
            ...             labels=["positive", "negative"],
            ...         ),
            ...         rg.MultiLabelQuestion(
            ...             name="question-4",
            ...             description="This is the fourth question",
            ...             required=True,
            ...             labels=["category-1", "category-2", "category-3"],
            ...         ),
            ...     ],
            ...     guidelines="These are the annotation guidelines.",
            ... )
            >>> dataset.add_records(
            ...     [
            ...         rg.FeedbackRecord(
            ...             fields={"text": "This is the first record", "label": "positive"},
            ...             responses=[{"values": {"question-1": {"value": "This is the first answer"}, "question-2": {"value": 5}, "question-3": {"value": "positive"}, "question-4": {"value": ["category-1"]}}}],
            ...             external_id="entry-1",
            ...         ),
            ...     ]
            ... )
            >>> dataset.records
            [FeedbackRecord(fields={"text": "This is the first record", "label": "positive"}, responses=[ResponseSchema(user_id=None, values={"question-1": ValueSchema(value="This is the first answer"), "question-2": ValueSchema(value=5), "question-3": ValueSchema(value="positive"), "question-4": ValueSchema(value=["category-1"])})], external_id="entry-1")]
        """
        if isinstance(records, list):
            if len(records) == 0:
                raise ValueError("Expected `records` to be a non-empty list of `dict` or `rg.FeedbackRecord`.")
            new_records = []
            for record in records:
                if isinstance(record, dict):
                    new_records.append(FeedbackRecord(**record))
                elif isinstance(record, FeedbackRecord):
                    new_records.append(record)
                else:
                    raise ValueError(
                        f"Expected `records` to be a list of `dict` or `rg.FeedbackRecord`, got type {type(record)} instead."
                    )
            records = new_records
        elif isinstance(records, dict):
            records = [FeedbackRecord(**records)]
        elif isinstance(records, FeedbackRecord):
            records = [records]
        else:
            raise ValueError(
                f"Expected `records` to be a `dict` or `rg.FeedbackRecord`, got type {type(records)} instead."
            )

        if self.__fields_schema is None:
            self.__fields_schema = generate_pydantic_schema(self.fields)

        for record in records:
            try:
                self.__fields_schema.parse_obj(record.fields)
            except ValidationError as e:
                raise ValueError(
                    f"`rg.FeedbackRecord.fields` does not match the expected schema, with exception: {e}"
                ) from e

        if len(self.__new_records) > 0:
            self.__new_records += records
        else:
            self.__new_records = records

    def iter(self, batch_size: Optional[int] = FETCHING_BATCH_SIZE) -> Iterator[List[FeedbackRecord]]:
        """Returns an iterator over the records in the dataset.

        Args:
            batch_size: the size of the batches to return. Defaults to 100.
        """
        for i in range(0, len(self.records), batch_size):
            yield self.records[i : i + batch_size]

    def push_to_argilla(
        self,
        name: Optional[str] = None,
        workspace: Optional[Union[str, rg.Workspace]] = None,
        show_progress: bool = False,
    ) -> None:
        """Pushes the `FeedbackDataset` to Argilla. If the dataset has been previously pushed to Argilla, it will be updated
        with the new records.

        Note that you may need to `rg.init(...)` with your Argilla credentials before calling this function, otherwise
        the default http://localhost:6900 will be used, which will fail if Argilla is not deployed locally.

        Args:
            name: the name of the dataset to push to Argilla. If not provided, the `argilla_id` will be used if the dataset
                has been previously pushed to Argilla.
            workspace: the workspace where to push the dataset to. If not provided, the active workspace will be used.
        """
        client: "ArgillaClient" = rg.active_client()
        httpx_client: "httpx.Client" = client.http_client.httpx

        if name is None:
            if self.argilla_id is None:
                _LOGGER.warning(
                    "No `name` has been provided, and no dataset has been pushed to Argilla yet, so no records will be"
                    " pushed to Argilla."
                )
                return

            if len(self.__new_records) < 1:
                _LOGGER.warning(
                    "No new records have been added to the current `FeedbackTask` dataset, so no records will be pushed"
                    " to Argilla."
                )
                return

            try:
                for i in range(0, len(self.__new_records), PUSHING_BATCH_SIZE):
                    datasets_api_v1.add_records(
                        client=httpx_client,
                        id=self.argilla_id,
                        records=[
                            record.dict()
                            for record in tqdm(
                                self.__new_records[i : i + PUSHING_BATCH_SIZE],
                                desc="Pushing records to Argilla...",
                                disable=show_progress,
                            )
                        ],
                    )
                self.__records += self.__new_records
                self.__new_records = []
            except Exception as e:
                raise Exception(
                    f"Failed while adding new records to the current `FeedbackTask` dataset in Argilla with exception: {e}"
                ) from e
        else:
            if workspace is None:
                workspace = rg.Workspace.from_name(client.get_workspace())

            if isinstance(workspace, str):
                workspace = rg.Workspace.from_name(workspace)

            dataset = feedback_dataset_in_argilla(name=name, workspace=workspace)
            if dataset is not None:
                raise RuntimeError(
                    f"Dataset with name=`{name}` and workspace=`{workspace.name}` already exists in Argilla, please"
                    " choose another name and/or workspace."
                )

            try:
                new_dataset: "FeedbackDatasetModel" = datasets_api_v1.create_dataset(
                    client=httpx_client, name=name, workspace_id=workspace.id, guidelines=self.guidelines
                ).parsed
                argilla_id = new_dataset.id
            except Exception as e:
                raise Exception(
                    f"Failed while creating the `FeedbackTask` dataset in Argilla with exception: {e}"
                ) from e

            def delete_dataset(dataset_id: UUID) -> None:
                try:
                    datasets_api_v1.delete_dataset(client=httpx_client, id=dataset_id)
                except Exception as e:
                    raise Exception(
                        f"Failed while deleting the `FeedbackTask` dataset with ID '{dataset_id}' from Argilla with"
                        f" exception: {e}"
                    ) from e

            for field in self.fields:
                try:
                    datasets_api_v1.add_field(client=httpx_client, id=argilla_id, field=field.dict())
                except Exception as e:
                    delete_dataset(dataset_id=argilla_id)
                    raise Exception(
                        f"Failed while adding the field '{field.name}' to the `FeedbackTask` dataset in Argilla with"
                        f" exception: {e}"
                    ) from e

            for question in self.questions:
                try:
                    datasets_api_v1.add_question(client=httpx_client, id=argilla_id, question=question.dict())
                except Exception as e:
                    delete_dataset(dataset_id=argilla_id)
                    raise Exception(
                        f"Failed while adding the question '{question.name}' to the `FeedbackTask` dataset in Argilla"
                        f" with exception: {e}"
                    ) from e

            try:
                datasets_api_v1.publish_dataset(client=httpx_client, id=argilla_id)
            except Exception as e:
                delete_dataset(dataset_id=argilla_id)
                raise Exception(
                    f"Failed while publishing the `FeedbackTask` dataset in Argilla with exception: {e}"
                ) from e

            for batch in self.iter():
                try:
                    datasets_api_v1.add_records(
                        client=httpx_client,
                        id=argilla_id,
<<<<<<< HEAD
                        records=[record.dict() for record in tqdm(batch)],
=======
                        records=[record.dict() for record in batch],
>>>>>>> d5632a32
                    )
                except Exception as e:
                    delete_dataset(dataset_id=argilla_id)
                    raise Exception(
                        f"Failed while adding the records to the `FeedbackTask` dataset in Argilla with exception: {e}"
                    ) from e

            self.__records += self.__new_records
            self.__new_records = []

            if self.argilla_id is not None:
                _LOGGER.warning(
                    "Since the current object is already a `FeedbackDataset` pushed to Argilla, you'll keep on"
                    " interacting with the same dataset in Argilla, even though the one you just pushed holds a"
                    f" different ID ({argilla_id}). So on, if you want to switch to the newly pushed `FeedbackDataset`"
                    f" instead, please use `FeedbackDataset.from_argilla(id='{argilla_id}')`."
                )
                return
            self.argilla_id = argilla_id

    @classmethod
    def from_argilla(
        cls,
        name: Optional[str] = None,
        *,
        workspace: Optional[str] = None,
        id: Optional[str] = None,
        with_records: bool = True,
    ) -> "FeedbackDataset":
        """Retrieves an existing `FeedbackDataset` from Argilla (must have been pushed in advance).

        Note that even no argument is mandatory, you must provide either the `name`, the combination of
        `name` and `workspace`, or the `id`, otherwise an error will be raised.

        Args:
            name: the name of the `FeedbackDataset` to retrieve from Argilla. Defaults to `None`.
            workspace: the workspace of the `FeedbackDataset` to retrieve from Argilla. If not provided, the active
                workspace will be used.
            id: the ID of the `FeedbackDataset` to retrieve from Argilla. Defaults to `None`.
            with_records: whether to retrieve the records of the `FeedbackDataset` from Argilla. Defaults to `True`.

        Returns:
            The `FeedbackDataset` retrieved from Argilla.

        Raises:
            ValueError: if no `FeedbackDataset` with the provided `name` and `workspace` exists in Argilla.
            ValueError: if no `FeedbackDataset` with the provided `id` exists in Argilla.

        Examples:
            >>> import argilla as rg
            >>> rg.init(...)
            >>> dataset = rg.FeedbackDataset.from_argilla(name="my_dataset")
        """
        httpx_client: "httpx.Client" = rg.active_client().http_client.httpx

        existing_dataset = feedback_dataset_in_argilla(name=name, workspace=workspace, id=id)
        if existing_dataset is None:
            raise ValueError(
                f"Could not find a `FeedbackTask` dataset in Argilla with name='{name}'."
                if name and not workspace
                else (
                    "Could not find a `FeedbackTask` dataset in Argilla with"
                    f" name='{name}' and workspace='{workspace}'."
                    if name and workspace
                    else (f"Could not find a `FeedbackTask` dataset in Argilla with ID='{id}'.")
                )
            )

        fields = []
        for field in datasets_api_v1.get_fields(client=httpx_client, id=existing_dataset.id).parsed:
            base_field = field.dict(include={"name", "title", "required"})
            if field.settings["type"] == "text":
                field = TextField(**base_field, use_markdown=field.settings["use_markdown"])
            else:
                raise ValueError(
                    f"Field '{field.name}' is not a supported field in the current Python package version,"
                    " supported field types are: `TextField`."
                )
            fields.append(field)
        questions = []
        for question in datasets_api_v1.get_questions(client=httpx_client, id=existing_dataset.id).parsed:
            question_dict = question.dict(include={"name", "title", "description", "required"})
            if question.settings["type"] == "rating":
                question = RatingQuestion(**question_dict, values=[v["value"] for v in question.settings["options"]])
            elif question.settings["type"] == "text":
                question = TextQuestion(**question_dict, use_markdown=question.settings["use_markdown"])
            elif question.settings["type"].__contains__("label_selection"):
                if all([label["value"] == label["text"] for label in question.settings["options"]]):
                    labels = [label["value"] for label in question.settings["options"]]
                else:
                    labels = {label["value"]: label["text"] for label in question.settings["options"]}

                if question.settings["type"] == "label_selection":
                    question = LabelQuestion(
                        **question_dict, labels=labels, visible_labels=question.settings["visible_options"]
                    )
                elif question.settings["type"] == "multi_label_selection":
                    question = MultiLabelQuestion(
                        **question_dict, labels=labels, visible_labels=question.settings["visible_options"]
                    )
            else:
                raise ValueError(
                    f"Question '{question.name}' is not a supported question in the current Python package"
                    " version, supported question types are: `RatingQuestion`, `TextQuestion`,"
                    " `LabelQuestion`, and/or `MultiLabelQuestion`."
                )
            questions.append(question)
        self = cls(
            fields=fields,
            questions=questions,
            guidelines=existing_dataset.guidelines or None,
        )
        self.argilla_id = existing_dataset.id
        if with_records:
            self.fetch_records()
        return self

    @requires_version("datasets")
    def format_as(self, format: Literal["datasets"]) -> "Dataset":
        """Formats the `FeedbackDataset` as a `datasets.Dataset` object.

        Args:
            format: the format to use to format the `FeedbackDataset`. Currently supported formats are:
                `datasets`.

        Returns:
            The `FeedbackDataset.records` formatted as a `datasets.Dataset` object.

        Raises:
            ValueError: if the provided format is not supported.

        Examples:
            >>> import argilla as rg
            >>> rg.init(...)
            >>> dataset = rg.FeedbackDataset.from_argilla(name="my-dataset")
            >>> huggingface_dataset = dataset.format_as("datasets")
        """
        if format == "datasets":
            from datasets import Dataset, Features, Sequence, Value

            dataset = {"metadata": []}
            features = {}
            for field in self.fields:
                if field.settings["type"] not in FIELD_TYPE_TO_PYTHON_TYPE.keys():
                    raise ValueError(
                        f"Field {field.name} has an unsupported type: {field.settings['type']}, for the moment"
                        f" only the following types are supported: {list(FIELD_TYPE_TO_PYTHON_TYPE.keys())}"
                    )
                features[field.name] = Value(dtype="string", id="field")
                if field.name not in dataset:
                    dataset[field.name] = []
            for question in self.questions:
                if question.settings["type"] in ["text", "label_selection"]:
                    value = Value(dtype="string")
                elif question.settings["type"] == "rating":
                    value = Value(dtype="int32")
                elif question.settings["type"] == "multi_label_selection":
                    value = Sequence(Value(dtype="string"))
                else:
                    raise ValueError(
                        f"Question {question.name} has an unsupported type: {question.settings['type']}, for the"
                        " moment only the following types are supported: 'text', 'rating', 'label_selection', and"
                        " 'multi_label_selection'"
                    )
                # TODO(alvarobartt): if we constraint ranges from 0 to N, then we can use `ClassLabel` for ratings
                features[question.name] = Sequence(
                    {
                        "user_id": Value(dtype="string"),
                        "value": value,
                        "status": Value(dtype="string"),
                    },
                    id="question",
                )
                if question.name not in dataset:
                    dataset[question.name] = []
            features["external_id"] = Value(dtype="string", id="external_id")
            dataset["external_id"] = []

            for record in self.records:
                for field in self.fields:
                    dataset[field.name].append(record.fields[field.name])
                for question in self.questions:
                    dataset[question.name].append(
                        {
                            "user_id": [r.user_id for r in record.responses],
                            "value": [
                                r.values[question.name].value if question.name in r.values else None
                                for r in record.responses
                            ],
                            "status": [r.status for r in record.responses],
                        }
                        if record.responses
                        else None
                    )
                dataset["metadata"].append(json.dumps(record.metadata) if record.metadata else None)
                dataset["external_id"].append(record.external_id or None)

            if len(dataset["metadata"]) > 0:
                features["metadata"] = Value(dtype="string")
            else:
                del dataset["metadata"]

            return Dataset.from_dict(
                dataset,
                features=Features(features),
            )
        raise ValueError(f"Unsupported format '{format}'.")

    @requires_version("huggingface_hub")
    def push_to_huggingface(self, repo_id: str, generate_card: Optional[bool] = True, *args, **kwargs) -> None:
        """Pushes the `FeedbackDataset` to the HuggingFace Hub. If the dataset has been previously pushed to the
        HuggingFace Hub, it will be updated instead. Note that some params as `private` have no effect at all
        when a dataset is previously uploaded to the HuggingFace Hub.

        Args:
            repo_id: the ID of the HuggingFace Hub repo to push the `FeedbackDataset` to.
            generate_card: whether to generate a dataset card for the `FeedbackDataset` in the HuggingFace Hub. Defaults
                to `True`.
            *args: the args to pass to `datasets.Dataset.push_to_hub`.
            **kwargs: the kwargs to pass to `datasets.Dataset.push_to_hub`.
        """
        import huggingface_hub
        from huggingface_hub import DatasetCardData, HfApi
        from packaging.version import parse as parse_version

        if parse_version(huggingface_hub.__version__) < parse_version("0.14.0"):
            _LOGGER.warning(
                "Recommended `huggingface_hub` version is 0.14.0 or higher, and you have"
                f" {huggingface_hub.__version__}, so in case you have any issue when pushing the dataset to the"
                " HuggingFace Hub upgrade it as `pip install huggingface_hub --upgrade`."
            )

        if len(self) < 1:
            raise ValueError(
                "Cannot push an empty `rg.FeedbackDataset` to the HuggingFace Hub, please make sure to add at"
                " least one record, via the method `add_records`."
            )

        hfds = self.format_as("datasets")
        hfds.push_to_hub(repo_id, *args, **kwargs)

        with tempfile.NamedTemporaryFile(mode="w", suffix=".cfg", delete=False) as f:
            f.write(
                FeedbackDatasetConfig(fields=self.fields, questions=self.questions, guidelines=self.guidelines).json()
            )
            f.flush()

            HfApi().upload_file(
                path_or_fileobj=f.name,
                path_in_repo="argilla.cfg",
                repo_id=repo_id,
                repo_type="dataset",
                token=kwargs.get("token"),
            )

        if generate_card:
            from argilla.client.feedback.card import (
                ArgillaDatasetCard,
                size_categories_parser,
            )

            card = ArgillaDatasetCard.from_template(
                card_data=DatasetCardData(
                    size_categories=size_categories_parser(len(self.records)),
                    tags=["rlfh", "argilla", "human-feedback"],
                ),
                repo_id=repo_id,
                argilla_fields=self.fields,
                argilla_questions=self.questions,
                argilla_guidelines=self.guidelines,
                argilla_record=json.loads(self.records[0].json()),
                huggingface_record=hfds[0],
            )
            card.push_to_hub(repo_id, repo_type="dataset", token=kwargs.get("token"))

    @classmethod
    @requires_version("datasets")
    @requires_version("huggingface_hub")
    def from_huggingface(cls, repo_id: str, *args: Any, **kwargs: Any) -> "FeedbackDataset":
        """Loads a `FeedbackDataset` from the HuggingFace Hub.

        Args:
            repo_id: the ID of the HuggingFace Hub repo to load the `FeedbackDataset` from.
            *args: the args to pass to `datasets.Dataset.load_from_hub`.
            **kwargs: the kwargs to pass to `datasets.Dataset.load_from_hub`.

        Returns:
            A `FeedbackDataset` loaded from the HuggingFace Hub.
        """
        import huggingface_hub
        from datasets import DatasetDict, load_dataset
        from huggingface_hub import hf_hub_download
        from packaging.version import parse as parse_version

        if parse_version(huggingface_hub.__version__) < parse_version("0.14.0"):
            _LOGGER.warning(
                "Recommended `huggingface_hub` version is 0.14.0 or higher, and you have"
                f" {huggingface_hub.__version__}, so in case you have any issue when pushing the dataset to the"
                " HuggingFace Hub upgrade it as `pip install huggingface_hub --upgrade`."
            )

        if "token" in kwargs:
            auth = kwargs.pop("token")
        elif "use_auth_token" in kwargs:
            auth = kwargs.pop("use_auth_token")
        else:
            auth = None

        hub_auth = (
            {"use_auth_token": auth}
            if parse_version(huggingface_hub.__version__) < parse_version("0.11.0")
            else {"token": auth}
        )
        config_path = hf_hub_download(
            repo_id=repo_id,
            filename="argilla.cfg",
            repo_type="dataset",
            **hub_auth,
        )
        with open(config_path, "r") as f:
            config = FeedbackDatasetConfig.parse_raw(f.read())

        cls = cls(
            fields=config.fields,
            questions=config.questions,
            guidelines=config.guidelines,
        )

        hfds = load_dataset(repo_id, use_auth_token=auth, *args, **kwargs)
        if isinstance(hfds, DatasetDict) and "split" not in kwargs:
            if len(hfds.keys()) > 1:
                raise ValueError(
                    "Only one dataset can be loaded at a time, use `split` to select a split, available splits"
                    f" are: {', '.join(hfds.keys())}."
                )
            hfds = hfds[list(hfds.keys())[0]]

        for index in range(len(hfds)):
            responses = {}
            for question in cls.questions:
                if hfds[index][question.name] is None or len(hfds[index][question.name]) < 1:
                    continue
                for user_id, value, status in zip(
                    hfds[index][question.name]["user_id"],
                    hfds[index][question.name]["value"],
                    hfds[index][question.name]["status"],
                ):
                    if user_id not in responses:
                        responses[user_id] = {
                            "user_id": user_id,
                            "status": status,
                            "values": {},
                        }
                    responses[user_id]["values"].update({question.name: {"value": value}})

            metadata = None
            if "metadata" in hfds[index] and hfds[index]["metadata"] is not None:
                metadata = json.loads(hfds[index]["metadata"])

            cls.__records.append(
                FeedbackRecord(
                    fields={field.name: hfds[index][field.name] for field in cls.fields},
                    metadata=metadata,
                    responses=list(responses.values()) or None,
                    external_id=hfds[index]["external_id"],
                )
            )
        del hfds
        return cls<|MERGE_RESOLUTION|>--- conflicted
+++ resolved
@@ -593,11 +593,7 @@
                     datasets_api_v1.add_records(
                         client=httpx_client,
                         id=argilla_id,
-<<<<<<< HEAD
                         records=[record.dict() for record in tqdm(batch)],
-=======
-                        records=[record.dict() for record in batch],
->>>>>>> d5632a32
                     )
                 except Exception as e:
                     delete_dataset(dataset_id=argilla_id)
