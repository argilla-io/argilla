--- conflicted
+++ resolved
@@ -581,11 +581,7 @@
                     datasets_api_v1.add_records(
                         client=httpx_client,
                         id=argilla_id,
-<<<<<<< HEAD
-                        records=[record.dict() for record in tqdm(batch)],
-=======
-                        records=[json.loads(record.json()) for record in batch],
->>>>>>> 34bb2f47
+                        records=[json.loads(record.dict()) for record in tqdm(batch)],
                     )
                 except Exception as e:
                     delete_dataset(dataset_id=argilla_id)
