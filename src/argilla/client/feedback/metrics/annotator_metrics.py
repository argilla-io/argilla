#  Copyright 2021-present, the Recognai S.L. team.
#
#  Licensed under the Apache License, Version 2.0 (the "License");
#  you may not use this file except in compliance with the License.
#  You may obtain a copy of the License at
#
#      http://www.apache.org/licenses/LICENSE-2.0
#
#  Unless required by applicable law or agreed to in writing, software
#  distributed under the License is distributed on an "AS IS" BASIS,
#  WITHOUT WARRANTIES OR CONDITIONS OF ANY KIND, either express or implied.
#  See the License for the specific language governing permissions and
#  limitations under the License.

"""This module contains metrics to compare Annotator's suggestions vs responses. """

from collections import defaultdict
from typing import TYPE_CHECKING, Any, Dict, List, Tuple, Union

import numpy as np

from argilla.client.feedback.metrics.base import AnnotatorMetricBase, AnnotatorMetricResult, MetricBase
from argilla.client.feedback.metrics.utils import (
    get_responses_and_suggestions_per_user,
    get_unified_responses_and_suggestions,
    is_multiclass,
    map_str_to_int,
)
from argilla.client.feedback.schemas import (
    LabelQuestion,
    RatingQuestion,
    TextQuestion,
)
from argilla.utils.dependency import requires_dependencies

if TYPE_CHECKING:
    from argilla.client.feedback.dataset import FeedbackDataset


class AnnotatorMetric(MetricBase):
    """Main class to compute annotator metrics.

    Example:
        >>> import argilla as rg
        >>> from argilla.client.feedback.metrics import AnnotatorMetric
        >>> metric = AnnotatorMetric(dataset=dataset, question_name=question)
        >>> metrics_report = metric.compute("accuracy")

    """

    def __init__(self, dataset: "FeedbackDataset", question_name: str) -> None:
        self._metrics_per_question = METRICS_PER_QUESTION
        super().__init__(dataset, question_name)

    def compute(self, metric_names: Union[str, List[str]]) -> Dict[str, List[AnnotatorMetricResult]]:
        """Computes the annotator metrics for the given question.

        Args:
<<<<<<< HEAD
            metric_names: name or list of names for the metrics to compute. i.e. `accuracy`
            kwargs: additional arguments to pass to the metric.
=======
            metric_names: name or list of names for the metrics to compute. i.e. `alpha`
>>>>>>> 751b7893

        Raises:
            ValueError: If the metric name is not supported for the given question.

        Returns:
            metrics: dict with the metrics computed for each annotator, where the
                key corresponds to the user id and the values are a list with the
                metric results.
        """
        metric_names = self._check_metrics(metric_names)
        metric_classes = self._get_metric_classes(metric_names)

        responses_per_user, suggestions = get_responses_and_suggestions_per_user(self._dataset, self._question_name)

        metrics = defaultdict(list)
        for user_id, responses in responses_per_user.items():
            for metric_name, metric_cls in metric_classes:
                metric = metric_cls(responses=responses, suggestions=suggestions)
                result = metric.compute()
                metrics[user_id].append(AnnotatorMetricResult(metric_name=metric_name, result=result))

        return dict(metrics)


class UnifiedAnnotationMetric(AnnotatorMetric):
    """Main class to compute metrics for a unified dataset.

    Example:
        >>> import argilla as rg
        >>> from argilla.client.feedback.metrics import UnifiedAnnotatorMetric
        >>> metric = UnifiedAnnotatorMetric(dataset=dataset, question_name=question)
        >>> metrics_report = metric.compute("accuracy")
    """

    def __init__(self, dataset: "FeedbackDataset", question_name: str) -> None:
        self._metrics_per_question = METRICS_PER_QUESTION_UNIFIED
        super().__init__(dataset, question_name)

    def compute(
        self, metric_names: Union[str, List[str]], **kwargs
    ) -> Union[AnnotatorMetricResult, List[AnnotatorMetricResult]]:
        """Computes the unified annotation metrics for the given question.

        Args:
            metric_names: name or list of names for the metrics to compute. i.e. `accuracy`
            kwargs: additional arguments to pass to the metric.

        Raises:
            ValueError: If the metric name is not supported for the given question.

        Returns:
            metrics: List of annotator metrics results if more than one metric is computed, or the result
                container if only one metric is computed.
        """
        metric_names = self._check_metrics(metric_names)
        metric_classes = self._get_metric_classes(metric_names)

        unified_responses, suggestions = get_unified_responses_and_suggestions(self._dataset, self._question_name)
        metrics = []
        for metric_name, metric_cls in metric_classes:
            metric = metric_cls(responses=unified_responses, suggestions=suggestions)
            result = metric.compute(**kwargs)
            metrics.append(AnnotatorMetricResult(metric_name=metric_name, result=result))

        if len(metric_names) == 1:
            return metrics[0]

        return metrics


class AccuracyMetric(AnnotatorMetricBase):
    """Accuracy score.

    Which proportion of the responses are equal to the suggestions offered.

    We use the implementation in:
    https://scikit-learn.org/stable/modules/generated/sklearn.metrics.accuracy_score.html#sklearn.metrics.accuracy_score

    In multilabel classification, this function computes subset accuracy: the set of labels predicted for a
    sample must exactly match the corresponding set of labels in y_true
    """

    @requires_dependencies("scikit-learn")
    def _compute(self, responses, suggestions):
        from sklearn.metrics import accuracy_score

        return accuracy_score(responses, suggestions)


class PrecisionMetric(AnnotatorMetricBase):
    """Compute the precision: tp / (tp + fp)

    We use the implementation in:
    https://scikit-learn.org/stable/modules/generated/sklearn.metrics.precision_score.html#sklearn.metrics.precision_score

    In case of multiclass data, calculate metrics for each label, and find their unweighted mean.
    This does not take label imbalance into account.
    """

    @requires_dependencies("scikit-learn")
    def _compute(self, responses, suggestions):
        from sklearn.metrics import precision_score

        kwargs = {}
        if is_multiclass(responses) or is_multiclass(suggestions):
            kwargs = {"average": "macro"}
        return precision_score(responses, suggestions, **kwargs)


class RecallMetric(AnnotatorMetricBase):
    """Compute the recall: tp / (tp + fn)

    We use the implementation in:
    https://scikit-learn.org/stable/modules/generated/sklearn.metrics.recall_score.html#sklearn.metrics.recall_score

    In case of multiclass data, calculate metrics for each label, and find their unweighted mean.
    This does not take label imbalance into account.
    """

    @requires_dependencies("scikit-learn")
    def _compute(self, responses, suggestions):
        from sklearn.metrics import recall_score

        kwargs = {}
        if is_multiclass(responses) or is_multiclass(suggestions):
            kwargs = {"average": "macro"}
        return recall_score(responses, suggestions, **kwargs)


class F1ScoreMetric(AnnotatorMetricBase):
    """F1 score: 2 * (precision * recall) / (precision + recall)

    We use the implementation in:
    https://scikit-learn.org/stable/modules/generated/sklearn.metrics.f1_score.html#sklearn.metrics.f1_score

    In case of multiclass data, calculate metrics for each label, and find their unweighted mean.
    This does not take label imbalance into account.
    """

    @requires_dependencies("scikit-learn")
    def _compute(self, responses, suggestions):
        from sklearn.metrics import f1_score

        kwargs = {}
        if is_multiclass(responses) or is_multiclass(suggestions):
            kwargs = {"average": "macro"}
        return f1_score(responses, suggestions, **kwargs)


class ConfusionMatrixMetric(AnnotatorMetricBase):
    """Compute confusion matrix to evaluate the accuracy of an annotator.

    In case of multiclass classification, this function returns a confusion matrix class-wise.
    """

    @requires_dependencies("scikit-learn")
    def _compute(self, responses, suggestions):
        import pandas as pd
        from sklearn.metrics import confusion_matrix

        unique_responses = sorted(np.unique(responses))
        unique_suggestions = sorted(np.unique(suggestions))
        labels = sorted(set(unique_responses).union(set(unique_suggestions)))
        result = confusion_matrix(responses, suggestions, labels=labels)
        return pd.DataFrame(result, index=labels, columns=labels)


class PearsonCorrelationCoefficientMetric(AnnotatorMetricBase):
    def _pre_process(self, responses, suggestions) -> Tuple[List[int], List[int]]:
        return map_str_to_int(responses), map_str_to_int(suggestions)

    @requires_dependencies("scipy")
    def _compute(self, responses, suggestions):
        import scipy.stats as stats

        return stats.pearsonr(responses, suggestions)[0]


class SpearmanCorrelationCoefficientMetric(AnnotatorMetricBase):
    @requires_dependencies("scipy")
    def _compute(self, responses, suggestions):
        import scipy.stats as stats

        return stats.spearmanr(responses, suggestions)[0]


class GLEUMetric(AnnotatorMetricBase):
    """
    Improvement of BLEU that takes into account the length of the response.

    BLEU (Bilingual Evaluation Understudy) is an algorithm for evaluating the quality of text
    which has been machine-translated from one natural language to another.
    The Google-BLEU is an improvement of BLEU that adresses some undesirable properties found on
    single sentences.

    https://huggingface.co/spaces/evaluate-metric/bleu
    https://huggingface.co/spaces/evaluate-metric/google_bleu
    """

    def _pre_process(self, responses, suggestions) -> Any:
        return responses, [[suggestion] for suggestion in suggestions]

    @requires_dependencies("evaluate")
    def _compute(self, responses: List[str], suggestions: List[str]):
        import evaluate

        gleu = evaluate.load("google_bleu")
        return gleu.compute(predictions=responses, references=suggestions)["google_bleu"]


class ROUGEMetric(AnnotatorMetricBase):
    """
    From the evaluate library:

        ROUGE, or Recall-Oriented Understudy for Gisting Evaluation, is a set of metrics and a software package
        used for evaluating automatic summarization and machine translation software in natural language processing.
        The metrics compare an automatically produced summary or translation against a reference or a set of references
        (human-produced) summary or translation.
        Note that ROUGE is case insensitive, meaning that upper case letters are treated the same way as lower case letters.

    https://huggingface.co/spaces/evaluate-metric/rouge
    """

    @requires_dependencies("evaluate")
    def _compute(self, responses: List[str], suggestions: List[str]):
        import evaluate

        rouge = evaluate.load("rouge")
        return rouge.compute(predictions=responses, references=suggestions)


# TODO(plaguss): Currently sklearn doesn't support any metrics for multiclass-multioutput
# like the ones we offer for MultiLabel by default. We can either
# restrict the type of MultiLabelQuestion so we can compute
# for either multilabel or multiclass, or we have to define those metrics ourselves (or a use
# a different library)
# The following metric may work for RankingQuestion if the data is preprocessed
# https://docs.scipy.org/doc/scipy/reference/generated/scipy.stats.somersd.html.
# Otherwise we have the same problem that appears with MultiLabelQuestion

METRICS_PER_QUESTION = {
    LabelQuestion: {
        "accuracy": AccuracyMetric,
        "f1-score": F1ScoreMetric,
        "precision": PrecisionMetric,
        "recall": RecallMetric,
        "confusion-matrix": ConfusionMatrixMetric,
        "pearson-r": PearsonCorrelationCoefficientMetric,
    },
    RatingQuestion: {
        "accuracy": AccuracyMetric,
        "f1-score": F1ScoreMetric,
        "precision": PrecisionMetric,
        "recall": RecallMetric,
        "confusion-matrix": ConfusionMatrixMetric,
        "spearman-r": SpearmanCorrelationCoefficientMetric,
    },
    TextQuestion: {
        "gleu": GLEUMetric,
        "rouge": ROUGEMetric,
    },
}


METRICS_PER_QUESTION_UNIFIED = {
    LabelQuestion: METRICS_PER_QUESTION[LabelQuestion],
    RatingQuestion: METRICS_PER_QUESTION[RatingQuestion],
}<|MERGE_RESOLUTION|>--- conflicted
+++ resolved
@@ -56,12 +56,7 @@
         """Computes the annotator metrics for the given question.
 
         Args:
-<<<<<<< HEAD
             metric_names: name or list of names for the metrics to compute. i.e. `accuracy`
-            kwargs: additional arguments to pass to the metric.
-=======
-            metric_names: name or list of names for the metrics to compute. i.e. `alpha`
->>>>>>> 751b7893
 
         Raises:
             ValueError: If the metric name is not supported for the given question.
