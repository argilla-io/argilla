#  Copyright 2021-present, the Recognai S.L. team.
#
#  Licensed under the Apache License, Version 2.0 (the "License");
#  you may not use this file except in compliance with the License.
#  You may obtain a copy of the License at
#
#      http://www.apache.org/licenses/LICENSE-2.0
#
#  Unless required by applicable law or agreed to in writing, software
#  distributed under the License is distributed on an "AS IS" BASIS,
#  WITHOUT WARRANTIES OR CONDITIONS OF ANY KIND, either express or implied.
#  See the License for the specific language governing permissions and
#  limitations under the License.

import typer

from argilla.cli.callback import init_callback
from argilla.client.utils import server_info

app = typer.Typer(invoke_without_command=True)


@app.callback(help="Displays information about the Argilla client and server")
def info() -> None:
    from rich.console import Console
    from rich.markdown import Markdown

    from argilla._version import version
    from argilla.cli.rich import get_argilla_themed_panel

    init_callback()

<<<<<<< HEAD
    info = server_info()
=======
    client = active_client().client
    server_info = Status(client).get_status()

    elasticsearch_version = (
        f"{server_info.elasticsearch.version.number} ({server_info.elasticsearch.version.distribution})"
        if server_info.elasticsearch.version.distribution
        else server_info.elasticsearch.version.number
    )
>>>>>>> 48b72c73

    panel = get_argilla_themed_panel(
        Markdown(
            f"Connected to {client.base_url}\n"
            f"- **Client version:** {version}\n"
            f"- **Server version:** {info.version}\n"
            f"- **ElasticSearch version:** {info.elasticsearch_version}\n"
        ),
        title="Argilla Info",
        title_align="left",
    )

    Console().print(panel)


if __name__ == "__main__":
    app()<|MERGE_RESOLUTION|>--- conflicted
+++ resolved
@@ -29,23 +29,11 @@
     from argilla.cli.rich import get_argilla_themed_panel
 
     init_callback()
-
-<<<<<<< HEAD
+    
     info = server_info()
-=======
-    client = active_client().client
-    server_info = Status(client).get_status()
-
-    elasticsearch_version = (
-        f"{server_info.elasticsearch.version.number} ({server_info.elasticsearch.version.distribution})"
-        if server_info.elasticsearch.version.distribution
-        else server_info.elasticsearch.version.number
-    )
->>>>>>> 48b72c73
-
     panel = get_argilla_themed_panel(
         Markdown(
-            f"Connected to {client.base_url}\n"
+            f"Connected to {info.url}\n"
             f"- **Client version:** {version}\n"
             f"- **Server version:** {info.version}\n"
             f"- **ElasticSearch version:** {info.elasticsearch_version}\n"
