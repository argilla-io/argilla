#  Copyright 2021-present, the Recognai S.L. team.
#
#  Licensed under the Apache License, Version 2.0 (the "License");
#  you may not use this file except in compliance with the License.
#  You may obtain a copy of the License at
#
#      http://www.apache.org/licenses/LICENSE-2.0
#
#  Unless required by applicable law or agreed to in writing, software
#  distributed under the License is distributed on an "AS IS" BASIS,
#  WITHOUT WARRANTIES OR CONDITIONS OF ANY KIND, either express or implied.
#  See the License for the specific language governing permissions and
#  limitations under the License.

from typing import List, Optional

import typer
from pydantic import constr

from argilla.server.contexts import accounts
<<<<<<< HEAD
from argilla.server.database import AsyncSessionLocal
from argilla.server.models import User, UserRole
from argilla.server.security.model import (
    USER_PASSWORD_MIN_LENGTH,
    UserCreate,
    WorkspaceCreate,
)
from argilla.tasks import async_typer
=======
from argilla.server.database import SessionLocal
from argilla.server.models import User, UserRole, Workspace
from argilla.server.security.model import USER_PASSWORD_MIN_LENGTH, UserCreate, WorkspaceCreate
>>>>>>> af600129
from argilla.tasks.users.utils import get_or_new_workspace

USER_API_KEY_MIN_LENGTH = 8


class UserCreateForTask(UserCreate):
    api_key: Optional[constr(min_length=USER_API_KEY_MIN_LENGTH)]
    workspaces: Optional[List[WorkspaceCreate]]


def role_callback(value: str) -> str:
    try:
        return UserRole(value).value
    except ValueError:
        raise typer.BadParameter("Only Camila is allowed")


def password_callback(password: str = None) -> str:
    # if password is None:
    #     raise typer.BadParameter("Password must be specified.")
    # if len(password)<USER_PASSWORD_MIN_LENGTH:
    #     raise typer.BadParameter(f"Password must be at least {USER_PASSWORD_MIN_LENGTH} characters long.")
    return password


def api_key_callback(api_key: str) -> str:
    # if api_key and len(api_key)<USER_PASSWORD_MIN_LENGTH:
    #     raise typer.BadParameter(f"API key must a string with a minimum length of {USER_API_KEY_MIN_LENGTH} characters.")
    return api_key


async def create(
    first_name: str = typer.Option(default=None, help="First name as a string."),
    username: str = typer.Option(
        default=None,
        prompt=True,
        help="Username as a lowercase string without spaces allowing letters, numbers, dashes and underscores.",
    ),
    role: UserRole = typer.Option(
        prompt=True,
        default=UserRole.annotator.value,
        show_default=True,
        help="Role for the user.",
    ),
    password: str = typer.Option(
        default=None,
        prompt=True,
        callback=password_callback,
        help=f"Password as a string with a minimum length of {USER_PASSWORD_MIN_LENGTH} characters.",
    ),
    last_name: str = typer.Option(default=None, help="Last name as a string."),
    api_key: Optional[str] = typer.Option(
        default=None,
        callback=api_key_callback,
        help=f"API key as a string with a minimum length of {USER_API_KEY_MIN_LENGTH} characters. If not specified a secure random API key will be generated",
    ),
    workspace: List[str] = typer.Option(
        default=[], help="A workspace that the user will be a member of (can be used multiple times)."
    ),
):
    """Creates a new user in the Argilla database with provided parameters"""
    async with AsyncSessionLocal() as session:
        if await accounts.get_user_by_username(session, username):
            typer.echo(f"User with username {username!r} already exists in database. Skipping...")
            return

        if await accounts.get_user_by_api_key(session, api_key):
            typer.echo(f"User with api_key {api_key!r} already exists in database. Skipping...")
            return

        user_create = UserCreateForTask(
            first_name=first_name,
            last_name=last_name,
            username=username,
            role=role,
            password=password,
            api_key=api_key,
            workspaces=[WorkspaceCreate(name=workspace_name) for workspace_name in workspace],
        )

        user = await User.create(
            session,
            first_name=user_create.first_name,
            last_name=user_create.last_name,
            username=user_create.username,
            role=user_create.role,
            password_hash=accounts.hash_password(user_create.password),
            api_key=user_create.api_key,
            workspaces=[await get_or_new_workspace(session, workspace.name) for workspace in user_create.workspaces],
        )

        typer.echo("User successfully created:")
        typer.echo(f"• first_name: {user.first_name!r}")
        if user.last_name:
            typer.echo(f"• last_name: {user.last_name!r}")
        typer.echo(f"• username: {user.username!r}")
        typer.echo(f"• role: {user.role.value!r}")
        typer.echo(f"• api_key: {user.api_key!r}")
        typer.echo(f"• workspaces: {[workspace.name for workspace in user.workspaces]!r}")


if __name__ == "__main__":
    async_typer.run(create)<|MERGE_RESOLUTION|>--- conflicted
+++ resolved
@@ -18,20 +18,14 @@
 from pydantic import constr
 
 from argilla.server.contexts import accounts
-<<<<<<< HEAD
 from argilla.server.database import AsyncSessionLocal
-from argilla.server.models import User, UserRole
+from argilla.server.models import User, UserRole, Workspace
 from argilla.server.security.model import (
     USER_PASSWORD_MIN_LENGTH,
     UserCreate,
     WorkspaceCreate,
 )
 from argilla.tasks import async_typer
-=======
-from argilla.server.database import SessionLocal
-from argilla.server.models import User, UserRole, Workspace
-from argilla.server.security.model import USER_PASSWORD_MIN_LENGTH, UserCreate, WorkspaceCreate
->>>>>>> af600129
 from argilla.tasks.users.utils import get_or_new_workspace
 
 USER_API_KEY_MIN_LENGTH = 8
