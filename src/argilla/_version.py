--- conflicted
+++ resolved
@@ -13,8 +13,4 @@
 #  limitations under the License.
 
 # coding: utf-8
-<<<<<<< HEAD
-version = "1.24.0-dev"
-=======
-version = "1.23.0"
->>>>>>> 6e7306d3
+version = "1.23.0"