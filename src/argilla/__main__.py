#  coding=utf-8
#  Copyright 2021-present, the Recognai S.L. team.
#
#  Licensed under the Apache License, Version 2.0 (the "License");
#  you may not use this file except in compliance with the License.
#  You may obtain a copy of the License at
#
#      http://www.apache.org/licenses/LICENSE-2.0
#
#  Unless required by applicable law or agreed to in writing, software
#  distributed under the License is distributed on an "AS IS" BASIS,
#  WITHOUT WARRANTIES OR CONDITIONS OF ANY KIND, either express or implied.
#  See the License for the specific language governing permissions and
#  limitations under the License.

import warnings

from argilla.tasks import (
    database_app,
    datasets_app,
    login_app,
    logout_app,
    server_app,
    training_app,
    users_app,
<<<<<<< HEAD
=======
    whoami_app,
>>>>>>> c11cca08
    workspaces_app,
)
from argilla.tasks.async_typer import AsyncTyper

warnings.simplefilter("ignore", UserWarning)

app = AsyncTyper(rich_help_panel=True, help="Argilla CLI", no_args_is_help=True)

app.add_typer(database_app, name="database")
app.add_typer(datasets_app, name="datasets")
app.add_typer(login_app, name="login")
app.add_typer(logout_app, name="logout")
app.add_typer(server_app, name="server")
app.add_typer(training_app, name="train")
app.add_typer(users_app, name="users")
<<<<<<< HEAD
=======
app.add_typer(whoami_app, name="whoami")
>>>>>>> c11cca08
app.add_typer(workspaces_app, name="workspaces")

if __name__ == "__main__":
    app()<|MERGE_RESOLUTION|>--- conflicted
+++ resolved
@@ -23,10 +23,7 @@
     server_app,
     training_app,
     users_app,
-<<<<<<< HEAD
-=======
     whoami_app,
->>>>>>> c11cca08
     workspaces_app,
 )
 from argilla.tasks.async_typer import AsyncTyper
@@ -42,10 +39,7 @@
 app.add_typer(server_app, name="server")
 app.add_typer(training_app, name="train")
 app.add_typer(users_app, name="users")
-<<<<<<< HEAD
-=======
 app.add_typer(whoami_app, name="whoami")
->>>>>>> c11cca08
 app.add_typer(workspaces_app, name="workspaces")
 
 if __name__ == "__main__":
