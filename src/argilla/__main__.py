#  coding=utf-8
#  Copyright 2021-present, the Recognai S.L. team.
#
#  Licensed under the Apache License, Version 2.0 (the "License");
#  you may not use this file except in compliance with the License.
#  You may obtain a copy of the License at
#
#      http://www.apache.org/licenses/LICENSE-2.0
#
#  Unless required by applicable law or agreed to in writing, software
#  distributed under the License is distributed on an "AS IS" BASIS,
#  WITHOUT WARRANTIES OR CONDITIONS OF ANY KIND, either express or implied.
#  See the License for the specific language governing permissions and
#  limitations under the License.


<<<<<<< HEAD
import warnings

from argilla.tasks import database_app, login_app, logout_app, server_app, training_app, users_app, workspaces_app
=======
from argilla.tasks import database_app, datasets_app, login_app, logout_app, server_app, training_app, workspaces_app
>>>>>>> 3c9b5d0d
from argilla.tasks.async_typer import AsyncTyper

warnings.simplefilter("ignore", UserWarning)

app = AsyncTyper(rich_help_panel=True, help="Argilla CLI", no_args_is_help=True)

app.add_typer(database_app, name="database")
app.add_typer(datasets_app, name="datasets")
app.add_typer(login_app, name="login")
app.add_typer(logout_app, name="logout")
app.add_typer(server_app, name="server")
app.add_typer(training_app, name="train")
app.add_typer(users_app, name="users")
app.add_typer(workspaces_app, name="workspaces")

if __name__ == "__main__":
    app()<|MERGE_RESOLUTION|>--- conflicted
+++ resolved
@@ -14,13 +14,18 @@
 #  limitations under the License.
 
 
-<<<<<<< HEAD
 import warnings
 
-from argilla.tasks import database_app, login_app, logout_app, server_app, training_app, users_app, workspaces_app
-=======
-from argilla.tasks import database_app, datasets_app, login_app, logout_app, server_app, training_app, workspaces_app
->>>>>>> 3c9b5d0d
+from argilla.tasks import (
+    database_app,
+    datasets_app,
+    login_app,
+    logout_app,
+    server_app,
+    training_app,
+    users_app,
+    workspaces_app,
+)
 from argilla.tasks.async_typer import AsyncTyper
 
 warnings.simplefilter("ignore", UserWarning)
