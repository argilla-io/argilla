--- conflicted
+++ resolved
@@ -15,17 +15,13 @@
 import httpx
 import pytest
 from _pytest.logging import LogCaptureFixture
-<<<<<<< HEAD
-from sqlalchemy import select
-from sqlalchemy.orm import scoped_session
-
 from argilla.client.client import Argilla
-=======
->>>>>>> f31f0dad
 from argilla.client.sdk.users import api as users_api
 from argilla.server.commons import telemetry
 from argilla.server.database import Base, SessionLocal
 from argilla.server.models import User, Workspace
+from sqlalchemy import select
+from sqlalchemy.orm import scoped_session
 
 try:
     from loguru import logger
