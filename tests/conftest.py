--- conflicted
+++ resolved
@@ -13,20 +13,12 @@
     with TestClient(app, raise_server_exceptions=False) as _client:
         client = SecuredClient(_client)
 
-<<<<<<< HEAD
-    monkeypatch.setattr(httpx, "post", client.post)
-    monkeypatch.setattr(httpx.AsyncClient, "post", client.post_async)
-    monkeypatch.setattr(httpx, "get", client.get)
-    monkeypatch.setattr(httpx, "delete", client.delete)
-    monkeypatch.setattr(httpx, "put", client.put)
-    monkeypatch.setattr(httpx, "stream", client.stream)
-=======
         monkeypatch.setattr(httpx, "post", client.post)
+        monkeypatch.setattr(httpx.AsyncClient, "post", client.post_async)
         monkeypatch.setattr(httpx, "get", client.get)
         monkeypatch.setattr(httpx, "delete", client.delete)
         monkeypatch.setattr(httpx, "put", client.put)
         monkeypatch.setattr(httpx, "stream", client.stream)
->>>>>>> e4d75659
 
         yield client
 
