#  Copyright 2021-present, the Recognai S.L. team.
#
#  Licensed under the Apache License, Version 2.0 (the "License");
#  you may not use this file except in compliance with the License.
#  You may obtain a copy of the License at
#
#      http://www.apache.org/licenses/LICENSE-2.0
#
#  Unless required by applicable law or agreed to in writing, software
#  distributed under the License is distributed on an "AS IS" BASIS,
#  WITHOUT WARRANTIES OR CONDITIONS OF ANY KIND, either express or implied.
#  See the License for the specific language governing permissions and
#  limitations under the License.
import tempfile
from typing import TYPE_CHECKING, Dict, Generator

import argilla as rg
import httpx
import pytest
from argilla._constants import API_KEY_HEADER_NAME, DEFAULT_API_KEY
from argilla.client.api import active_api
from argilla.client.apis.datasets import TextClassificationSettings
from argilla.client.client import Argilla
from argilla.client.sdk.users import api as users_api
from argilla.server.commons import telemetry
from argilla.server.commons.telemetry import TelemetryClient
from argilla.server.database import Base, get_db
from argilla.server.models import User, UserRole, Workspace
from argilla.server.search_engine import SearchEngine, get_search_engine
from argilla.server.server import app, argilla_app
from argilla.server.settings import settings
from fastapi.testclient import TestClient
from opensearchpy import OpenSearch
from sqlalchemy import create_engine

from tests.database import TestSession
from tests.factories import AdminFactory, AnnotatorFactory, UserFactory
from tests.helpers import SecuredClient

if TYPE_CHECKING:
    from unittest.mock import MagicMock

    from pytest_mock import MockerFixture
    from sqlalchemy import Connection
    from sqlalchemy.orm import Session


@pytest.fixture(scope="session")
def connection() -> Generator["Connection", None, None]:
    # Create a temp directory to store a SQLite database used for testing
    with tempfile.TemporaryDirectory() as tmpdir:
        database_url = f"sqlite:///{tmpdir}/test.db"
        engine = create_engine(database_url, connect_args={"check_same_thread": False})
        conn = engine.connect()
        TestSession.configure(bind=conn)
        Base.metadata.create_all(conn)

        yield conn

        Base.metadata.drop_all(conn)
        conn.close()
        engine.dispose()


@pytest.fixture(autouse=True)
def db(connection: "Connection") -> Generator["Session", None, None]:
    nested_transaction = connection.begin_nested()
    session = TestSession()

    yield session

    session.close()
    nested_transaction.rollback()


@pytest.fixture(scope="function")
def mock_search_engine(mocker) -> Generator["SearchEngine", None, None]:
    return mocker.AsyncMock(SearchEngine)


@pytest.fixture(scope="function")
def client(request, mock_search_engine: SearchEngine) -> Generator[TestClient, None, None]:
    session = TestSession()

    def override_get_db():
        yield session

    async def override_get_search_engine():
        yield mock_search_engine

    argilla_app.dependency_overrides[get_db] = override_get_db
    argilla_app.dependency_overrides[get_search_engine] = override_get_search_engine

    raise_server_exceptions = request.param if hasattr(request, "param") else False
    with TestClient(app, raise_server_exceptions=raise_server_exceptions) as client:
        yield client

    argilla_app.dependency_overrides.clear()


def is_running_elasticsearch() -> bool:
    open_search = OpenSearch(hosts=settings.elasticsearch)

    info = open_search.info(format="json")
    version_info = info["version"]

    return "distribution" not in version_info


@pytest.fixture(scope="session")
def elasticsearch_config():
    return {"hosts": settings.elasticsearch}


@pytest.fixture(scope="session")
def opensearch(elasticsearch_config):
    client = OpenSearch(**elasticsearch_config)
    yield client

    for index_info in client.cat.indices(index="ar.*,rg.*", format="json"):
        client.indices.delete(index=index_info["index"])


@pytest.fixture(scope="function")
def admin() -> User:
    return AdminFactory.create(first_name="Admin", username="admin", api_key="admin.apikey")


@pytest.fixture(scope="function")
def annotator() -> User:
    return AnnotatorFactory.create(first_name="Annotator", username="annotator", api_key="annotator.apikey")


@pytest.fixture(scope="function")
def mock_user() -> User:
    return UserFactory.create(
        first_name="Mock",
        username="mock-user",
        password_hash="$2y$05$eaw.j2Kaw8s8vpscVIZMfuqSIX3OLmxA21WjtWicDdn0losQ91Hw.",
        api_key="mock-user.apikey",
    )


@pytest.fixture(scope="function")
def admin_auth_header(admin: User) -> Dict[str, str]:
    return {API_KEY_HEADER_NAME: admin.api_key}


@pytest.fixture(scope="function")
def argilla_user() -> User:
    return UserFactory.create(
        first_name="Argilla",
        username="argilla",
        role=UserRole.admin,
        password_hash="$2y$05$eaw.j2Kaw8s8vpscVIZMfuqSIX3OLmxA21WjtWicDdn0losQ91Hw.",
        api_key=DEFAULT_API_KEY,
        workspaces=[Workspace(name="argilla")],
    )


@pytest.fixture(scope="function")
def argilla_auth_header(argilla_user: User) -> Dict[str, str]:
    return {API_KEY_HEADER_NAME: argilla_user.api_key}


@pytest.fixture
def test_telemetry(mocker: "MockerFixture") -> "MagicMock":
    telemetry._CLIENT = TelemetryClient(disable_send=True)

    return mocker.spy(telemetry._CLIENT, "track_data")


@pytest.fixture
def api() -> Argilla:
    return Argilla()


@pytest.mark.parametrize("client", [True], indirect=True)
@pytest.fixture
def mocked_client(
    db: "Session", monkeypatch, test_telemetry: "MagicMock", argilla_user: User, client: TestClient
) -> SecuredClient:
    client_ = SecuredClient(client)

<<<<<<< HEAD
        whoami_fn = users_api.whoami
        monkeypatch.setattr(users_api, "whoami", lambda client: whoami_fn(client_))
=======
    real_whoami = users_api.whoami

    def whoami_mocked(client):
        monkeypatch.setattr(client, "__httpx__", client_)
        return real_whoami(client)

    monkeypatch.setattr(users_api, "whoami", whoami_mocked)
>>>>>>> 09be4ce9

    monkeypatch.setattr(httpx, "post", client_.post)
    monkeypatch.setattr(httpx, "patch", client_.patch)
    monkeypatch.setattr(httpx.AsyncClient, "post", client_.post_async)
    monkeypatch.setattr(httpx, "get", client_.get)
    monkeypatch.setattr(httpx, "delete", client_.delete)
    monkeypatch.setattr(httpx, "put", client_.put)
    monkeypatch.setattr(httpx, "stream", client_.stream)

    rb_api = active_api()
    monkeypatch.setattr(rb_api._client, "__httpx__", client_)

    return client_


@pytest.fixture
def dataset_token_classification(mocked_client):
    from datasets import load_dataset

    dataset = "gutenberg_spacy_ner"

    dataset_ds = load_dataset(
        "argilla/gutenberg_spacy-ner",
        split="train[:100]",
        # This revision does not includes the vectors info, so tests will pass
        revision="fff5f572e4cc3127f196f46ba3f9914c6fd0d763",
    )

    dataset_rb = rg.read_datasets(dataset_ds, task="TokenClassification")
    # Set annotations, required for training tests
    for rec in dataset_rb:
        # Strip off "score"
        rec.annotation = [prediction[:3] for prediction in rec.prediction]
        rec.annotation_agent = rec.prediction_agent
        rec.prediction = []
        rec.prediction_agent = None

    rg.delete(dataset)
    rg.log(name=dataset, records=dataset_rb)

    return dataset


@pytest.fixture
def dataset_text_classification(mocked_client):
    from datasets import load_dataset

    dataset = "banking_sentiment_setfit"

    dataset_ds = load_dataset(
        f"argilla/{dataset}",
        split="train[:100]",
    )
    dataset_rb = [rg.TextClassificationRecord(text=rec["text"], annotation=rec["label"]) for rec in dataset_ds]
    labels = set([rec.annotation for rec in dataset_rb])
    rg.configure_dataset(dataset, settings=TextClassificationSettings(label_schema=labels))

    rg.delete(dataset)
    rg.log(name=dataset, records=dataset_rb)

    return dataset


@pytest.fixture
def dataset_text_classification_multi_label(mocked_client):
    from datasets import load_dataset

    dataset = "research_titles_multi_label"

    dataset_ds = load_dataset("argilla/research_titles_multi-label", split="train[:100]")

    dataset_rb = rg.read_datasets(dataset_ds, task="TextClassification")

    dataset_rb = [rec for rec in dataset_rb if rec.annotation]

    rg.delete(dataset)
    rg.log(name=dataset, records=dataset_rb)

    return dataset


@pytest.fixture
def dataset_text2text(mocked_client):
    from datasets import load_dataset

    dataset = "news_summary"

    dataset_ds = load_dataset("argilla/news-summary", split="train[:100]")

    records = []
    for entry in dataset_ds:
        records.append(rg.Text2TextRecord(text=entry["text"], annotation=entry["prediction"][0]["text"]))

    rg.delete(dataset)
    rg.log(name=dataset, records=records)

    return dataset<|MERGE_RESOLUTION|>--- conflicted
+++ resolved
@@ -182,18 +182,8 @@
 ) -> SecuredClient:
     client_ = SecuredClient(client)
 
-<<<<<<< HEAD
-        whoami_fn = users_api.whoami
-        monkeypatch.setattr(users_api, "whoami", lambda client: whoami_fn(client_))
-=======
-    real_whoami = users_api.whoami
-
-    def whoami_mocked(client):
-        monkeypatch.setattr(client, "__httpx__", client_)
-        return real_whoami(client)
-
-    monkeypatch.setattr(users_api, "whoami", whoami_mocked)
->>>>>>> 09be4ce9
+    whoami_fn = users_api.whoami
+    monkeypatch.setattr(users_api, "whoami", lambda client: whoami_fn(client_))
 
     monkeypatch.setattr(httpx, "post", client_.post)
     monkeypatch.setattr(httpx, "patch", client_.patch)
