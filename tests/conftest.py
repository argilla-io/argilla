#  Copyright 2021-present, the Recognai S.L. team.
#
#  Licensed under the Apache License, Version 2.0 (the "License");
#  you may not use this file except in compliance with the License.
#  You may obtain a copy of the License at
#
#      http://www.apache.org/licenses/LICENSE-2.0
#
#  Unless required by applicable law or agreed to in writing, software
#  distributed under the License is distributed on an "AS IS" BASIS,
#  WITHOUT WARRANTIES OR CONDITIONS OF ANY KIND, either express or implied.
#  See the License for the specific language governing permissions and
#  limitations under the License.

import httpx
import pytest
<<<<<<< HEAD
=======
from _pytest.logging import LogCaptureFixture
>>>>>>> fc71c3b5
from argilla import app
from argilla._constants import API_KEY_HEADER_NAME, DEFAULT_API_KEY
from argilla.client.api import active_api
<<<<<<< HEAD
from argilla.client.client import Argilla
from argilla.client.sdk.users import api as users_api
from argilla.server.commons import telemetry
from argilla.server.contexts import accounts
from argilla.server.database import SessionLocal
from argilla.server.models import User, Workspace, WorkspaceUser
from argilla.server.seeds import test_seeds
=======
from argilla.client.sdk.users import api as users_api
from argilla.server.commons import telemetry
>>>>>>> fc71c3b5
from starlette.testclient import TestClient

from .helpers import SecuredClient


@pytest.fixture(scope="session")
def client():
    with TestClient(app) as c:
        yield c


@pytest.fixture(scope="function")
def db():
    session = SessionLocal()
    # test_seeds(session)  # without a session, rollback is not working when some error occurs in a test

    yield session

    session.query(User).delete()
    session.query(Workspace).delete()
    session.query(WorkspaceUser).delete()
    session.commit()


@pytest.fixture(scope="function")
def admin(db):
    user = User(
        first_name="Admin",
        username="admin",
        password_hash="$2y$05$eaw.j2Kaw8s8vpscVIZMfuqSIX3OLmxA21WjtWicDdn0losQ91Hw.",
        api_key="admin.apikey",
    )
    db.add(user)
    db.commit()
    db.refresh(user)
    return user


@pytest.fixture
def mock_user(db):
    user = User(
        first_name="Mock",
        username="mock-user",
        password_hash="$2y$05$eaw.j2Kaw8s8vpscVIZMfuqSIX3OLmxA21WjtWicDdn0losQ91Hw.",
        api_key="mock-user.apikey",
    )

    db.add(user)
    db.commit()
    db.refresh(user)

    return user


@pytest.fixture(scope="function")
def admin_auth_header(db, admin):
    return {API_KEY_HEADER_NAME: admin.api_key}


@pytest.fixture
def argilla_user(db):
    user = User(
        first_name="Argilla",
        username="argilla",
        password_hash="$2y$05$eaw.j2Kaw8s8vpscVIZMfuqSIX3OLmxA21WjtWicDdn0losQ91Hw.",
        api_key=DEFAULT_API_KEY,
        workspaces=[Workspace(name="argilla")],
    )

    db.add(user)
    db.commit()
    db.refresh(user)

    return user


@pytest.fixture
def telemetry_track_data(mocker):
    client = telemetry._TelemetryClient.get()
    if client:
        # Disable sending data for tests
        client.client = telemetry._configure_analytics(disable_send=True)
        spy = mocker.spy(client, "track_data")

        return spy


@pytest.fixture
def api():
    return Argilla()


@pytest.fixture
def mocked_client(
    db,
    monkeypatch,
    telemetry_track_data,
    argilla_user,
) -> SecuredClient:
    with TestClient(app, raise_server_exceptions=False) as _client:
        client_ = SecuredClient(_client)

        real_whoami = users_api.whoami

        def whoami_mocked(client):
            monkeypatch.setattr(client, "__httpx__", client_)
            return real_whoami(client)

        monkeypatch.setattr(users_api, "whoami", whoami_mocked)

        monkeypatch.setattr(httpx, "post", client_.post)
        monkeypatch.setattr(httpx, "patch", client_.patch)
        monkeypatch.setattr(httpx.AsyncClient, "post", client_.post_async)
        monkeypatch.setattr(httpx, "get", client_.get)
        monkeypatch.setattr(httpx, "delete", client_.delete)
        monkeypatch.setattr(httpx, "put", client_.put)
        monkeypatch.setattr(httpx, "stream", client_.stream)

        rb_api = active_api()
        monkeypatch.setattr(rb_api._client, "__httpx__", client_)

        yield client_<|MERGE_RESOLUTION|>--- conflicted
+++ resolved
@@ -14,25 +14,14 @@
 
 import httpx
 import pytest
-<<<<<<< HEAD
-=======
-from _pytest.logging import LogCaptureFixture
->>>>>>> fc71c3b5
 from argilla import app
 from argilla._constants import API_KEY_HEADER_NAME, DEFAULT_API_KEY
 from argilla.client.api import active_api
-<<<<<<< HEAD
 from argilla.client.client import Argilla
 from argilla.client.sdk.users import api as users_api
 from argilla.server.commons import telemetry
-from argilla.server.contexts import accounts
 from argilla.server.database import SessionLocal
 from argilla.server.models import User, Workspace, WorkspaceUser
-from argilla.server.seeds import test_seeds
-=======
-from argilla.client.sdk.users import api as users_api
-from argilla.server.commons import telemetry
->>>>>>> fc71c3b5
 from starlette.testclient import TestClient
 
 from .helpers import SecuredClient
