#  Copyright 2021-present, the Recognai S.L. team.
#
#  Licensed under the Apache License, Version 2.0 (the "License");
#  you may not use this file except in compliance with the License.
#  You may obtain a copy of the License at
#
#      http://www.apache.org/licenses/LICENSE-2.0
#
#  Unless required by applicable law or agreed to in writing, software
#  distributed under the License is distributed on an "AS IS" BASIS,
#  WITHOUT WARRANTIES OR CONDITIONS OF ANY KIND, either express or implied.
#  See the License for the specific language governing permissions and
#  limitations under the License.

import time

import argilla
import pytest
from argilla.client.client import Argilla
from argilla.client.sdk.commons.errors import ForbiddenApiError
from argilla.server.models import User, UserRole

from tests.factories import (
    AdminFactory,
    AnnotatorFactory,
    UserFactory,
    WorkspaceFactory,
    WorkspaceUserFactory,
)


def test_delete_records_from_dataset(mocked_client):
    dataset = "test_delete_records_from_dataset"
    import argilla as rg

    rg.delete(dataset)
    rg.log(
        name=dataset,
        records=[
            rg.TextClassificationRecord(id=i, text="This is the text", metadata=dict(idx=i)) for i in range(0, 50)
        ],
    )

    matched, processed = rg.delete_records(name=dataset, ids=[10], discard_only=True)
    assert matched, processed == (1, 1)

    ds = rg.load(name=dataset)
    assert len(ds) == 50

    time.sleep(1)
    matched, processed = rg.delete_records(name=dataset, query="id:10", discard_only=False)
    assert matched, processed == (1, 1)

    time.sleep(1)
    ds = rg.load(name=dataset)
    assert len(ds) == 49


<<<<<<< HEAD
@pytest.mark.asyncio
async def test_delete_records_without_permission(mocked_client, argilla_user, mock_user):
    dataset = "test_delete_records_without_permission"

    for workspace in argilla_user.workspaces:
        await WorkspaceUserFactory.create(workspace_id=workspace.id, user_id=mock_user.id)
=======
@pytest.mark.parametrize("role", [UserRole.owner, UserRole.admin])
def test_delete_records_without_permission(mocked_client, owner: User, role: UserRole):
    dataset = "test_delete_records_without_permission"

    workspace = WorkspaceFactory.create()
>>>>>>> a99a3081

    argilla_client = Argilla(api_key=owner.api_key, workspace=workspace.name)

    argilla_client.delete(dataset)
    records = [
        argilla.TextClassificationRecord(id=i, text="This is the text", metadata=dict(idx=i)) for i in range(0, 50)
    ]
    argilla_client.log(name=dataset, records=records)

    user = UserFactory.create(role=role, workspaces=[workspace])
    argilla_client = Argilla(api_key=user.api_key, workspace=workspace.name)

    matched, processed = argilla_client.delete_records(name=dataset, ids=[10], discard_only=True)
    assert matched, processed == (1, 1)

    annotator = AnnotatorFactory.create(workspaces=[workspace])

    argilla_client = Argilla(api_key=annotator.api_key, workspace=workspace.name)
    with pytest.raises(ForbiddenApiError):
        argilla_client.delete_records(name=dataset, query="id:11", discard_only=False, discard_when_forbidden=False)

    matched, processed = argilla_client.delete_records(
        name=dataset, query="id:11", discard_only=False, discard_when_forbidden=True
    )
    assert matched, processed == (1, 1)


def test_delete_records_with_unmatched_records(mocked_client, api):
    dataset = "test_delete_records_with_unmatched_records"

    api.delete(dataset)
    api.log(
        name=dataset,
        records=[
            argilla.TextClassificationRecord(
                id=i,
                text="This is the text",
                metadata=dict(idx=i),
            )
            for i in range(0, 50)
        ],
    )

    matched, processed = api.delete_records(dataset, ids=["you-wont-find-me-here"])
    assert (matched, processed) == (0, 0)<|MERGE_RESOLUTION|>--- conflicted
+++ resolved
@@ -20,13 +20,7 @@
 from argilla.client.sdk.commons.errors import ForbiddenApiError
 from argilla.server.models import User, UserRole
 
-from tests.factories import (
-    AdminFactory,
-    AnnotatorFactory,
-    UserFactory,
-    WorkspaceFactory,
-    WorkspaceUserFactory,
-)
+from tests.factories import AnnotatorFactory, UserFactory, WorkspaceFactory
 
 
 def test_delete_records_from_dataset(mocked_client):
@@ -56,20 +50,12 @@
     assert len(ds) == 49
 
 
-<<<<<<< HEAD
+@pytest.mark.parametrize("role", [UserRole.owner, UserRole.admin])
 @pytest.mark.asyncio
-async def test_delete_records_without_permission(mocked_client, argilla_user, mock_user):
+async def test_delete_records_without_permission(mocked_client, owner: User, role: UserRole):
     dataset = "test_delete_records_without_permission"
 
-    for workspace in argilla_user.workspaces:
-        await WorkspaceUserFactory.create(workspace_id=workspace.id, user_id=mock_user.id)
-=======
-@pytest.mark.parametrize("role", [UserRole.owner, UserRole.admin])
-def test_delete_records_without_permission(mocked_client, owner: User, role: UserRole):
-    dataset = "test_delete_records_without_permission"
-
-    workspace = WorkspaceFactory.create()
->>>>>>> a99a3081
+    workspace = await WorkspaceFactory.create()
 
     argilla_client = Argilla(api_key=owner.api_key, workspace=workspace.name)
 
@@ -79,13 +65,13 @@
     ]
     argilla_client.log(name=dataset, records=records)
 
-    user = UserFactory.create(role=role, workspaces=[workspace])
+    user = await UserFactory.create(role=role, workspaces=[workspace])
     argilla_client = Argilla(api_key=user.api_key, workspace=workspace.name)
 
     matched, processed = argilla_client.delete_records(name=dataset, ids=[10], discard_only=True)
     assert matched, processed == (1, 1)
 
-    annotator = AnnotatorFactory.create(workspaces=[workspace])
+    annotator = await AnnotatorFactory.create(workspaces=[workspace])
 
     argilla_client = Argilla(api_key=annotator.api_key, workspace=workspace.name)
     with pytest.raises(ForbiddenApiError):
