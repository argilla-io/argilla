--- conflicted
+++ resolved
@@ -500,7 +500,6 @@
     assert ds[0].id == 3
 
 
-<<<<<<< HEAD
 def test_logging_data_with_concurrency(mocked_client):
     from datasets import load_dataset
 
@@ -514,7 +513,8 @@
 
     ds = api.load(name=dataset)
     assert len(dataset_ds) == len(ds)
-=======
+
+
 @pytest.mark.skipif(
     condition=not SUPPORTED_VECTOR_SEARCH,
     reason="Vector search not supported",
@@ -562,5 +562,4 @@
     assert len(ds) == expected_n_records
     assert all(map(lambda r: r.annotation_agent == "mock_test", ds))
     assert all(map(lambda r: "test-vector" in r.vectors, ds))
-    assert all(map(lambda r: r.metadata == {"a": "value"}, ds))
->>>>>>> 35b09169
+    assert all(map(lambda r: r.metadata == {"a": "value"}, ds))