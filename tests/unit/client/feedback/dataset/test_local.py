--- conflicted
+++ resolved
@@ -101,9 +101,42 @@
     assert len(dataset.records) == 0
 
 
-<<<<<<< HEAD
 def test_sort_by_for_local_is_not_implemented():
-=======
+    dataset = FeedbackDataset(
+        fields=[TextField(name="required-field", required=True), TextField(name="optional-field", required=False)],
+        questions=[TextQuestion(name="question", required=True)],
+        metadata_properties=[
+            TermsMetadataProperty(name="terms-metadata", values=["a", "b", "c"]),
+            IntegerMetadataProperty(name="int-metadata", min=0, max=10),
+            FloatMetadataProperty(name="float-metadata", min=0.0, max=10.0),
+        ],
+    )
+    with pytest.warns(
+        UserWarning,
+        match="`sort_by` method only works for `FeedbackDataset` pushed to Argilla."
+        " Use `sorted` with dataset.records instead.",
+    ):
+        assert dataset.sort_by("field") == dataset
+
+
+def test_filter_by_for_local_is_not_implemented():
+    dataset = FeedbackDataset(
+        fields=[TextField(name="required-field", required=True), TextField(name="optional-field", required=False)],
+        questions=[TextQuestion(name="question", required=True)],
+        metadata_properties=[
+            TermsMetadataProperty(name="terms-metadata", values=["a", "b", "c"]),
+            IntegerMetadataProperty(name="int-metadata", min=0, max=10),
+            FloatMetadataProperty(name="float-metadata", min=0.0, max=10.0),
+        ],
+    )
+    with pytest.warns(
+        UserWarning,
+        match="`filter_by` method only works for `FeedbackDataset` pushed to Argilla."
+        " Use `filter` with dataset.records instead.",
+    ):
+        assert dataset.filter_by() == dataset
+
+
 @pytest.mark.parametrize(
     "metadata_property",
     (
@@ -116,7 +149,6 @@
     ),
 )
 def test_add_metadata_property(metadata_property: "AllowedMetadataPropertyTypes") -> None:
->>>>>>> 7c2030d2
     dataset = FeedbackDataset(
         fields=[TextField(name="required-field", required=True), TextField(name="optional-field", required=False)],
         questions=[TextQuestion(name="question", required=True)],
@@ -126,17 +158,6 @@
             FloatMetadataProperty(name="float-metadata", min=0.0, max=10.0),
         ],
     )
-<<<<<<< HEAD
-    with pytest.warns(
-        UserWarning,
-        match="`sort_by` method only works for `FeedbackDataset` pushed to Argilla."
-        " Use `sorted` with dataset.records instead.",
-    ):
-        assert dataset.sort_by("field") == dataset
-
-
-def test_filter_by_for_local_is_not_implemented():
-=======
 
     new_metadata_property = dataset.add_metadata_property(metadata_property)
     assert new_metadata_property.name == metadata_property.name
@@ -155,7 +176,6 @@
     ),
 )
 def test_add_metadata_property_errors(metadata_property: "AllowedMetadataPropertyTypes") -> None:
->>>>>>> 7c2030d2
     dataset = FeedbackDataset(
         fields=[TextField(name="required-field", required=True), TextField(name="optional-field", required=False)],
         questions=[TextQuestion(name="question", required=True)],
@@ -165,18 +185,9 @@
             FloatMetadataProperty(name="float-metadata", min=0.0, max=10.0),
         ],
     )
-<<<<<<< HEAD
-    with pytest.warns(
-        UserWarning,
-        match="`filter_by` method only works for `FeedbackDataset` pushed to Argilla."
-        " Use `filter` with dataset.records instead.",
-    ):
-        assert dataset.filter_by() == dataset
-=======
 
     with pytest.raises(
         ValueError, match=f"Invalid `metadata_property={metadata_property.name}` provided as it already exists"
     ):
         _ = dataset.add_metadata_property(metadata_property)
-    assert len(dataset.metadata_properties) == 3
->>>>>>> 7c2030d2
+    assert len(dataset.metadata_properties) == 3