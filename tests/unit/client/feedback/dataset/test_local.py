#  Copyright 2021-present, the Recognai S.L. team.
#
#  Licensed under the Apache License, Version 2.0 (the "License");
#  you may not use this file except in compliance with the License.
#  You may obtain a copy of the License at
#
#      http://www.apache.org/licenses/LICENSE-2.0
#
#  Unless required by applicable law or agreed to in writing, software
#  distributed under the License is distributed on an "AS IS" BASIS,
#  WITHOUT WARRANTIES OR CONDITIONS OF ANY KIND, either express or implied.
#  See the License for the specific language governing permissions and
#  limitations under the License.

from typing import TYPE_CHECKING, List

import pytest
from argilla.client.feedback.dataset.local import FeedbackDataset
from argilla.client.feedback.schemas.fields import TextField
from argilla.client.feedback.schemas.metadata import (
    FloatMetadataProperty,
    IntegerMetadataProperty,
    TermsMetadataProperty,
)
from argilla.client.feedback.schemas.questions import TextQuestion
from argilla.client.feedback.schemas.records import FeedbackRecord

if TYPE_CHECKING:
    from argilla.client.feedback.schemas.types import AllowedMetadataPropertyTypes


@pytest.mark.parametrize(
    "record",
    [
        FeedbackRecord(fields={"required-field": "text"}, metadata={"nested-metadata": {"a": 1}}),
        FeedbackRecord(
            fields={"required-field": "text", "optional-field": "text"},
            metadata={"int-metadata": 1, "float-metadata": 1.0},
        ),
        FeedbackRecord(
            fields={"required-field": "text", "optional-field": None},
            metadata={"terms-metadata": "a", "more-metadata": 3},
        ),
    ],
)
def test_add_records_validation(record: "FeedbackRecord") -> None:
    dataset = FeedbackDataset(
        fields=[TextField(name="required-field", required=True), TextField(name="optional-field", required=False)],
        questions=[TextQuestion(name="question", required=True)],
        metadata_properties=[
            TermsMetadataProperty(name="terms-metadata", values=["a", "b", "c"]),
            IntegerMetadataProperty(name="int-metadata", min=0, max=10),
            FloatMetadataProperty(name="float-metadata", min=0.0, max=10.0),
        ],
    )

    dataset.add_records(record)
    assert len(dataset.records) == 1
    assert dataset.records[0] == record


@pytest.mark.parametrize(
    "record, allow_extra_metadata, exception_cls, exception_msg",
    [
        (FeedbackRecord(fields={}, metadata={}), True, ValueError, "required-field\n  field required"),
        (
            FeedbackRecord(fields={"optional-field": "text"}, metadata={}),
            True,
            ValueError,
            "required-field\n  field required",
        ),
        (
            FeedbackRecord(fields={"required-field": "text"}, metadata={"terms-metadata": "d"}),
            True,
            ValueError,
            "terms-metadata\n  Provided 'terms-metadata=d' is not valid, only values in \['a', 'b', 'c'\] are allowed.",
        ),
        (
            FeedbackRecord(fields={"required-field": "text"}, metadata={"int-metadata": 11}),
            True,
            ValueError,
            "int-metadata\n  Provided 'int-metadata=11' is not valid, only values between 0 and 10 are allowed.",
        ),
        (
            FeedbackRecord(fields={"required-field": "text"}, metadata={"float-metadata": 11.0}),
            True,
            ValueError,
            "float-metadata\n  Provided 'float-metadata=11.0' is not valid, only values between 0.0 and 10.0 are allowed.",
        ),
        (
            FeedbackRecord(fields={"required-field": "text"}, metadata={"extra-metadata": "yes"}),
            False,
            ValueError,
            "extra fields not permitted",
        ),
    ],
)
def test_add_records_validation_error(
    record: FeedbackRecord, allow_extra_metadata: bool, exception_cls: Exception, exception_msg: str
) -> None:
    dataset = FeedbackDataset(
        fields=[TextField(name="required-field", required=True), TextField(name="optional-field", required=False)],
        questions=[TextQuestion(name="question", required=True)],
        metadata_properties=[
            TermsMetadataProperty(name="terms-metadata", values=["a", "b", "c"]),
            IntegerMetadataProperty(name="int-metadata", min=0, max=10),
            FloatMetadataProperty(name="float-metadata", min=0.0, max=10.0),
        ],
        allow_extra_metadata=allow_extra_metadata,
    )

    with pytest.raises(exception_cls, match=exception_msg):
        dataset.add_records(record)
    assert len(dataset.records) == 0


@pytest.mark.parametrize(
    "metadata_property",
    (
        TermsMetadataProperty(name="new-terms-metadata"),
        TermsMetadataProperty(name="new-terms-metadata", values=["a", "b", "c"]),
        IntegerMetadataProperty(name="new-integer-metadata"),
        IntegerMetadataProperty(name="new-integer-metadata", min=0, max=10),
        FloatMetadataProperty(name="new-float-metadata"),
        FloatMetadataProperty(name="new-float-metadata", min=0, max=10),
    ),
)
def test_add_metadata_property(metadata_property: "AllowedMetadataPropertyTypes") -> None:
    dataset = FeedbackDataset(
        fields=[TextField(name="required-field", required=True), TextField(name="optional-field", required=False)],
        questions=[TextQuestion(name="question", required=True)],
        metadata_properties=[
            TermsMetadataProperty(name="terms-metadata", values=["a", "b", "c"]),
            IntegerMetadataProperty(name="int-metadata", min=0, max=10),
            FloatMetadataProperty(name="float-metadata", min=0.0, max=10.0),
        ],
    )

    new_metadata_property = dataset.add_metadata_property(metadata_property)
    assert new_metadata_property.name == metadata_property.name
    assert len(dataset.metadata_properties) == 4


@pytest.mark.parametrize(
    "metadata_property",
    (
        TermsMetadataProperty(name="terms-metadata"),
        TermsMetadataProperty(name="terms-metadata", values=["a", "b", "c"]),
        IntegerMetadataProperty(name="int-metadata"),
        IntegerMetadataProperty(name="int-metadata", min=0, max=10),
        FloatMetadataProperty(name="float-metadata"),
        FloatMetadataProperty(name="float-metadata", min=0, max=10),
    ),
)
def test_add_metadata_property_errors(metadata_property: "AllowedMetadataPropertyTypes") -> None:
    dataset = FeedbackDataset(
        fields=[TextField(name="required-field", required=True), TextField(name="optional-field", required=False)],
        questions=[TextQuestion(name="question", required=True)],
        metadata_properties=[
            TermsMetadataProperty(name="terms-metadata", values=["a", "b", "c"]),
            IntegerMetadataProperty(name="int-metadata", min=0, max=10),
            FloatMetadataProperty(name="float-metadata", min=0.0, max=10.0),
        ],
    )

    with pytest.raises(
        ValueError, match=f"Invalid `metadata_property={metadata_property.name}` provided as it already exists"
    ):
        _ = dataset.add_metadata_property(metadata_property)
    assert len(dataset.metadata_properties) == 3


<<<<<<< HEAD
def test_update_records_with_warning() -> None:
    dataset = FeedbackDataset(
        fields=[TextField(name="required-field")],
        questions=[TextQuestion(name="question")],
    )

    with pytest.warns(
        UserWarning,
        match="`update_records` method only works for `FeedbackDataset` pushed to Argilla."
        " If your are working with local data, you can just iterate over the records and update them.",
    ):
        dataset.update_records(
            FeedbackRecord(fields={"required-field": "text"}, metadata={"nested-metadata": {"a": 1}})
        )
=======
@pytest.mark.parametrize(
    "metadata_properties",
    (
        [TermsMetadataProperty(name="terms-metadata", values=["a", "b", "c"])],
        [IntegerMetadataProperty(name="integer-metadata", min=0, max=10)],
        [FloatMetadataProperty(name="float-metadata", min=0, max=10)],
        [
            TermsMetadataProperty(name="terms-metadata", values=["a", "b", "c"]),
            IntegerMetadataProperty(name="integer-metadata", min=0, max=10),
            FloatMetadataProperty(name="float-metadata", min=0, max=10),
        ],
    ),
)
def test_delete_metadata_properties(metadata_properties: List["AllowedMetadataPropertyTypes"]) -> None:
    dataset = FeedbackDataset(
        fields=[TextField(name="required-field", required=True), TextField(name="optional-field", required=False)],
        questions=[TextQuestion(name="question", required=True)],
        metadata_properties=metadata_properties,
    )

    deleted_metadata_properties = dataset.delete_metadata_properties(
        [metadata_property.name for metadata_property in metadata_properties]
    )
    assert len(dataset.metadata_properties) == 0
    deleted_metadata_properties = (
        deleted_metadata_properties if isinstance(deleted_metadata_properties, list) else [deleted_metadata_properties]
    )
    assert all(
        metadata_property.name
        in [deleted_metadata_property.name for deleted_metadata_property in deleted_metadata_properties]
        for metadata_property in metadata_properties
    )


def test_delete_metadata_properties_errors() -> None:
    dataset = FeedbackDataset(
        fields=[TextField(name="required-field", required=True), TextField(name="optional-field", required=False)],
        questions=[TextQuestion(name="question", required=True)],
        metadata_properties=[
            TermsMetadataProperty(name="terms-metadata", values=["a", "b", "c"]),
            IntegerMetadataProperty(name="int-metadata", min=0, max=10),
            FloatMetadataProperty(name="float-metadata", min=0.0, max=10.0),
        ],
    )

    with pytest.raises(
        ValueError,
        match="Invalid `metadata_properties=\['invalid-metadata'\]` provided. It cannot be deleted because it does not exist",
    ):
        _ = dataset.delete_metadata_properties(["invalid-metadata"])
    assert len(dataset.metadata_properties) == 3


def test_not_implemented_methods():
    dataset = FeedbackDataset(
        fields=[TextField(name="required-field", required=True), TextField(name="optional-field", required=False)],
        questions=[TextQuestion(name="question", required=True)],
        metadata_properties=[
            TermsMetadataProperty(name="terms-metadata", values=["a", "b", "c"]),
            IntegerMetadataProperty(name="int-metadata", min=0, max=10),
            FloatMetadataProperty(name="float-metadata", min=0.0, max=10.0),
        ],
    )

    with pytest.warns(
        UserWarning,
        match="`sort_by` method only works for `FeedbackDataset` pushed to Argilla."
        " Use `sorted` with dataset.records instead.",
    ):
        assert dataset.sort_by("field") == dataset

    with pytest.warns(
        UserWarning,
        match="`filter_by` method only works for `FeedbackDataset` pushed to Argilla."
        " Use `filter` with dataset.records instead.",
    ):
        assert dataset.filter_by() == dataset
>>>>>>> c880b1e8
<|MERGE_RESOLUTION|>--- conflicted
+++ resolved
@@ -170,7 +170,6 @@
     assert len(dataset.metadata_properties) == 3
 
 
-<<<<<<< HEAD
 def test_update_records_with_warning() -> None:
     dataset = FeedbackDataset(
         fields=[TextField(name="required-field")],
@@ -185,7 +184,8 @@
         dataset.update_records(
             FeedbackRecord(fields={"required-field": "text"}, metadata={"nested-metadata": {"a": 1}})
         )
-=======
+
+
 @pytest.mark.parametrize(
     "metadata_properties",
     (
@@ -262,5 +262,4 @@
         match="`filter_by` method only works for `FeedbackDataset` pushed to Argilla."
         " Use `filter` with dataset.records instead.",
     ):
-        assert dataset.filter_by() == dataset
->>>>>>> c880b1e8
+        assert dataset.filter_by() == dataset