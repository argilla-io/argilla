#  Copyright 2021-present, the Recognai S.L. team.
#
#  Licensed under the Apache License, Version 2.0 (the "License");
#  you may not use this file except in compliance with the License.
#  You may obtain a copy of the License at
#
#      http://www.apache.org/licenses/LICENSE-2.0
#
#  Unless required by applicable law or agreed to in writing, software
#  distributed under the License is distributed on an "AS IS" BASIS,
#  WITHOUT WARRANTIES OR CONDITIONS OF ANY KIND, either express or implied.
#  See the License for the specific language governing permissions and
#  limitations under the License.

<<<<<<< HEAD
from typing import Any, Dict, TYPE_CHECKING, Iterable, List, Optional, Union
=======
from typing import TYPE_CHECKING, Any, Dict, Iterable, List, Optional, Union
>>>>>>> fd09952c

import pytest
from argilla.client.feedback.dataset.base import FeedbackDatasetBase
from argilla.client.feedback.schemas.enums import RecordSortField, ResponseStatusFilter, SortOrder
from argilla.client.feedback.schemas.fields import TextField
from argilla.client.feedback.schemas.metadata import (
    FloatMetadataProperty,
    IntegerMetadataProperty,
    MetadataFilters,
    TermsMetadataProperty,
)
from argilla.client.feedback.schemas.questions import RatingQuestion, TextQuestion
from argilla.client.feedback.schemas.records import FeedbackRecord

if TYPE_CHECKING:
    from argilla.client.feedback.schemas.types import (
        AllowedFieldTypes,
        AllowedMetadataPropertyTypes,
        AllowedQuestionTypes,
    )


class TestFeedbackDataset(FeedbackDatasetBase):

    def update_records(self, **kwargs: Dict[str, Any]) -> None:
        pass

    def add_metadata_property(self, metadata_property):
        pass

    def delete_metadata_properties(self, metadata_properties):
        pass

    def filter_by(
        self,
        *,
        response_status: Optional[Union[ResponseStatusFilter, List[ResponseStatusFilter]]] = None,
        metadata_filters: Optional[Union[MetadataFilters, List[MetadataFilters]]] = None,
    ) -> "TestFeedbackDataset":
        return self

    def sort_by(
        self, field: Union[str, RecordSortField], order: Union[str, SortOrder] = SortOrder.asc
    ) -> "TestFeedbackDataset":
        return self

    @property
    def records(self) -> Iterable[FeedbackRecord]:
        return []


def test_init(
    feedback_dataset_guidelines: str,
    feedback_dataset_fields: List["AllowedFieldTypes"],
    feedback_dataset_questions: List["AllowedQuestionTypes"],
) -> None:
    dataset = TestFeedbackDataset(
        guidelines=feedback_dataset_guidelines,
        fields=feedback_dataset_fields,
        questions=feedback_dataset_questions,
        allow_extra_metadata=False,
    )

    assert dataset.guidelines == feedback_dataset_guidelines
    assert dataset.fields == feedback_dataset_fields
    assert dataset.questions == feedback_dataset_questions
    assert dataset.allow_extra_metadata == False


def test_init_base(
    feedback_dataset_guidelines: str,
    feedback_dataset_fields: List["AllowedFieldTypes"],
    feedback_dataset_questions: List["AllowedQuestionTypes"],
) -> None:
    with pytest.raises(Exception, match="Can't instantiate abstract class FeedbackDatasetBase"):
        FeedbackDatasetBase(
            guidelines=feedback_dataset_guidelines,
            fields=feedback_dataset_fields,
            questions=feedback_dataset_questions,
        )


def test_init_wrong_guidelines(
    feedback_dataset_fields: List["AllowedFieldTypes"], feedback_dataset_questions: List["AllowedQuestionTypes"]
) -> None:
    with pytest.raises(TypeError, match="Expected `guidelines` to be"):
        TestFeedbackDataset(
            guidelines=[],
            fields=feedback_dataset_fields,
            questions=feedback_dataset_questions,
        )
    with pytest.raises(ValueError, match="Expected `guidelines` to be"):
        TestFeedbackDataset(
            guidelines="",
            fields=feedback_dataset_fields,
            questions=feedback_dataset_questions,
        )


def test_init_wrong_fields(
    feedback_dataset_guidelines: str, feedback_dataset_questions: List["AllowedQuestionTypes"]
) -> None:
    with pytest.raises(TypeError, match="Expected `fields` to be a list"):
        TestFeedbackDataset(
            guidelines=feedback_dataset_guidelines,
            fields=None,
            questions=feedback_dataset_questions,
        )
    with pytest.raises(TypeError, match="Expected `fields` to be a list of `TextField`"):
        TestFeedbackDataset(
            guidelines=feedback_dataset_guidelines,
            fields=[{"wrong": "field"}],
            questions=feedback_dataset_questions,
        )
    with pytest.raises(ValueError, match="At least one field in `fields` must be required"):
        TestFeedbackDataset(
            guidelines=feedback_dataset_guidelines,
            fields=[TextField(name="test", required=False)],
            questions=feedback_dataset_questions,
        )
    with pytest.raises(ValueError, match="Expected `fields` to have unique names"):
        TestFeedbackDataset(
            guidelines=feedback_dataset_guidelines,
            fields=[
                TextField(name="test", required=True),
                TextField(name="test", required=True),
            ],
            questions=feedback_dataset_questions,
        )


def test_init_wrong_questions(
    feedback_dataset_guidelines: str, feedback_dataset_fields: List["AllowedFieldTypes"]
) -> None:
    with pytest.raises(TypeError, match="Expected `questions` to be a list, got"):
        TestFeedbackDataset(
            guidelines=feedback_dataset_guidelines,
            fields=feedback_dataset_fields,
            questions=None,
        )
    with pytest.raises(
        TypeError,
        match="Expected `questions` to be a list of",
    ):
        TestFeedbackDataset(
            guidelines=feedback_dataset_guidelines,
            fields=feedback_dataset_fields,
            questions=[{"wrong": "question"}],
        )
    with pytest.raises(ValueError, match="At least one question in `questions` must be required"):
        TestFeedbackDataset(
            guidelines=feedback_dataset_guidelines,
            fields=feedback_dataset_fields,
            questions=[
                TextQuestion(name="question-1", required=False),
                RatingQuestion(name="question-2", values=[1, 2], required=False),
            ],
        )
    with pytest.raises(ValueError, match="Expected `questions` to have unique names"):
        TestFeedbackDataset(
            guidelines=feedback_dataset_guidelines,
            fields=feedback_dataset_fields,
            questions=[
                TextQuestion(name="question-1", required=True),
                TextQuestion(name="question-1", required=True),
            ],
        )


def test_init_wrong_metadata_properties(
    feedback_dataset_guidelines: str,
    feedback_dataset_fields: List["AllowedFieldTypes"],
    feedback_dataset_questions: List["AllowedQuestionTypes"],
) -> None:
    with pytest.raises(TypeError, match="Expected `metadata_properties` to be a list"):
        TestFeedbackDataset(
            guidelines=feedback_dataset_guidelines,
            fields=feedback_dataset_fields,
            questions=feedback_dataset_questions,
            metadata_properties=["wrong type"],
        )
    with pytest.raises(ValueError, match="Expected `metadata_properties` to have unique names"):
        TestFeedbackDataset(
            guidelines=feedback_dataset_guidelines,
            fields=feedback_dataset_fields,
            questions=feedback_dataset_questions,
            metadata_properties=[
                IntegerMetadataProperty(name="metadata-property-1", min=0, max=10),
                IntegerMetadataProperty(name="metadata-property-1", min=0, max=10),
            ],
        )


@pytest.mark.parametrize(
    "record",
    [
        FeedbackRecord(fields={"required-field": "text"}, metadata={"nested-metadata": {"a": 1}}),
        FeedbackRecord(
            fields={"required-field": "text", "optional-field": "text"},
            metadata={"int-metadata": 1, "float-metadata": 1.0},
        ),
        FeedbackRecord(
            fields={"required-field": "text", "optional-field": None},
            metadata={"terms-metadata": "a", "more-metadata": 3},
        ),
    ],
)
def test__parse_and_validate_records_validation(record: "FeedbackRecord") -> None:
    dataset = TestFeedbackDataset(
        fields=[TextField(name="required-field", required=True), TextField(name="optional-field", required=False)],
        questions=[TextQuestion(name="question", required=True)],
        metadata_properties=[
            TermsMetadataProperty(name="terms-metadata", values=["a", "b", "c"]),
            IntegerMetadataProperty(name="int-metadata", min=0, max=10),
            FloatMetadataProperty(name="float-metadata", min=0.0, max=10.0),
        ],
    )
    dataset._parse_and_validate_records(record)


@pytest.mark.parametrize(
    "record, allow_extra_metadata, exception_cls, exception_msg",
    [
        (FeedbackRecord(fields={}, metadata={}), True, ValueError, "required-field\n  field required"),
        (
            FeedbackRecord(fields={"optional-field": "text"}, metadata={}),
            True,
            ValueError,
            "required-field\n  field required",
        ),
        (
            FeedbackRecord(fields={"required-field": "text"}, metadata={"terms-metadata": "d"}),
            True,
            ValueError,
            "terms-metadata\n  Provided 'terms-metadata=d' is not valid, only values in \['a', 'b', 'c'\] are allowed.",
        ),
        (
            FeedbackRecord(fields={"required-field": "text"}, metadata={"int-metadata": 11}),
            True,
            ValueError,
            "int-metadata\n  Provided 'int-metadata=11' is not valid, only values between 0 and 10 are allowed.",
        ),
        (
            FeedbackRecord(fields={"required-field": "text"}, metadata={"float-metadata": 11.0}),
            True,
            ValueError,
            "float-metadata\n  Provided 'float-metadata=11.0' is not valid, only values between 0.0 and 10.0 are allowed.",
        ),
        (
            FeedbackRecord(fields={"required-field": "text"}, metadata={"extra-metadata": "yes"}),
            False,
            ValueError,
            "extra fields not permitted",
        ),
    ],
)
def test__parse_and_validate_records_validation_error(
    record: FeedbackRecord,
    allow_extra_metadata: bool,
    exception_cls: Exception,
    exception_msg: str,
) -> None:
    dataset = TestFeedbackDataset(
        fields=[TextField(name="required-field", required=True), TextField(name="optional-field", required=False)],
        questions=[TextQuestion(name="question", required=True)],
        metadata_properties=[
            TermsMetadataProperty(name="terms-metadata", values=["a", "b", "c"]),
            IntegerMetadataProperty(name="int-metadata", min=0, max=10),
            FloatMetadataProperty(name="float-metadata", min=0.0, max=10.0),
        ],
        allow_extra_metadata=allow_extra_metadata,
    )
    with pytest.raises(exception_cls, match=exception_msg):
        dataset._parse_and_validate_records(record)


@pytest.mark.parametrize(
    "metadata_property",
    (
        TermsMetadataProperty(name="terms-metadata-diff-name", values=["a", "b", "c"]),
        IntegerMetadataProperty(name="int-metadata-diff-name", min=0, max=10),
        FloatMetadataProperty(name="float-metadata-diff-name", min=0.0, max=10.0),
    ),
)
def test__unique_metadata_property(metadata_property: "AllowedMetadataPropertyTypes") -> None:
    dataset = TestFeedbackDataset(
        fields=[TextField(name="required-field", required=True), TextField(name="optional-field", required=False)],
        questions=[TextQuestion(name="question", required=True)],
        metadata_properties=[
            TermsMetadataProperty(name="terms-metadata", values=["a", "b", "c"]),
            IntegerMetadataProperty(name="int-metadata", min=0, max=10),
            FloatMetadataProperty(name="float-metadata", min=0.0, max=10.0),
        ],
    )
    dataset._unique_metadata_property(metadata_property)<|MERGE_RESOLUTION|>--- conflicted
+++ resolved
@@ -12,11 +12,8 @@
 #  See the License for the specific language governing permissions and
 #  limitations under the License.
 
-<<<<<<< HEAD
-from typing import Any, Dict, TYPE_CHECKING, Iterable, List, Optional, Union
-=======
+
 from typing import TYPE_CHECKING, Any, Dict, Iterable, List, Optional, Union
->>>>>>> fd09952c
 
 import pytest
 from argilla.client.feedback.dataset.base import FeedbackDatasetBase
