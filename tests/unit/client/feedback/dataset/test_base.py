#  Copyright 2021-present, the Recognai S.L. team.
#
#  Licensed under the Apache License, Version 2.0 (the "License");
#  you may not use this file except in compliance with the License.
#  You may obtain a copy of the License at
#
#      http://www.apache.org/licenses/LICENSE-2.0
#
#  Unless required by applicable law or agreed to in writing, software
#  distributed under the License is distributed on an "AS IS" BASIS,
#  WITHOUT WARRANTIES OR CONDITIONS OF ANY KIND, either express or implied.
#  See the License for the specific language governing permissions and
#  limitations under the License.

from typing import TYPE_CHECKING, List

import pytest
from argilla.client.feedback.dataset.base import FeedbackDatasetBase
from argilla.client.feedback.schemas.fields import TextField
from argilla.client.feedback.schemas.metadata import (
    FloatMetadataProperty,
    IntegerMetadataProperty,
    TermsMetadataProperty,
)
from argilla.client.feedback.schemas.questions import RatingQuestion, TextQuestion
from argilla.client.feedback.schemas.records import FeedbackRecord

if TYPE_CHECKING:
    from argilla.client.feedback.schemas.types import AllowedFieldTypes, AllowedQuestionTypes


class TestFeedbackDataset(FeedbackDatasetBase):
    @property
    def records(self) -> None:
        pass


def test_init(
    feedback_dataset_guidelines: str,
    feedback_dataset_fields: List["AllowedFieldTypes"],
    feedback_dataset_questions: List["AllowedQuestionTypes"],
) -> None:
    dataset = TestFeedbackDataset(
        guidelines=feedback_dataset_guidelines,
        fields=feedback_dataset_fields,
        questions=feedback_dataset_questions,
    )

    assert dataset.guidelines == feedback_dataset_guidelines
    assert dataset.fields == feedback_dataset_fields
    assert dataset.questions == feedback_dataset_questions


def test_init_base(
    feedback_dataset_guidelines: str,
    feedback_dataset_fields: List["AllowedFieldTypes"],
    feedback_dataset_questions: List["AllowedQuestionTypes"],
) -> None:
    with pytest.raises(Exception, match="Can't instantiate abstract class FeedbackDatasetBase"):
        FeedbackDatasetBase(
            guidelines=feedback_dataset_guidelines,
            fields=feedback_dataset_fields,
            questions=feedback_dataset_questions,
        )


def test_init_wrong_guidelines(
    feedback_dataset_fields: List["AllowedFieldTypes"], feedback_dataset_questions: List["AllowedQuestionTypes"]
) -> None:
    with pytest.raises(TypeError, match="Expected `guidelines` to be"):
        TestFeedbackDataset(
            guidelines=[],
            fields=feedback_dataset_fields,
            questions=feedback_dataset_questions,
        )
    with pytest.raises(ValueError, match="Expected `guidelines` to be"):
        TestFeedbackDataset(
            guidelines="",
            fields=feedback_dataset_fields,
            questions=feedback_dataset_questions,
        )


def test_init_wrong_fields(
    feedback_dataset_guidelines: str, feedback_dataset_questions: List["AllowedQuestionTypes"]
) -> None:
    with pytest.raises(TypeError, match="Expected `fields` to be a list"):
        TestFeedbackDataset(
            guidelines=feedback_dataset_guidelines,
            fields=None,
            questions=feedback_dataset_questions,
        )
<<<<<<< HEAD
    with pytest.raises(TypeError, match="Expected `fields` to be a list of `FieldSchema`"):
        TestFeedbackDataset(
=======
    with pytest.raises(TypeError, match="Expected `fields` to be a list of `TextField`"):
        FeedbackDataset(
>>>>>>> 7243b716
            guidelines=feedback_dataset_guidelines,
            fields=[{"wrong": "field"}],
            questions=feedback_dataset_questions,
        )
<<<<<<< HEAD
    with pytest.raises(ValueError, match="At least one `FieldSchema` in `fields` must be required"):
        TestFeedbackDataset(
=======
    with pytest.raises(ValueError, match="At least one field in `fields` must be required"):
        FeedbackDataset(
>>>>>>> 7243b716
            guidelines=feedback_dataset_guidelines,
            fields=[TextField(name="test", required=False)],
            questions=feedback_dataset_questions,
        )
    with pytest.raises(ValueError, match="Expected `fields` to have unique names"):
        TestFeedbackDataset(
            guidelines=feedback_dataset_guidelines,
            fields=[
                TextField(name="test", required=True),
                TextField(name="test", required=True),
            ],
            questions=feedback_dataset_questions,
        )


def test_init_wrong_questions(
    feedback_dataset_guidelines: str, feedback_dataset_fields: List["AllowedFieldTypes"]
) -> None:
    with pytest.raises(TypeError, match="Expected `questions` to be a list, got"):
        TestFeedbackDataset(
            guidelines=feedback_dataset_guidelines,
            fields=feedback_dataset_fields,
            questions=None,
        )
    with pytest.raises(
        TypeError,
        match="Expected `questions` to be a list of",
    ):
        TestFeedbackDataset(
            guidelines=feedback_dataset_guidelines,
            fields=feedback_dataset_fields,
            questions=[{"wrong": "question"}],
        )
    with pytest.raises(ValueError, match="At least one question in `questions` must be required"):
        TestFeedbackDataset(
            guidelines=feedback_dataset_guidelines,
            fields=feedback_dataset_fields,
            questions=[
                TextQuestion(name="question-1", required=False),
                RatingQuestion(name="question-2", values=[1, 2], required=False),
            ],
        )
    with pytest.raises(ValueError, match="Expected `questions` to have unique names"):
        TestFeedbackDataset(
            guidelines=feedback_dataset_guidelines,
            fields=feedback_dataset_fields,
            questions=[
                TextQuestion(name="question-1", required=True),
                TextQuestion(name="question-1", required=True),
            ],
        )


def test_init_wrong_metadata_properties(
    feedback_dataset_guidelines: str,
    feedback_dataset_fields: List["AllowedFieldTypes"],
    feedback_dataset_questions: List["AllowedQuestionTypes"],
) -> None:
    with pytest.raises(TypeError, match="Expected `metadata_properties` to be a list"):
        TestFeedbackDataset(
            guidelines=feedback_dataset_guidelines,
            fields=feedback_dataset_fields,
            questions=feedback_dataset_questions,
            metadata_properties=["wrong type"],
        )
    with pytest.raises(ValueError, match="Expected `metadata_properties` to have unique names"):
        TestFeedbackDataset(
            guidelines=feedback_dataset_guidelines,
            fields=feedback_dataset_fields,
            questions=feedback_dataset_questions,
            metadata_properties=[
                IntegerMetadataProperty(name="metadata-property-1", min=0, max=10),
                IntegerMetadataProperty(name="metadata-property-1", min=0, max=10),
            ],
        )


@pytest.mark.parametrize(
    "record",
    [
        FeedbackRecord(fields={"required-field": "text"}, metadata={"nested-metadata": {"a": 1}}),
        FeedbackRecord(
            fields={"required-field": "text", "optional-field": "text"},
            metadata={"int-metadata": 1, "float-metadata": 1.0},
        ),
        FeedbackRecord(
            fields={"required-field": "text", "optional-field": None},
            metadata={"terms-metadata": "a", "more-metadata": 3},
        ),
    ],
)
def test__parse_and_validate_records_validation(record: "FeedbackRecord") -> None:
    dataset = TestFeedbackDataset(
        fields=[TextField(name="required-field", required=True), TextField(name="optional-field", required=False)],
        questions=[TextQuestion(name="question", required=True)],
        metadata_properties=[
            TermsMetadataProperty(name="terms-metadata", values=["a", "b", "c"]),
            IntegerMetadataProperty(name="int-metadata", min=0, max=10),
            FloatMetadataProperty(name="float-metadata", min=0.0, max=10.0),
        ],
    )
    dataset._parse_and_validate_records(record)


@pytest.mark.parametrize(
    "record, exception_cls, exception_msg",
    [
        (FeedbackRecord(fields={}, metadata={}), ValueError, "required-field\n  field required"),
        (
            FeedbackRecord(fields={"optional-field": "text"}, metadata={}),
            ValueError,
            "required-field\n  field required",
        ),
        (
            FeedbackRecord(fields={"required-field": "text"}, metadata={"terms-metadata": "d"}),
            ValueError,
            "terms-metadata\n  Provided 'terms-metadata=d' is not valid, only values in \['a', 'b', 'c'\] are allowed.",
        ),
        (
            FeedbackRecord(fields={"required-field": "text"}, metadata={"int-metadata": 11}),
            ValueError,
            "int-metadata\n  Provided 'int-metadata=11' is not valid, only values between 0 and 10 are allowed.",
        ),
        (
            FeedbackRecord(fields={"required-field": "text"}, metadata={"float-metadata": 11.0}),
            ValueError,
            "float-metadata\n  Provided 'float-metadata=11.0' is not valid, only values between 0.0 and 10.0 are allowed.",
        ),
    ],
)
def test__parse_and_validate_records_validation_error(
    record: FeedbackRecord,
    exception_cls: Exception,
    exception_msg: str,
) -> None:
    dataset = TestFeedbackDataset(
        fields=[TextField(name="required-field", required=True), TextField(name="optional-field", required=False)],
        questions=[TextQuestion(name="question", required=True)],
        metadata_properties=[
            TermsMetadataProperty(name="terms-metadata", values=["a", "b", "c"]),
            IntegerMetadataProperty(name="int-metadata", min=0, max=10),
            FloatMetadataProperty(name="float-metadata", min=0.0, max=10.0),
        ],
    )
    with pytest.raises(exception_cls, match=exception_msg):
        dataset._parse_and_validate_records(record)<|MERGE_RESOLUTION|>--- conflicted
+++ resolved
@@ -90,24 +90,14 @@
             fields=None,
             questions=feedback_dataset_questions,
         )
-<<<<<<< HEAD
-    with pytest.raises(TypeError, match="Expected `fields` to be a list of `FieldSchema`"):
-        TestFeedbackDataset(
-=======
     with pytest.raises(TypeError, match="Expected `fields` to be a list of `TextField`"):
-        FeedbackDataset(
->>>>>>> 7243b716
+        TestFeedbackDataset(
             guidelines=feedback_dataset_guidelines,
             fields=[{"wrong": "field"}],
             questions=feedback_dataset_questions,
         )
-<<<<<<< HEAD
-    with pytest.raises(ValueError, match="At least one `FieldSchema` in `fields` must be required"):
-        TestFeedbackDataset(
-=======
     with pytest.raises(ValueError, match="At least one field in `fields` must be required"):
-        FeedbackDataset(
->>>>>>> 7243b716
+        TestFeedbackDataset(
             guidelines=feedback_dataset_guidelines,
             fields=[TextField(name="test", required=False)],
             questions=feedback_dataset_questions,
