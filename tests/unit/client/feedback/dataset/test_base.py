--- conflicted
+++ resolved
@@ -40,14 +40,12 @@
 #  it should be tested from the local FeedbackDataset test suite instead. This will allow us
 #  to avoid maintain the TestFeedbackDataset class each time that the base class add a new abstract method.
 class TestFeedbackDataset(FeedbackDatasetBase):
-<<<<<<< HEAD
     @property
     def vectors_settings(self):
         return []
-=======
+
     def find_similar_records(self, *args, **kwargs):
         pass
->>>>>>> 237f4889
 
     def vector_settings_by_name(self, name: str) -> "VectorSettings":
         pass
