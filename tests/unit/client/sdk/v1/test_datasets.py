--- conflicted
+++ resolved
@@ -101,16 +101,8 @@
     )
 
     mock_httpx_client.post.assert_called_once_with(
-<<<<<<< HEAD
         url=f"/api/v1/datasets/{dataset_id}/records/search",
-        params={
-            "include": ["responses", "suggestions"],
-            "limit": 50,
-        },
-=======
-        url=f"/api/v1/me/datasets/{dataset_id}/records/search",
         params={"limit": 50},
->>>>>>> 2c6fd7c0
         json={"query": {"vector": {"name": "vector_name", "value": [1.0, 2.0, 3.0]}}},
     )
 
@@ -195,16 +187,8 @@
     )
 
     mock_httpx_client.post.assert_called_once_with(
-<<<<<<< HEAD
         url=f"/api/v1/datasets/{dataset_id}/records/search",
-        params={
-            "include": ["responses", "suggestions"],
-            "limit": 50,
-        },
-=======
-        url=f"/api/v1/me/datasets/{dataset_id}/records/search",
         params={"limit": 50},
->>>>>>> 2c6fd7c0
         json={"query": {"vector": {"name": "vector_name", "record_id": str(expected_record_id)}}},
     )
 
