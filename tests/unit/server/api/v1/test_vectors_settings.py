--- conflicted
+++ resolved
@@ -66,30 +66,15 @@
 
         assert response.status_code == 422
 
-<<<<<<< HEAD
-    @pytest.mark.parametrize(
-        "payload",
-        [
-            {"title": None},
-        ],
-    )
-    async def test_update_vector_settings_with_invalid_payload(
-        self, async_client: "AsyncClient", owner_auth_header: dict, payload: dict
-=======
     async def test_update_vector_settings_with_title_as_none(
         self, async_client: "AsyncClient", owner_auth_header: dict
->>>>>>> 5ebcf5a6
     ):
         vector_settings = await VectorSettingsFactory.create()
 
         response = await async_client.patch(
             f"/api/v1/vectors-settings/{vector_settings.id}",
             headers=owner_auth_header,
-<<<<<<< HEAD
-            json=payload,
-=======
             json={"title": None},
->>>>>>> 5ebcf5a6
         )
 
         assert response.status_code == 422
