#  Copyright 2021-present, the Recognai S.L. team.
#
#  Licensed under the Apache License, Version 2.0 (the "License");
#  you may not use this file except in compliance with the License.
#  You may obtain a copy of the License at
#
#      http://www.apache.org/licenses/LICENSE-2.0
#
#  Unless required by applicable law or agreed to in writing, software
#  distributed under the License is distributed on an "AS IS" BASIS,
#  WITHOUT WARRANTIES OR CONDITIONS OF ANY KIND, either express or implied.
#  See the License for the specific language governing permissions and
#  limitations under the License.

from datetime import datetime
from typing import TYPE_CHECKING, Any, Dict, List, Optional, Tuple, Type, Union
from unittest.mock import ANY, MagicMock
from uuid import UUID, uuid4

import pytest
from argilla._constants import API_KEY_HEADER_NAME
from argilla.server.apis.v1.handlers.datasets import LIST_DATASET_RECORDS_LIMIT_DEFAULT
from argilla.server.enums import DatasetStatus, RecordInclude, RecordSortField, ResponseStatusFilter, SortOrder
from argilla.server.models import (
    Dataset,
    Field,
    MetadataProperty,
    Question,
    Record,
    Response,
    ResponseStatus,
    Suggestion,
    User,
    UserRole,
    Vector,
    VectorSettings,
    Workspace,
)
from argilla.server.schemas.v1.datasets import (
    DATASET_GUIDELINES_MAX_LENGTH,
    DATASET_NAME_MAX_LENGTH,
    FIELD_CREATE_NAME_MAX_LENGTH,
    FIELD_CREATE_TITLE_MAX_LENGTH,
    METADATA_PROPERTY_CREATE_NAME_MAX_LENGTH,
    METADATA_PROPERTY_CREATE_TITLE_MAX_LENGTH,
    QUESTION_CREATE_DESCRIPTION_MAX_LENGTH,
    QUESTION_CREATE_NAME_MAX_LENGTH,
    QUESTION_CREATE_TITLE_MAX_LENGTH,
    RANKING_OPTIONS_MAX_ITEMS,
    RATING_OPTIONS_MAX_ITEMS,
    RATING_OPTIONS_MIN_ITEMS,
    RECORDS_CREATE_MAX_ITEMS,
    RECORDS_CREATE_MIN_ITEMS,
    TERMS_METADATA_PROPERTY_VALUES_MAX_ITEMS,
    VALUE_TEXT_OPTION_DESCRIPTION_MAX_LENGTH,
    VALUE_TEXT_OPTION_TEXT_MAX_LENGTH,
    VALUE_TEXT_OPTION_VALUE_MAX_LENGTH,
    VECTOR_SETTINGS_CREATE_DESCRIPTION_MAX_LENGTH,
    VECTOR_SETTINGS_CREATE_NAME_MAX_LENGTH,
)
from argilla.server.search_engine import (
    FloatMetadataFilter,
    IntegerMetadataFilter,
    MetadataFilter,
    SearchEngine,
    SearchResponseItem,
    SearchResponses,
    SortBy,
    StringQuery,
    TermsMetadataFilter,
    UserResponseStatusFilter,
)
from sqlalchemy import func, inspect, select

from tests.factories import (
    AdminFactory,
    AnnotatorFactory,
    DatasetFactory,
    FieldFactory,
    FloatMetadataPropertyFactory,
    IntegerMetadataPropertyFactory,
    LabelSelectionQuestionFactory,
    MetadataPropertyFactory,
    MultiLabelSelectionQuestionFactory,
    QuestionFactory,
    RatingQuestionFactory,
    RecordFactory,
    ResponseFactory,
    SuggestionFactory,
    TermsMetadataPropertyFactory,
    TextFieldFactory,
    TextQuestionFactory,
    UserFactory,
    VectorSettingsFactory,
    WorkspaceFactory,
)

if TYPE_CHECKING:
    from httpx import AsyncClient
    from sqlalchemy.ext.asyncio import AsyncSession


@pytest.mark.asyncio
class TestSuiteDatasets:
    async def test_list_current_user_datasets(self, async_client: "AsyncClient", owner_auth_header: dict) -> None:
        dataset_a = await DatasetFactory.create(name="dataset-a")
        dataset_b = await DatasetFactory.create(name="dataset-b", guidelines="guidelines")
        dataset_c = await DatasetFactory.create(name="dataset-c", status=DatasetStatus.ready)

        response = await async_client.get("/api/v1/me/datasets", headers=owner_auth_header)

        assert response.status_code == 200
        assert response.json() == {
            "items": [
                {
                    "id": str(dataset_a.id),
                    "name": "dataset-a",
                    "guidelines": None,
                    "allow_extra_metadata": True,
                    "status": "draft",
                    "workspace_id": str(dataset_a.workspace_id),
                    "last_activity_at": dataset_a.last_activity_at.isoformat(),
                    "inserted_at": dataset_a.inserted_at.isoformat(),
                    "updated_at": dataset_a.updated_at.isoformat(),
                },
                {
                    "id": str(dataset_b.id),
                    "name": "dataset-b",
                    "guidelines": "guidelines",
                    "allow_extra_metadata": True,
                    "status": "draft",
                    "workspace_id": str(dataset_b.workspace_id),
                    "last_activity_at": dataset_b.last_activity_at.isoformat(),
                    "inserted_at": dataset_b.inserted_at.isoformat(),
                    "updated_at": dataset_b.updated_at.isoformat(),
                },
                {
                    "id": str(dataset_c.id),
                    "name": "dataset-c",
                    "guidelines": None,
                    "allow_extra_metadata": True,
                    "status": "ready",
                    "workspace_id": str(dataset_c.workspace_id),
                    "last_activity_at": dataset_c.last_activity_at.isoformat(),
                    "inserted_at": dataset_c.inserted_at.isoformat(),
                    "updated_at": dataset_c.updated_at.isoformat(),
                },
            ]
        }

    async def test_list_current_user_datasets_without_authentication(self, async_client: "AsyncClient") -> None:
        response = await async_client.get("/api/v1/me/datasets")

        assert response.status_code == 401

    @pytest.mark.parametrize("role", [UserRole.annotator, UserRole.admin])
    async def test_list_current_user_datasets_as_restricted_user_role(
        self, async_client: "AsyncClient", role: UserRole
    ) -> None:
        workspace = await WorkspaceFactory.create()
        user = await UserFactory.create(workspaces=[workspace], role=role)

        await DatasetFactory.create(name="dataset-a", workspace=workspace)
        await DatasetFactory.create(name="dataset-b", workspace=workspace)
        await DatasetFactory.create(name="dataset-c")

        response = await async_client.get("/api/v1/me/datasets", headers={API_KEY_HEADER_NAME: user.api_key})

        assert response.status_code == 200

        response_body = response.json()
        assert [dataset["name"] for dataset in response_body["items"]] == ["dataset-a", "dataset-b"]

    @pytest.mark.parametrize("role", [UserRole.owner, UserRole.annotator, UserRole.admin])
    async def test_list_current_user_datasets_by_workspace_id(
        self, async_client: "AsyncClient", role: UserRole
    ) -> None:
        workspace = await WorkspaceFactory.create()
        another_workspace = await WorkspaceFactory.create()

        user = (
            await UserFactory.create(role=role)
            if role == UserRole.owner
            else await UserFactory.create(workspaces=[workspace], role=role)
        )

        await DatasetFactory.create(name="dataset-a", workspace=workspace)
        await DatasetFactory.create(name="dataset-b", workspace=another_workspace)

        response = await async_client.get(
            "/api/v1/me/datasets", params={"workspace_id": workspace.id}, headers={API_KEY_HEADER_NAME: user.api_key}
        )

        assert response.status_code == 200

        response_body = response.json()
        assert [dataset["name"] for dataset in response_body["items"]] == ["dataset-a"]

    async def test_list_dataset_fields(self, async_client: "AsyncClient", owner_auth_header: dict):
        dataset = await DatasetFactory.create()
        text_field_a = await TextFieldFactory.create(
            name="text-field-a", title="Text Field A", required=True, dataset=dataset
        )
        text_field_b = await TextFieldFactory.create(name="text-field-b", title="Text Field B", dataset=dataset)

        other_dataset = await DatasetFactory.create()
        await TextFieldFactory.create_batch(size=2, dataset=other_dataset)

        response = await async_client.get(f"/api/v1/datasets/{dataset.id}/fields", headers=owner_auth_header)

        assert response.status_code == 200
        assert response.json() == {
            "items": [
                {
                    "id": str(text_field_a.id),
                    "name": "text-field-a",
                    "title": "Text Field A",
                    "required": True,
                    "settings": {"type": "text", "use_markdown": False},
                    "inserted_at": text_field_a.inserted_at.isoformat(),
                    "updated_at": text_field_a.updated_at.isoformat(),
                },
                {
                    "id": str(text_field_b.id),
                    "name": "text-field-b",
                    "title": "Text Field B",
                    "required": False,
                    "settings": {"type": "text", "use_markdown": False},
                    "inserted_at": text_field_b.inserted_at.isoformat(),
                    "updated_at": text_field_b.updated_at.isoformat(),
                },
            ],
        }

    async def test_list_dataset_fields_without_authentication(self, async_client: "AsyncClient"):
        dataset = await DatasetFactory.create()

        response = await async_client.get(f"/api/v1/datasets/{dataset.id}/fields")

        assert response.status_code == 401

    @pytest.mark.parametrize("role", [UserRole.annotator, UserRole.admin])
    async def test_list_dataset_fields_as_restricted_user_role(self, async_client: "AsyncClient", role: UserRole):
        dataset = await DatasetFactory.create()
        user = await UserFactory.create(workspaces=[dataset.workspace], role=role)
        await TextFieldFactory.create(name="text-field-a", dataset=dataset)
        await TextFieldFactory.create(name="text-field-b", dataset=dataset)

        other_dataset = await DatasetFactory.create()
        await TextFieldFactory.create_batch(size=2, dataset=other_dataset)

        response = await async_client.get(
            f"/api/v1/datasets/{dataset.id}/fields", headers={API_KEY_HEADER_NAME: user.api_key}
        )

        assert response.status_code == 200

        response_body = response.json()
        assert [field["name"] for field in response_body["items"]] == ["text-field-a", "text-field-b"]

    @pytest.mark.parametrize("role", [UserRole.annotator, UserRole.admin])
    async def test_list_dataset_fields_as_restricted_user_from_different_workspace(
        self, async_client: "AsyncClient", role: UserRole
    ):
        dataset = await DatasetFactory.create()
        workspace = await WorkspaceFactory.create()
        user = await UserFactory.create(workspaces=[workspace], role=role)

        response = await async_client.get(
            f"/api/v1/datasets/{dataset.id}/fields", headers={API_KEY_HEADER_NAME: user.api_key}
        )

        assert response.status_code == 403

    async def test_list_dataset_fields_with_nonexistent_dataset_id(
        self, async_client: "AsyncClient", owner_auth_header: dict
    ):
        await DatasetFactory.create()

        response = await async_client.get(f"/api/v1/datasets/{uuid4()}/fields", headers=owner_auth_header)

        assert response.status_code == 404

    async def test_list_dataset_questions(self, async_client: "AsyncClient", owner_auth_header: dict):
        dataset = await DatasetFactory.create()
        text_question = await TextQuestionFactory.create(
            name="text-question",
            title="Text Question",
            required=True,
            dataset=dataset,
        )
        rating_question = await RatingQuestionFactory.create(
            name="rating-question",
            title="Rating Question",
            description="Rating Description",
            dataset=dataset,
        )
        await TextQuestionFactory.create()
        await RatingQuestionFactory.create()

        response = await async_client.get(f"/api/v1/datasets/{dataset.id}/questions", headers=owner_auth_header)

        assert response.status_code == 200
        assert response.json() == {
            "items": [
                {
                    "id": str(text_question.id),
                    "name": "text-question",
                    "title": "Text Question",
                    "description": "Question Description",
                    "required": True,
                    "settings": {"type": "text", "use_markdown": False},
                    "inserted_at": text_question.inserted_at.isoformat(),
                    "updated_at": text_question.updated_at.isoformat(),
                },
                {
                    "id": str(rating_question.id),
                    "name": "rating-question",
                    "title": "Rating Question",
                    "description": "Rating Description",
                    "required": False,
                    "settings": {
                        "type": "rating",
                        "options": [
                            {"value": 1},
                            {"value": 2},
                            {"value": 3},
                            {"value": 4},
                            {"value": 5},
                            {"value": 6},
                            {"value": 7},
                            {"value": 8},
                            {"value": 9},
                            {"value": 10},
                        ],
                    },
                    "inserted_at": rating_question.inserted_at.isoformat(),
                    "updated_at": rating_question.updated_at.isoformat(),
                },
            ]
        }

    @pytest.mark.parametrize(
        "QuestionFactory, settings",
        [
            (RatingQuestionFactory, {"options": [{"value": 1}, {"value": 2}, {"value": 2}]}),
            (
                LabelSelectionQuestionFactory,
                {
                    "options": [
                        {"value": "a", "text": "a", "description": "a"},
                        {"value": "b", "text": "b", "description": "b"},
                        {"value": "b", "text": "b", "description": "b"},
                    ],
                    "visible_options": None,
                },
            ),
            (
                MultiLabelSelectionQuestionFactory,
                {
                    "options": [
                        {"value": "a", "text": "a", "description": "a"},
                        {"value": "b", "text": "b", "description": "b"},
                        {"value": "b", "text": "b", "description": "b"},
                    ],
                    "visible_options": None,
                },
            ),
        ],
    )
    async def test_list_dataset_questions_with_duplicate_values(
        self,
        async_client: "AsyncClient",
        owner_auth_header: dict,
        QuestionFactory: Type[QuestionFactory],
        settings: dict,
    ):
        dataset = await DatasetFactory.create()
        question = await QuestionFactory.create(dataset=dataset, settings=settings)

        response = await async_client.get(f"/api/v1/datasets/{dataset.id}/questions", headers=owner_auth_header)
        assert response.status_code == 200
        assert response.json() == {
            "items": [
                {
                    "id": str(question.id),
                    "name": question.name,
                    "title": question.title,
                    "description": question.description,
                    "required": question.required,
                    "settings": {"type": QuestionFactory.settings["type"], **settings},
                    "inserted_at": question.inserted_at.isoformat(),
                    "updated_at": question.updated_at.isoformat(),
                }
            ]
        }

    async def test_list_dataset_questions_without_authentication(self, async_client: "AsyncClient"):
        dataset = await DatasetFactory.create()

        response = await async_client.get(f"/api/v1/datasets/{dataset.id}/questions")

        assert response.status_code == 401

    @pytest.mark.parametrize("role", [UserRole.annotator, UserRole.admin])
    async def test_list_dataset_questions_as_restricted_user(self, async_client: "AsyncClient", role: UserRole):
        dataset = await DatasetFactory.create()
        user = await UserFactory.create(workspaces=[dataset.workspace], role=role)
        await TextQuestionFactory.create(name="text-question", dataset=dataset)
        await RatingQuestionFactory.create(name="rating-question", dataset=dataset)
        await TextQuestionFactory.create()
        await RatingQuestionFactory.create()

        response = await async_client.get(
            f"/api/v1/datasets/{dataset.id}/questions", headers={API_KEY_HEADER_NAME: user.api_key}
        )

        assert response.status_code == 200

        response_body = response.json()
        assert [question["name"] for question in response_body["items"]] == ["text-question", "rating-question"]

    @pytest.mark.parametrize("role", [UserRole.annotator, UserRole.admin])
    async def test_list_dataset_questions_as_restricted_user_from_different_workspace(
        self, async_client: "AsyncClient", role: UserRole
    ):
        dataset = await DatasetFactory.create()
        workspace = await WorkspaceFactory.create()
        user = await UserFactory.create(workspaces=[workspace], role=role)

        response = await async_client.get(
            f"/api/v1/datasets/{dataset.id}/questions", headers={API_KEY_HEADER_NAME: user.api_key}
        )

        assert response.status_code == 403

    async def test_list_dataset_questions_with_nonexistent_dataset_id(
        self, async_client: "AsyncClient", owner_auth_header: dict
    ):
        await DatasetFactory.create()

        response = await async_client.get(f"/api/v1/datasets/{uuid4()}/questions", headers=owner_auth_header)

        assert response.status_code == 404

    async def test_list_current_user_dataset_metadata_properties(
        self, async_client: "AsyncClient", owner_auth_header: dict
    ):
        dataset = await DatasetFactory.create()

        terms_property = await TermsMetadataPropertyFactory.create(name="terms", dataset=dataset)
        integer_property = await IntegerMetadataPropertyFactory.create(name="integer", dataset=dataset)
        float_property = await FloatMetadataPropertyFactory.create(name="float", dataset=dataset)

        await TermsMetadataPropertyFactory.create()
        await IntegerMetadataPropertyFactory.create()
        await FloatMetadataPropertyFactory.create()

        response = await async_client.get(
            f"/api/v1/me/datasets/{dataset.id}/metadata-properties", headers=owner_auth_header
        )

        assert response.status_code == 200, response.json()
        assert response.json() == {
            "items": [
                {
                    "id": str(terms_property.id),
                    "name": "terms",
                    "title": terms_property.title,
                    "settings": {"type": "terms", "values": ["a", "b", "c"]},
                    "visible_for_annotators": True,
                    "inserted_at": terms_property.inserted_at.isoformat(),
                    "updated_at": terms_property.updated_at.isoformat(),
                },
                {
                    "id": str(integer_property.id),
                    "name": "integer",
                    "title": integer_property.title,
                    "settings": {"type": "integer", "min": None, "max": None},
                    "visible_for_annotators": True,
                    "inserted_at": integer_property.inserted_at.isoformat(),
                    "updated_at": integer_property.updated_at.isoformat(),
                },
                {
                    "id": str(float_property.id),
                    "name": "float",
                    "title": float_property.title,
                    "settings": {"type": "float", "min": None, "max": None},
                    "visible_for_annotators": True,
                    "inserted_at": float_property.inserted_at.isoformat(),
                    "updated_at": float_property.updated_at.isoformat(),
                },
            ]
        }

    async def test_list_current_user_dataset_metadata_properties_without_authentication(
        self, async_client: "AsyncClient"
    ):
        dataset = await DatasetFactory.create()

        response = await async_client.get(f"/api/v1/me/datasets/{dataset.id}/metadata-properties")

        assert response.status_code == 401

    async def test_list_current_user_dataset_metadata_properties_as_owner(
        self, async_client: "AsyncClient", owner_auth_header: dict
    ):
        dataset = await DatasetFactory.create()

        await TermsMetadataPropertyFactory.create(name="property-01", dataset=dataset, allowed_roles=[])
        await TermsMetadataPropertyFactory.create(name="property-02", dataset=dataset, allowed_roles=[UserRole.admin])
        await IntegerMetadataPropertyFactory.create(
            name="property-03", dataset=dataset, allowed_roles=[UserRole.annotator]
        )
        await IntegerMetadataPropertyFactory.create(
            name="property-04", dataset=dataset, allowed_roles=[UserRole.admin, UserRole.annotator]
        )
        await TermsMetadataPropertyFactory.create()
        await IntegerMetadataPropertyFactory.create()

        response = await async_client.get(
            f"/api/v1/me/datasets/{dataset.id}/metadata-properties", headers=owner_auth_header
        )

        assert response.status_code == 200

        response_body = response.json()
        assert [metadata_property["name"] for metadata_property in response_body["items"]] == [
            "property-01",
            "property-02",
            "property-03",
            "property-04",
        ]

    @pytest.mark.parametrize("role", [UserRole.admin, UserRole.annotator])
    async def test_list_current_user_dataset_metadata_properties_as_restricted_user_role(
        self, async_client: "AsyncClient", role: UserRole
    ):
        dataset = await DatasetFactory.create()
        user = await UserFactory.create(workspaces=[dataset.workspace], role=role)

        await TermsMetadataPropertyFactory.create(name="allowed-property-01", dataset=dataset, allowed_roles=[role])
        await TermsMetadataPropertyFactory.create(name="allowed-property-02", dataset=dataset, allowed_roles=[role])
        await IntegerMetadataPropertyFactory.create(name="not-allowed-property-03", dataset=dataset, allowed_roles=[])
        await IntegerMetadataPropertyFactory.create(name="not-allowed-property-04", dataset=dataset, allowed_roles=[])
        await TermsMetadataPropertyFactory.create()
        await IntegerMetadataPropertyFactory.create()

        response = await async_client.get(
            f"/api/v1/me/datasets/{dataset.id}/metadata-properties", headers={API_KEY_HEADER_NAME: user.api_key}
        )

        assert response.status_code == 200

        response_body = response.json()
        assert [metadata_property["name"] for metadata_property in response_body["items"]] == [
            "allowed-property-01",
            "allowed-property-02",
        ]

    @pytest.mark.parametrize("role", [UserRole.admin, UserRole.annotator])
    async def test_list_current_user_dataset_metadata_properties_as_restricted_user_role_from_different_workspace(
        self, async_client: "AsyncClient", role: UserRole
    ):
        dataset = await DatasetFactory.create()
        workspace = await WorkspaceFactory.create()
        user = await UserFactory.create(workspaces=[workspace], role=role)

        response = await async_client.get(
            f"/api/v1/me/datasets/{dataset.id}/metadata-properties", headers={API_KEY_HEADER_NAME: user.api_key}
        )

        assert response.status_code == 403

    async def test_list_current_user_dataset_metadata_properties_with_nonexistent_dataset_id(
        self, async_client: "AsyncClient", owner_auth_header: dict
    ):
        await DatasetFactory.create()

        response = await async_client.get(
            f"/api/v1/me/datasets/{uuid4()}/metadata-properties", headers=owner_auth_header
        )

        assert response.status_code == 404

    @pytest.mark.parametrize("role", [UserRole.owner, UserRole.admin])
    async def test_list_dataset_vectors_settings(self, async_client: "AsyncClient", role: UserRole):
        dataset = await DatasetFactory.create()
        vectors_settings = await VectorSettingsFactory.create_batch(size=3, dataset=dataset)
        user = await UserFactory.create(workspaces=[dataset.workspace], role=role)

        response = await async_client.get(
            f"/api/v1/datasets/{dataset.id}/vectors-settings", headers={API_KEY_HEADER_NAME: user.api_key}
        )

        assert response.status_code == 200
        assert response.json() == {
            "items": [
                {
                    "id": str(vector_settings.id),
                    "name": vector_settings.name,
                    "dimensions": vector_settings.dimensions,
                    "description": vector_settings.description,
                    "inserted_at": vector_settings.inserted_at.isoformat(),
                    "updated_at": vector_settings.updated_at.isoformat(),
                }
                for vector_settings in vectors_settings
            ]
        }

    @pytest.mark.parametrize("role", [UserRole.annotator, UserRole.admin])
    async def test_list_dataset_vector_settings_as_user_from_another_workspace(
        self, async_client: "AsyncClient", role: UserRole
    ):
        dataset = await DatasetFactory.create()
        annotator = await UserFactory.create(role=role)

        response = await async_client.get(
            f"/api/v1/datasets/{dataset.id}/vectors-settings", headers={API_KEY_HEADER_NAME: annotator.api_key}
        )

        assert response.status_code == 403

    async def test_list_dataset_vectors_settings_without_authentication(self, async_client: "AsyncClient"):
        dataset = await DatasetFactory.create()

        response = await async_client.get(f"/api/v1/datasets/{dataset.id}/vectors-settings")

        assert response.status_code == 401

    async def test_list_dataset_records(self, async_client: "AsyncClient", owner_auth_header: dict):
        dataset = await DatasetFactory.create()
        record_a = await RecordFactory.create(fields={"record_a": "value_a"}, dataset=dataset)
        record_b = await RecordFactory.create(
            fields={"record_b": "value_b"}, metadata_={"unit": "test"}, dataset=dataset
        )
        record_c = await RecordFactory.create(fields={"record_c": "value_c"}, dataset=dataset)

        other_dataset = await DatasetFactory.create()
        await RecordFactory.create_batch(size=2, dataset=other_dataset)

        response = await async_client.get(f"/api/v1/datasets/{dataset.id}/records", headers=owner_auth_header)

        assert response.status_code == 200
        assert response.json() == {
            "total": 3,
            "items": [
                {
                    "id": str(record_a.id),
                    "fields": {"record_a": "value_a"},
                    "metadata": None,
                    "external_id": record_a.external_id,
                    "inserted_at": record_a.inserted_at.isoformat(),
                    "updated_at": record_a.updated_at.isoformat(),
                },
                {
                    "id": str(record_b.id),
                    "fields": {"record_b": "value_b"},
                    "metadata": {"unit": "test"},
                    "external_id": record_b.external_id,
                    "inserted_at": record_b.inserted_at.isoformat(),
                    "updated_at": record_b.updated_at.isoformat(),
                },
                {
                    "id": str(record_c.id),
                    "fields": {"record_c": "value_c"},
                    "metadata": None,
                    "external_id": record_c.external_id,
                    "inserted_at": record_c.inserted_at.isoformat(),
                    "updated_at": record_c.updated_at.isoformat(),
                },
            ],
        }

    @pytest.mark.parametrize(
        "includes",
        [[RecordInclude.responses], [RecordInclude.suggestions], [RecordInclude.responses, RecordInclude.suggestions]],
    )
    async def test_list_dataset_records_with_include(
        self, async_client: "AsyncClient", owner: User, owner_auth_header: dict, includes: List[RecordInclude]
    ):
        workspace = await WorkspaceFactory.create()
        dataset, questions, records, responses, suggestions = await self.create_dataset_with_user_responses(
            owner, workspace
        )
        record_a, record_b, record_c = records
        response_a_user, response_b_user = responses[1], responses[3]
        suggestion_a, suggestion_b = suggestions

        other_dataset = await DatasetFactory.create()
        await RecordFactory.create_batch(size=2, dataset=other_dataset)

        expected = {
            "total": len(records),
            "items": [
                {
                    "id": str(record_a.id),
                    "fields": {"input": "value_a"},
                    "metadata": None,
                    "external_id": record_a.external_id,
                    "inserted_at": record_a.inserted_at.isoformat(),
                    "updated_at": record_a.updated_at.isoformat(),
                },
                {
                    "id": str(record_b.id),
                    "fields": {"input": "value_b"},
                    "metadata": {"unit": "test"},
                    "external_id": record_b.external_id,
                    "inserted_at": record_b.inserted_at.isoformat(),
                    "updated_at": record_b.updated_at.isoformat(),
                },
                {
                    "id": str(record_c.id),
                    "fields": {"input": "value_c"},
                    "metadata": None,
                    "external_id": record_c.external_id,
                    "inserted_at": record_c.inserted_at.isoformat(),
                    "updated_at": record_c.updated_at.isoformat(),
                },
            ],
        }

        if RecordInclude.responses in includes:
            expected["items"][0]["responses"] = [
                {
                    "id": str(response_a_user.id),
                    "values": None,
                    "status": "discarded",
                    "user_id": str(owner.id),
                    "inserted_at": response_a_user.inserted_at.isoformat(),
                    "updated_at": response_a_user.updated_at.isoformat(),
                }
            ]
            expected["items"][1]["responses"] = [
                {
                    "id": str(response_b_user.id),
                    "values": {
                        "input_ok": {"value": "no"},
                        "output_ok": {"value": "no"},
                    },
                    "status": "submitted",
                    "user_id": str(owner.id),
                    "inserted_at": response_b_user.inserted_at.isoformat(),
                    "updated_at": response_b_user.updated_at.isoformat(),
                },
            ]
            expected["items"][2]["responses"] = []

        if RecordInclude.suggestions in includes:
            expected["items"][0]["suggestions"] = [
                {
                    "id": str(suggestion_a.id),
                    "value": "option-1",
                    "score": None,
                    "agent": None,
                    "type": None,
                    "question_id": str(questions[0].id),
                }
            ]
            expected["items"][1]["suggestions"] = [
                {
                    "id": str(suggestion_b.id),
                    "value": "option-2",
                    "score": 0.75,
                    "agent": "unit-test-agent",
                    "type": "model",
                    "question_id": str(questions[0].id),
                }
            ]
            expected["items"][2]["suggestions"] = []

        response = await async_client.get(
            f"/api/v1/datasets/{dataset.id}/records",
            params={"include": RecordInclude.responses.value},
            headers=owner_auth_header,
        )

        assert response.status_code == 200

    async def test_list_dataset_records_with_offset(self, async_client: "AsyncClient", owner_auth_header: dict):
        dataset = await DatasetFactory.create()
        await RecordFactory.create(fields={"record_a": "value_a"}, dataset=dataset)
        await RecordFactory.create(fields={"record_b": "value_b"}, dataset=dataset)
        record_c = await RecordFactory.create(fields={"record_c": "value_c"}, dataset=dataset)

        other_dataset = await DatasetFactory.create()
        await RecordFactory.create_batch(size=2, dataset=other_dataset)

        response = await async_client.get(
            f"/api/v1/datasets/{dataset.id}/records", headers=owner_auth_header, params={"offset": 2}
        )

        assert response.status_code == 200

        response_body = response.json()
        assert [item["id"] for item in response_body["items"]] == [str(record_c.id)]

    async def test_list_dataset_records_with_limit(self, async_client: "AsyncClient", owner_auth_header: dict):
        dataset = await DatasetFactory.create()
        record_a = await RecordFactory.create(fields={"record_a": "value_a"}, dataset=dataset)
        await RecordFactory.create(fields={"record_b": "value_b"}, dataset=dataset)
        await RecordFactory.create(fields={"record_c": "value_c"}, dataset=dataset)

        other_dataset = await DatasetFactory.create()
        await RecordFactory.create_batch(size=2, dataset=other_dataset)

        response = await async_client.get(
            f"/api/v1/datasets/{dataset.id}/records", headers=owner_auth_header, params={"limit": 1}
        )

        assert response.status_code == 200

        response_body = response.json()
        assert [item["id"] for item in response_body["items"]] == [str(record_a.id)]

    async def test_list_dataset_records_with_offset_and_limit(
        self, async_client: "AsyncClient", owner_auth_header: dict
    ):
        dataset = await DatasetFactory.create()
        await RecordFactory.create(fields={"record_a": "value_a"}, dataset=dataset)
        record_c = await RecordFactory.create(fields={"record_b": "value_b"}, dataset=dataset)
        await RecordFactory.create(fields={"record_c": "value_c"}, dataset=dataset)

        other_dataset = await DatasetFactory.create()
        await RecordFactory.create_batch(size=2, dataset=other_dataset)

        response = await async_client.get(
            f"/api/v1/datasets/{dataset.id}/records", headers=owner_auth_header, params={"offset": 1, "limit": 1}
        )

        assert response.status_code == 200

        response_body = response.json()
        assert [item["id"] for item in response_body["items"]] == [str(record_c.id)]

    # Helper function to create records with responses
    async def create_records_with_response(
        self,
        num_records: int,
        dataset: Dataset,
        user: User,
        response_status: ResponseStatus,
        response_values: Optional[dict] = None,
    ):
        for record in await RecordFactory.create_batch(size=num_records, dataset=dataset):
            await ResponseFactory.create(record=record, user=user, values=response_values, status=response_status)

    @pytest.mark.parametrize(
        ("property_config", "param_value", "expected_filter_class", "expected_filter_args"),
        [
            (
                {"name": "terms_prop", "settings": {"type": "terms"}},
                "value",
                TermsMetadataFilter,
                dict(values=["value"]),
            ),
            (
                {"name": "terms_prop", "settings": {"type": "terms"}},
                "value1,value2",
                TermsMetadataFilter,
                dict(values=["value1", "value2"]),
            ),
            (
                {"name": "integer_prop", "settings": {"type": "integer"}},
                '{"ge": 10, "le": 20}',
                IntegerMetadataFilter,
                dict(ge=10, le=20),
            ),
            (
                {"name": "integer_prop", "settings": {"type": "integer"}},
                '{"ge": 20}',
                IntegerMetadataFilter,
                dict(ge=20, high=None),
            ),
            (
                {"name": "integer_prop", "settings": {"type": "integer"}},
                '{"le": 20}',
                IntegerMetadataFilter,
                dict(ge=None, le=20),
            ),
            (
                {"name": "float_prop", "settings": {"type": "float"}},
                '{"ge": -1.30, "le": 23.23}',
                FloatMetadataFilter,
                dict(ge=-1.30, le=23.23),
            ),
            (
                {"name": "float_prop", "settings": {"type": "float"}},
                '{"ge": 23.23}',
                FloatMetadataFilter,
                dict(ge=23.23, high=None),
            ),
            (
                {"name": "float_prop", "settings": {"type": "float"}},
                '{"le": 11.32}',
                FloatMetadataFilter,
                dict(ge=None, le=11.32),
            ),
        ],
    )
    async def test_list_dataset_records_with_metadata_filter(
        self,
        async_client: "AsyncClient",
        mock_search_engine: SearchEngine,
        owner: User,
        owner_auth_header: dict,
        property_config: dict,
        param_value: str,
        expected_filter_class: Type[MetadataFilter],
        expected_filter_args: dict,
    ):
        workspace = await WorkspaceFactory.create()
        dataset, _, records, _, _ = await self.create_dataset_with_user_responses(owner, workspace)

        metadata_property = await MetadataPropertyFactory.create(
            name=property_config["name"],
            settings=property_config["settings"],
            dataset=dataset,
        )

        mock_search_engine.search.return_value = SearchResponses(
            total=2,
            items=[
                SearchResponseItem(record_id=records[0].id, score=14.2),
                SearchResponseItem(record_id=records[1].id, score=12.2),
            ],
        )

        query_params = {"metadata": [f"{metadata_property.name}:{param_value}"]}
        response = await async_client.get(
            f"/api/v1/datasets/{dataset.id}/records",
            params=query_params,
            headers=owner_auth_header,
        )
        assert response.status_code == 200

        response_json = response.json()
        assert response_json["total"] == 2

        mock_search_engine.search.assert_called_once_with(
            dataset=dataset,
            query=None,
            metadata_filters=[expected_filter_class(metadata_property=metadata_property, **expected_filter_args)],
            user_response_status_filter=None,
            offset=0,
            limit=LIST_DATASET_RECORDS_LIMIT_DEFAULT,
            sort_by=[SortBy(field=RecordSortField.inserted_at)],
        )

    @pytest.mark.parametrize(
        "response_status_filter", ["missing", "discarded", "submitted", "draft", ["submitted", "draft"]]
    )
    async def test_list_dataset_records_with_response_status_filter(
        self,
        async_client: "AsyncClient",
        owner: "User",
        owner_auth_header: dict,
        response_status_filter: Union[str, List[str]],
    ):
        num_records_per_response_status = 10
        response_values = {"input_ok": {"value": "yes"}, "output_ok": {"value": "yes"}}

        dataset = await DatasetFactory.create()
        # missing responses
        await RecordFactory.create_batch(size=num_records_per_response_status, dataset=dataset)
        # discarded responses
        await self.create_records_with_response(
            num_records_per_response_status, dataset, owner, ResponseStatus.discarded
        )
        # submitted responses
        await self.create_records_with_response(
            num_records_per_response_status, dataset, owner, ResponseStatus.submitted, response_values
        )
        # drafted responses
        await self.create_records_with_response(
            num_records_per_response_status, dataset, owner, ResponseStatus.draft, response_values
        )

        other_dataset = await DatasetFactory.create()
        await RecordFactory.create_batch(size=2, dataset=other_dataset)

        response_status_filter = (
            [response_status_filter] if isinstance(response_status_filter, str) else response_status_filter
        )
        response_status_filter_url = [
            f"response_status={response_status}" for response_status in response_status_filter
        ]

        response = await async_client.get(
            f"/api/v1/datasets/{dataset.id}/records?{'&'.join(response_status_filter_url)}&include=responses",
            headers=owner_auth_header,
        )

        assert response.status_code == 200
        response_json = response.json()

<<<<<<< HEAD
        assert response_json["total"] == (num_records_per_response_status * len(response_status_filter))
=======
>>>>>>> c743532a
        assert len(response_json["items"]) == (num_records_per_response_status * len(response_status_filter))

        if "missing" in response_status_filter:
            assert (
                len([record for record in response_json["items"] if len(record["responses"]) == 0])
                >= num_records_per_response_status
            )
        assert all(
            [
                record["responses"][0]["status"] in response_status_filter
                for record in response_json["items"]
                if len(record["responses"]) > 0
            ]
        )

    async def test_list_dataset_records_with_multiple_response_per_record(
        self, async_client: "AsyncClient", owner: "User", owner_auth_header: dict
    ):
        dataset = await DatasetFactory.create()
        record = await RecordFactory.create(dataset=dataset)
        await ResponseFactory.create(record=record)
        await ResponseFactory.create(record=record)

        response = await async_client.get(
            f"/api/v1/datasets/{dataset.id}/records?include=responses", headers=owner_auth_header
        )

        assert response.status_code == 200
        response_json = response.json()

        assert response_json["total"] == 1
        assert len(response_json["items"]) == 1
        assert len(response_json["items"][0]["responses"]) == 2

    @pytest.mark.parametrize(
        "sorts",
        [
            [("inserted_at", None)],
            [("inserted_at", "asc")],
            [("inserted_at", "desc")],
            [("updated_at", None)],
            [("updated_at", "asc")],
            [("updated_at", "desc")],
            [("metadata.terms-metadata-property", None)],
            [("metadata.terms-metadata-property", "asc")],
            [("metadata.terms-metadata-property", "desc")],
            [("inserted_at", "asc"), ("updated_at", "desc")],
            [("inserted_at", "desc"), ("updated_at", "asc")],
            [("inserted_at", "asc"), ("metadata.terms-metadata-property", "desc")],
            [("inserted_at", "desc"), ("metadata.terms-metadata-property", "asc")],
            [("updated_at", "asc"), ("metadata.terms-metadata-property", "desc")],
            [("updated_at", "desc"), ("metadata.terms-metadata-property", "asc")],
            [("inserted_at", "asc"), ("updated_at", "desc"), ("metadata.terms-metadata-property", "asc")],
            [("inserted_at", "desc"), ("updated_at", "asc"), ("metadata.terms-metadata-property", "desc")],
            [("inserted_at", "asc"), ("updated_at", "asc"), ("metadata.terms-metadata-property", "desc")],
        ],
    )
    async def test_list_dataset_records_with_sort_by(
        self,
        async_client: "AsyncClient",
        mock_search_engine: SearchEngine,
        owner: "User",
        owner_auth_header: dict,
        sorts: List[Tuple[str, Union[str, None]]],
    ):
        workspace = await WorkspaceFactory.create()
        dataset, _, records, _, _ = await self.create_dataset_with_user_responses(owner, workspace)

        expected_sorts_by = []
        for field, order in sorts:
            if field not in ("inserted_at", "updated_at"):
                field = await TermsMetadataPropertyFactory.create(name=field.split(".")[-1], dataset=dataset)
            expected_sorts_by.append(SortBy(field=field, order=order or "asc"))

        mock_search_engine.search.return_value = SearchResponses(
            total=2,
            items=[
                SearchResponseItem(record_id=records[0].id, score=14.2),
                SearchResponseItem(record_id=records[1].id, score=12.2),
            ],
        )

        query_params = {
            "sort_by": [f"{field}:{order}" if order is not None else f"{field}:asc" for field, order in sorts]
        }

        response = await async_client.get(
            f"/api/v1/datasets/{dataset.id}/records",
            params=query_params,
            headers=owner_auth_header,
        )
        assert response.status_code == 200
        assert response.json()["total"] == 2

        mock_search_engine.search.assert_called_once_with(
            dataset=dataset,
            query=None,
            metadata_filters=[],
            user_response_status_filter=None,
            offset=0,
            limit=LIST_DATASET_RECORDS_LIMIT_DEFAULT,
            sort_by=expected_sorts_by,
        )

    async def test_list_dataset_records_with_sort_by_with_wrong_sort_order_value(
        self, async_client: "AsyncClient", owner_auth_header: dict
    ):
        dataset = await DatasetFactory.create()

        response = await async_client.get(
            f"/api/v1/datasets/{dataset.id}/records", params={"sort_by": "inserted_at:wrong"}, headers=owner_auth_header
        )
        assert response.status_code == 422
        assert response.json() == {
            "detail": "Provided sort order in 'sort_by' query param 'wrong' for field 'inserted_at' is not valid."
        }

    async def test_list_dataset_records_with_sort_by_with_non_existent_metadata_property(
        self, async_client: "AsyncClient", owner_auth_header: dict
    ):
        dataset = await DatasetFactory.create()

        response = await async_client.get(
            f"/api/v1/datasets/{dataset.id}/records",
            params={"sort_by": "metadata.i-do-not-exist:asc"},
            headers=owner_auth_header,
        )
        assert response.status_code == 422
        assert response.json() == {
            "detail": f"Provided metadata property in 'sort_by' query param 'i-do-not-exist' not found in dataset with '{dataset.id}'."
        }

    async def test_list_dataset_records_with_sort_by_with_invalid_field(
        self, async_client: "AsyncClient", owner: "User", owner_auth_header: dict
    ):
        workspace = await WorkspaceFactory.create()
        dataset, _, _, _, _ = await self.create_dataset_with_user_responses(owner, workspace)

        response = await async_client.get(
            f"/api/v1/datasets/{dataset.id}/records",
            params={"sort_by": "not-valid"},
            headers=owner_auth_header,
        )
        assert response.status_code == 422
        assert response.json() == {
            "detail": "Provided sort field in 'sort_by' query param 'not-valid' is not valid. It must be either 'inserted_at', 'updated_at' or `metadata.metadata-property-name`"
        }

    async def test_list_dataset_records_without_authentication(self, async_client: "AsyncClient"):
        dataset = await DatasetFactory.create()

        response = await async_client.get(f"/api/v1/datasets/{dataset.id}/records")

        assert response.status_code == 401

    async def test_list_dataset_records_as_admin(self, async_client: "AsyncClient"):
        workspace = await WorkspaceFactory.create()
        admin = await AdminFactory.create(workspaces=[workspace])
        dataset = await DatasetFactory.create(workspace=workspace)

        await RecordFactory.create(fields={"record_a": "value_a"}, dataset=dataset)
        await RecordFactory.create(fields={"record_b": "value_b"}, dataset=dataset)
        await RecordFactory.create(fields={"record_c": "value_c"}, dataset=dataset)

        other_dataset = await DatasetFactory.create()
        await RecordFactory.create_batch(size=2, dataset=other_dataset)

        response = await async_client.get(
            f"/api/v1/datasets/{dataset.id}/records", headers={API_KEY_HEADER_NAME: admin.api_key}
        )
        assert response.status_code == 200

    async def test_list_dataset_records_as_annotator(self, async_client: "AsyncClient"):
        workspace = await WorkspaceFactory.create()
        annotator = await AnnotatorFactory.create(workspaces=[workspace])
        dataset = await DatasetFactory.create(workspace=workspace)

        await RecordFactory.create(fields={"record_a": "value_a"}, dataset=dataset)
        await RecordFactory.create(fields={"record_b": "value_b"}, dataset=dataset)
        await RecordFactory.create(fields={"record_c": "value_c"}, dataset=dataset)

        other_dataset = await DatasetFactory.create()
        await RecordFactory.create_batch(size=2, dataset=other_dataset)

        response = await async_client.get(
            f"/api/v1/datasets/{dataset.id}/records", headers={API_KEY_HEADER_NAME: annotator.api_key}
        )
        assert response.status_code == 403

    async def create_dataset_with_user_responses(
        self, user: User, workspace: Workspace
    ) -> Tuple[Dataset, List[Question], List[Record], List[Response], List[Suggestion]]:
        dataset = await DatasetFactory.create(workspace=workspace)
        await TextFieldFactory.create(name="input", dataset=dataset)
        await TextFieldFactory.create(name="output", dataset=dataset)

        annotator = await AnnotatorFactory.create(workspaces=[dataset.workspace])

        questions = [
            await LabelSelectionQuestionFactory.create(dataset=dataset),
            await TextQuestionFactory.create(name="input_ok", dataset=dataset),
            await TextQuestionFactory.create(name="output_ok", dataset=dataset),
        ]

        records = [
            await RecordFactory.create(fields={"input": "input_a", "output": "output_a"}, dataset=dataset),
            await RecordFactory.create(
                fields={"input": "input_b", "output": "output_b"}, metadata_={"unit": "test"}, dataset=dataset
            ),
            await RecordFactory.create(fields={"input": "input_c", "output": "output_c"}, dataset=dataset),
        ]

        responses = [
            await ResponseFactory.create(
                values={
                    "input_ok": {"value": "yes"},
                    "output_ok": {"value": "yes"},
                },
                record=records[0],
                user=annotator,
            ),
            await ResponseFactory.create(status="discarded", record=records[0], user=user),
            await ResponseFactory.create(
                values={
                    "input_ok": {"value": "yes"},
                    "output_ok": {"value": "no"},
                },
                record=records[1],
                user=annotator,
            ),
            await ResponseFactory.create(
                values={
                    "input_ok": {"value": "no"},
                    "output_ok": {"value": "no"},
                },
                record=records[1],
                user=user,
            ),
            await ResponseFactory.create(
                values={
                    "input_ok": {"value": "yes"},
                    "output_ok": {"value": "yes"},
                },
                record=records[1],
            ),
        ]

        # Add some responses from other users
        await ResponseFactory.create_batch(10, record=records[0], status=ResponseStatus.submitted)

        suggestions = [
            await SuggestionFactory.create(record=records[0], question=questions[0], value="option-1"),
            await SuggestionFactory.create(
                record=records[1],
                question=questions[0],
                value="option-2",
                score=0.75,
                agent="unit-test-agent",
                type="model",
            ),
        ]

        return dataset, questions, records, responses, suggestions

    async def test_list_current_user_dataset_records(
        self, async_client: "AsyncClient", owner: User, owner_auth_header: dict
    ):
        workspace = await WorkspaceFactory.create()
        dataset, _, records, _, _ = await self.create_dataset_with_user_responses(owner, workspace)
        record_a, record_b, record_c = records

        other_dataset = await DatasetFactory.create()
        await RecordFactory.create_batch(size=2, dataset=other_dataset)

        response = await async_client.get(f"/api/v1/me/datasets/{dataset.id}/records", headers=owner_auth_header)

        assert response.status_code == 200
        assert response.json() == {
            "total": 3,
            "items": [
                {
                    "id": str(record_a.id),
                    "fields": {"input": "input_a", "output": "output_a"},
                    "metadata": None,
                    "external_id": record_a.external_id,
                    "inserted_at": record_a.inserted_at.isoformat(),
                    "updated_at": record_a.updated_at.isoformat(),
                },
                {
                    "id": str(record_b.id),
                    "fields": {"input": "input_b", "output": "output_b"},
                    "metadata": {"unit": "test"},
                    "external_id": record_b.external_id,
                    "inserted_at": record_b.inserted_at.isoformat(),
                    "updated_at": record_b.updated_at.isoformat(),
                },
                {
                    "id": str(record_c.id),
                    "fields": {"input": "input_c", "output": "output_c"},
                    "metadata": None,
                    "external_id": record_c.external_id,
                    "inserted_at": record_c.inserted_at.isoformat(),
                    "updated_at": record_c.updated_at.isoformat(),
                },
            ],
        }

    @pytest.mark.parametrize("role", [UserRole.annotator, UserRole.admin, UserRole.owner])
    @pytest.mark.parametrize(
        "includes",
        [[RecordInclude.responses], [RecordInclude.suggestions], [RecordInclude.responses, RecordInclude.suggestions]],
    )
    async def test_list_current_user_dataset_records_with_include(
        self, async_client: "AsyncClient", role: UserRole, includes: List[RecordInclude]
    ):
        workspace = await WorkspaceFactory.create()
        user = await UserFactory.create(workspaces=[workspace], role=role)
        dataset, questions, records, responses, suggestions = await self.create_dataset_with_user_responses(
            user, workspace
        )
        record_a, record_b, record_c = records
        response_a_user, response_b_user = responses[1], responses[3]
        suggestion_a, suggestion_b = suggestions

        other_dataset = await DatasetFactory.create()
        await RecordFactory.create_batch(size=2, dataset=other_dataset)

        params = [("include", include.value) for include in includes]
        response = await async_client.get(
            f"/api/v1/me/datasets/{dataset.id}/records", params=params, headers={API_KEY_HEADER_NAME: user.api_key}
        )

        expected = {
            "total": 3,
            "items": [
                {
                    "id": str(record_a.id),
                    "fields": {"input": "input_a", "output": "output_a"},
                    "metadata": None,
                    "external_id": record_a.external_id,
                    "inserted_at": record_a.inserted_at.isoformat(),
                    "updated_at": record_a.updated_at.isoformat(),
                },
                {
                    "id": str(record_b.id),
                    "fields": {"input": "input_b", "output": "output_b"},
                    "metadata": {"unit": "test"},
                    "external_id": record_b.external_id,
                    "inserted_at": record_b.inserted_at.isoformat(),
                    "updated_at": record_b.updated_at.isoformat(),
                },
                {
                    "id": str(record_c.id),
                    "fields": {"input": "input_c", "output": "output_c"},
                    "metadata": None,
                    "external_id": record_c.external_id,
                    "inserted_at": record_c.inserted_at.isoformat(),
                    "updated_at": record_c.updated_at.isoformat(),
                },
            ],
        }

        if RecordInclude.responses in includes:
            expected["items"][0]["responses"] = [
                {
                    "id": str(response_a_user.id),
                    "values": None,
                    "status": "discarded",
                    "user_id": str(user.id),
                    "inserted_at": response_a_user.inserted_at.isoformat(),
                    "updated_at": response_a_user.updated_at.isoformat(),
                }
            ]
            expected["items"][1]["responses"] = [
                {
                    "id": str(response_b_user.id),
                    "values": {
                        "input_ok": {"value": "no"},
                        "output_ok": {"value": "no"},
                    },
                    "status": "submitted",
                    "user_id": str(user.id),
                    "inserted_at": response_b_user.inserted_at.isoformat(),
                    "updated_at": response_b_user.updated_at.isoformat(),
                },
            ]
            expected["items"][2]["responses"] = []

        if RecordInclude.suggestions in includes:
            expected["items"][0]["suggestions"] = [
                {
                    "id": str(suggestion_a.id),
                    "value": "option-1",
                    "score": None,
                    "agent": None,
                    "type": None,
                    "question_id": str(questions[0].id),
                }
            ]
            expected["items"][1]["suggestions"] = [
                {
                    "id": str(suggestion_b.id),
                    "value": "option-2",
                    "score": 0.75,
                    "agent": "unit-test-agent",
                    "type": "model",
                    "question_id": str(questions[0].id),
                }
            ]
            expected["items"][2]["suggestions"] = []

        assert response.status_code == 200
        assert response.json() == expected

    async def test_list_current_user_dataset_records_with_offset(
        self, async_client: "AsyncClient", owner_auth_header: dict
    ):
        dataset = await DatasetFactory.create()
        await RecordFactory.create(fields={"record_a": "value_a"}, dataset=dataset)
        await RecordFactory.create(fields={"record_b": "value_b"}, dataset=dataset)
        record_c = await RecordFactory.create(fields={"record_c": "value_c"}, dataset=dataset)

        other_dataset = await DatasetFactory.create()
        await RecordFactory.create_batch(size=2, dataset=other_dataset)

        response = await async_client.get(
            f"/api/v1/me/datasets/{dataset.id}/records", headers=owner_auth_header, params={"offset": 2}
        )

        assert response.status_code == 200

        response_body = response.json()
        assert [item["id"] for item in response_body["items"]] == [str(record_c.id)]

    async def test_list_current_user_dataset_records_with_limit(
        self, async_client: "AsyncClient", owner_auth_header: dict
    ):
        dataset = await DatasetFactory.create()
        record_a = await RecordFactory.create(fields={"record_a": "value_a"}, dataset=dataset)
        await RecordFactory.create(fields={"record_b": "value_b"}, dataset=dataset)
        await RecordFactory.create(fields={"record_c": "value_c"}, dataset=dataset)

        other_dataset = await DatasetFactory.create()
        await RecordFactory.create_batch(size=2, dataset=other_dataset)

        response = await async_client.get(
            f"/api/v1/me/datasets/{dataset.id}/records", headers=owner_auth_header, params={"limit": 1}
        )

        assert response.status_code == 200

        response_body = response.json()
        assert [item["id"] for item in response_body["items"]] == [str(record_a.id)]

    async def test_list_current_user_dataset_records_with_offset_and_limit(
        self, async_client: "AsyncClient", owner_auth_header: dict
    ):
        dataset = await DatasetFactory.create()
        await RecordFactory.create(fields={"record_a": "value_a"}, dataset=dataset)
        record_c = await RecordFactory.create(fields={"record_b": "value_b"}, dataset=dataset)
        await RecordFactory.create(fields={"record_c": "value_c"}, dataset=dataset)

        other_dataset = await DatasetFactory.create()
        await RecordFactory.create_batch(size=2, dataset=other_dataset)

        response = await async_client.get(
            f"/api/v1/me/datasets/{dataset.id}/records", headers=owner_auth_header, params={"offset": 1, "limit": 1}
        )

        assert response.status_code == 200

        response_body = response.json()
        assert [item["id"] for item in response_body["items"]] == [str(record_c.id)]

    @pytest.mark.parametrize(
        ("property_config", "param_value", "expected_filter_class", "expected_filter_args"),
        [
            (
                {"name": "terms_prop", "settings": {"type": "terms"}},
                "value",
                TermsMetadataFilter,
                dict(values=["value"]),
            ),
            (
                {"name": "terms_prop", "settings": {"type": "terms"}},
                "value1,value2",
                TermsMetadataFilter,
                dict(values=["value1", "value2"]),
            ),
            (
                {"name": "integer_prop", "settings": {"type": "integer"}},
                '{"ge": 10, "le": 20}',
                IntegerMetadataFilter,
                dict(ge=10, le=20),
            ),
            (
                {"name": "integer_prop", "settings": {"type": "integer"}},
                '{"ge": 20}',
                IntegerMetadataFilter,
                dict(ge=20, le=None),
            ),
            (
                {"name": "integer_prop", "settings": {"type": "integer"}},
                '{"le": 20}',
                IntegerMetadataFilter,
                dict(ge=None, le=20),
            ),
            (
                {"name": "float_prop", "settings": {"type": "float"}},
                '{"ge": -1.30, "le": 23.23}',
                FloatMetadataFilter,
                dict(ge=-1.30, le=23.23),
            ),
            (
                {"name": "float_prop", "settings": {"type": "float"}},
                '{"ge": 23.23}',
                FloatMetadataFilter,
                dict(ge=23.23, le=None),
            ),
            (
                {"name": "float_prop", "settings": {"type": "float"}},
                '{"le": 11.32}',
                FloatMetadataFilter,
                dict(ge=None, le=11.32),
            ),
        ],
    )
    async def test_list_current_user_dataset_records_with_metadata_filter(
        self,
        async_client: "AsyncClient",
        mock_search_engine: SearchEngine,
        owner: User,
        owner_auth_header: dict,
        property_config: dict,
        param_value: str,
        expected_filter_class: Type[MetadataFilter],
        expected_filter_args: dict,
    ):
        workspace = await WorkspaceFactory.create()
        dataset, _, records, _, _ = await self.create_dataset_with_user_responses(owner, workspace)

        metadata_property = await MetadataPropertyFactory.create(
            name=property_config["name"],
            settings=property_config["settings"],
            dataset=dataset,
        )

        mock_search_engine.search.return_value = SearchResponses(
            total=2,
            items=[
                SearchResponseItem(record_id=records[0].id, score=14.2),
                SearchResponseItem(record_id=records[1].id, score=12.2),
            ],
        )

        query_params = {"metadata": [f"{metadata_property.name}:{param_value}"]}
        response = await async_client.get(
            f"/api/v1/me/datasets/{dataset.id}/records",
            params=query_params,
            headers=owner_auth_header,
        )
        assert response.status_code == 200

        response_json = response.json()
        assert response_json["total"] == 2

        mock_search_engine.search.assert_called_once_with(
            dataset=dataset,
            query=None,
            metadata_filters=[expected_filter_class(metadata_property=metadata_property, **expected_filter_args)],
            user_response_status_filter=None,
            offset=0,
            limit=LIST_DATASET_RECORDS_LIMIT_DEFAULT,
            sort_by=[SortBy(field=RecordSortField.inserted_at)],
        )

    @pytest.mark.parametrize("response_status_filter", ["missing", "discarded", "submitted", "draft"])
    async def test_list_current_user_dataset_records_with_response_status_filter(
        self, async_client: "AsyncClient", owner: "User", owner_auth_header: dict, response_status_filter: str
    ):
        num_responses_per_status = 10
        response_values = {"input_ok": {"value": "yes"}, "output_ok": {"value": "yes"}}

        dataset = await DatasetFactory.create()
        # missing responses
        await RecordFactory.create_batch(size=num_responses_per_status, dataset=dataset)
        # discarded responses
        await self.create_records_with_response(num_responses_per_status, dataset, owner, ResponseStatus.discarded)
        # submitted responses
        await self.create_records_with_response(
            num_responses_per_status, dataset, owner, ResponseStatus.submitted, response_values
        )
        # drafted responses
        await self.create_records_with_response(
            num_responses_per_status, dataset, owner, ResponseStatus.draft, response_values
        )

        other_dataset = await DatasetFactory.create()
        await RecordFactory.create_batch(size=2, dataset=other_dataset)

        response = await async_client.get(
            f"/api/v1/me/datasets/{dataset.id}/records?response_status={response_status_filter}&include=responses",
            headers=owner_auth_header,
        )

        assert response.status_code == 200
        response_json = response.json()

        assert len(response_json["items"]) == num_responses_per_status

        if response_status_filter == "missing":
            assert all([len(record["responses"]) == 0 for record in response_json["items"]])
        else:
            assert all(
                [record["responses"][0]["status"] == response_status_filter for record in response_json["items"]]
            )

    @pytest.mark.parametrize(
        "sorts",
        [
            [("inserted_at", None)],
            [("inserted_at", "asc")],
            [("inserted_at", "desc")],
            [("updated_at", None)],
            [("updated_at", "asc")],
            [("updated_at", "desc")],
            [("metadata.terms-metadata-property", None)],
            [("metadata.terms-metadata-property", "asc")],
            [("metadata.terms-metadata-property", "desc")],
            [("inserted_at", "asc"), ("updated_at", "desc")],
            [("inserted_at", "desc"), ("updated_at", "asc")],
            [("inserted_at", "asc"), ("metadata.terms-metadata-property", "desc")],
            [("inserted_at", "desc"), ("metadata.terms-metadata-property", "asc")],
            [("updated_at", "asc"), ("metadata.terms-metadata-property", "desc")],
            [("updated_at", "desc"), ("metadata.terms-metadata-property", "asc")],
            [("inserted_at", "asc"), ("updated_at", "desc"), ("metadata.terms-metadata-property", "asc")],
            [("inserted_at", "desc"), ("updated_at", "asc"), ("metadata.terms-metadata-property", "desc")],
            [("inserted_at", "asc"), ("updated_at", "asc"), ("metadata.terms-metadata-property", "desc")],
        ],
    )
    async def test_list_current_user_dataset_records_with_sort_by(
        self,
        async_client: "AsyncClient",
        mock_search_engine: SearchEngine,
        owner: "User",
        owner_auth_header: dict,
        sorts: List[Tuple[str, Union[str, None]]],
    ):
        workspace = await WorkspaceFactory.create()
        dataset, _, records, _, _ = await self.create_dataset_with_user_responses(owner, workspace)

        expected_sorts_by = []
        for field, order in sorts:
            if field not in ("inserted_at", "updated_at"):
                field = await TermsMetadataPropertyFactory.create(name=field.split(".")[-1], dataset=dataset)
            expected_sorts_by.append(SortBy(field=field, order=order or "asc"))

        mock_search_engine.search.return_value = SearchResponses(
            total=2,
            items=[
                SearchResponseItem(record_id=records[0].id, score=14.2),
                SearchResponseItem(record_id=records[1].id, score=12.2),
            ],
        )

        query_params = {
            "sort_by": [f"{field}:{order}" if order is not None else f"{field}:asc" for field, order in sorts]
        }

        response = await async_client.get(
            f"/api/v1/me/datasets/{dataset.id}/records",
            params=query_params,
            headers=owner_auth_header,
        )
        assert response.status_code == 200
        assert response.json()["total"] == 2

        mock_search_engine.search.assert_called_once_with(
            dataset=dataset,
            query=None,
            metadata_filters=[],
            user_response_status_filter=None,
            offset=0,
            limit=LIST_DATASET_RECORDS_LIMIT_DEFAULT,
            sort_by=expected_sorts_by,
        )

    async def test_list_current_user_dataset_records_with_sort_by_with_wrong_sort_order_value(
        self, async_client: "AsyncClient", owner_auth_header: dict
    ):
        dataset = await DatasetFactory.create()

        response = await async_client.get(
            f"/api/v1/me/datasets/{dataset.id}/records",
            params={"sort_by": "inserted_at:wrong"},
            headers=owner_auth_header,
        )
        assert response.status_code == 422
        assert response.json() == {
            "detail": "Provided sort order in 'sort_by' query param 'wrong' for field 'inserted_at' is not valid."
        }

    async def test_list_current_user_dataset_records_with_sort_by_with_non_existent_metadata_property(
        self, async_client: "AsyncClient", owner_auth_header: dict
    ):
        dataset = await DatasetFactory.create()

        response = await async_client.get(
            f"/api/v1/me/datasets/{dataset.id}/records",
            params={"sort_by": "metadata.i-do-not-exist:asc"},
            headers=owner_auth_header,
        )
        assert response.status_code == 422
        assert response.json() == {
            "detail": f"Provided metadata property in 'sort_by' query param 'i-do-not-exist' not found in dataset with '{dataset.id}'."
        }

    async def test_list_current_user_dataset_records_with_sort_by_with_invalid_field(
        self, async_client: "AsyncClient", owner: "User", owner_auth_header: dict
    ):
        workspace = await WorkspaceFactory.create()
        dataset, _, _, _, _ = await self.create_dataset_with_user_responses(owner, workspace)

        response = await async_client.get(
            f"/api/v1/me/datasets/{dataset.id}/records",
            params={"sort_by": "not-valid"},
            headers=owner_auth_header,
        )
        assert response.status_code == 422
        assert response.json() == {
            "detail": "Provided sort field in 'sort_by' query param 'not-valid' is not valid. It must be either 'inserted_at', 'updated_at' or `metadata.metadata-property-name`"
        }

    async def test_list_current_user_dataset_records_without_authentication(self, async_client: "AsyncClient"):
        dataset = await DatasetFactory.create()

        response = await async_client.get(f"/api/v1/me/datasets/{dataset.id}/records")

        assert response.status_code == 401

    @pytest.mark.parametrize("role", [UserRole.admin, UserRole.annotator])
    async def test_list_current_user_dataset_records_as_restricted_user(
        self, async_client: "AsyncClient", role: UserRole
    ):
        workspace = await WorkspaceFactory.create()
        user = await UserFactory.create(workspaces=[workspace], role=role)
        dataset = await DatasetFactory.create(workspace=workspace)
        record_a = await RecordFactory.create(fields={"record_a": "value_a"}, dataset=dataset)
        record_b = await RecordFactory.create(
            fields={"record_b": "value_b"}, metadata_={"unit": "test"}, dataset=dataset
        )
        record_c = await RecordFactory.create(fields={"record_c": "value_c"}, dataset=dataset)
        expected_records = [record_a, record_b, record_c]

        other_dataset = await DatasetFactory.create()
        await RecordFactory.create_batch(size=2, dataset=other_dataset)

        response = await async_client.get(
            f"/api/v1/me/datasets/{dataset.id}/records", headers={API_KEY_HEADER_NAME: user.api_key}
        )

        assert response.status_code == 200

        response_items = response.json()["items"]

        for expected_record in expected_records:
            found_items = [item for item in response_items if item["id"] == str(expected_record.id)]
            assert found_items, expected_record

            assert found_items[0] == {
                "id": str(expected_record.id),
                "fields": expected_record.fields,
                "metadata": expected_record.metadata_,
                "external_id": expected_record.external_id,
                "inserted_at": expected_record.inserted_at.isoformat(),
                "updated_at": expected_record.updated_at.isoformat(),
            }

    @pytest.mark.parametrize("role", [UserRole.annotator, UserRole.admin])
    async def test_list_current_user_dataset_records_as_restricted_user_from_different_workspace(
        self, async_client: "AsyncClient", role: UserRole
    ):
        dataset = await DatasetFactory.create()
        workspace = await WorkspaceFactory.create()
        user = await UserFactory.create(workspaces=[workspace], role=role)

        response = await async_client.get(
            f"/api/v1/me/datasets/{dataset.id}/records", headers={API_KEY_HEADER_NAME: user.api_key}
        )

        assert response.status_code == 403

    async def test_list_current_user_dataset_records_with_nonexistent_dataset_id(
        self, async_client: "AsyncClient", owner_auth_header: dict
    ):
        await DatasetFactory.create()

        response = await async_client.get(f"/api/v1/me/datasets/{uuid4()}/records", headers=owner_auth_header)

        assert response.status_code == 404

    async def test_get_dataset(self, async_client: "AsyncClient", owner_auth_header: dict):
        dataset = await DatasetFactory.create(name="dataset")

        response = await async_client.get(f"/api/v1/datasets/{dataset.id}", headers=owner_auth_header)

        assert response.status_code == 200
        assert response.json() == {
            "id": str(dataset.id),
            "name": "dataset",
            "guidelines": None,
            "allow_extra_metadata": True,
            "status": "draft",
            "workspace_id": str(dataset.workspace_id),
            "last_activity_at": dataset.last_activity_at.isoformat(),
            "inserted_at": dataset.inserted_at.isoformat(),
            "updated_at": dataset.updated_at.isoformat(),
        }

    async def test_get_dataset_without_authentication(self, async_client: "AsyncClient"):
        dataset = await DatasetFactory.create()

        response = await async_client.get(f"/api/v1/datasets/{dataset.id}")

        assert response.status_code == 401

    @pytest.mark.parametrize("role", [UserRole.annotator, UserRole.admin])
    async def test_get_dataset_as_restricted_user(self, async_client: "AsyncClient", role: UserRole):
        dataset = await DatasetFactory.create(name="dataset")
        user = await UserFactory.create(workspaces=[dataset.workspace], role=role)

        response = await async_client.get(f"/api/v1/datasets/{dataset.id}", headers={API_KEY_HEADER_NAME: user.api_key})

        assert response.status_code == 200
        assert response.json()["name"] == "dataset"

    @pytest.mark.parametrize("role", [UserRole.annotator, UserRole.admin])
    async def test_get_dataset_as_restricted_user_from_different_workspace(
        self, async_client: "AsyncClient", role: UserRole
    ):
        dataset = await DatasetFactory.create()
        workspace = await WorkspaceFactory.create()
        user = await UserFactory.create(workspaces=[workspace], role=role)

        response = await async_client.get(f"/api/v1/datasets/{dataset.id}", headers={API_KEY_HEADER_NAME: user.api_key})

        assert response.status_code == 403

    async def test_get_dataset_with_nonexistent_dataset_id(self, async_client: "AsyncClient", owner_auth_header: dict):
        await DatasetFactory.create()

        response = await async_client.get(f"/api/v1/datasets/{uuid4()}", headers=owner_auth_header)

        assert response.status_code == 404

    async def test_get_current_user_dataset_metrics(
        self, async_client: "AsyncClient", owner: User, owner_auth_header: dict
    ):
        dataset = await DatasetFactory.create()
        record_a = await RecordFactory.create(dataset=dataset)
        record_b = await RecordFactory.create(dataset=dataset)
        record_c = await RecordFactory.create(dataset=dataset)
        record_d = await RecordFactory.create(dataset=dataset)
        await RecordFactory.create_batch(3, dataset=dataset)
        await ResponseFactory.create(record=record_a, user=owner)
        await ResponseFactory.create(record=record_b, user=owner, status=ResponseStatus.discarded)
        await ResponseFactory.create(record=record_c, user=owner, status=ResponseStatus.discarded)
        await ResponseFactory.create(record=record_d, user=owner, status=ResponseStatus.draft)

        other_dataset = await DatasetFactory.create()
        other_record_a = await RecordFactory.create(dataset=other_dataset)
        other_record_b = await RecordFactory.create(dataset=other_dataset)
        other_record_c = await RecordFactory.create(dataset=other_dataset)
        await RecordFactory.create_batch(2, dataset=other_dataset)
        await ResponseFactory.create(record=other_record_a, user=owner)
        await ResponseFactory.create(record=other_record_b)
        await ResponseFactory.create(record=other_record_c, status=ResponseStatus.discarded)

        response = await async_client.get(f"/api/v1/me/datasets/{dataset.id}/metrics", headers=owner_auth_header)

        assert response.status_code == 200
        assert response.json() == {
            "records": {
                "count": 7,
            },
            "responses": {
                "count": 4,
                "submitted": 1,
                "discarded": 2,
                "draft": 1,
            },
        }

    async def test_get_current_user_dataset_metrics_without_authentication(self, async_client: "AsyncClient"):
        dataset = await DatasetFactory.create()

        response = await async_client.get(f"/api/v1/me/datasets/{dataset.id}/metrics")

        assert response.status_code == 401

    @pytest.mark.parametrize("role", [UserRole.annotator, UserRole.admin])
    async def test_get_current_user_dataset_metrics_as_annotator(self, async_client: "AsyncClient", role: UserRole):
        dataset = await DatasetFactory.create()
        user = await AnnotatorFactory.create(workspaces=[dataset.workspace], role=role)
        record_a = await RecordFactory.create(dataset=dataset)
        record_b = await RecordFactory.create(dataset=dataset)
        record_c = await RecordFactory.create(dataset=dataset)
        record_d = await RecordFactory.create(dataset=dataset)
        await RecordFactory.create_batch(2, dataset=dataset)
        await ResponseFactory.create(record=record_a, user=user)
        await ResponseFactory.create(record=record_b, user=user)
        await ResponseFactory.create(record=record_c, user=user, status=ResponseStatus.discarded)
        await ResponseFactory.create(record=record_d, user=user, status=ResponseStatus.draft)

        other_dataset = await DatasetFactory.create()
        other_record_a = await RecordFactory.create(dataset=other_dataset)
        other_record_b = await RecordFactory.create(dataset=other_dataset)
        other_record_c = await RecordFactory.create(dataset=other_dataset)
        await RecordFactory.create_batch(3, dataset=other_dataset)
        await ResponseFactory.create(record=other_record_a, user=user)
        await ResponseFactory.create(record=other_record_b)
        await ResponseFactory.create(record=other_record_c, status=ResponseStatus.discarded)

        response = await async_client.get(
            f"/api/v1/me/datasets/{dataset.id}/metrics", headers={API_KEY_HEADER_NAME: user.api_key}
        )

        assert response.status_code == 200
        assert response.json() == {
            "records": {"count": 6},
            "responses": {"count": 4, "submitted": 2, "discarded": 1, "draft": 1},
        }

    @pytest.mark.parametrize("role", [UserRole.annotator, UserRole.admin])
    async def test_get_current_user_dataset_metrics_restricted_user_from_different_workspace(
        self, async_client: "AsyncClient", role: UserRole
    ):
        dataset = await DatasetFactory.create()
        workspace = await WorkspaceFactory.create()
        user = await UserFactory.create(workspaces=[workspace], role=role)

        response = await async_client.get(
            f"/api/v1/me/datasets/{dataset.id}/metrics", headers={API_KEY_HEADER_NAME: user.api_key}
        )

        assert response.status_code == 403

    async def test_get_current_user_dataset_metrics_with_nonexistent_dataset_id(
        self, async_client: "AsyncClient", owner_auth_header: dict
    ):
        await DatasetFactory.create()

        response = await async_client.get(f"/api/v1/me/datasets/{uuid4()}/metrics", headers=owner_auth_header)

        assert response.status_code == 404

    async def test_create_dataset(self, async_client: "AsyncClient", db: "AsyncSession", owner_auth_header: dict):
        workspace = await WorkspaceFactory.create()
        dataset_json = {
            "name": "name",
            "guidelines": "guidelines",
            "allow_extra_metadata": False,
            "workspace_id": str(workspace.id),
        }

        response = await async_client.post("/api/v1/datasets", headers=owner_auth_header, json=dataset_json)

        assert response.status_code == 201
        assert (await db.execute(select(func.count(Dataset.id)))).scalar() == 1

        await db.refresh(workspace)

        response_body = response.json()
        assert (await db.execute(select(func.count(Dataset.id)))).scalar() == 1
        assert response_body == {
            "id": str(UUID(response_body["id"])),
            "name": "name",
            "guidelines": "guidelines",
            "allow_extra_metadata": False,
            "status": "draft",
            "workspace_id": str(workspace.id),
            "last_activity_at": datetime.fromisoformat(response_body["last_activity_at"]).isoformat(),
            "inserted_at": datetime.fromisoformat(response_body["inserted_at"]).isoformat(),
            "updated_at": datetime.fromisoformat(response_body["updated_at"]).isoformat(),
        }
        assert response_body["last_activity_at"] == response_body["inserted_at"] == response_body["updated_at"]

    async def test_create_dataset_with_invalid_length_guidelines(
        self, async_client: "AsyncClient", db: "AsyncSession", owner_auth_header: dict
    ):
        workspace = await WorkspaceFactory.create()
        dataset_json = {
            "name": "name",
            "guidelines": "a" * (DATASET_GUIDELINES_MAX_LENGTH + 1),
            "workspace_id": str(workspace.id),
        }

        response = await async_client.post("/api/v1/datasets", headers=owner_auth_header, json=dataset_json)

        assert response.status_code == 422
        assert (await db.execute(select(func.count(Dataset.id)))).scalar() == 0

    @pytest.mark.parametrize(
        "dataset_json",
        [
            {"name": ""},
            {"name": "123$abc"},
            {"name": "unit@test"},
            {"name": "-test-dataset"},
            {"name": "_test-dataset"},
            {"name": "a" * (DATASET_NAME_MAX_LENGTH + 1)},
            {"name": "test-dataset", "guidelines": ""},
            {"name": "test-dataset", "guidelines": "a" * (DATASET_GUIDELINES_MAX_LENGTH + 1)},
        ],
    )
    async def test_create_dataset_with_invalid_settings(
        self, async_client: "AsyncClient", db: "AsyncSession", owner_auth_header: dict, dataset_json: dict
    ):
        workspace = await WorkspaceFactory.create()
        dataset_json.update({"workspace_id": str(workspace.id)})

        response = await async_client.post("/api/v1/datasets", headers=owner_auth_header, json=dataset_json)

        assert response.status_code == 422
        assert (await db.execute(select(func.count(Dataset.id)))).scalar() == 0

    async def test_create_dataset_without_authentication(self, async_client: "AsyncClient", db: "AsyncSession"):
        workspace = await WorkspaceFactory.create()
        dataset_json = {"name": "name", "workspace_id": str(workspace.id)}

        response = await async_client.post("/api/v1/datasets", json=dataset_json)

        assert response.status_code == 401
        assert (await db.execute(select(func.count(Dataset.id)))).scalar() == 0

    async def test_create_dataset_as_admin(self, async_client: "AsyncClient", db: "AsyncSession"):
        workspace = await WorkspaceFactory.create()
        admin = await AdminFactory.create(workspaces=[workspace])

        dataset_json = {"name": "name", "workspace_id": str(workspace.id)}
        response = await async_client.post(
            "/api/v1/datasets", headers={API_KEY_HEADER_NAME: admin.api_key}, json=dataset_json
        )

        assert response.status_code == 201
        assert (await db.execute(select(func.count(Dataset.id)))).scalar() == 1

    async def test_create_dataset_as_annotator(self, async_client: "AsyncClient", db: "AsyncSession"):
        annotator = await AnnotatorFactory.create()
        workspace = await WorkspaceFactory.create()
        dataset_json = {"name": "name", "workspace_id": str(workspace.id)}

        response = await async_client.post(
            "/api/v1/datasets", headers={API_KEY_HEADER_NAME: annotator.api_key}, json=dataset_json
        )

        assert response.status_code == 403
        assert (await db.execute(select(func.count(Dataset.id)))).scalar() == 0

    async def test_create_dataset_with_existent_name(
        self, async_client: "AsyncClient", db: "AsyncSession", owner_auth_header: dict
    ):
        dataset = await DatasetFactory.create(name="name")
        dataset_json = {"name": "name", "workspace_id": str(dataset.workspace_id)}

        response = await async_client.post("/api/v1/datasets", headers=owner_auth_header, json=dataset_json)

        assert response.status_code == 409
        assert (await db.execute(select(func.count(Dataset.id)))).scalar() == 1

    async def test_create_dataset_with_nonexistent_workspace_id(
        self, async_client: "AsyncClient", db: "AsyncSession", owner_auth_header: dict
    ):
        dataset_json = {"name": "name", "workspace_id": str(uuid4())}

        response = await async_client.post("/api/v1/datasets", headers=owner_auth_header, json=dataset_json)

        assert response.status_code == 422
        assert (await db.execute(select(func.count(Dataset.id)))).scalar() == 0

    @pytest.mark.parametrize(
        ("settings", "expected_settings"),
        [
            ({"type": "text"}, {"type": "text", "use_markdown": False}),
            ({"type": "text", "discarded": "value"}, {"type": "text", "use_markdown": False}),
            ({"type": "text", "use_markdown": False}, {"type": "text", "use_markdown": False}),
        ],
    )
    async def test_create_dataset_field(
        self,
        async_client: "AsyncClient",
        db: "AsyncSession",
        owner_auth_header: dict,
        settings: dict,
        expected_settings: dict,
    ):
        dataset = await DatasetFactory.create()
        field_json = {"name": "name", "title": "title", "settings": settings}

        response = await async_client.post(
            f"/api/v1/datasets/{dataset.id}/fields", headers=owner_auth_header, json=field_json
        )

        assert response.status_code == 201
        assert (await db.execute(select(func.count(Field.id)))).scalar() == 1

        response_body = response.json()
        assert await db.get(Field, UUID(response_body["id"]))
        assert response_body == {
            "id": str(UUID(response_body["id"])),
            "name": "name",
            "title": "title",
            "required": False,
            "settings": expected_settings,
            "inserted_at": datetime.fromisoformat(response_body["inserted_at"]).isoformat(),
            "updated_at": datetime.fromisoformat(response_body["updated_at"]).isoformat(),
        }

    async def test_create_dataset_field_without_authentication(self, async_client: "AsyncClient", db: "AsyncSession"):
        dataset = await DatasetFactory.create()
        field_json = {
            "name": "name",
            "title": "title",
            "settings": {"type": "text"},
        }

        response = await async_client.post(f"/api/v1/datasets/{dataset.id}/fields", json=field_json)

        assert response.status_code == 401
        assert (await db.execute(select(func.count(Field.id)))).scalar() == 0

    async def test_create_dataset_field_as_admin(self, async_client: "AsyncClient", db: "AsyncSession"):
        workspace = await WorkspaceFactory.create()
        admin = await AdminFactory.create(workspaces=[workspace])
        dataset = await DatasetFactory.create(workspace=workspace)
        field_json = {
            "name": "name",
            "title": "title",
            "settings": {"type": "text"},
        }

        response = await async_client.post(
            f"/api/v1/datasets/{dataset.id}/fields",
            headers={API_KEY_HEADER_NAME: admin.api_key},
            json=field_json,
        )

        assert response.status_code == 201
        assert (await db.execute(select(func.count(Field.id)))).scalar() == 1

    async def test_create_dataset_field_as_annotator(self, async_client: "AsyncClient", db: "AsyncSession"):
        annotator = await AnnotatorFactory.create()
        dataset = await DatasetFactory.create()
        field_json = {
            "name": "name",
            "title": "title",
            "settings": {"type": "text"},
        }

        response = await async_client.post(
            f"/api/v1/datasets/{dataset.id}/fields",
            headers={API_KEY_HEADER_NAME: annotator.api_key},
            json=field_json,
        )

        assert response.status_code == 403
        assert (await db.execute(select(func.count(Field.id)))).scalar() == 0

    @pytest.mark.parametrize("invalid_name", ["", " ", "  ", "-", "--", "_", "__", "A", "AA", "invalid_nAmE"])
    async def test_create_dataset_field_with_invalid_name(
        self, async_client: "AsyncClient", db: "AsyncSession", owner_auth_header: dict, invalid_name: str
    ):
        dataset = await DatasetFactory.create()
        field_json = {
            "name": invalid_name,
            "title": "title",
            "settings": {"type": "text"},
        }

        response = await async_client.post(
            f"/api/v1/datasets/{dataset.id}/fields", headers=owner_auth_header, json=field_json
        )

        assert response.status_code == 422
        assert (await db.execute(select(func.count(Field.id)))).scalar() == 0

    async def test_create_dataset_field_with_invalid_max_length_name(
        self, async_client: "AsyncClient", db: "AsyncSession", owner_auth_header: dict
    ):
        dataset = await DatasetFactory.create()
        field_json = {
            "name": "a" * (FIELD_CREATE_NAME_MAX_LENGTH + 1),
            "title": "title",
            "settings": {"type": "text"},
        }

        response = await async_client.post(
            f"/api/v1/datasets/{dataset.id}/fields", headers=owner_auth_header, json=field_json
        )

        assert response.status_code == 422
        # assert db.query(Field).count() == 0
        assert (await db.execute(select(func.count(Field.id)))).scalar() == 0

    async def test_create_dataset_field_with_invalid_max_length_title(
        self, async_client: "AsyncClient", db: "AsyncSession", owner_auth_header: dict
    ):
        dataset = await DatasetFactory.create()
        field_json = {
            "name": "name",
            "title": "a" * (FIELD_CREATE_TITLE_MAX_LENGTH + 1),
            "settings": {"type": "text"},
        }

        response = await async_client.post(
            f"/api/v1/datasets/{dataset.id}/fields", headers=owner_auth_header, json=field_json
        )

        assert response.status_code == 422
        assert (await db.execute(select(func.count(Field.id)))).scalar() == 0

    @pytest.mark.parametrize(
        "settings",
        [
            {},
            None,
            {"type": "wrong-type"},
            {"type": "text", "use_markdown": None},
            {"type": "rating", "options": None},
            {"type": "rating", "options": []},
        ],
    )
    async def test_create_dataset_field_with_invalid_settings(
        self, async_client: "AsyncClient", db: "AsyncSession", owner_auth_header: dict, settings: dict
    ):
        dataset = await DatasetFactory.create()
        field_json = {
            "name": "name",
            "title": "Title",
            "settings": settings,
        }

        response = await async_client.post(
            f"/api/v1/datasets/{dataset.id}/fields", headers=owner_auth_header, json=field_json
        )

        assert response.status_code == 422
        assert (await db.execute(select(func.count(Field.id)))).scalar() == 0

    async def test_create_dataset_field_with_existent_name(
        self, async_client: "AsyncClient", db: "AsyncSession", owner_auth_header: dict
    ):
        field = await FieldFactory.create(name="name")
        field_json = {
            "name": "name",
            "title": "title",
            "settings": {"type": "text"},
        }

        response = await async_client.post(
            f"/api/v1/datasets/{field.dataset.id}/fields", headers=owner_auth_header, json=field_json
        )

        assert response.status_code == 409
        assert (await db.execute(select(func.count(Field.id)))).scalar() == 1

    async def test_create_dataset_field_with_published_dataset(
        self, async_client: "AsyncClient", db: "AsyncSession", owner_auth_header: dict
    ):
        dataset = await DatasetFactory.create(status=DatasetStatus.ready)
        field_json = {
            "name": "name",
            "title": "title",
            "settings": {"type": "text"},
        }

        response = await async_client.post(
            f"/api/v1/datasets/{dataset.id}/fields", headers=owner_auth_header, json=field_json
        )

        assert response.status_code == 422
        assert response.json() == {"detail": "Field cannot be created for a published dataset"}
        assert (await db.execute(select(func.count(Field.id)))).scalar() == 0

    async def test_create_dataset_field_with_nonexistent_dataset_id(
        self, async_client: "AsyncClient", db: "AsyncSession", owner_auth_header: dict
    ):
        await DatasetFactory.create()
        field_json = {
            "name": "text",
            "title": "Text",
            "settings": {"type": "text"},
        }

        response = await async_client.post(
            f"/api/v1/datasets/{uuid4()}/fields", headers=owner_auth_header, json=field_json
        )

        assert response.status_code == 404
        assert (await db.execute(select(func.count(Field.id)))).scalar() == 0

    @pytest.mark.parametrize(
        ("settings", "expected_settings"),
        [
            ({"type": "text"}, {"type": "text", "use_markdown": False}),
            ({"type": "text", "use_markdown": True}, {"type": "text", "use_markdown": True}),
            ({"type": "text", "use_markdown": False}, {"type": "text", "use_markdown": False}),
            (
                {
                    "type": "rating",
                    "options": [{"value": 1}, {"value": 2}, {"value": 3}, {"value": 4}, {"value": 5}],
                },
                {
                    "type": "rating",
                    "options": [{"value": 1}, {"value": 2}, {"value": 3}, {"value": 4}, {"value": 5}],
                },
            ),
            (
                {
                    "type": "label_selection",
                    "options": [
                        {"value": "positive", "text": "Positive", "description": "Text with a positive sentiment"},
                        {"value": "negative", "text": "Negative", "description": "Text with a negative sentiment"},
                        {"value": "neutral", "text": "Neutral", "description": "Text with a neutral sentiment"},
                    ],
                },
                {
                    "type": "label_selection",
                    "options": [
                        {"value": "positive", "text": "Positive", "description": "Text with a positive sentiment"},
                        {"value": "negative", "text": "Negative", "description": "Text with a negative sentiment"},
                        {"value": "neutral", "text": "Neutral", "description": "Text with a neutral sentiment"},
                    ],
                    "visible_options": None,
                },
            ),
            (
                {
                    "type": "label_selection",
                    "options": [
                        {"value": "positive", "text": "Positive"},
                        {"value": "negative", "text": "Negative"},
                        {"value": "neutral", "text": "Neutral"},
                    ],
                    "visible_options": 3,
                },
                {
                    "type": "label_selection",
                    "options": [
                        {"value": "positive", "text": "Positive", "description": None},
                        {"value": "negative", "text": "Negative", "description": None},
                        {"value": "neutral", "text": "Neutral", "description": None},
                    ],
                    "visible_options": 3,
                },
            ),
            (
                {
                    "type": "ranking",
                    "options": [
                        {"value": "completion-a", "text": "Completion A", "description": "Completion A is the best"},
                        {"value": "completion-b", "text": "Completion B", "description": "Completion B is the best"},
                        {"value": "completion-c", "text": "Completion C", "description": "Completion C is the best"},
                        {"value": "completion-d", "text": "Completion D", "description": "Completion D is the best"},
                    ],
                },
                {
                    "type": "ranking",
                    "options": [
                        {"value": "completion-a", "text": "Completion A", "description": "Completion A is the best"},
                        {"value": "completion-b", "text": "Completion B", "description": "Completion B is the best"},
                        {"value": "completion-c", "text": "Completion C", "description": "Completion C is the best"},
                        {"value": "completion-d", "text": "Completion D", "description": "Completion D is the best"},
                    ],
                },
            ),
            (
                {
                    "type": "ranking",
                    "options": [
                        {"value": "completion-a", "text": "Completion A", "description": None},
                        {"value": "completion-b", "text": "Completion b", "description": None},
                        {"value": "completion-c", "text": "Completion C", "description": None},
                        {"value": "completion-d", "text": "Completion D", "description": None},
                    ],
                },
                {
                    "type": "ranking",
                    "options": [
                        {"value": "completion-a", "text": "Completion A", "description": None},
                        {"value": "completion-b", "text": "Completion b", "description": None},
                        {"value": "completion-c", "text": "Completion C", "description": None},
                        {"value": "completion-d", "text": "Completion D", "description": None},
                    ],
                },
            ),
        ],
    )
    async def test_create_dataset_question(
        self,
        async_client: "AsyncClient",
        db: "AsyncSession",
        owner_auth_header: dict,
        settings: dict,
        expected_settings: dict,
    ):
        dataset = await DatasetFactory.create()
        question_json = {
            "name": "name",
            "title": "title",
            "settings": settings,
        }

        response = await async_client.post(
            f"/api/v1/datasets/{dataset.id}/questions", headers=owner_auth_header, json=question_json
        )

        assert response.status_code == 201
        assert (await db.execute(select(func.count(Question.id)))).scalar() == 1

        response_body = response.json()
        assert await db.get(Question, UUID(response_body["id"]))
        assert response_body == {
            "id": str(UUID(response_body["id"])),
            "name": "name",
            "title": "title",
            "description": None,
            "required": False,
            "settings": expected_settings,
            "inserted_at": datetime.fromisoformat(response_body["inserted_at"]).isoformat(),
            "updated_at": datetime.fromisoformat(response_body["updated_at"]).isoformat(),
        }

    async def test_create_dataset_question_with_description(
        self, async_client: "AsyncClient", db: "AsyncSession", owner_auth_header: dict
    ):
        dataset = await DatasetFactory.create()
        question_json = {
            "name": "name",
            "title": "title",
            "description": "description",
            "settings": {"type": "text"},
        }

        response = await async_client.post(
            f"/api/v1/datasets/{dataset.id}/questions", headers=owner_auth_header, json=question_json
        )

        assert response.status_code == 201
        assert (await db.execute(select(func.count(Question.id)))).scalar() == 1

        response_body = response.json()
        assert await db.get(Question, UUID(response_body["id"]))
        assert response_body["description"] == "description"

    async def test_create_dataset_question_without_authentication(
        self, async_client: "AsyncClient", db: "AsyncSession"
    ):
        dataset = await DatasetFactory.create()
        question_json = {
            "name": "name",
            "title": "title",
            "settings": {"type": "text"},
        }

        response = await async_client.post(f"/api/v1/datasets/{dataset.id}/questions", json=question_json)

        assert response.status_code == 401
        assert (await db.execute(select(func.count(Question.id)))).scalar() == 0

    async def test_create_dataset_question_as_admin(self, async_client: "AsyncClient", db: "AsyncSession"):
        workspace = await WorkspaceFactory.create()
        admin = await AdminFactory.create(workspaces=[workspace])
        dataset = await DatasetFactory.create(workspace=workspace)
        question_json = {
            "name": "name",
            "title": "title",
            "settings": {"type": "text"},
        }

        response = await async_client.post(
            f"/api/v1/datasets/{dataset.id}/questions",
            headers={API_KEY_HEADER_NAME: admin.api_key},
            json=question_json,
        )

        assert response.status_code == 201
        assert (await db.execute(select(func.count(Question.id)))).scalar() == 1

    async def test_create_dataset_question_as_admin_for_different_workspace(
        self, async_client: "AsyncClient", db: "AsyncSession"
    ):
        workspace = await WorkspaceFactory.create()
        admin = await AdminFactory.create(workspaces=[workspace])

        dataset = await DatasetFactory.create()
        question_json = {
            "name": "name",
            "title": "title",
            "settings": {"type": "text"},
        }

        response = await async_client.post(
            f"/api/v1/datasets/{dataset.id}/questions",
            headers={API_KEY_HEADER_NAME: admin.api_key},
            json=question_json,
        )

        assert response.status_code == 403
        assert (await db.execute(select(func.count(Question.id)))).scalar() == 0

    async def test_create_dataset_question_as_annotator(self, async_client: "AsyncClient", db: "AsyncSession"):
        annotator = await AnnotatorFactory.create()
        dataset = await DatasetFactory.create()
        question_json = {
            "name": "name",
            "title": "title",
            "settings": {"type": "text"},
        }

        response = await async_client.post(
            f"/api/v1/datasets/{dataset.id}/questions",
            headers={API_KEY_HEADER_NAME: annotator.api_key},
            json=question_json,
        )

        assert response.status_code == 403
        assert (await db.execute(select(func.count(Question.id)))).scalar() == 0

    @pytest.mark.parametrize("invalid_name", ["", " ", "  ", "-", "--", "_", "__", "A", "AA", "invalid_nAmE"])
    async def test_create_dataset_question_with_invalid_name(
        self, async_client: "AsyncClient", db: "AsyncSession", owner_auth_header: dict, invalid_name: str
    ):
        dataset = await DatasetFactory.create()
        question_json = {
            "name": invalid_name,
            "title": "title",
            "settings": {"type": "text"},
        }

        response = await async_client.post(
            f"/api/v1/datasets/{dataset.id}/questions", headers=owner_auth_header, json=question_json
        )

        assert response.status_code == 422
        assert (await db.execute(select(func.count(Question.id)))).scalar() == 0

    async def test_create_dataset_question_with_invalid_max_length_name(
        self, async_client: "AsyncClient", db: "AsyncSession", owner_auth_header: dict
    ):
        dataset = await DatasetFactory.create()
        question_json = {
            "name": "a" * (QUESTION_CREATE_NAME_MAX_LENGTH + 1),
            "title": "title",
            "settings": {"type": "text"},
        }

        response = await async_client.post(
            f"/api/v1/datasets/{dataset.id}/questions", headers=owner_auth_header, json=question_json
        )

        assert response.status_code == 422
        assert (await db.execute(select(func.count(Question.id)))).scalar() == 0

    async def test_create_dataset_question_with_invalid_max_length_title(
        self, async_client: "AsyncClient", db: "AsyncSession", owner_auth_header: dict
    ):
        dataset = await DatasetFactory.create()
        question_json = {
            "name": "name",
            "title": "a" * (QUESTION_CREATE_TITLE_MAX_LENGTH + 1),
            "settings": {"type": "text"},
        }

        response = await async_client.post(
            f"/api/v1/datasets/{dataset.id}/questions", headers=owner_auth_header, json=question_json
        )

        assert response.status_code == 422
        assert (await db.execute(select(func.count(Question.id)))).scalar() == 0

    async def test_create_dataset_question_with_invalid_max_length_description(
        self, async_client: "AsyncClient", db: "AsyncSession", owner_auth_header: dict
    ):
        dataset = await DatasetFactory.create()
        question_json = {
            "name": "name",
            "title": "title",
            "description": "a" * (QUESTION_CREATE_DESCRIPTION_MAX_LENGTH + 1),
            "settings": {"type": "text"},
        }

        response = await async_client.post(
            f"/api/v1/datasets/{dataset.id}/questions", headers=owner_auth_header, json=question_json
        )

        assert response.status_code == 422
        assert (await db.execute(select(func.count(Question.id)))).scalar() == 0

    async def test_create_dataset_question_with_existent_name(
        self, async_client: "AsyncClient", db: "AsyncSession", owner_auth_header: dict
    ):
        question = await QuestionFactory.create(name="name")
        question_json = {
            "name": "name",
            "title": "title",
            "settings": {"type": "text"},
        }

        response = await async_client.post(
            f"/api/v1/datasets/{question.dataset.id}/questions", headers=owner_auth_header, json=question_json
        )

        assert response.status_code == 409
        assert (await db.execute(select(func.count(Question.id)))).scalar() == 1

    async def test_create_dataset_question_with_published_dataset(
        self, async_client: "AsyncClient", db: "AsyncSession", owner_auth_header: dict
    ):
        dataset = await DatasetFactory.create(status=DatasetStatus.ready)
        question_json = {
            "name": "name",
            "title": "title",
            "settings": {"type": "text"},
        }

        response = await async_client.post(
            f"/api/v1/datasets/{dataset.id}/questions", headers=owner_auth_header, json=question_json
        )

        assert response.status_code == 422
        assert response.json() == {"detail": "Question cannot be created for a published dataset"}
        assert (await db.execute(select(func.count(Question.id)))).scalar() == 0

    async def test_create_dataset_question_with_nonexistent_dataset_id(
        self, async_client: "AsyncClient", db: "AsyncSession", owner_auth_header: dict
    ):
        await DatasetFactory.create()
        question_json = {
            "name": "text",
            "title": "Text",
            "settings": {"type": "text"},
        }

        response = await async_client.post(
            f"/api/v1/datasets/{uuid4()}/questions", headers=owner_auth_header, json=question_json
        )

        assert response.status_code == 404
        assert (await db.execute(select(func.count(Question.id)))).scalar() == 0

    @pytest.mark.parametrize(
        "settings",
        [
            None,
            {},
            {"type": "wrong"},
            {"type": "text", "use_markdown": None},
            {"type": "text", "use_markdown": "wrong"},
            {
                "type": "rating",
                "options": [
                    {"value": "A wrong value"},
                    {"value": "B wrong value"},
                    {"value": "C wrong value"},
                    {"value": "D wrong value"},
                ],
            },
            {"type": "rating", "options": [{"value": value} for value in range(0, RATING_OPTIONS_MIN_ITEMS - 1)]},
            {"type": "rating", "options": [{"value": value} for value in range(0, RATING_OPTIONS_MAX_ITEMS + 1)]},
            {"type": "rating", "options": "invalid"},
            {"type": "rating", "options": [{"value": 1}, {"value": 1}]},
            {"type": "rating", "options": [{"value": 1}, {"value": 2}, {"value": 13}]},
            {"type": "rating", "options": [{"value": 1}, {"value": 2}, {"value": -13}]},
            {"type": "label_selection", "options": []},
            {"type": "label_selection", "options": [{"value": "just_one_label", "text": "Just one label"}]},
            {
                "type": "label_selection",
                "options": [{"value": "a", "text": "a"}, {"value": "b", "text": "b"}],
                "visible_options": 0,
            },
            {
                "type": "label_selection",
                "options": [{"value": "a", "text": "a"}, {"value": "b", "text": "b"}],
                "visible_options": -1,
            },
            {
                "type": "label_selection",
                "options": [{"value": "", "text": "a"}, {"value": "b", "text": "b"}],
            },
            {
                "type": "label_selection",
                "options": [
                    {"value": "".join(["a" for _ in range(VALUE_TEXT_OPTION_VALUE_MAX_LENGTH + 1)]), "text": "a"},
                    {"value": "b", "text": "b"},
                ],
            },
            {
                "type": "label_selection",
                "options": [{"value": "a", "text": ""}, {"value": "b", "text": "b"}],
            },
            {
                "type": "label_selection",
                "options": [
                    {"value": "a", "text": "".join(["a" for _ in range(VALUE_TEXT_OPTION_TEXT_MAX_LENGTH + 1)])},
                    {"value": "b", "text": "b"},
                ],
            },
            {
                "type": "label_selection",
                "options": [{"value": "a", "text": "a", "description": ""}, {"value": "b", "text": "b"}],
            },
            {
                "type": "label_selection",
                "options": [
                    {
                        "value": "a",
                        "text": "a",
                        "description": "".join(["a" for _ in range(VALUE_TEXT_OPTION_DESCRIPTION_MAX_LENGTH + 1)]),
                    },
                    {"value": "b", "text": "b"},
                ],
            },
            {
                "type": "label_selection",
                "options": [
                    {"value": "a", "text": "a", "description": "a"},
                    {"value": "b", "text": "b", "description": "b"},
                    {"value": "b", "text": "b", "description": "b"},
                ],
            },
            {
                "type": "label_selection",
                "options": [
                    {"value": "a", "text": "a", "description": "a"},
                    {"value": "b", "text": "b", "description": "b"},
                    {"value": "b", "text": "b", "description": "b"},
                ],
                "visible_options": 2,
            },
            {
                "type": "label_selection",
                "options": [
                    {"value": "a", "text": "a", "description": "a"},
                    {"value": "b", "text": "b", "description": "b"},
                    {"value": "b", "text": "b", "description": "b"},
                ],
                "visible_options": 5,
            },
            {
                "type": "ranking",
                "options": [
                    {"value": "a", "text": "a", "description": "a"},
                ],
            },
            {
                "type": "ranking",
                "options": [
                    {"value": "a", "text": "a", "description": "a"},
                    {"value": "b", "text": "b", "description": "b"},
                    {"value": "b", "text": "b", "description": "b"},
                ],
            },
            {
                "type": "ranking",
                "options": [
                    {"value": value, "text": value, "description": value}
                    for value in range(0, RANKING_OPTIONS_MAX_ITEMS + 1)
                ],
            },
            {
                "type": "ranking",
                "options": [
                    {
                        "value": "a",
                        "text": "a",
                        "description": "".join(["a" for _ in range(VALUE_TEXT_OPTION_DESCRIPTION_MAX_LENGTH + 1)]),
                    },
                    {"value": "b", "text": "b", "description": "b"},
                ],
            },
        ],
    )
    async def test_create_dataset_question_with_invalid_settings(
        self,
        async_client: "AsyncClient",
        db: "AsyncSession",
        owner_auth_header: dict,
        settings: dict,
    ):
        dataset = await DatasetFactory.create()
        question_json = {"name": "question", "title": "Question", "settings": settings}

        response = await async_client.post(
            f"/api/v1/datasets/{dataset.id}/questions", headers=owner_auth_header, json=question_json
        )

        assert response.status_code == 422
        assert (await db.execute(select(func.count(Question.id)))).scalar() == 0

    @pytest.mark.parametrize(
        ("settings", "expected_settings"),
        [
            ({"type": "terms"}, {"type": "terms", "values": None}),
            ({"type": "terms", "values": ["a"]}, {"type": "terms", "values": ["a"]}),
            (
                {"type": "terms", "values": ["a", "b", "c", "d", "e"]},
                {"type": "terms", "values": ["a", "b", "c", "d", "e"]},
            ),
            ({"type": "integer"}, {"type": "integer", "min": None, "max": None}),
            ({"type": "integer", "min": 2}, {"type": "integer", "min": 2, "max": None}),
            ({"type": "integer", "max": 10}, {"type": "integer", "min": None, "max": 10}),
            ({"type": "integer", "min": 2, "max": 10}, {"type": "integer", "min": 2, "max": 10}),
            ({"type": "float"}, {"type": "float", "min": None, "max": None}),
            ({"type": "float", "min": 2}, {"type": "float", "min": 2, "max": None}),
            ({"type": "float", "max": 10}, {"type": "float", "min": None, "max": 10}),
            ({"type": "float", "min": 2, "max": 10}, {"type": "float", "min": 2, "max": 10}),
            ({"type": "float", "min": 0.3, "max": 1.0}, {"type": "float", "min": 0.3, "max": 1.0}),
        ],
    )
    async def test_create_dataset_metadata_property(
        self,
        async_client: "AsyncClient",
        db: "AsyncSession",
        owner_auth_header: dict,
        settings: dict,
        expected_settings: dict,
    ):
        dataset = await DatasetFactory.create()
        metadata_property_json = {"name": "name", "title": "title", "settings": settings}

        response = await async_client.post(
            f"/api/v1/datasets/{dataset.id}/metadata-properties", headers=owner_auth_header, json=metadata_property_json
        )

        assert response.status_code == 201
        assert (await db.execute(select(func.count(MetadataProperty.id)))).scalar() == 1

        response_body = response.json()
        assert await db.get(MetadataProperty, UUID(response_body["id"]))
        assert response_body == {
            "id": str(UUID(response_body["id"])),
            "name": "name",
            "title": "title",
            "settings": expected_settings,
            "visible_for_annotators": True,
            "inserted_at": datetime.fromisoformat(response_body["inserted_at"]).isoformat(),
            "updated_at": datetime.fromisoformat(response_body["updated_at"]).isoformat(),
        }

    async def test_create_dataset_metadata_property_with_dataset_ready(
        self,
        async_client: "AsyncClient",
        db: "AsyncSession",
        mock_search_engine: "SearchEngine",
        owner_auth_header: dict,
    ):
        dataset = await DatasetFactory.create(status=DatasetStatus.ready)
        metadata_property_json = {
            "name": "name",
            "title": "title",
            "settings": {"type": "terms", "values": ["valueA", "valueB", "valueC"]},
        }

        response = await async_client.post(
            f"/api/v1/datasets/{dataset.id}/metadata-properties", headers=owner_auth_header, json=metadata_property_json
        )

        assert response.status_code == 201
        assert (await db.execute(select(func.count(MetadataProperty.id)))).scalar() == 1

        response_body = response.json()
        created_metadata_property = await db.get(MetadataProperty, UUID(response_body["id"]))

        assert created_metadata_property
        assert response_body == {
            "id": str(UUID(response_body["id"])),
            "visible_for_annotators": True,
            "inserted_at": datetime.fromisoformat(response_body["inserted_at"]).isoformat(),
            "updated_at": datetime.fromisoformat(response_body["updated_at"]).isoformat(),
            **metadata_property_json,
        }

        mock_search_engine.configure_metadata_property.assert_called_once_with(dataset, created_metadata_property)

    async def test_create_dataset_metadata_property_with_dataset_ready_and_search_engine_error(
        self, async_client: "AsyncClient", mock_search_engine: SearchEngine, db: "AsyncSession", owner_auth_header: dict
    ):
        mock_search_engine.configure_metadata_property.side_effect = ValueError("MOCK")

        dataset = await DatasetFactory.create(status=DatasetStatus.ready)
        metadata_property_json = {
            "name": "name",
            "title": "title",
            "settings": {"type": "terms", "values": ["valueA", "valueB", "valueC"]},
        }

        response = await async_client.post(
            f"/api/v1/datasets/{dataset.id}/metadata-properties", headers=owner_auth_header, json=metadata_property_json
        )

        assert response.status_code == 422
        assert (await db.execute(select(func.count(MetadataProperty.id)))).scalar() == 0

    async def test_create_dataset_metadata_property_as_admin(self, async_client: "AsyncClient", db: "AsyncSession"):
        workspace = await WorkspaceFactory.create()
        admin = await AdminFactory.create(workspaces=[workspace])
        dataset = await DatasetFactory.create(workspace=workspace)
        metadata_property_json = {
            "name": "name",
            "title": "title",
            "settings": {"type": "terms", "values": ["a", "b", "c"]},
        }

        response = await async_client.post(
            f"/api/v1/datasets/{dataset.id}/metadata-properties",
            headers={API_KEY_HEADER_NAME: admin.api_key},
            json=metadata_property_json,
        )

        assert response.status_code == 201
        assert (await db.execute(select(func.count(MetadataProperty.id)))).scalar() == 1

    @pytest.mark.parametrize(
        "settings",
        [
            None,
            {},
            {"type": "wrong-type"},
            {"type": None},
            {"type": "terms", "values": []},
            {"type": "integer", "min": 5, "max": 2},
            {"type": "float", "min": 5.0, "max": 2.0},
        ],
    )
    async def test_create_dataset_metadata_property_with_invalid_settings(
        self, async_client: "AsyncClient", db: "AsyncSession", owner_auth_header: dict, settings: dict
    ):
        dataset = await DatasetFactory.create()
        metadata_property_json = {"name": "name", "title": "title", "settings": settings}

        response = await async_client.post(
            f"/api/v1/datasets/{dataset.id}/metadata-properties", headers=owner_auth_header, json=metadata_property_json
        )

        assert response.status_code == 422
        assert (await db.execute(select(func.count(Field.id)))).scalar() == 0

    async def test_create_dataset_metadata_property_as_admin_for_different_workspace(
        self, async_client: "AsyncClient", db: "AsyncSession"
    ):
        workspace = await WorkspaceFactory.create()
        admin = await AdminFactory.create(workspaces=[workspace])

        dataset = await DatasetFactory.create()
        metadata_property_json = {
            "name": "name",
            "title": "title",
            "settings": {"type": "terms", "values": ["a", "b", "c"]},
        }

        response = await async_client.post(
            f"/api/v1/datasets/{dataset.id}/metadata-properties",
            headers={API_KEY_HEADER_NAME: admin.api_key},
            json=metadata_property_json,
        )

        assert response.status_code == 403
        assert (await db.execute(select(func.count(Question.id)))).scalar() == 0

    async def test_create_dataset_metadata_property_as_annotator(self, async_client: "AsyncClient", db: "AsyncSession"):
        annotator = await AnnotatorFactory.create()
        dataset = await DatasetFactory.create()
        question_json = {"name": "name", "title": "title", "settings": {"type": "terms", "values": ["a", "b", "c"]}}

        response = await async_client.post(
            f"/api/v1/datasets/{dataset.id}/metadata-properties",
            headers={API_KEY_HEADER_NAME: annotator.api_key},
            json=question_json,
        )

        assert response.status_code == 403
        assert (await db.execute(select(func.count(Question.id)))).scalar() == 0

    @pytest.mark.parametrize(
        "invalid_name",
        [
            None,
            "",
            "::",
            "bad Name",
            "¿pef",
            "wrong:name",
            "wrong.name" "**",
            "a" * (METADATA_PROPERTY_CREATE_NAME_MAX_LENGTH + 1),
        ],
    )
    async def test_create_dataset_metadata_property_with_invalid_name(
        self, async_client: "AsyncClient", db: "AsyncSession", owner_auth_header: dict, invalid_name: str
    ):
        dataset = await DatasetFactory.create()
        metadata_property_json = {"name": invalid_name, "title": "title", "settings": {"type": "terms"}}

        response = await async_client.post(
            f"/api/v1/datasets/{dataset.id}/metadata-properties", headers=owner_auth_header, json=metadata_property_json
        )

        assert response.status_code == 422
        assert (await db.execute(select(func.count(Field.id)))).scalar() == 0

    async def test_create_dataset_metadata_property_with_existent_name(
        self, async_client: "AsyncClient", db: "AsyncSession", owner_auth_header: dict
    ):
        metadata_property = await TermsMetadataPropertyFactory.create(name="name")
        metadata_property_json = {
            "name": "name",
            "title": "title",
            "settings": {"type": "terms", "values": ["a", "b", "c"]},
        }

        response = await async_client.post(
            f"/api/v1/datasets/{metadata_property.dataset.id}/metadata-properties",
            headers=owner_auth_header,
            json=metadata_property_json,
        )

        assert response.status_code == 409
        assert (await db.execute(select(func.count(MetadataProperty.id)))).scalar() == 1

    @pytest.mark.parametrize(
        "title",
        ["", "a" * (METADATA_PROPERTY_CREATE_TITLE_MAX_LENGTH + 1)],
    )
    async def test_create_dataset_metadata_property_with_invalid_title(
        self, async_client: "AsyncClient", db: "AsyncSession", owner_auth_header: dict, title: str
    ):
        dataset = await DatasetFactory.create()
        metadata_property_json = {"name": "name", "title": title, "settings": {"type": "terms"}}

        response = await async_client.post(
            f"/api/v1/datasets/{dataset.id}/metadata-properties", headers=owner_auth_header, json=metadata_property_json
        )

        assert response.status_code == 422
        assert (await db.execute(select(func.count(Field.id)))).scalar() == 0

    async def test_create_dataset_metadata_property_visible_for_annotators(
        self, async_client: "AsyncClient", db: "AsyncSession", owner_auth_header: dict
    ):
        dataset = await DatasetFactory.create()
        metadata_property_json = {
            "name": "name",
            "title": "title",
            "settings": {"type": "terms"},
            "visible_for_annotators": True,
        }

        response = await async_client.post(
            f"/api/v1/datasets/{dataset.id}/metadata-properties", headers=owner_auth_header, json=metadata_property_json
        )

        assert response.status_code == 201
        assert (await db.execute(select(func.count(MetadataProperty.id)))).scalar() == 1

        response_body = response.json()
        assert response_body["visible_for_annotators"] == True

        created_metadata_property = await db.get(MetadataProperty, UUID(response_body["id"]))
        assert created_metadata_property
        assert created_metadata_property.allowed_roles == [UserRole.admin, UserRole.annotator]

    async def test_create_dataset_metadata_property_not_visible_for_annotators(
        self, async_client: "AsyncClient", db: "AsyncSession", owner_auth_header: dict
    ):
        dataset = await DatasetFactory.create()
        metadata_property_json = {
            "name": "name",
            "title": "title",
            "settings": {"type": "terms"},
            "visible_for_annotators": False,
        }

        response = await async_client.post(
            f"/api/v1/datasets/{dataset.id}/metadata-properties", headers=owner_auth_header, json=metadata_property_json
        )

        assert response.status_code == 201
        assert (await db.execute(select(func.count(MetadataProperty.id)))).scalar() == 1

        response_body = response.json()
        assert response_body["visible_for_annotators"] == False

        created_metadata_property = await db.get(MetadataProperty, UUID(response_body["id"]))
        assert created_metadata_property
        assert created_metadata_property.allowed_roles == [UserRole.admin]

    async def test_create_dataset_metadata_property_without_visible_for_annotators(
        self, async_client: "AsyncClient", db: "AsyncSession", owner_auth_header: dict
    ):
        dataset = await DatasetFactory.create()
        metadata_property_json = {"name": "name", "title": "title", "settings": {"type": "terms"}}

        response = await async_client.post(
            f"/api/v1/datasets/{dataset.id}/metadata-properties", headers=owner_auth_header, json=metadata_property_json
        )

        assert response.status_code == 201
        assert (await db.execute(select(func.count(MetadataProperty.id)))).scalar() == 1

        response_body = response.json()
        assert response_body["visible_for_annotators"] == True

        created_metadata_property = await db.get(MetadataProperty, UUID(response_body["id"]))
        assert created_metadata_property
        assert created_metadata_property.allowed_roles == [UserRole.admin, UserRole.annotator]

    @pytest.mark.parametrize("values", [[], ["value"] * (TERMS_METADATA_PROPERTY_VALUES_MAX_ITEMS + 1)])
    async def test_create_dataset_terms_metadata_property_with_invalid_number_of_values(
        self, async_client: "AsyncClient", db: "AsyncSession", owner_auth_header: dict, values: List[str]
    ):
        dataset = await DatasetFactory.create()

        response = await async_client.post(
            f"/api/v1/datasets/{dataset.id}/metadata-properties",
            headers=owner_auth_header,
            json={"name": "name", "title": "title", "settings": {"type": "terms", "values": values}},
        )

        assert response.status_code == 422
        assert (await db.execute(select(func.count(MetadataProperty.id)))).scalar() == 0

    @pytest.mark.parametrize("role", [UserRole.owner, UserRole.admin])
    @pytest.mark.parametrize("dataset_status", [DatasetStatus.draft, DatasetStatus.ready])
    async def test_create_dataset_vector_settings(
        self,
        async_client: "AsyncClient",
        db: "AsyncSession",
        mock_search_engine: SearchEngine,
        role: UserRole,
        dataset_status: DatasetStatus,
    ):
        dataset = await DatasetFactory.create(status=dataset_status)
        user = await UserFactory.create(role=role, workspaces=[dataset.workspace])

        vector_settings_json = {
            "name": "vectors-for-semantic-search",
            "dimensions": 384,
            "description": "Vectors generated with sentence-transformers/all-MiniLM-L6-v2",
        }

        response = await async_client.post(
            f"/api/v1/datasets/{dataset.id}/vectors-settings",
            headers={API_KEY_HEADER_NAME: user.api_key},
            json=vector_settings_json,
        )

        response_json = response.json()

        assert response.status_code == 201
        vector_settings = await db.get(VectorSettings, UUID(response_json["id"]))
        assert response_json == {
            "id": str(vector_settings.id),
            "name": "vectors-for-semantic-search",
            "dimensions": 384,
            "description": "Vectors generated with sentence-transformers/all-MiniLM-L6-v2",
            "inserted_at": vector_settings.inserted_at.isoformat(),
            "updated_at": vector_settings.updated_at.isoformat(),
        }
        if dataset_status == DatasetStatus.draft:
            mock_search_engine.configure_index_vectors.assert_not_called()
        else:
            mock_search_engine.configure_index_vectors.assert_called_once_with(vector_settings)

    @pytest.mark.parametrize(
        "payload",
        [
            {"name": "", "dimensions": 5},
            {"name": "a" * (VECTOR_SETTINGS_CREATE_NAME_MAX_LENGTH + 1), "dimensions": 5},
            {"name": " invalid", "dimensions": 5},
            {"name": "vectors", "dimensions": 5, "description": ""},
            {
                "name": "vectors",
                "dimensions": 5,
                "description": "a" * (VECTOR_SETTINGS_CREATE_DESCRIPTION_MAX_LENGTH + 1),
            },
            {"name": "vectors", "dimensions": 0, "description": "vectors"},
            {"name": "vectors", "dimensions": -1, "description": "vectors"},
        ],
    )
    async def test_create_dataset_vector_settings_with_invalid_settings(
        self, async_client: "AsyncClient", owner_auth_header: dict, payload: dict
    ):
        dataset = await DatasetFactory.create()

        response = await async_client.post(
            f"/api/v1/datasets/{dataset.id}/vectors-settings", headers=owner_auth_header, json=payload
        )

        assert response.status_code == 422

    async def test_create_dataset_vector_settings_with_existent_name(
        self, async_client: "AsyncClient", owner_auth_header: dict
    ):
        vector_settings = await VectorSettingsFactory.create(name="vectors")

        response = await async_client.post(
            f"/api/v1/datasets/{vector_settings.dataset_id}/vectors-settings",
            headers=owner_auth_header,
            json={"name": "vectors", "dimensions": 384},
        )

        assert response.status_code == 409

    async def test_create_dataset_vector_settings_with_non_existent_dataset_id(
        self, async_client: "AsyncClient", owner_auth_header: dict
    ):
        response = await async_client.post(
            f"/api/v1/datasets/{uuid4()}/vectors-settings",
            headers=owner_auth_header,
            json={"name": "vectors", "dimensions": 384},
        )

        assert response.status_code == 404

    async def test_create_dataset_vector_settings_as_annotator(self, async_client: "AsyncClient"):
        dataset = await DatasetFactory.create()
        annotator = await AnnotatorFactory.create(workspaces=[dataset.workspace])

        response = await async_client.post(
            f"/api/v1/datasets/{dataset.id}/vectors-settings",
            headers={API_KEY_HEADER_NAME: annotator.api_key},
            json={
                "name": "vectors-for-search",
                "dimensions": 384,
                "description": "Vectors generated with sentence-transformers/all-MiniLM-L6-v2",
            },
        )

        assert response.status_code == 403

    async def test_create_dataset_vector_settings_as_admin_from_different_workspace(self, async_client: "AsyncClient"):
        dataset = await DatasetFactory.create()
        admin = await AdminFactory.create()

        response = await async_client.post(
            f"/api/v1/datasets/{dataset.id}/vectors-settings",
            headers={API_KEY_HEADER_NAME: admin.api_key},
            json={
                "name": "vectors-for-search",
                "dimensions": 384,
                "description": "Vectors generated with sentence-transformers/all-MiniLM-L6-v2",
            },
        )

        assert response.status_code == 403

    async def test_create_dataset_vector_settings_without_authentication(self, async_client: "AsyncClient"):
        dataset = await DatasetFactory.create()

        response = await async_client.post(
            f"/api/v1/datasets/{dataset.id}/vectors-settings",
            json={
                "name": "vectors-for-search",
                "dimensions": 384,
                "description": "Vectors generated with sentence-transformers/all-MiniLM-L6-v2",
            },
        )

        assert response.status_code == 401

    async def test_create_dataset_records(
        self,
        async_client: "AsyncClient",
        mock_search_engine: SearchEngine,
        test_telemetry: MagicMock,
        db: "AsyncSession",
        owner: User,
        owner_auth_header: dict,
    ):
        dataset = await DatasetFactory.create(status=DatasetStatus.ready)
        await TextFieldFactory.create(name="input", dataset=dataset)
        await TextFieldFactory.create(name="output", dataset=dataset)

        question_a = await TextQuestionFactory.create(name="input_ok", dataset=dataset)
        question_b = await TextQuestionFactory.create(name="output_ok", dataset=dataset)

        await TermsMetadataPropertyFactory.create(name="terms-metadata", dataset=dataset)
        await IntegerMetadataPropertyFactory.create(name="integer-metadata", dataset=dataset)
        await FloatMetadataPropertyFactory.create(name="float-metadata", dataset=dataset)

        records_json = {
            "items": [
                {
                    "fields": {"input": "Say Hello", "output": "Hello"},
                    "external_id": "1",
                    "responses": [
                        {
                            "values": {"input_ok": {"value": "yes"}, "output_ok": {"value": "yes"}},
                            "status": "submitted",
                            "user_id": str(owner.id),
                        }
                    ],
                    "suggestions": [
                        {
                            "question_id": str(question_a.id),
                            "type": "model",
                            "score": 0.8,
                            "value": "yes",
                            "agent": "unit-test-agent",
                        },
                        {
                            "question_id": str(question_b.id),
                            "value": "yes",
                        },
                    ],
                    "metadata": {
                        "terms-metadata": "a",
                        "integer-metadata": 1,
                        "float-metadata": 1.2,
                    },
                },
                {
                    "fields": {"input": "Say Hello", "output": "Hi"},
                    "suggestions": [{"question_id": str(question_a.id), "value": "no"}],
                    "metadata": {
                        "terms-metadata": "a",
                    },
                },
                {
                    "fields": {"input": "Say Pello", "output": "Hello World"},
                    "external_id": "3",
                    "responses": [
                        {
                            "values": {"input_ok": {"value": "no"}, "output_ok": {"value": "no"}},
                            "status": "submitted",
                            "user_id": str(owner.id),
                        }
                    ],
                },
                {
                    "fields": {"input": "Say Hello", "output": "Good Morning"},
                    "responses": [
                        {
                            "values": {"input_ok": {"value": "yes"}, "output_ok": {"value": "no"}},
                            "status": "discarded",
                            "user_id": str(owner.id),
                        }
                    ],
                },
                {
                    "fields": {"input": "Say Hello", "output": "Say Hello"},
                    "responses": [
                        {
                            "user_id": str(owner.id),
                            "status": "discarded",
                        }
                    ],
                },
            ]
        }

        response = await async_client.post(
            f"/api/v1/datasets/{dataset.id}/records", headers=owner_auth_header, json=records_json
        )

        assert response.status_code == 204, response.json()
        assert (await db.execute(select(func.count(Record.id)))).scalar() == 5
        assert (await db.execute(select(func.count(Response.id)))).scalar() == 4
        assert (await db.execute(select(func.count(Suggestion.id)))).scalar() == 3

        records = (await db.execute(select(Record))).scalars().all()
        mock_search_engine.index_records.assert_called_once_with(dataset, records)

        test_telemetry.assert_called_once_with(
            action="DatasetRecordsCreated", data={"records": len(records_json["items"])}
        )

    async def test_create_dataset_records_with_response_for_multiple_users(
        self,
        async_client: "AsyncClient",
        mock_search_engine: SearchEngine,
        db: "AsyncSession",
        owner: "User",
        owner_auth_header: dict,
    ):
        workspace = await WorkspaceFactory.create()

        dataset = await DatasetFactory.create(status=DatasetStatus.ready, workspace=workspace)
        await TextFieldFactory.create(name="input", dataset=dataset)
        await TextFieldFactory.create(name="output", dataset=dataset)
        await TextQuestionFactory.create(name="input_ok", dataset=dataset)
        await TextQuestionFactory.create(name="output_ok", dataset=dataset)

        annotator = await AnnotatorFactory.create(workspaces=[workspace])

        records_json = {
            "items": [
                {
                    "fields": {"input": "Say Hello", "output": "Hello"},
                    "external_id": "1",
                    "responses": [
                        {
                            "values": {"input_ok": {"value": "yes"}, "output_ok": {"value": "yes"}},
                            "status": "submitted",
                            "user_id": str(owner.id),
                        },
                        {
                            "status": "discarded",
                            "user_id": str(annotator.id),
                        },
                    ],
                },
                {
                    "fields": {"input": "Say Pello", "output": "Hello World"},
                    "external_id": "3",
                    "responses": [
                        {
                            "values": {"input_ok": {"value": "no"}, "output_ok": {"value": "no"}},
                            "status": "submitted",
                            "user_id": str(annotator.id),
                        }
                    ],
                },
            ]
        }

        response = await async_client.post(
            f"/api/v1/datasets/{dataset.id}/records", headers=owner_auth_header, json=records_json
        )

        await db.refresh(annotator)
        await db.refresh(owner)

        assert response.status_code == 204, response.json()
        assert (await db.execute(select(func.count(Record.id)))).scalar() == 2
        assert (await db.execute(select(func.count(Response.id)).where(Response.user_id == annotator.id))).scalar() == 2
        assert (await db.execute(select(func.count(Response.id)).where(Response.user_id == owner.id))).scalar() == 1

        records = (await db.execute(select(Record))).scalars().all()
        mock_search_engine.index_records.assert_called_once_with(dataset, records)

    async def test_create_dataset_records_with_response_for_unknown_user(
        self, async_client: "AsyncClient", db: "AsyncSession", owner_auth_header: dict
    ):
        dataset = await DatasetFactory.create(status=DatasetStatus.ready)
        await TextFieldFactory.create(name="input", dataset=dataset)
        await TextFieldFactory.create(name="output", dataset=dataset)
        await TextQuestionFactory.create(name="input_ok", dataset=dataset)
        await TextQuestionFactory.create(name="output_ok", dataset=dataset)

        records_json = {
            "items": [
                {
                    "fields": {"input": "Say Hello", "output": "Hello"},
                    "external_id": "1",
                    "responses": [
                        {
                            "values": {"input_ok": {"value": "yes"}, "output_ok": {"value": "yes"}},
                            "status": "submitted",
                            "user_id": str(uuid4()),
                        },
                    ],
                },
            ]
        }

        response = await async_client.post(
            f"/api/v1/datasets/{dataset.id}/records", headers=owner_auth_header, json=records_json
        )

        assert response.status_code == 422, response.json()
        assert (await db.execute(select(func.count(Record.id)))).scalar() == 0
        assert (await db.execute(select(func.count(Response.id)))).scalar() == 0

    async def test_create_dataset_records_with_duplicated_response_for_an_user(
        self, async_client: "AsyncClient", db: "AsyncSession", owner: "User", owner_auth_header: dict
    ):
        dataset = await DatasetFactory.create(status=DatasetStatus.ready)
        await TextFieldFactory.create(name="input", dataset=dataset)
        await TextFieldFactory.create(name="output", dataset=dataset)
        await TextQuestionFactory.create(name="input_ok", dataset=dataset)
        await TextQuestionFactory.create(name="output_ok", dataset=dataset)

        records_json = {
            "items": [
                {
                    "fields": {"input": "Say Hello", "output": "Hello"},
                    "external_id": "1",
                    "responses": [
                        {
                            "values": {"input_ok": {"value": "yes"}, "output_ok": {"value": "yes"}},
                            "status": "submitted",
                            "user_id": str(owner.id),
                        },
                        {
                            "values": {"input_ok": {"value": "no"}, "output_ok": {"value": "no"}},
                            "status": "submitted",
                            "user_id": str(owner.id),
                        },
                    ],
                },
            ]
        }

        response = await async_client.post(
            f"/api/v1/datasets/{dataset.id}/records", headers=owner_auth_header, json=records_json
        )

        assert response.status_code == 422, response.json()
        assert response.json() == {
            "detail": {
                "code": "argilla.api.errors::ValidationError",
                "params": {
                    "errors": [
                        {
                            "loc": ["body", "items", 0, "responses"],
                            "msg": f"'responses' contains several responses for the same user_id='{str(owner.id)}'",
                            "type": "value_error",
                        }
                    ],
                },
            }
        }
        assert (await db.execute(select(func.count(Record.id)))).scalar() == 0
        assert (await db.execute(select(func.count(Response.id)))).scalar() == 0

    @pytest.mark.parametrize(
        "payload",
        [
            {},
            {"question_id": str(uuid4()), "value": "yes"},
            {"value": {"this": "is not a valid response for a TextQuestion"}},
        ],
    )
    async def test_create_dataset_records_with_not_valid_suggestion(
        self, async_client: "AsyncClient", db: "AsyncSession", owner_auth_header: dict, payload: dict
    ):
        dataset = await DatasetFactory.create(status=DatasetStatus.ready)
        question = await TextFieldFactory.create(name="input", dataset=dataset)

        response = await async_client.post(
            f"/api/v1/datasets/{dataset.id}/records",
            headers=owner_auth_header,
            json={"question_id": str(question.id), **payload},
        )

        assert response.status_code == 422
        assert (await db.execute(select(func.count(Record.id)))).scalar() == 0
        assert (await db.execute(select(func.count(Suggestion.id)))).scalar() == 0

    async def test_create_dataset_records_with_missing_required_fields(
        self, async_client: "AsyncClient", db: "AsyncSession", owner_auth_header: dict
    ):
        dataset = await DatasetFactory.create(status=DatasetStatus.ready)
        await FieldFactory.create(name="input", dataset=dataset, required=True)
        await FieldFactory.create(name="output", dataset=dataset, required=True)

        await TextQuestionFactory.create(name="input_ok", dataset=dataset)
        await TextQuestionFactory.create(name="output_ok", dataset=dataset)

        records_json = {
            "items": [
                {
                    "fields": {"input": "Say Hello"},
                },
                {
                    "fields": {"input": "Say Hello", "output": "Hi"},
                },
                {
                    "fields": {"input": "Say Pello", "output": "Hello World"},
                },
            ]
        }

        response = await async_client.post(
            f"/api/v1/datasets/{dataset.id}/records", headers=owner_auth_header, json=records_json
        )

        assert response.status_code == 422
        assert response.json() == {"detail": "Missing required value for field: 'output'"}
        assert (await db.execute(select(func.count(Record.id)))).scalar() == 0

    async def test_create_dataset_records_with_wrong_value_field(
        self, async_client: "AsyncClient", db: "AsyncSession", owner_auth_header: dict
    ):
        dataset = await DatasetFactory.create(status=DatasetStatus.ready)
        await FieldFactory.create(name="input", dataset=dataset)
        await FieldFactory.create(name="output", dataset=dataset)

        await TextQuestionFactory.create(name="input_ok", dataset=dataset)
        await TextQuestionFactory.create(name="output_ok", dataset=dataset)

        records_json = {
            "items": [
                {
                    "fields": {"input": "Say Hello", "output": 33},
                },
                {
                    "fields": {"input": "Say Hello", "output": "Hi"},
                },
                {
                    "fields": {"input": "Say Pello", "output": "Hello World"},
                },
            ]
        }

        response = await async_client.post(
            f"/api/v1/datasets/{dataset.id}/records", headers=owner_auth_header, json=records_json
        )

        assert response.status_code == 422
        assert response.json() == {"detail": "Wrong value found for field 'output'. Expected 'str', found 'int'"}
        assert (await db.execute(select(func.count(Record.id)))).scalar() == 0

    async def test_create_dataset_records_with_extra_fields(
        self, async_client: "AsyncClient", db: "AsyncSession", owner_auth_header: dict
    ):
        dataset = await DatasetFactory.create(status=DatasetStatus.ready)
        await FieldFactory.create(name="input", dataset=dataset)

        await TextQuestionFactory.create(name="input_ok", dataset=dataset)
        await TextQuestionFactory.create(name="output_ok", dataset=dataset)

        records_json = {
            "items": [
                {"fields": {"input": "Say Hello", "output": "unexpected"}},
                {"fields": {"input": "Say Hello"}},
                {"fields": {"input": "Say Pello"}},
            ]
        }

        response = await async_client.post(
            f"/api/v1/datasets/{dataset.id}/records", headers=owner_auth_header, json=records_json
        )

        assert response.status_code == 422
        assert response.json() == {"detail": "Error: found fields values for non configured fields: ['output']"}
        assert (await db.execute(select(func.count(Record.id)))).scalar() == 0

    @pytest.mark.parametrize(
        "record_json",
        [
            {"fields": {"input": "text-input", "output": "text-output"}},
            {"fields": {"input": "text-input", "output": None}},
            {"fields": {"input": "text-input"}},
        ],
    )
    async def test_create_dataset_records_with_optional_fields(
        self, async_client: "AsyncClient", db: "AsyncSession", owner_auth_header: dict, record_json: dict
    ):
        dataset = await DatasetFactory.create(status=DatasetStatus.ready)

        await FieldFactory.create(name="input", dataset=dataset)
        await FieldFactory.create(name="output", dataset=dataset, required=False)

        records_json = {"items": [record_json]}

        response = await async_client.post(
            f"/api/v1/datasets/{dataset.id}/records", headers=owner_auth_header, json=records_json
        )

        assert response.status_code == 204, response.json()
        await db.refresh(dataset, attribute_names=["records"])
        assert (await db.execute(select(func.count(Record.id)))).scalar() == 1

    async def test_create_dataset_records_with_wrong_optional_fields(
        self, async_client: "AsyncClient", db: "AsyncSession", owner_auth_header: dict
    ):
        dataset = await DatasetFactory.create(status=DatasetStatus.ready)
        await FieldFactory.create(name="input", dataset=dataset)
        await FieldFactory.create(name="output", dataset=dataset, required=False)
        await TextQuestionFactory.create(name="input_ok", dataset=dataset)
        await TextQuestionFactory.create(name="output_ok", dataset=dataset)

        records_json = {
            "items": [
                {
                    "fields": {"input": "text-input", "output": 1},
                },
            ]
        }

        response = await async_client.post(
            f"/api/v1/datasets/{dataset.id}/records", headers=owner_auth_header, json=records_json
        )
        assert response.status_code == 422
        assert response.json() == {"detail": "Wrong value found for field 'output'. Expected 'str', found 'int'"}
        assert (await db.execute(select(func.count(Record.id)))).scalar() == 0

    @pytest.mark.parametrize(
        "MetadataPropertyFactoryType, settings, value",
        [
            (TermsMetadataPropertyFactory, {"values": ["a", "b", "c"]}, "c"),
            (TermsMetadataPropertyFactory, {"values": None}, "c"),
            (IntegerMetadataPropertyFactory, {"min": 0, "max": 10}, 5),
            (FloatMetadataPropertyFactory, {"min": 0.0, "max": 1}, 0.5),
            (FloatMetadataPropertyFactory, {"min": 0.3, "max": 0.5}, 0.35),
            (FloatMetadataPropertyFactory, {"min": 0.3, "max": 0.9}, 0.89),
        ],
    )
    async def test_create_dataset_records_with_metadata_values(
        self,
        async_client: "AsyncClient",
        owner_auth_header: dict,
        MetadataPropertyFactoryType: Type[MetadataPropertyFactory],
        settings: Dict[str, Any],
        value: Any,
    ):
        dataset = await DatasetFactory.create(status=DatasetStatus.ready)
        await TextFieldFactory.create(name="completion", dataset=dataset)
        await TextQuestionFactory.create(name="corrected", dataset=dataset)
        await MetadataPropertyFactoryType.create(name="metadata-property", settings=settings, dataset=dataset)

        records_json = {
            "items": [
                {
                    "fields": {"completion": "text-input"},
                    "metadata": {"metadata-property": value},
                }
            ]
        }

        response = await async_client.post(
            f"/api/v1/datasets/{dataset.id}/records", headers=owner_auth_header, json=records_json
        )

        assert response.status_code == 204

    @pytest.mark.parametrize(
        "MetadataPropertyFactoryType, settings, value",
        [
            (TermsMetadataPropertyFactory, {"values": ["a", "b", "c"]}, "z"),
            (IntegerMetadataPropertyFactory, {"min": 0, "max": 10}, -1),
            (FloatMetadataPropertyFactory, {"min": 0.0, "max": 10.0}, -1.0),
            (FloatMetadataPropertyFactory, {"min": 0.3, "max": 0.9}, 0),
            (FloatMetadataPropertyFactory, {"min": 0.3, "max": 0.9}, 0.91),
        ],
    )
    async def test_create_dataset_records_with_not_valid_metadata_values(
        self,
        async_client: "AsyncClient",
        owner_auth_header: dict,
        MetadataPropertyFactoryType: Type[MetadataPropertyFactory],
        settings: Dict[str, Any],
        value: Any,
    ):
        dataset = await DatasetFactory.create(status=DatasetStatus.ready)
        await TextFieldFactory.create(name="completion", dataset=dataset)
        await TextQuestionFactory.create(name="corrected", dataset=dataset)
        await MetadataPropertyFactoryType.create(name="metadata-property", dataset=dataset, settings=settings)

        records_json = {
            "items": [
                {
                    "fields": {"completion": "text-input"},
                    "metadata": {"metadata-property": value},
                }
            ]
        }

        response = await async_client.post(
            f"/api/v1/datasets/{dataset.id}/records", headers=owner_auth_header, json=records_json
        )

        assert response.status_code == 422
        assert (
            "Provided metadata for record at position 0 is not valid: 'metadata-property' metadata property validation failed"
            in response.json()["detail"]
        )

    async def test_create_dataset_records_with_extra_metadata_allowed(
        self, async_client: "AsyncClient", db: "AsyncSession", owner_auth_header: dict
    ):
        dataset = await DatasetFactory.create(status=DatasetStatus.ready, allow_extra_metadata=True)
        await TextFieldFactory.create(name="completion", dataset=dataset)
        await TextQuestionFactory.create(name="corrected", dataset=dataset)
        await TermsMetadataPropertyFactory.create(name="terms-metadata")

        records_json = {
            "items": [
                {
                    "fields": {"completion": "text-input"},
                    "metadata": {"terms-metadata": "a", "extra": {"this": {"is": "extra metadata"}}},
                }
            ]
        }

        response = await async_client.post(
            f"/api/v1/datasets/{dataset.id}/records", headers=owner_auth_header, json=records_json
        )

        assert response.status_code == 204

        record = (await db.execute(select(Record))).scalar()
        assert record.metadata_ == {"terms-metadata": "a", "extra": {"this": {"is": "extra metadata"}}}

    async def test_create_dataset_records_with_extra_metadata_not_allowed(
        self, async_client: "AsyncClient", owner_auth_header: dict
    ):
        dataset = await DatasetFactory.create(status=DatasetStatus.ready, allow_extra_metadata=False)
        await TextFieldFactory.create(name="completion", dataset=dataset)
        await TextQuestionFactory.create(name="corrected", dataset=dataset)

        records_json = {
            "items": [
                {
                    "fields": {"completion": "text-input"},
                    "metadata": {"not-defined-metadata-property": "unit-test"},
                }
            ]
        }

        response = await async_client.post(
            f"/api/v1/datasets/{dataset.id}/records", headers=owner_auth_header, json=records_json
        )

        assert response.status_code == 422
        assert (
            "Provided metadata for record at position 0 is not valid: 'not-defined-metadata-property' metadata"
            f" property does not exists for dataset '{dataset.id}' and extra metadata is not allowed for this dataset"
            == response.json()["detail"]
        )

    @pytest.mark.parametrize("role", [UserRole.owner, UserRole.admin])
    async def test_create_dataset_records_with_vectors(
        self, async_client: "AsyncClient", db: "AsyncSession", role: UserRole
    ):
        dataset = await DatasetFactory.create(status=DatasetStatus.ready)
        user = await UserFactory.create(workspaces=[dataset.workspace], role=role)

        await TextFieldFactory.create(name="text", dataset=dataset)
        await TextQuestionFactory.create(name="text_ok", dataset=dataset)

        vector_settings_a = await VectorSettingsFactory.create(dataset=dataset, dimensions=5)
        vector_settings_b = await VectorSettingsFactory.create(dataset=dataset, dimensions=5)

        response = await async_client.post(
            f"/api/v1/datasets/{dataset.id}/records",
            headers={API_KEY_HEADER_NAME: user.api_key},
            json={
                "items": [
                    {
                        "fields": {"text": "The text for record A"},
                        "vectors": {vector_settings_a.name: [5, 6, 7, 8, 9]},
                    },
                    {
                        "fields": {"text": "The text for record B"},
                        "vectors": {vector_settings_a.name: [100, 101, 102, 103, 104]},
                    },
                    {
                        "fields": {"text": "The text for record C"},
                        "vectors": {vector_settings_b.name: [200, 201, 202, 203, 204]},
                    },
                ]
            },
        )

        assert response.status_code == 204
        assert (await db.execute(select(func.count(Vector.id)))).scalar() == 3

        vector_a, vector_b, vector_c = (await db.execute(select(Vector))).scalars().all()
        record_a, record_b, record_c = (await db.execute(select(Record))).scalars().all()
        assert (
            vector_a.record_id == record_a.id
            and vector_a.vector_settings_id == vector_settings_a.id
            and vector_a.value == [5, 6, 7, 8, 9]
        )
        assert (
            vector_b.record_id == record_b.id
            and vector_b.vector_settings_id == vector_settings_a.id
            and vector_b.value == [100, 101, 102, 103, 104]
        )
        assert (
            vector_c.record_id == record_c.id
            and vector_c.vector_settings_id == vector_settings_b.id
            and vector_c.value == [200, 201, 202, 203, 204]
        )

    async def test_create_dataset_records_with_invalid_vector(
        self, async_client: "AsyncClient", owner_auth_header: dict
    ):
        dataset = await DatasetFactory.create(status=DatasetStatus.ready)
        await TextFieldFactory.create(name="text", dataset=dataset)
        await TextQuestionFactory.create(name="text_ok", dataset=dataset)

        vector_settings = await VectorSettingsFactory.create(dataset=dataset, dimensions=5)

        response = await async_client.post(
            f"/api/v1/datasets/{dataset.id}/records",
            headers=owner_auth_header,
            json={
                "items": [
                    {
                        "fields": {"text": "Text"},
                        "vectors": {vector_settings.name: [1]},
                    }
                ]
            },
        )

        assert response.status_code == 422
        assert response.json()["detail"] == (
            f"Provided vector with name={vector_settings.name} of record at position 0 is not valid: "
            f"vector must have {vector_settings.dimensions} elements, got 1 elements"
        )

    async def test_create_dataset_records_with_non_existent_vector_settings(
        self, async_client: "AsyncClient", owner_auth_header: dict
    ):
        dataset = await DatasetFactory.create(status=DatasetStatus.ready)
        await TextFieldFactory.create(name="text", dataset=dataset)
        await TextQuestionFactory.create(name="text_ok", dataset=dataset)

        response = await async_client.post(
            f"/api/v1/datasets/{dataset.id}/records",
            headers=owner_auth_header,
            json={
                "items": [
                    {
                        "fields": {"text": "Text"},
                        "vectors": {"missing_vector": [1, 2, 3, 4, 5]},
                    }
                ]
            },
        )

        assert response.status_code == 422
        assert response.json()["detail"] == (
            "Provided vector with name=missing_vector of record at position 0 is not valid: "
            f"vector with name=missing_vector does not exist for dataset_id={str(dataset.id)}"
        )

    async def test_create_dataset_records_with_vector_settings_id_from_another_dataset(
        self, async_client: "AsyncClient", owner_auth_header: dict
    ):
        dataset = await DatasetFactory.create(status=DatasetStatus.ready)
        await TextFieldFactory.create(name="text", dataset=dataset)
        await TextQuestionFactory.create(name="text_ok", dataset=dataset)

        # Create vector settings in another dataset
        vector_settings = await VectorSettingsFactory.create(dimensions=5)

        response = await async_client.post(
            f"/api/v1/datasets/{dataset.id}/records",
            headers=owner_auth_header,
            json={
                "items": [
                    {
                        "fields": {"text": "Text"},
                        "vectors": {vector_settings.name: [1, 2, 3, 4, 5]},
                    }
                ]
            },
        )

        assert response.status_code == 422
        assert response.json()["detail"] == (
            f"Provided vector with name={vector_settings.name} of record at position 0 is not valid: "
            f"vector with name={vector_settings.name} does not exist for dataset_id={dataset.id}"
        )

    async def test_create_dataset_records_with_index_error(
        self, async_client: "AsyncClient", mock_search_engine: SearchEngine, db: "AsyncSession", owner_auth_header: dict
    ):
        dataset = await DatasetFactory.create(status=DatasetStatus.ready)

        records_json = {
            "items": [
                {"fields": {"input": "Say Hello", "output": "Hello"}},
                {"fields": {"input": "Say Hello", "output": "Hi"}},
                {"fields": {"input": "Say Pello", "output": "Hello World"}},
            ]
        }

        response = await async_client.post(
            f"/api/v1/datasets/{dataset.id}/records", headers=owner_auth_header, json=records_json
        )

        assert response.status_code == 422
        assert (await db.execute(select(func.count(Record.id)))).scalar() == 0

        assert not mock_search_engine.create_index.called

    async def test_create_dataset_records_without_authentication(self, async_client: "AsyncClient", db: "AsyncSession"):
        dataset = await DatasetFactory.create(status=DatasetStatus.ready)
        records_json = {
            "items": [
                {
                    "fields": {"input": "Say Hello", "ouput": "Hello"},
                    "external_id": "1",
                    "response": {
                        "values": {"input_ok": {"value": "yes"}, "output_ok": {"value": "yes"}},
                        "status": "submitted",
                    },
                },
            ],
        }

        response = await async_client.post(f"/api/v1/datasets/{dataset.id}/records", json=records_json)

        assert response.status_code == 401
        assert (await db.execute(select(func.count(Record.id)))).scalar() == 0
        assert (await db.execute(select(func.count(Response.id)))).scalar() == 0

    async def test_create_dataset_records_as_admin(
        self,
        async_client: "AsyncClient",
        mock_search_engine: "SearchEngine",
        db: "AsyncSession",
        test_telemetry: MagicMock,
    ):
        dataset = await DatasetFactory.create(status=DatasetStatus.ready)
        admin = await AdminFactory.create(workspaces=[dataset.workspace])

        await TextFieldFactory.create(name="input", dataset=dataset)
        await TextFieldFactory.create(name="output", dataset=dataset)

        await TextQuestionFactory.create(name="input_ok", dataset=dataset)
        await TextQuestionFactory.create(name="output_ok", dataset=dataset)

        records_json = {
            "items": [
                {
                    "fields": {"input": "Say Hello", "output": "Hello"},
                    "external_id": "1",
                    "responses": [
                        {
                            "values": {"input_ok": {"value": "yes"}, "output_ok": {"value": "yes"}},
                            "status": "submitted",
                            "user_id": str(admin.id),
                        }
                    ],
                },
                {
                    "fields": {"input": "Say Hello", "output": "Hi"},
                },
                {
                    "fields": {"input": "Say Pello", "output": "Hello World"},
                    "external_id": "3",
                    "responses": [
                        {
                            "values": {"input_ok": {"value": "no"}, "output_ok": {"value": "no"}},
                            "status": "submitted",
                            "user_id": str(admin.id),
                        }
                    ],
                },
                {
                    "fields": {"input": "Say Hello", "output": "Good Morning"},
                    "responses": [
                        {
                            "values": {"input_ok": {"value": "yes"}, "output_ok": {"value": "no"}},
                            "status": "discarded",
                            "user_id": str(admin.id),
                        }
                    ],
                },
                {
                    "fields": {"input": "Say Hello", "output": "Say Hello"},
                    "responses": [
                        {
                            "user_id": str(admin.id),
                            "status": "discarded",
                        }
                    ],
                },
            ]
        }

        response = await async_client.post(
            f"/api/v1/datasets/{dataset.id}/records", headers={API_KEY_HEADER_NAME: admin.api_key}, json=records_json
        )

        assert response.status_code == 204, response.json()
        assert (await db.execute(select(func.count(Record.id)))).scalar() == 5
        assert (await db.execute(select(func.count(Response.id)))).scalar() == 4

        records = (await db.execute(select(Record))).scalars().all()
        mock_search_engine.index_records.assert_called_once_with(dataset, records)

        test_telemetry.assert_called_once_with(
            action="DatasetRecordsCreated", data={"records": len(records_json["items"])}
        )

    async def test_create_dataset_records_as_annotator(self, async_client: "AsyncClient", db: "AsyncSession"):
        annotator = await AnnotatorFactory.create()
        dataset = await DatasetFactory.create(status=DatasetStatus.ready)
        records_json = {
            "items": [
                {
                    "fields": {"input": "Say Hello", "ouput": "Hello"},
                    "external_id": "1",
                    "response": {
                        "values": {
                            "input_ok": {"value": "yes"},
                            "output_ok": {"value": "yes"},
                        },
                        "status": "submitted",
                    },
                },
            ],
        }

        response = await async_client.post(
            f"/api/v1/datasets/{dataset.id}/records",
            headers={API_KEY_HEADER_NAME: annotator.api_key},
            json=records_json,
        )

        assert response.status_code == 403
        assert (await db.execute(select(func.count(Record.id)))).scalar() == 0
        assert (await db.execute(select(func.count(Response.id)))).scalar() == 0

    async def test_create_dataset_records_as_admin_from_another_workspace(self, async_client: "AsyncClient"):
        admin = await AdminFactory.create()
        dataset = await DatasetFactory.create(status=DatasetStatus.ready)
        records_json = {
            "items": [
                {
                    "fields": {"input": "Say Hello", "ouput": "Hello"},
                    "external_id": "1",
                    "response": {
                        "values": {
                            "input_ok": {"value": "yes"},
                            "output_ok": {"value": "yes"},
                        },
                        "status": "submitted",
                    },
                },
            ],
        }

        response = await async_client.post(
            f"/api/v1/datasets/{dataset.id}/records", headers={API_KEY_HEADER_NAME: admin.api_key}, json=records_json
        )

        assert response.status_code == 403

    async def test_create_dataset_records_with_submitted_response(
        self, async_client: "AsyncClient", db: "AsyncSession", owner: User, owner_auth_header: dict
    ):
        dataset = await DatasetFactory.create(status=DatasetStatus.ready)
        await TextFieldFactory.create(name="input", dataset=dataset)
        await TextFieldFactory.create(name="output", dataset=dataset)

        await TextQuestionFactory.create(name="input_ok", dataset=dataset)
        await TextQuestionFactory.create(name="output_ok", dataset=dataset)

        records_json = {
            "items": [
                {
                    "fields": {"input": "Say Hello", "output": "Hello"},
                    "responses": [
                        {
                            "values": {"input_ok": {"value": "yes"}, "output_ok": {"value": "yes"}},
                            "status": "submitted",
                            "user_id": str(owner.id),
                        }
                    ],
                },
            ]
        }

        response = await async_client.post(
            f"/api/v1/datasets/{dataset.id}/records", headers=owner_auth_header, json=records_json
        )

        assert response.status_code == 204
        assert (await db.execute(select(func.count(Record.id)))).scalar() == 1
        assert (await db.execute(select(func.count(Response.id)))).scalar() == 1

    async def test_create_dataset_records_with_submitted_response_without_values(
        self,
        async_client: "AsyncClient",
        db: "AsyncSession",
        owner: User,
        owner_auth_header: dict,
    ):
        dataset = await DatasetFactory.create(status=DatasetStatus.ready)

        records_json = {
            "items": [
                {
                    "fields": {"input": "Say Hello", "ouput": "Hello"},
                    "responses": [
                        {
                            "user_id": str(owner.id),
                            "status": "submitted",
                        }
                    ],
                },
            ]
        }

        response = await async_client.post(
            f"/api/v1/datasets/{dataset.id}/records", headers=owner_auth_header, json=records_json
        )

        assert response.status_code == 422
        assert (await db.execute(select(func.count(Response.id)))).scalar() == 0
        assert (await db.execute(select(func.count(Record.id)))).scalar() == 0

    async def test_create_dataset_records_with_discarded_response(
        self,
        async_client: "AsyncClient",
        db: "AsyncSession",
        owner: User,
        owner_auth_header: dict,
    ):
        dataset = await DatasetFactory.create(status=DatasetStatus.ready)
        await TextFieldFactory.create(name="input", dataset=dataset)
        await TextFieldFactory.create(name="output", dataset=dataset)

        await TextQuestionFactory.create(name="input_ok", dataset=dataset)
        await TextQuestionFactory.create(name="output_ok", dataset=dataset)

        records_json = {
            "items": [
                {
                    "fields": {"input": "Say Hello", "output": "Hello"},
                    "responses": [
                        {
                            "values": {"input_ok": {"value": "yes"}, "output_ok": {"value": "yes"}},
                            "status": "discarded",
                            "user_id": str(owner.id),
                        }
                    ],
                },
            ]
        }

        response = await async_client.post(
            f"/api/v1/datasets/{dataset.id}/records", headers=owner_auth_header, json=records_json
        )

        assert response.status_code == 204
        assert (await db.execute(select(func.count(Record.id)))).scalar() == 1
        assert (
            await db.execute(select(func.count(Response.id)).filter(Response.status == ResponseStatus.discarded))
        ).scalar() == 1

    async def test_create_dataset_records_with_invalid_response_status(
        self,
        async_client: "AsyncClient",
        db: "AsyncSession",
        owner: User,
        owner_auth_header: dict,
    ):
        dataset = await DatasetFactory.create(status=DatasetStatus.ready)
        records_json = {
            "items": [
                {
                    "fields": {"input": "Say Hello", "ouput": "Hello"},
                    "responses": [
                        {
                            "values": {"input_ok": {"value": "yes"}, "output_ok": {"value": "yes"}},
                            "status": "invalid",
                            "user_id": str(owner.id),
                        }
                    ],
                },
            ]
        }

        response = await async_client.post(
            f"/api/v1/datasets/{dataset.id}/records", headers=owner_auth_header, json=records_json
        )

        assert response.status_code == 422
        assert (await db.execute(select(func.count(Response.id)))).scalar() == 0
        assert (await db.execute(select(func.count(Record.id)))).scalar() == 0

    async def test_create_dataset_records_with_discarded_response_without_values(
        self,
        async_client: "AsyncClient",
        db: "AsyncSession",
        owner: User,
        owner_auth_header: dict,
    ):
        dataset = await DatasetFactory.create(status=DatasetStatus.ready)
        await TextFieldFactory.create(name="input", dataset=dataset)
        await TextFieldFactory.create(name="output", dataset=dataset)

        await TextQuestionFactory.create(name="input_ok", dataset=dataset)
        await TextQuestionFactory.create(name="output_ok", dataset=dataset)

        records_json = {
            "items": [
                {
                    "fields": {"input": "Say Hello", "output": "Hello"},
                    "responses": [
                        {
                            "status": "discarded",
                            "user_id": str(owner.id),
                        }
                    ],
                },
            ]
        }

        response = await async_client.post(
            f"/api/v1/datasets/{dataset.id}/records", headers=owner_auth_header, json=records_json
        )

        assert response.status_code == 204
        assert (await db.execute(select(func.count(Response.id)))).scalar() == 1
        assert (await db.execute(select(func.count(Record.id)))).scalar() == 1

    async def test_create_dataset_records_with_non_published_dataset(
        self, async_client: "AsyncClient", db: "AsyncSession", owner_auth_header: dict
    ):
        dataset = await DatasetFactory.create(status=DatasetStatus.draft)
        records_json = {
            "items": [
                {"fields": {"input": "Say Hello", "ouput": "Hello"}, "external_id": "1"},
            ],
        }

        response = await async_client.post(
            f"/api/v1/datasets/{dataset.id}/records", headers=owner_auth_header, json=records_json
        )

        assert response.status_code == 422
        assert response.json() == {"detail": "Records cannot be created for a non published dataset"}
        assert (await db.execute(select(func.count(Record.id)))).scalar() == 0
        assert (await db.execute(select(func.count(Response.id)))).scalar() == 0

    async def test_create_dataset_records_with_less_items_than_allowed(
        self, async_client: "AsyncClient", db: "AsyncSession", owner_auth_header: dict
    ):
        dataset = await DatasetFactory.create(status=DatasetStatus.ready)
        records_json = {
            "items": [
                {
                    "fields": {"input": "Say Hello", "ouput": "Hello"},
                    "external_id": str(external_id),
                }
                for external_id in range(0, RECORDS_CREATE_MIN_ITEMS - 1)
            ]
        }

        response = await async_client.post(
            f"/api/v1/datasets/{dataset.id}/records", headers=owner_auth_header, json=records_json
        )

        assert response.status_code == 422
        assert (await db.execute(select(func.count(Record.id)))).scalar() == 0
        assert (await db.execute(select(func.count(Response.id)))).scalar() == 0

    async def test_create_dataset_records_with_more_items_than_allowed(
        self, async_client: "AsyncClient", db: "AsyncSession", owner_auth_header: dict
    ):
        dataset = await DatasetFactory.create(status=DatasetStatus.ready)
        records_json = {
            "items": [
                {
                    "fields": {"input": "Say Hello", "ouput": "Hello"},
                    "external_id": str(external_id),
                }
                for external_id in range(0, RECORDS_CREATE_MAX_ITEMS + 1)
            ]
        }

        response = await async_client.post(
            f"/api/v1/datasets/{dataset.id}/records", headers=owner_auth_header, json=records_json
        )

        assert response.status_code == 422
        assert (await db.execute(select(func.count(Record.id)))).scalar() == 0
        assert (await db.execute(select(func.count(Response.id)))).scalar() == 0

    async def test_create_dataset_records_with_invalid_records(
        self, async_client: "AsyncClient", db: "AsyncSession", owner_auth_header: dict
    ):
        dataset = await DatasetFactory.create(status=DatasetStatus.ready)
        records_json = {
            "items": [
                {"fields": {"input": "Say Hello", "ouput": "Hello"}, "external_id": 1},
                {"fields": "invalid", "external_id": 2},
                {"fields": {"input": "Say Hello", "ouput": "Hello"}, "external_id": 3},
            ]
        }

        response = await async_client.post(
            f"/api/v1/datasets/{dataset.id}/records", headers=owner_auth_header, json=records_json
        )

        assert response.status_code == 422
        assert (await db.execute(select(func.count(Response.id)))).scalar() == 0
        assert (await db.execute(select(func.count(Record.id)))).scalar() == 0

    async def test_create_dataset_records_with_nonexistent_dataset_id(
        self, async_client: "AsyncClient", db: "AsyncSession", owner_auth_header: dict
    ):
        await DatasetFactory.create()
        records_json = {
            "items": [
                {"fields": {"input": "Say Hello", "ouput": "Hello"}, "external_id": 1},
                {"fields": {"input": "Say Hello", "ouput": "Hello"}, "external_id": 2},
            ]
        }

        response = await async_client.post(
            f"/api/v1/datasets/{uuid4()}/records", headers=owner_auth_header, json=records_json
        )

        assert response.status_code == 404
        assert (await db.execute(select(func.count(Response.id)))).scalar() == 0
        assert (await db.execute(select(func.count(Record.id)))).scalar() == 0

    @pytest.mark.parametrize("role", [UserRole.owner, UserRole.admin])
    async def test_update_dataset_records(
        self, async_client: "AsyncClient", mock_search_engine: "SearchEngine", role: UserRole
    ):
        dataset = await DatasetFactory.create()
        user = await UserFactory.create(workspaces=[dataset.workspace], role=role)
        question_1 = await TextQuestionFactory.create(dataset=dataset)
        question_2 = await TextQuestionFactory.create(dataset=dataset)
        question_3 = await TextQuestionFactory.create(dataset=dataset)
        await TermsMetadataPropertyFactory.create(name="terms-metadata-property", dataset=dataset)
        await IntegerMetadataPropertyFactory.create(name="integer-metadata-property", dataset=dataset)
        await FloatMetadataPropertyFactory.create(name="float-metadata-property", dataset=dataset)
        records = await RecordFactory.create_batch(
            size=10,
            dataset=dataset,
            metadata_={"terms-metadata-property": "a", "integer-metadata-property": 1, "float-metadata-property": 1.0},
        )

        # record 0 suggestions (should be deleted)
        suggestions_records_0 = [
            await SuggestionFactory.create(question=question_1, record=records[0], value="suggestion 0 1"),
            await SuggestionFactory.create(question=question_2, record=records[0], value="suggestion 0 2"),
            await SuggestionFactory.create(question=question_3, record=records[0], value="suggestion 0 3"),
        ]

        # record 1 suggestions (should be deleted)
        suggestions_records_1 = [
            await SuggestionFactory.create(question=question_1, record=records[1], value="suggestion 1 1"),
            await SuggestionFactory.create(question=question_2, record=records[1], value="suggestion 1 2"),
            await SuggestionFactory.create(question=question_3, record=records[1], value="suggestion 1 3"),
        ]

        # record 2 suggestions (should be kept)
        suggestions_records_2 = [
            await SuggestionFactory.create(question=question_1, record=records[2], value="suggestion 2 1"),
            await SuggestionFactory.create(question=question_2, record=records[2], value="suggestion 2 2"),
            await SuggestionFactory.create(question=question_3, record=records[2], value="suggestion 2 3"),
        ]

        response = await async_client.patch(
            f"/api/v1/datasets/{dataset.id}/records",
            headers={API_KEY_HEADER_NAME: user.api_key},
            json={
                "items": [
                    {
                        "id": str(records[0].id),
                        "metadata": {
                            "terms-metadata-property": "a",
                            "integer-metadata-property": 0,
                            "float-metadata-property": 0.0,
                            "extra-metadata": "yes",
                        },
                        "suggestions": [
                            {
                                "question_id": str(question_1.id),
                                "value": "suggestion updated 0 1",
                            },
                            {
                                "question_id": str(question_2.id),
                                "value": "suggestion updated 0 2",
                            },
                            {"question_id": str(question_3.id), "value": "suggestion updated 0 3"},
                        ],
                    },
                    {
                        "id": str(records[1].id),
                        "metadata": {
                            "terms-metadata-property": "b",
                            "integer-metadata-property": 1,
                            "float-metadata-property": 1.0,
                            "extra-metadata": "yes",
                        },
                        "suggestions": [
                            {
                                "question_id": str(question_1.id),
                                "value": "suggestion updated 1 1",
                            }
                        ],
                    },
                    {
                        "id": str(records[2].id),
                        "metadata": {
                            "terms-metadata-property": "c",
                            "integer-metadata-property": 2,
                            "float-metadata-property": 2.0,
                            "extra-metadata": "yes",
                        },
                    },
                    {
                        "id": str(records[3].id),
                        "suggestions": [
                            {
                                "question_id": str(question_1.id),
                                "value": "suggestion updated 3 1",
                            },
                            {
                                "question_id": str(question_2.id),
                                "value": "suggestion updated 3 2",
                            },
                            {"question_id": str(question_3.id), "value": "suggestion updated 3 3"},
                        ],
                    },
                ]
            },
        )

        assert response.status_code == 204

        # Record 0
        assert records[0].metadata_ == {
            "terms-metadata-property": "a",
            "integer-metadata-property": 0,
            "float-metadata-property": 0.0,
            "extra-metadata": "yes",
        }
        await records[0].awaitable_attrs.suggestions
        assert len(records[0].suggestions) == 3
        assert records[0].suggestions[0].value == "suggestion updated 0 1"
        assert records[0].suggestions[1].value == "suggestion updated 0 2"
        assert records[0].suggestions[2].value == "suggestion updated 0 3"
        for suggestion in suggestions_records_0:
            assert inspect(suggestion).deleted

        # Record 1
        assert records[1].metadata_ == {
            "terms-metadata-property": "b",
            "integer-metadata-property": 1,
            "float-metadata-property": 1.0,
            "extra-metadata": "yes",
        }
        await records[1].awaitable_attrs.suggestions
        assert len(records[1].suggestions) == 1
        assert records[1].suggestions[0].value == "suggestion updated 1 1"
        for suggestion in suggestions_records_1:
            assert inspect(suggestion).deleted

        # Record 2
        assert records[2].metadata_ == {
            "terms-metadata-property": "c",
            "integer-metadata-property": 2,
            "float-metadata-property": 2.0,
            "extra-metadata": "yes",
        }
        await records[2].awaitable_attrs.suggestions
        for suggestion in suggestions_records_2:
            assert inspect(suggestion).persistent

        # Record 3
        await records[3].awaitable_attrs.suggestions
        assert len(records[3].suggestions) == 3
        assert records[3].suggestions[0].value == "suggestion updated 3 1"
        assert records[3].suggestions[1].value == "suggestion updated 3 2"
        assert records[3].suggestions[2].value == "suggestion updated 3 3"

        # it should be called only with the first three records (metadata was updated for them)
        mock_search_engine.index_records.assert_called_once_with(dataset, records[:3])

    async def test_update_dataset_records_with_invalid_metadata(
        self, async_client: "AsyncClient", owner_auth_header: dict
    ):
        dataset = await DatasetFactory.create()
        await TermsMetadataPropertyFactory.create(dataset=dataset, name="terms")
        records = await RecordFactory.create_batch(5, dataset=dataset)

        response = await async_client.patch(
            f"/api/v1/datasets/{dataset.id}/records",
            headers=owner_auth_header,
            json={
                "items": [
                    {
                        "id": str(records[0].id),
                        "metadata": {
                            "terms": "a",
                        },
                    },
                    {
                        "id": str(records[1].id),
                        "metadata": {
                            "terms": "i was not declared",
                        },
                    },
                ]
            },
        )

        assert response.status_code == 422
        assert response.json() == {
            "detail": "Provided metadata for record at position 1 is not valid: 'terms' metadata property validation "
            "failed because 'i was not declared' is not an allowed term."
        }

    async def test_update_dataset_records_with_invalid_suggestions(
        self, async_client: "AsyncClient", owner_auth_header: dict
    ):
        dataset = await DatasetFactory.create()
        question = await LabelSelectionQuestionFactory.create(dataset=dataset)
        records = await RecordFactory.create_batch(5, dataset=dataset)

        response = await async_client.patch(
            f"/api/v1/datasets/{dataset.id}/records",
            headers=owner_auth_header,
            json={
                "items": [
                    {"id": str(records[0].id), "suggestions": [{"question_id": str(question.id), "value": "option-a"}]},
                    {
                        "id": str(records[1].id),
                        "suggestions": [{"question_id": str(question.id), "value": "not-valid-option"}],
                    },
                ]
            },
        )

        assert response.status_code == 422
        assert response.json() == {
            "detail": "Provided suggestion for record at position 0 and suggestion at position 0 is not valid: "
            "'option-a' is not a valid option.\nValid options are: ['option1', 'option2', 'option3']"
        }

    async def test_update_dataset_records_with_nonexistent_dataset_id(
        self, async_client: "AsyncClient", owner_auth_header: dict
    ):
        dataset_id = uuid4()

        response = await async_client.patch(
            f"/api/v1/datasets/{dataset_id}/records",
            headers=owner_auth_header,
            json={
                "items": [
                    {
                        "id": str(uuid4()),
                    }
                ]
            },
        )

        assert response.status_code == 404
        assert response.json() == {"detail": f"Dataset with id `{dataset_id}` not found"}

    async def test_update_dataset_records_with_nonexistent_records(
        self, async_client: "AsyncClient", owner_auth_header: dict
    ):
        dataset = await DatasetFactory.create()
        record = await RecordFactory.create(dataset=dataset)

        records = [{"id": str(uuid4()), "metadata": {"i exists": False}} for _ in range(3)]

        records.append({"id": str(record.id), "metadata": {"i exists": True}})

        response = await async_client.patch(
            f"/api/v1/datasets/{dataset.id}/records",
            headers=owner_auth_header,
            json={"items": records},
        )

        assert response.status_code == 422
        assert response.json() == {
            "detail": f"Found records that do not exist: {records[0]['id']}, {records[1]['id']}, {records[2]['id']}"
        }

    async def test_update_dataset_records_with_duplicate_records_ids(
        self, async_client: "AsyncClient", owner_auth_header: dict
    ):
        dataset = await DatasetFactory.create()
        record = await RecordFactory.create(dataset=dataset)

        response = await async_client.patch(
            f"/api/v1/datasets/{dataset.id}/records",
            headers=owner_auth_header,
            json={
                "items": [
                    {"id": str(record.id)},
                    {"id": str(record.id)},
                ]
            },
        )

        assert response.status_code == 422
        assert response.json() == {"detail": "Found duplicate records IDs"}

    async def test_update_dataset_records_with_duplicate_suggestions_question_ids(
        self, async_client: "AsyncClient", owner_auth_header: dict
    ):
        dataset = await DatasetFactory.create()
        question = await TextQuestionFactory.create(dataset=dataset)
        record = await RecordFactory.create(dataset=dataset)

        response = await async_client.patch(
            f"/api/v1/datasets/{dataset.id}/records",
            headers=owner_auth_header,
            json={
                "items": [
                    {
                        "id": str(record.id),
                        "suggestions": [
                            {"question_id": str(question.id), "value": "a"},
                            {"question_id": str(question.id), "value": "b"},
                        ],
                    },
                ]
            },
        )

        assert response.status_code == 422
        assert response.json() == {"detail": "Found duplicate suggestions question IDs for record at position 0"}

    async def test_update_dataset_records_as_admin_from_another_workspace(self, async_client: "AsyncClient"):
        dataset = await DatasetFactory.create()
        user = await UserFactory.create(role=UserRole.admin)

        response = await async_client.patch(
            f"/api/v1/datasets/{dataset.id}/records",
            headers={API_KEY_HEADER_NAME: user.api_key},
            json={
                "items": [
                    {
                        "id": str(uuid4()),
                    }
                ]
            },
        )

        assert response.status_code == 403

    async def test_update_dataset_records_as_annotator(self, async_client: "AsyncClient"):
        dataset = await DatasetFactory.create()
        user = await UserFactory.create(role=UserRole.annotator, workspaces=[dataset.workspace])

        response = await async_client.patch(
            f"/api/v1/datasets/{dataset.id}/records",
            headers={API_KEY_HEADER_NAME: user.api_key},
            json={
                "items": [
                    {
                        "id": str(uuid4()),
                    }
                ]
            },
        )

        assert response.status_code == 403

    async def test_update_dataset_records_without_authentication(self, async_client: "AsyncClient"):
        dataset = await DatasetFactory.create()

        response = await async_client.patch(
            f"/api/v1/datasets/{dataset.id}/records", json={"items": [{"id": str(uuid4())}]}
        )

        assert response.status_code == 401

    @pytest.mark.parametrize("role", [UserRole.owner, UserRole.admin])
    async def test_delete_dataset_records(
        self, async_client: "AsyncClient", db: "AsyncSession", mock_search_engine: SearchEngine, role: UserRole
    ):
        dataset = await DatasetFactory.create()
        user = await UserFactory.create(workspaces=[dataset.workspace], role=role)
        records = await RecordFactory.create_batch(10, dataset=dataset)
        random_uuids = [str(uuid4()) for _ in range(0, 5)]

        records_ids = [str(record.id) for record in records]

        uuids_str = ",".join(records_ids + random_uuids)

        response = await async_client.delete(
            f"/api/v1/datasets/{dataset.id}/records",
            headers={API_KEY_HEADER_NAME: user.api_key},
            params={"ids": uuids_str},
        )

        assert response.status_code == 204, response.json()
        assert (await db.execute(select(func.count(Record.id)))).scalar() == 0
        # `delete_records` is called with the records returned by the delete statement, which are different ORM objects
        # than the ones created by the factory
        mock_search_engine.delete_records.assert_called_once_with(dataset=dataset, records=ANY)

    async def test_delete_dataset_records_with_no_ids(self, async_client: "AsyncClient", owner_auth_header: dict):
        dataset = await DatasetFactory.create()

        response = await async_client.delete(
            f"/api/v1/datasets/{dataset.id}/records",
            headers=owner_auth_header,
            params={"ids": ""},
        )

        assert response.status_code == 422

    async def test_delete_dataset_records_exceeding_limit(self, async_client: "AsyncClient", owner_auth_header: dict):
        dataset = await DatasetFactory.create()
        records = await RecordFactory.create_batch(200, dataset=dataset)

        records_ids = [str(record.id) for record in records]

        response = await async_client.delete(
            f"/api/v1/datasets/{dataset.id}/records",
            headers=owner_auth_header,
            params={"ids": ",".join(records_ids)},
        )

        assert response.status_code == 422

    async def test_delete_dataset_records_from_another_dataset(
        self, async_client: "AsyncClient", db: "AsyncSession", owner_auth_header: dict
    ):
        dataset_a = await DatasetFactory.create()
        dataset_b = await DatasetFactory.create()
        records_a = await RecordFactory.create_batch(10, dataset=dataset_a)
        records_b = await RecordFactory.create_batch(10, dataset=dataset_b)

        records_ids_a = [str(record.id) for record in records_a]
        records_ids_b = [str(record.id) for record in records_b]

        uuids_str = ",".join(records_ids_a + records_ids_b)

        response = await async_client.delete(
            f"/api/v1/datasets/{dataset_a.id}/records", headers=owner_auth_header, params={"ids": uuids_str}
        )

        assert response.status_code == 204

    async def test_delete_dataset_records_as_admin_from_another_workspace(self, async_client: "AsyncClient"):
        dataset = await DatasetFactory.create()
        user = await UserFactory.create(role=UserRole.admin)

        response = await async_client.delete(
            f"/api/v1/datasets/{dataset.id}/records",
            headers={API_KEY_HEADER_NAME: user.api_key},
            params={"ids": ""},
        )

        assert response.status_code == 403

    async def test_delete_dataset_records_as_annotator(self, async_client: "AsyncClient"):
        dataset = await DatasetFactory.create()
        user = await UserFactory.create(workspaces=[dataset.workspace], role=UserRole.annotator)

        response = await async_client.delete(
            f"/api/v1/datasets/{dataset.id}/records",
            headers={API_KEY_HEADER_NAME: user.api_key},
            params={"ids": ""},
        )

        assert response.status_code == 403

    async def test_search_dataset_records(
        self, async_client: "AsyncClient", mock_search_engine: SearchEngine, owner: User, owner_auth_header: dict
    ):
        workspace = await WorkspaceFactory.create()
        dataset, _, records, _, _ = await self.create_dataset_with_user_responses(owner, workspace)

        mock_search_engine.search.return_value = SearchResponses(
            items=[
                SearchResponseItem(record_id=records[0].id, score=14.2),
                SearchResponseItem(record_id=records[1].id, score=12.2),
            ],
            total=2,
        )

        query_json = {"query": {"text": {"q": "Hello", "field": "input"}}}
        response = await async_client.post(
            f"/api/v1/me/datasets/{dataset.id}/records/search", headers=owner_auth_header, json=query_json
        )

        mock_search_engine.search.assert_called_once_with(
            dataset=dataset,
            query=StringQuery(q="Hello", field="input"),
            metadata_filters=[],
            user_response_status_filter=None,
            offset=0,
            limit=LIST_DATASET_RECORDS_LIMIT_DEFAULT,
            sort_by=None,
        )
        assert response.status_code == 200
        assert response.json() == {
            "items": [
                {
                    "record": {
                        "id": str(records[0].id),
                        "fields": {"input": "input_a", "output": "output_a"},
                        "metadata": None,
                        "external_id": records[0].external_id,
                        "inserted_at": records[0].inserted_at.isoformat(),
                        "updated_at": records[0].updated_at.isoformat(),
                    },
                    "query_score": 14.2,
                },
                {
                    "record": {
                        "id": str(records[1].id),
                        "fields": {"input": "input_b", "output": "output_b"},
                        "metadata": {"unit": "test"},
                        "external_id": records[1].external_id,
                        "inserted_at": records[1].inserted_at.isoformat(),
                        "updated_at": records[1].updated_at.isoformat(),
                    },
                    "query_score": 12.2,
                },
            ],
            "total": 2,
        }

    @pytest.mark.parametrize(
        ("property_config", "param_value", "expected_filter_class", "expected_filter_args"),
        [
            (
                {"name": "terms_prop", "settings": {"type": "terms"}},
                "value",
                TermsMetadataFilter,
                dict(values=["value"]),
            ),
            (
                {"name": "terms_prop", "settings": {"type": "terms"}},
                "value1,value2",
                TermsMetadataFilter,
                dict(values=["value1", "value2"]),
            ),
            (
                {"name": "integer_prop", "settings": {"type": "integer"}},
                '{"ge": 10, "le": 20}',
                IntegerMetadataFilter,
                dict(ge=10, le=20),
            ),
            (
                {"name": "integer_prop", "settings": {"type": "integer"}},
                '{"ge": 20}',
                IntegerMetadataFilter,
                dict(ge=20, high=None),
            ),
            (
                {"name": "integer_prop", "settings": {"type": "integer"}},
                '{"le": 20}',
                IntegerMetadataFilter,
                dict(low=None, le=20),
            ),
            (
                {"name": "float_prop", "settings": {"type": "float"}},
                '{"ge": -1.30, "le": 23.23}',
                FloatMetadataFilter,
                dict(ge=-1.30, le=23.23),
            ),
            (
                {"name": "float_prop", "settings": {"type": "float"}},
                '{"ge": 23.23}',
                FloatMetadataFilter,
                dict(ge=23.23, high=None),
            ),
            (
                {"name": "float_prop", "settings": {"type": "float"}},
                '{"le": 11.32}',
                FloatMetadataFilter,
                dict(low=None, le=11.32),
            ),
        ],
    )
    async def test_search_dataset_records_with_metadata_filter(
        self,
        async_client: "AsyncClient",
        mock_search_engine: SearchEngine,
        owner: User,
        owner_auth_header: dict,
        property_config: dict,
        param_value: str,
        expected_filter_class: Type[MetadataFilter],
        expected_filter_args: dict,
    ):
        workspace = await WorkspaceFactory.create()
        dataset, _, records, *_ = await self.create_dataset_with_user_responses(owner, workspace)

        metadata_property = await MetadataPropertyFactory.create(
            name=property_config["name"],
            settings=property_config["settings"],
            dataset=dataset,
        )

        mock_search_engine.search.return_value = SearchResponses(
            total=2,
            items=[
                SearchResponseItem(record_id=records[0].id, score=14.2),
                SearchResponseItem(record_id=records[1].id, score=12.2),
            ],
        )

        params = {"metadata": [f"{metadata_property.name}:{param_value}"]}

        query_json = {"query": {"text": {"q": "Hello", "field": "input"}}}
        response = await async_client.post(
            f"/api/v1/me/datasets/{dataset.id}/records/search",
            params=params,
            headers=owner_auth_header,
            json=query_json,
        )
        assert response.status_code == 200, response.json()

        mock_search_engine.search.assert_called_once_with(
            dataset=dataset,
            query=StringQuery(q="Hello", field="input"),
            metadata_filters=[expected_filter_class(metadata_property=metadata_property, **expected_filter_args)],
            user_response_status_filter=None,
            offset=0,
            limit=LIST_DATASET_RECORDS_LIMIT_DEFAULT,
            sort_by=None,
        )

    @pytest.mark.parametrize(
        ("property_config", "wrong_value"),
        [
            ({"name": "terms_prop", "settings": {"type": "terms"}}, None),
            ({"name": "terms_prop", "settings": {"type": "terms"}}, "terms_prop"),
            ({"name": "terms_prop", "settings": {"type": "terms"}}, "terms_prop:"),
            ({"name": "terms_prop", "settings": {"type": "terms"}}, "wrong-value"),
            ({"name": "integer_prop", "settings": {"type": "integer"}}, None),
            ({"name": "integer_prop", "settings": {"type": "integer"}}, "integer_prop"),
            ({"name": "integer_prop", "settings": {"type": "integer"}}, "integer_prop:"),
            ({"name": "integer_prop", "settings": {"type": "integer"}}, "integer_prop:{}"),
            ({"name": "integer_prop", "settings": {"type": "integer"}}, "wrong-value"),
            ({"name": "float_prop", "settings": {"type": "float"}}, None),
            ({"name": "float_prop", "settings": {"type": "float"}}, "float_prop"),
            ({"name": "float_prop", "settings": {"type": "float"}}, "float_prop:"),
            ({"name": "float_prop", "settings": {"type": "float"}}, "float_prop:{}"),
            ({"name": "float_prop", "settings": {"type": "float"}}, "wrong-value"),
        ],
    )
    async def test_search_dataset_records_with_wrong_metadata_filter_values(
        self,
        async_client: "AsyncClient",
        mock_search_engine: SearchEngine,
        owner: User,
        owner_auth_header: dict,
        property_config: dict,
        wrong_value: str,
    ):
        workspace = await WorkspaceFactory.create()
        dataset, _, _, records, *_ = await self.create_dataset_with_user_responses(owner, workspace)

        await MetadataPropertyFactory.create(
            name=property_config["name"],
            settings=property_config["settings"],
            dataset=dataset,
        )

        mock_search_engine.search.return_value = SearchResponses(
            items=[
                SearchResponseItem(record_id=records[0].id, score=14.2),
                SearchResponseItem(record_id=records[1].id, score=12.2),
            ],
            total=2,
        )

        params = {"metadata": [wrong_value]}

        query_json = {"query": {"text": {"q": "Hello"}}}
        response = await async_client.post(
            f"/api/v1/me/datasets/{dataset.id}/records/search",
            params=params,
            headers=owner_auth_header,
            json=query_json,
        )
        assert response.status_code == 422, response.json()

    @pytest.mark.parametrize(
        "sorts",
        [
            [("inserted_at", None)],
            [("inserted_at", "asc")],
            [("inserted_at", "desc")],
            [("updated_at", None)],
            [("updated_at", "asc")],
            [("updated_at", "desc")],
            [("metadata.terms-metadata-property", None)],
            [("metadata.terms-metadata-property", "asc")],
            [("metadata.terms-metadata-property", "desc")],
            [("inserted_at", "asc"), ("updated_at", "desc")],
            [("inserted_at", "desc"), ("updated_at", "asc")],
            [("inserted_at", "asc"), ("metadata.terms-metadata-property", "desc")],
            [("inserted_at", "desc"), ("metadata.terms-metadata-property", "asc")],
            [("updated_at", "asc"), ("metadata.terms-metadata-property", "desc")],
            [("updated_at", "desc"), ("metadata.terms-metadata-property", "asc")],
            [("inserted_at", "asc"), ("updated_at", "desc"), ("metadata.terms-metadata-property", "asc")],
            [("inserted_at", "desc"), ("updated_at", "asc"), ("metadata.terms-metadata-property", "desc")],
            [("inserted_at", "asc"), ("updated_at", "asc"), ("metadata.terms-metadata-property", "desc")],
        ],
    )
    async def test_search_dataset_records_with_sort_by(
        self,
        async_client: "AsyncClient",
        mock_search_engine: SearchEngine,
        owner: "User",
        owner_auth_header: dict,
        sorts: List[Tuple[str, Union[str, None]]],
    ):
        workspace = await WorkspaceFactory.create()
        dataset, _, records, *_ = await self.create_dataset_with_user_responses(owner, workspace)

        expected_sorts_by = []
        for field, order in sorts:
            if field not in ("inserted_at", "updated_at"):
                field = await TermsMetadataPropertyFactory.create(name=field.split(".")[-1], dataset=dataset)
            expected_sorts_by.append(SortBy(field=field, order=order or "asc"))

        mock_search_engine.search.return_value = SearchResponses(
            total=2,
            items=[
                SearchResponseItem(record_id=records[0].id, score=14.2),
                SearchResponseItem(record_id=records[1].id, score=12.2),
            ],
        )

        query_params = {
            "sort_by": [f"{field}:{order}" if order is not None else f"{field}:asc" for field, order in sorts]
        }

        query_json = {"query": {"text": {"q": "Hello", "field": "input"}}}

        response = await async_client.post(
            f"/api/v1/me/datasets/{dataset.id}/records/search",
            params=query_params,
            headers=owner_auth_header,
            json=query_json,
        )
        assert response.status_code == 200
        assert response.json()["total"] == 2

        mock_search_engine.search.assert_called_once_with(
            dataset=dataset,
            query=StringQuery(q="Hello", field="input"),
            metadata_filters=[],
            user_response_status_filter=None,
            offset=0,
            limit=LIST_DATASET_RECORDS_LIMIT_DEFAULT,
            sort_by=expected_sorts_by,
        )

    async def test_search_dataset_records_with_sort_by_with_wrong_sort_order_value(
        self, async_client: "AsyncClient", owner: "User", owner_auth_header: dict
    ):
        workspace = await WorkspaceFactory.create()
        dataset, *_ = await self.create_dataset_with_user_responses(owner, workspace)

        query_json = {"query": {"text": {"q": "Hello", "field": "input"}}}

        response = await async_client.post(
            f"/api/v1/me/datasets/{dataset.id}/records/search",
            params={"sort_by": "inserted_at:wrong"},
            headers=owner_auth_header,
            json=query_json,
        )
        assert response.status_code == 422
        assert response.json() == {
            "detail": "Provided sort order in 'sort_by' query param 'wrong' for field 'inserted_at' is not valid."
        }

    async def test_search_dataset_records_with_sort_by_with_non_existent_metadata_property(
        self, async_client: "AsyncClient", owner: "User", owner_auth_header: dict
    ):
        workspace = await WorkspaceFactory.create()
        dataset, *_ = await self.create_dataset_with_user_responses(owner, workspace)

        query_json = {"query": {"text": {"q": "Hello", "field": "input"}}}

        response = await async_client.post(
            f"/api/v1/me/datasets/{dataset.id}/records/search",
            params={"sort_by": "metadata.i-do-not-exist:asc"},
            headers=owner_auth_header,
            json=query_json,
        )
        assert response.status_code == 422
        assert response.json() == {
            "detail": f"Provided metadata property in 'sort_by' query param 'i-do-not-exist' not found in dataset with '{dataset.id}'."
        }

    async def test_search_dataset_records_with_sort_by_with_invalid_field(
        self, async_client: "AsyncClient", owner: "User", owner_auth_header: dict
    ):
        workspace = await WorkspaceFactory.create()
        dataset, *_ = await self.create_dataset_with_user_responses(owner, workspace)

        query_json = {"query": {"text": {"q": "Hello", "field": "input"}}}

        response = await async_client.post(
            f"/api/v1/me/datasets/{dataset.id}/records/search",
            params={"sort_by": "not-valid"},
            headers=owner_auth_header,
            json=query_json,
        )
        assert response.status_code == 422
        assert response.json() == {
            "detail": "Provided sort field in 'sort_by' query param 'not-valid' is not valid. "
            "It must be either 'inserted_at', 'updated_at' or `metadata.metadata-property-name`"
        }

    @pytest.mark.parametrize(
        "includes",
        [
            [],
            ["responses"],
            ["suggestions"],
            ["responses", "suggestions"],
            ["responses", "suggestions"],
        ],
    )
    async def test_search_dataset_records_with_include(
        self, async_client: "AsyncClient", mock_search_engine: SearchEngine, owner: "User", includes: List[str]
    ):
        workspace = await WorkspaceFactory.create()
        (
            dataset,
            questions,
            records,
            responses,
            suggestions,
        ) = await self.create_dataset_with_user_responses(owner, workspace)
        suggestion_a, suggestion_b = suggestions

        mock_search_engine.search.return_value = SearchResponses(
            items=[
                SearchResponseItem(record_id=records[0].id, score=14.2),
                SearchResponseItem(record_id=records[1].id, score=12.2),
            ],
            total=2,
        )

        expected = {
            "items": [
                {
                    "record": {
                        "id": str(records[0].id),
                        "fields": {
                            "input": "input_a",
                            "output": "output_a",
                        },
                        "metadata": None,
                        "external_id": records[0].external_id,
                        "inserted_at": records[0].inserted_at.isoformat(),
                        "updated_at": records[0].updated_at.isoformat(),
                    },
                    "query_score": 14.2,
                },
                {
                    "record": {
                        "id": str(records[1].id),
                        "fields": {
                            "input": "input_b",
                            "output": "output_b",
                        },
                        "metadata": {"unit": "test"},
                        "external_id": records[1].external_id,
                        "inserted_at": records[1].inserted_at.isoformat(),
                        "updated_at": records[1].updated_at.isoformat(),
                    },
                    "query_score": 12.2,
                },
            ],
            "total": 2,
        }

        if "responses" in includes:
            first_owner_response, second_owner_response = [
                response for response in responses if response.user_id == owner.id
            ]
            expected["items"][0]["record"]["responses"] = [
                {
                    "id": str(first_owner_response.id),
                    "values": None,
                    "status": "discarded",
                    "user_id": str(owner.id),
                    "inserted_at": first_owner_response.inserted_at.isoformat(),
                    "updated_at": first_owner_response.updated_at.isoformat(),
                }
            ]
            expected["items"][1]["record"]["responses"] = [
                {
                    "id": str(second_owner_response.id),
                    "values": {
                        "input_ok": {"value": "no"},
                        "output_ok": {"value": "no"},
                    },
                    "status": "submitted",
                    "user_id": str(owner.id),
                    "inserted_at": second_owner_response.inserted_at.isoformat(),
                    "updated_at": second_owner_response.updated_at.isoformat(),
                },
            ]

        if "suggestions" in includes:
            expected["items"][0]["record"]["suggestions"] = [
                {
                    "id": str(suggestion_a.id),
                    "value": "option-1",
                    "score": None,
                    "agent": None,
                    "type": None,
                    "question_id": str(questions[0].id),
                }
            ]
            expected["items"][1]["record"]["suggestions"] = [
                {
                    "id": str(suggestion_b.id),
                    "value": "option-2",
                    "score": 0.75,
                    "agent": "unit-test-agent",
                    "type": "model",
                    "question_id": str(questions[0].id),
                }
            ]

        query_json = {"query": {"text": {"q": "Hello", "field": "input"}}}
        response = await async_client.post(
            f"/api/v1/me/datasets/{dataset.id}/records/search",
            headers={API_KEY_HEADER_NAME: owner.api_key},
            json=query_json,
            params={"include": includes},
        )

        assert response.status_code == 200
        assert response.json() == expected

        mock_search_engine.search.assert_called_once_with(
            dataset=dataset,
            query=StringQuery(q="Hello", field="input"),
            metadata_filters=[],
            sort_by=None,
            user_response_status_filter=None,
            offset=0,
            limit=LIST_DATASET_RECORDS_LIMIT_DEFAULT,
        )

    async def test_search_dataset_records_with_response_status_filter(
        self, async_client: "AsyncClient", mock_search_engine: SearchEngine, owner: User, owner_auth_header: dict
    ):
        workspace = await WorkspaceFactory.create()
        dataset, *_ = await self.create_dataset_with_user_responses(owner, workspace)
        mock_search_engine.search.return_value = SearchResponses(items=[])

        query_json = {"query": {"text": {"q": "Hello", "field": "input"}}}
        response = await async_client.post(
            f"/api/v1/me/datasets/{dataset.id}/records/search",
            headers=owner_auth_header,
            json=query_json,
            params={"response_status": ResponseStatus.submitted.value},
        )

        mock_search_engine.search.assert_called_once_with(
            dataset=dataset,
            query=StringQuery(q="Hello", field="input"),
            metadata_filters=[],
            user_response_status_filter=UserResponseStatusFilter(user=owner, statuses=[ResponseStatusFilter.submitted]),
            offset=0,
            limit=LIST_DATASET_RECORDS_LIMIT_DEFAULT,
            sort_by=None,
        )
        assert response.status_code == 200

    async def test_search_dataset_records_with_offset_and_limit(
        self, async_client: "AsyncClient", mock_search_engine: SearchEngine, owner: User, owner_auth_header: dict
    ):
        workspace = await WorkspaceFactory.create()
        dataset, _, records, *_ = await self.create_dataset_with_user_responses(owner, workspace)

        mock_search_engine.search.return_value = SearchResponses(
            items=[
                SearchResponseItem(record_id=records[0].id, score=14.2),
                SearchResponseItem(record_id=records[1].id, score=12.2),
            ],
            total=2,
        )

        query_json = {"query": {"text": {"q": "Hello", "field": "input"}}}
        response = await async_client.post(
            f"/api/v1/me/datasets/{dataset.id}/records/search",
            headers=owner_auth_header,
            json=query_json,
            params={"offset": 0, "limit": 5},
        )

        assert response.status_code == 200

        mock_search_engine.search.assert_called_once_with(
            dataset=dataset,
            query=StringQuery(q="Hello", field="input"),
            metadata_filters=[],
            user_response_status_filter=None,
            offset=0,
            limit=5,
            sort_by=None,
        )
        assert response.status_code == 200
        response_json = response.json()
        assert len(response_json["items"]) == 2
        assert response_json["total"] == 2

    @pytest.mark.parametrize("role", [UserRole.admin, UserRole.annotator])
    async def test_search_dataset_records_as_restricted_user_from_different_workspace(
        self, async_client: "AsyncClient", role: UserRole
    ):
        workspace_a = await WorkspaceFactory.create()
        workspace_b = await WorkspaceFactory.create()
        user = await UserFactory.create(workspaces=[workspace_a], role=role)
        dataset, *_ = await self.create_dataset_with_user_responses(user, workspace_b)

        query_json = {"query": {"text": {"q": "unit test", "field": "input"}}}
        response = await async_client.post(
            f"/api/v1/me/datasets/{dataset.id}/records/search",
            headers={API_KEY_HEADER_NAME: user.api_key},
            json=query_json,
        )

        assert response.status_code == 403

    async def test_search_dataset_records_with_non_existent_field(
        self, async_client: "AsyncClient", owner: User, owner_auth_header: dict
    ):
        workspace = await WorkspaceFactory.create()
        dataset, *_ = await self.create_dataset_with_user_responses(owner, workspace)

        query_json = {"query": {"text": {"q": "unit test", "field": "i do not exist"}}}
        response = await async_client.post(
            f"/api/v1/me/datasets/{dataset.id}/records/search", headers=owner_auth_header, json=query_json
        )

        assert response.status_code == 422

    async def test_search_dataset_with_non_existent_dataset(self, async_client: "AsyncClient", owner_auth_header):
        query_json = {"query": {"text": {"q": "unit test", "field": "input"}}}
        response = await async_client.post(
            f"/api/v1/me/datasets/{uuid4()}/records/search", headers=owner_auth_header, json=query_json
        )

        assert response.status_code == 404, response.json()

    async def test_publish_dataset(
        self,
        async_client: "AsyncClient",
        db: "AsyncSession",
        mock_search_engine: SearchEngine,
        test_telemetry: MagicMock,
        owner_auth_header,
    ) -> None:
        dataset = await DatasetFactory.create()
        await TextFieldFactory.create(dataset=dataset, required=True)
        await RatingQuestionFactory.create(dataset=dataset, required=True)

        response = await async_client.put(f"/api/v1/datasets/{dataset.id}/publish", headers=owner_auth_header)

        assert response.status_code == 200
        assert (await db.execute(select(func.count(Record.id)))).scalar() == 0

        response_body = response.json()
        assert response_body["status"] == "ready"

        test_telemetry.assert_called_once_with(action="PublishedDataset", data={"questions": ["rating"]})
        mock_search_engine.create_index.assert_called_once_with(dataset)

    async def test_publish_dataset_with_error_on_index_creation(
        self, async_client: "AsyncClient", db: "AsyncSession", mock_search_engine: SearchEngine, owner_auth_header: dict
    ):
        mock_search_engine.create_index.side_effect = ValueError("Error creating index")

        dataset = await DatasetFactory.create()
        await TextFieldFactory.create(dataset=dataset, required=True)
        await QuestionFactory.create(settings={"type": "invalid"}, dataset=dataset, required=True)

        response = await async_client.put(f"/api/v1/datasets/{dataset.id}/publish", headers=owner_auth_header)

        assert response.status_code == 422
        assert (await db.execute(select(func.count(Record.id)))).scalar() == 0

    async def test_publish_dataset_without_authentication(self, async_client: "AsyncClient", db: "AsyncSession"):
        dataset = await DatasetFactory.create()
        await QuestionFactory.create(dataset=dataset)

        response = await async_client.put(f"/api/v1/datasets/{dataset.id}/publish")

        assert response.status_code == 401
        assert (await db.execute(select(func.count(Record.id)))).scalar() == 0

    async def test_publish_dataset_as_admin(self, async_client: "AsyncClient", db: "AsyncSession"):
        dataset = await DatasetFactory.create()
        await TextFieldFactory.create(dataset=dataset, required=True)
        await RatingQuestionFactory.create(dataset=dataset, required=True)
        admin = await AdminFactory.create(workspaces=[dataset.workspace])

        response = await async_client.put(
            f"/api/v1/datasets/{dataset.id}/publish", headers={API_KEY_HEADER_NAME: admin.api_key}
        )

        assert response.status_code == 200
        assert (await db.get(Dataset, dataset.id)).status == DatasetStatus.ready

        response_body = response.json()
        assert response_body["status"] == "ready"

    async def test_publish_dataset_as_annotator(self, async_client: "AsyncClient", db: "AsyncSession"):
        dataset = await DatasetFactory.create()
        await QuestionFactory.create(dataset=dataset, required=True)
        annotator = await AnnotatorFactory.create(workspaces=[dataset.workspace])

        response = await async_client.put(
            f"/api/v1/datasets/{dataset.id}/publish", headers={API_KEY_HEADER_NAME: annotator.api_key}
        )

        assert response.status_code == 403
        assert (await db.execute(select(func.count(Record.id)))).scalar() == 0

    async def test_publish_dataset_already_published(
        self, async_client: "AsyncClient", db: "AsyncSession", owner_auth_header: dict
    ):
        dataset = await DatasetFactory.create(status=DatasetStatus.ready)
        await QuestionFactory.create(dataset=dataset)

        response = await async_client.put(f"/api/v1/datasets/{dataset.id}/publish", headers=owner_auth_header)

        assert response.status_code == 422
        assert response.json() == {"detail": "Dataset is already published"}
        assert (await db.execute(select(func.count(Record.id)))).scalar() == 0

    async def test_publish_dataset_without_fields(
        self, async_client: "AsyncClient", db: "AsyncSession", owner_auth_header: dict
    ):
        dataset = await DatasetFactory.create()
        await TextFieldFactory.create(dataset=dataset, required=False)
        await TextQuestionFactory.create(dataset=dataset, required=True)

        response = await async_client.put(f"/api/v1/datasets/{dataset.id}/publish", headers=owner_auth_header)

        assert response.status_code == 422
        assert response.json() == {"detail": "Dataset cannot be published without required fields"}
        assert (await db.execute(select(func.count(Record.id)))).scalar() == 0

    async def test_publish_dataset_without_questions(
        self, async_client: "AsyncClient", db: "AsyncSession", owner_auth_header: dict
    ):
        dataset = await DatasetFactory.create()
        await TextFieldFactory.create(dataset=dataset, required=True)
        await TextQuestionFactory.create(dataset=dataset, required=False)

        response = await async_client.put(f"/api/v1/datasets/{dataset.id}/publish", headers=owner_auth_header)

        assert response.status_code == 422
        assert response.json() == {"detail": "Dataset cannot be published without required questions"}
        assert (await db.execute(select(func.count(Record.id)))).scalar() == 0

    async def test_publish_dataset_with_nonexistent_dataset_id(
        self, async_client: "AsyncClient", db: "AsyncSession", owner_auth_header: dict
    ):
        dataset = await DatasetFactory.create()
        await QuestionFactory.create(dataset=dataset)

        response = await async_client.put(f"/api/v1/datasets/{uuid4()}/publish", headers=owner_auth_header)

        assert response.status_code == 404
        assert (await db.execute(select(func.count(Record.id)))).scalar() == 0

    @pytest.mark.parametrize(
        "payload",
        [
            {"name": "New Name", "guidelines": "New Guidelines"},
            {"name": "New Name"},
            {"guidelines": "New Guidelines"},
            {},
            {"status": DatasetStatus.draft, "workspace_id": str(uuid4())},
        ],
    )
    @pytest.mark.parametrize("role", [UserRole.admin, UserRole.owner])
    async def test_update_dataset(self, async_client: "AsyncClient", db: "AsyncSession", role: UserRole, payload: dict):
        dataset = await DatasetFactory.create(
            name="Current Name", guidelines="Current Guidelines", status=DatasetStatus.ready
        )
        user = await UserFactory.create(role=role, workspaces=[dataset.workspace])

        response = await async_client.patch(
            f"/api/v1/datasets/{dataset.id}",
            headers={API_KEY_HEADER_NAME: user.api_key},
            json=payload,
        )

        name = payload.get("name") or dataset.name
        if "guidelines" in payload:
            guidelines = payload["guidelines"]
        else:
            guidelines = dataset.guidelines

        assert response.status_code == 200
        response_body = response.json()
        assert response_body == {
            "id": str(dataset.id),
            "name": name,
            "guidelines": guidelines,
            "allow_extra_metadata": True,
            "status": "ready",
            "workspace_id": str(dataset.workspace_id),
            "last_activity_at": dataset.last_activity_at.isoformat(),
            "inserted_at": dataset.inserted_at.isoformat(),
            "updated_at": dataset.updated_at.isoformat(),
        }
        assert response_body["last_activity_at"] == response_body["updated_at"]

        dataset = await db.get(Dataset, dataset.id)
        assert dataset.name == name
        assert dataset.guidelines == guidelines

    @pytest.mark.parametrize(
        "dataset_json",
        [
            {"name": None},
            {"name": ""},
            {"name": "123$abc"},
            {"name": "unit@test"},
            {"name": "-test-dataset"},
            {"name": "_test-dataset"},
            {"name": "a" * (DATASET_NAME_MAX_LENGTH + 1)},
            {"name": "test-dataset", "guidelines": ""},
            {"name": "test-dataset", "guidelines": "a" * (DATASET_GUIDELINES_MAX_LENGTH + 1)},
        ],
    )
    @pytest.mark.asyncio
    async def test_update_dataset_with_invalid_settings(
        self, async_client: "AsyncClient", db: "AsyncSession", owner_auth_header: dict, dataset_json: dict
    ):
        dataset = await DatasetFactory.create(
            name="Current Name", guidelines="Current Guidelines", status=DatasetStatus.ready
        )

        response = await async_client.patch(
            f"/api/v1/datasets/{dataset.id}", headers=owner_auth_header, json=dataset_json
        )

        assert response.status_code == 422

    @pytest.mark.asyncio
    async def test_update_dataset_with_invalid_payload(self, async_client: "AsyncClient", owner_auth_header: dict):
        dataset = await DatasetFactory.create()

        response = await async_client.patch(
            f"/api/v1/datasets/{dataset.id}",
            headers=owner_auth_header,
            json={"name": {"this": {"is": "invalid"}}, "guidelines": {"this": {"is": "invalid"}}},
        )

        assert response.status_code == 422

    @pytest.mark.asyncio
    async def test_update_dataset_non_existent(self, async_client: "AsyncClient", owner_auth_header: dict):
        response = await async_client.patch(
            f"/api/v1/datasets/{uuid4()}",
            headers=owner_auth_header,
            json={"name": "New Name", "guidelines": "New Guidelines"},
        )

        assert response.status_code == 404

    @pytest.mark.asyncio
    async def test_update_dataset_as_admin_from_different_workspace(self, async_client: "AsyncClient"):
        dataset = await DatasetFactory.create()
        user = await UserFactory.create(role=UserRole.admin)

        response = await async_client.patch(
            f"/api/v1/datasets/{dataset.id}",
            headers={API_KEY_HEADER_NAME: user.api_key},
            json={"name": "New Name", "guidelines": "New Guidelines"},
        )

        assert response.status_code == 403

    @pytest.mark.asyncio
    async def test_update_dataset_as_annotator(self, async_client: "AsyncClient"):
        dataset = await DatasetFactory.create()
        user = await UserFactory.create(role=UserRole.annotator, workspaces=[dataset.workspace])

        response = await async_client.patch(
            f"/api/v1/datasets/{dataset.id}",
            headers={API_KEY_HEADER_NAME: user.api_key},
            json={"name": "New Name", "guidelines": "New Guidelines"},
        )

        assert response.status_code == 403

    @pytest.mark.asyncio
    async def test_update_dataset_without_authentication(self, async_client: "AsyncClient"):
        dataset = await DatasetFactory.create()

        response = await async_client.patch(
            f"/api/v1/datasets/{dataset.id}",
            json={"name": "New Name", "guidelines": "New Guidelines"},
        )

        assert response.status_code == 401

    async def test_delete_dataset(
        self,
        async_client: "AsyncClient",
        db: "AsyncSession",
        mock_search_engine: SearchEngine,
        owner: User,
        owner_auth_header: dict,
    ):
        dataset = await DatasetFactory.create()
        await TextFieldFactory.create(dataset=dataset)
        await TextQuestionFactory.create(dataset=dataset)

        other_dataset = await DatasetFactory.create()
        other_field = await TextFieldFactory.create(dataset=other_dataset)
        other_question = await TextQuestionFactory.create(dataset=other_dataset)
        other_record = await RecordFactory.create(dataset=other_dataset)
        other_response = await ResponseFactory.create(record=other_record, user=owner)

        response = await async_client.delete(f"/api/v1/datasets/{dataset.id}", headers=owner_auth_header)

        assert response.status_code == 200

        # assert [dataset.id for dataset in (await db.execute(select(Dataset))).all()] == [other_dataset.id]
        # assert [field.id for field in db.query(Field).all()] == [other_field.id]
        # assert [question.id for question in db.query(Question).all()] == [other_question.id]
        # assert [record.id for record in db.query(Record).all()] == [other_record.id]
        # assert [response.id for response in db.query(Response).all()] == [other_response.id]
        # assert [workspace.id for workspace in db.query(Workspace).order_by(Workspace.inserted_at.asc()).all()] == [
        #     dataset.workspace_id,
        #     other_dataset.workspace_id,
        # ]

        mock_search_engine.delete_index.assert_called_once_with(dataset)

    async def test_delete_published_dataset(
        self, async_client: "AsyncClient", db: "AsyncSession", owner: User, owner_auth_header: dict
    ):
        dataset = await DatasetFactory.create()
        await TextFieldFactory.create(dataset=dataset)
        await TextQuestionFactory.create(dataset=dataset)
        record = await RecordFactory.create(dataset=dataset)
        await ResponseFactory.create(record=record, user=owner)

        other_dataset = await DatasetFactory.create()
        other_field = await TextFieldFactory.create(dataset=other_dataset)
        other_question = await TextQuestionFactory.create(dataset=other_dataset)
        other_record = await RecordFactory.create(dataset=other_dataset)
        other_response = await ResponseFactory.create(record=other_record, user=owner)

        response = await async_client.delete(f"/api/v1/datasets/{dataset.id}", headers=owner_auth_header)

        assert response.status_code == 200
        # assert [dataset.id for dataset in db.query(Dataset).all()] == [other_dataset.id]
        # assert [field.id for field in db.query(Field).all()] == [other_field.id]
        # assert [question.id for question in db.query(Question).all()] == [other_question.id]
        # assert [record.id for record in db.query(Record).all()] == [other_record.id]
        # assert [response.id for response in db.query(Response).all()] == [other_response.id]
        # assert [workspace.id for workspace in db.query(Workspace).order_by(Workspace.inserted_at.asc()).all()] == [
        #     dataset.workspace_id,
        #     other_dataset.workspace_id,
        # ]

    async def test_delete_dataset_without_authentication(
        self, async_client: "AsyncClient", db: "AsyncSession", mock_search_engine: SearchEngine
    ):
        dataset = await DatasetFactory.create()

        response = await async_client.delete(f"/api/v1/datasets/{dataset.id}")

        assert response.status_code == 401
        assert (await db.execute(select(func.count(Dataset.id)))).scalar() == 1

        assert not mock_search_engine.delete_index.called

    async def test_delete_dataset_as_admin(self, async_client: "AsyncClient", db: "AsyncSession"):
        dataset = await DatasetFactory.create()
        admin = await AdminFactory.create(workspaces=[dataset.workspace])

        response = await async_client.delete(
            f"/api/v1/datasets/{dataset.id}", headers={API_KEY_HEADER_NAME: admin.api_key}
        )

        assert response.status_code == 200
        assert (await db.execute(select(func.count(Dataset.id)))).scalar() == 0

    async def test_delete_dataset_as_annotator(self, async_client: "AsyncClient", db: "AsyncSession"):
        annotator = await AnnotatorFactory.create()
        dataset = await DatasetFactory.create()

        response = await async_client.delete(
            f"/api/v1/datasets/{dataset.id}", headers={API_KEY_HEADER_NAME: annotator.api_key}
        )

        assert response.status_code == 403
        assert (await db.execute(select(func.count(Dataset.id)))).scalar() == 1

    async def test_delete_dataset_with_nonexistent_dataset_id(
        self, async_client: "AsyncClient", db: "AsyncSession", owner_auth_header: dict
    ):
        await DatasetFactory.create()

        response = await async_client.delete(f"/api/v1/datasets/{uuid4()}", headers=owner_auth_header)

        assert response.status_code == 404
        assert (await db.execute(select(func.count(Dataset.id)))).scalar() == 1<|MERGE_RESOLUTION|>--- conflicted
+++ resolved
@@ -994,10 +994,7 @@
         assert response.status_code == 200
         response_json = response.json()
 
-<<<<<<< HEAD
         assert response_json["total"] == (num_records_per_response_status * len(response_status_filter))
-=======
->>>>>>> c743532a
         assert len(response_json["items"]) == (num_records_per_response_status * len(response_status_filter))
 
         if "missing" in response_status_filter:
