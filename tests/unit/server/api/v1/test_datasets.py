--- conflicted
+++ resolved
@@ -89,11 +89,8 @@
     TextFieldFactory,
     TextQuestionFactory,
     UserFactory,
-<<<<<<< HEAD
-=======
     VectorFactory,
     VectorSettingsFactory,
->>>>>>> 9dd35226
     WorkspaceFactory,
 )
 
@@ -5222,8 +5219,6 @@
         assert response.status_code == 200
         assert response.json() == expected
 
-<<<<<<< HEAD
-=======
         mock_search_engine.search.assert_called_once_with(
             dataset=dataset,
             query=StringQuery(q="Hello", field="input"),
@@ -5412,7 +5407,6 @@
             "total": 3,
         }
 
->>>>>>> 9dd35226
     async def test_search_dataset_records_with_response_status_filter(
         self, async_client: "AsyncClient", mock_search_engine: SearchEngine, owner: User, owner_auth_header: dict
     ):
