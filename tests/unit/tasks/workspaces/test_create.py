--- conflicted
+++ resolved
@@ -38,20 +38,6 @@
     assert "You are not logged in. Please run `argilla login` to login to an Argilla server." in result.stdout
     assert result.exit_code == 1
 
-
-<<<<<<< HEAD
-@pytest.mark.usefixtures("login_mock")
-def test_cli_workspaces_create_with_name(cli_runner: "CliRunner", cli: "Typer", mocker: "MockerFixture") -> None:
-    workspaces_create_mock = mocker.patch(
-        "argilla.client.workspaces.Workspace.create")
-    result = cli_runner.invoke(cli, "workspaces create workspace25")
-
-    assert result.exit_code == 0
-    workspaces_create_mock.assert_called_once_with(name="workspace25")
-
-
-=======
->>>>>>> 33c54fca
 @pytest.mark.usefixtures("login_mock")
 def test_workspace_create_already_exists(cli_runner: "CliRunner", cli: "Typer", mocker: "MockerFixture"):
     mocker.patch(
@@ -60,10 +46,8 @@
     )
 
     result = cli_runner.invoke(cli, "workspaces create workspace1")
-<<<<<<< HEAD
-=======
-    print("Result: -------------------- ", result.exception, result.stdout, result.exit_code)
->>>>>>> 33c54fca
+    print("Result: -------------------- ",
+          result.exception, result.stdout, result.exit_code)
     assert result.stdout == "Workspace with name=`workspace1` already exists, so please use a different name.\n"
     assert result.exit_code == 1
 
