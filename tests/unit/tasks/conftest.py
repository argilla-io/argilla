--- conflicted
+++ resolved
@@ -11,12 +11,8 @@
 #  WITHOUT WARRANTIES OR CONDITIONS OF ANY KIND, either express or implied.
 #  See the License for the specific language governing permissions and
 #  limitations under the License.
-<<<<<<< HEAD
-import json
-=======
 
 from datetime import datetime
->>>>>>> c11cca08
 from typing import TYPE_CHECKING, Generator
 from uuid import uuid4
 
@@ -30,7 +26,6 @@
 from typer.testing import CliRunner
 
 from tests.database import SyncTestSession
-from tests.factories import UserSyncFactory
 
 if TYPE_CHECKING:
     from argilla.tasks.async_typer import AsyncTyper
@@ -103,9 +98,6 @@
 
 @pytest.fixture
 def not_logged_mock(mocker: "MockerFixture") -> None:
-<<<<<<< HEAD
-    mocker.patch("argilla.client.login.ArgillaCredentials.exists", return_value=False)
-=======
     mocker.patch("argilla.client.login.ArgillaCredentials.exists", return_value=False)
 
 
@@ -120,5 +112,4 @@
             "updated_at": datetime.now(),
         }
     )
-    return workspace
->>>>>>> c11cca08
+    return workspace