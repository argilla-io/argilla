--- conflicted
+++ resolved
@@ -11,12 +11,9 @@
 #  WITHOUT WARRANTIES OR CONDITIONS OF ANY KIND, either express or implied.
 #  See the License for the specific language governing permissions and
 #  limitations under the License.
-<<<<<<< HEAD
 
 from typing import TYPE_CHECKING
 
-=======
->>>>>>> a99a3081
 import pytest
 from argilla.server.contexts import accounts
 from argilla.server.models import User, UserRole, Workspace
@@ -29,13 +26,8 @@
     from sqlalchemy.orm import Session
 
 
-<<<<<<< HEAD
-@pytest.mark.asyncio
-async def test_create(sync_db: "Session", cli_runner: CliRunner, cli: Typer):
-=======
 @pytest.mark.parametrize("role_string", ["owner", "admin", "annotator"])
-def test_create(db: Session, cli_runner: CliRunner, cli: Typer, role_string: str):
->>>>>>> a99a3081
+def test_create(sync_db: "Session", cli_runner: CliRunner, cli: Typer, role_string: str):
     result = cli_runner.invoke(
         cli,
         f"users create --first-name first-name --username username --role {role_string} "
@@ -72,12 +64,8 @@
     assert user.role == UserRole.annotator
 
 
-<<<<<<< HEAD
-def test_create_with_input_role(sync_db: "Session", cli_runner: CliRunner, cli: Typer):
-=======
 @pytest.mark.parametrize("role_string", ["owner", "admin", "annotator"])
-def test_create_with_input_role(db: Session, cli_runner: CliRunner, cli: Typer, role_string: str):
->>>>>>> a99a3081
+def test_create_with_input_role(sync_db: "Session", cli_runner: CliRunner, cli: Typer, role_string: str):
     result = cli_runner.invoke(
         cli,
         "users create --first-name first-name --username username --password 12345678",
