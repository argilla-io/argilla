--- conflicted
+++ resolved
@@ -12,12 +12,12 @@
 #  See the License for the specific language governing permissions and
 #  limitations under the License.
 
-<<<<<<< HEAD
-from argilla._constants import API_KEY_HEADER_NAME, DEFAULT_API_KEY
-=======
-from argilla._constants import API_KEY_HEADER_NAME, WORKSPACE_HEADER_NAME
->>>>>>> a72e6fb2
-from argilla.server.security.auth_provider.local.settings import settings
+from argilla._constants import (
+    API_KEY_HEADER_NAME,
+    DEFAULT_API_KEY,
+    DEFAULT_USERNAME,
+    WORKSPACE_HEADER_NAME,
+)
 from fastapi import FastAPI
 from starlette.testclient import TestClient
 
@@ -25,14 +25,10 @@
 class SecuredClient:
     def __init__(self, client: TestClient):
         self._client = client
-<<<<<<< HEAD
-        self._header = {API_KEY_HEADER_NAME: DEFAULT_API_KEY}
-=======
         self._header = {
-            API_KEY_HEADER_NAME: settings.default_apikey,
-            WORKSPACE_HEADER_NAME: "argilla",  # Hard-coded default workspace
+            API_KEY_HEADER_NAME: DEFAULT_API_KEY,
+            WORKSPACE_HEADER_NAME: DEFAULT_USERNAME,
         }
->>>>>>> a72e6fb2
         self._current_user = None
 
     def update_api_key(self, api_key):
