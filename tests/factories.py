--- conflicted
+++ resolved
@@ -253,11 +253,7 @@
         return super()._create(model_class, *args, **kwargs)
 
     name = factory.Sequence(lambda n: f"metadata-property-{n}")
-<<<<<<< HEAD
     title = "Metadata property title"
-=======
-    description = "Metadata property description"
->>>>>>> 91dd8e00
     allowed_roles = [UserRole.admin, UserRole.annotator]
     dataset = factory.SubFactory(DatasetFactory)
 
