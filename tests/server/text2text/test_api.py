--- conflicted
+++ resolved
@@ -80,15 +80,11 @@
         "predicted_by": {"test": 1},
         "predicted_text": {},
         "status": {"Default": 2},
-<<<<<<< HEAD
-        "words": {},
-=======
         "words": {
             "data": 2,
             "text": 1,
             "ånother": 1,
         },
->>>>>>> 0321aaf1
     }
 
 
