--- conflicted
+++ resolved
@@ -31,7 +31,6 @@
         UserCreate(first_name="first-name", username=invalid_username, password="12345678")
 
 
-<<<<<<< HEAD
 def test_user_first_name(db: Session):
     user = UserFactory.create(first_name="first-name")
 
@@ -44,22 +43,15 @@
     assert User.from_orm(user).last_name == "last-name"
 
 
-=======
->>>>>>> 325ecfd6
 def test_user_full_name(db: Session):
     user = UserFactory.create(first_name="first-name", last_name="last-name")
 
     assert User.from_orm(user).full_name == "first-name last-name"
 
 
-<<<<<<< HEAD
-def test_user_full_name_without_last_name(db: Session):
-    user = UserFactory.create(first_name="first-name", last_name=None)
-=======
 @pytest.mark.parametrize("last_name", [None, ""])
 def test_user_full_name_without_last_name(db: Session, last_name):
     user = UserFactory.create(first_name="first-name", last_name=last_name)
->>>>>>> 325ecfd6
 
     assert User.from_orm(user).full_name == "first-name"
 
