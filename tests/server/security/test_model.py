#  Copyright 2021-present, the Recognai S.L. team.
#
#  Licensed under the Apache License, Version 2.0 (the "License");
#  you may not use this file except in compliance with the License.
#  You may obtain a copy of the License at
#
#      http://www.apache.org/licenses/LICENSE-2.0
#
#  Unless required by applicable law or agreed to in writing, software
#  distributed under the License is distributed on an "AS IS" BASIS,
#  WITHOUT WARRANTIES OR CONDITIONS OF ANY KIND, either express or implied.
#  See the License for the specific language governing permissions and
#  limitations under the License.
import uuid
from datetime import datetime

import pytest
<<<<<<< HEAD
from argilla.server.errors import EntityNotFoundError
from argilla.server.models import UserRole
from argilla.server.security.model import User, UserCreate, WorkspaceCreate
=======
from argilla.server.errors import BadRequestError, EntityNotFoundError
from argilla.server.security.model import User
>>>>>>> 40ca933c
from pydantic import ValidationError


@pytest.mark.parametrize("wrong_name", ["user name", "user/name", "user.name", "UserName", "userName"])
def test_username_validator(wrong_name):
    with pytest.raises(ValidationError):
        UserCreate(username=wrong_name, password="12345678", first_name="Test")


@pytest.mark.parametrize("wrong_workspace", ["work space", "work/space", "work.space", "_", "-"])
def test_workspace_validator(wrong_workspace):
    with pytest.raises(ValidationError):
        WorkspaceCreate(name=wrong_workspace)


def test_check_non_provided_workspaces():
    user = User(
        id=uuid.uuid4(),
        username="test",
        role=UserRole.annotator,
        api_key="api-key",
        inserted_at=datetime.utcnow(),
        updated_at=datetime.utcnow(),
    )
    user.is_superuser()
    assert user.check_workspaces([]) == ["test"]

    user = User(
        id=uuid.uuid4(),
        username="test",
        workspaces=["ws"],
        role=UserRole.annotator,
        inserted_at=datetime.utcnow(),
        updated_at=datetime.utcnow(),
        api_key="api-key",
    )
    assert set(user.check_workspaces([])) == {"ws", "test"}

    with pytest.raises(EntityNotFoundError, match="not-found"):
        assert user.check_workspaces(["ws", "not-found"])


def test_check_user_workspaces():
    a_ws = "A-workspace"
    expected_workspaces = [a_ws, "B-ws"]
    user = User(
        id=uuid.uuid4(),
        username="test-user",
        role=UserRole.annotator,
        api_key="api-key",
        workspaces=[a_ws, "B-ws", "C-ws"],
        inserted_at=datetime.utcnow(),
        updated_at=datetime.utcnow(),
    )

    assert user.check_workspace(a_ws) == a_ws
    assert user.check_workspaces(expected_workspaces) == expected_workspaces
    with pytest.raises(EntityNotFoundError):
        assert user.check_workspaces(["not-found-ws"])


<<<<<<< HEAD
def test_default_workspace():
    user = User(
        id=uuid.uuid4(),
        username="admin",
        role=UserRole.admin,
        api_key="api-key",
        inserted_at=datetime.utcnow(),
        updated_at=datetime.utcnow(),
    )
    assert user.default_workspace == "admin"

    test_user = User(
        id=uuid.uuid4(),
        username="test",
        role=UserRole.annotator,
        api_key="api-key",
        workspaces=["ws"],
        inserted_at=datetime.utcnow(),
        updated_at=datetime.utcnow(),
    )
    assert test_user.default_workspace == test_user.username


def test_workspace_for_superuser():
    user = User(
        id=uuid.uuid4(),
        username="admin",
        role=UserRole.admin,
        api_key="api-key",
        inserted_at=datetime.utcnow(),
        updated_at=datetime.utcnow(),
    )
    assert user.default_workspace == "admin"
=======
def test_workspace_for_superuser():
    user = User(username="admin")

    assert user.check_workspace("admin") == "admin"
>>>>>>> 40ca933c

    with pytest.raises(EntityNotFoundError):
        assert user.check_workspace("some") == "some"

    user.workspaces = ["some"]
    assert user.check_workspaces(["some"]) == ["some"]


def test_workspaces_with_default():
    expected_workspaces = ["user", "ws1"]
    user = User(
        id=uuid.uuid4(),
        username="user",
        role=UserRole.annotator,
        workspaces=expected_workspaces,
        api_key="api-key",
        inserted_at=datetime.utcnow(),
        updated_at=datetime.utcnow(),
    )
    assert len(user.workspaces) == len(expected_workspaces)
    for ws in expected_workspaces:
        assert ws in user.workspaces


def test_is_superuser():
    admin_user = User(
        id=uuid.uuid4(),
        username="admin",
        role=UserRole.admin,
        api_key="api-key",
        inserted_at=datetime.utcnow(),
        updated_at=datetime.utcnow(),
    )
    assert admin_user.is_superuser()

    admin_user.workspaces.append("other-workspace")
    assert admin_user.is_superuser()
    assert set(admin_user.workspaces) == {"other-workspace", "admin"}

    user = User(
        id=uuid.uuid4(),
        username="test",
        role=UserRole.annotator,
        workspaces=["bod"],
        api_key="api-key",
        inserted_at=datetime.utcnow(),
        updated_at=datetime.utcnow(),
    )
    assert not user.is_superuser()
    user.superuser = True
    assert user.is_superuser()


@pytest.mark.parametrize("workspaces", [None, [], ["a"]])
def test_check_workspaces_with_default(workspaces):
    user = User(username="user", workspaces=workspaces)
    assert set(user.check_workspace(user.username)) == set(user.username)


@pytest.mark.parametrize(
    "user",
    [
        User(username="admin", workspaces=None, superuser=True),
        User(username="mock", workspaces=None, superuser=False),
        User(username="user", workspaces=["ab"], superuser=True),
    ],
)
<<<<<<< HEAD
def test_check_workspaces_with_default(workspaces, expected):
    user = User(
        id=uuid.uuid4(),
        username="user",
        role=UserRole.annotator,
        workspaces=workspaces,
        api_key="api-key",
        inserted_at=datetime.utcnow(),
        updated_at=datetime.utcnow(),
    )
    assert set(user.check_workspaces([])) == expected
    assert set(user.check_workspaces(None)) == expected
    assert set(user.check_workspaces([None])) == expected
    assert user.check_workspace(user.username) == user.username
=======
def test_check_workspace_without_workspace(user):
    with pytest.raises(BadRequestError):
        user.check_workspace("")

    with pytest.raises(BadRequestError):
        user.check_workspace(None)
>>>>>>> 40ca933c
<|MERGE_RESOLUTION|>--- conflicted
+++ resolved
@@ -15,14 +15,9 @@
 from datetime import datetime
 
 import pytest
-<<<<<<< HEAD
-from argilla.server.errors import EntityNotFoundError
+from argilla.server.errors import BadRequestError, EntityNotFoundError
 from argilla.server.models import UserRole
 from argilla.server.security.model import User, UserCreate, WorkspaceCreate
-=======
-from argilla.server.errors import BadRequestError, EntityNotFoundError
-from argilla.server.security.model import User
->>>>>>> 40ca933c
 from pydantic import ValidationError
 
 
@@ -84,8 +79,7 @@
         assert user.check_workspaces(["not-found-ws"])
 
 
-<<<<<<< HEAD
-def test_default_workspace():
+def test_workspace_for_superuser():
     user = User(
         id=uuid.uuid4(),
         username="admin",
@@ -94,36 +88,8 @@
         inserted_at=datetime.utcnow(),
         updated_at=datetime.utcnow(),
     )
-    assert user.default_workspace == "admin"
-
-    test_user = User(
-        id=uuid.uuid4(),
-        username="test",
-        role=UserRole.annotator,
-        api_key="api-key",
-        workspaces=["ws"],
-        inserted_at=datetime.utcnow(),
-        updated_at=datetime.utcnow(),
-    )
-    assert test_user.default_workspace == test_user.username
-
-
-def test_workspace_for_superuser():
-    user = User(
-        id=uuid.uuid4(),
-        username="admin",
-        role=UserRole.admin,
-        api_key="api-key",
-        inserted_at=datetime.utcnow(),
-        updated_at=datetime.utcnow(),
-    )
-    assert user.default_workspace == "admin"
-=======
-def test_workspace_for_superuser():
-    user = User(username="admin")
 
     assert user.check_workspace("admin") == "admin"
->>>>>>> 40ca933c
 
     with pytest.raises(EntityNotFoundError):
         assert user.check_workspace("some") == "some"
@@ -164,11 +130,11 @@
     assert set(admin_user.workspaces) == {"other-workspace", "admin"}
 
     user = User(
-        id=uuid.uuid4(),
         username="test",
         role=UserRole.annotator,
         workspaces=["bod"],
         api_key="api-key",
+        id=uuid.uuid4(),
         inserted_at=datetime.utcnow(),
         updated_at=datetime.utcnow(),
     )
@@ -179,38 +145,56 @@
 
 @pytest.mark.parametrize("workspaces", [None, [], ["a"]])
 def test_check_workspaces_with_default(workspaces):
-    user = User(username="user", workspaces=workspaces)
+    user = User(
+        username="user",
+        workspaces=workspaces,
+        api_key="api-key",
+        id=uuid.uuid4(),
+        inserted_at=datetime.utcnow(),
+        updated_at=datetime.utcnow(),
+        role=UserRole.admin,
+    )
     assert set(user.check_workspace(user.username)) == set(user.username)
 
 
 @pytest.mark.parametrize(
     "user",
     [
-        User(username="admin", workspaces=None, superuser=True),
-        User(username="mock", workspaces=None, superuser=False),
-        User(username="user", workspaces=["ab"], superuser=True),
+        User(
+            username="admin",
+            workspaces=None,
+            superuser=True,
+            api_key="api-key",
+            id=uuid.uuid4(),
+            inserted_at=datetime.utcnow(),
+            updated_at=datetime.utcnow(),
+            role=UserRole.admin,
+        ),
+        User(
+            username="mock",
+            workspaces=None,
+            superuser=False,
+            api_key="api-key",
+            id=uuid.uuid4(),
+            inserted_at=datetime.utcnow(),
+            updated_at=datetime.utcnow(),
+            role=UserRole.annotator,
+        ),
+        User(
+            username="user",
+            workspaces=["ab"],
+            superuser=True,
+            api_key="api-key",
+            id=uuid.uuid4(),
+            inserted_at=datetime.utcnow(),
+            updated_at=datetime.utcnow(),
+            role=UserRole.admin,
+        ),
     ],
 )
-<<<<<<< HEAD
-def test_check_workspaces_with_default(workspaces, expected):
-    user = User(
-        id=uuid.uuid4(),
-        username="user",
-        role=UserRole.annotator,
-        workspaces=workspaces,
-        api_key="api-key",
-        inserted_at=datetime.utcnow(),
-        updated_at=datetime.utcnow(),
-    )
-    assert set(user.check_workspaces([])) == expected
-    assert set(user.check_workspaces(None)) == expected
-    assert set(user.check_workspaces([None])) == expected
-    assert user.check_workspace(user.username) == user.username
-=======
 def test_check_workspace_without_workspace(user):
     with pytest.raises(BadRequestError):
         user.check_workspace("")
 
     with pytest.raises(BadRequestError):
-        user.check_workspace(None)
->>>>>>> 40ca933c
+        user.check_workspace(None)