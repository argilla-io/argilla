--- conflicted
+++ resolved
@@ -17,13 +17,8 @@
 from argilla.server.daos.backend.generic_elastic import dataset_records_index
 
 
-<<<<<<< HEAD
-@pytest.mark.skip("This test is failing randomly. We will enable it once we discover the problem")
-def test_copy_index_as_alias(es: GenericElasticEngineBackend):
-=======
 @pytest.mark.skip("This test fails in CI randomly. We will enable again once we discover the problem")
 def test_copy_index_as_alias(es: GenericElasticEngineBackend, opensearch):
->>>>>>> 0ea8ee87
     source_id = "source_id"
     source_id_alias = f"{source_id}_alias"
     target_id = "target_id"
