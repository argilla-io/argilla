#  Copyright 2021-present, the Recognai S.L. team.
#
#  Licensed under the Apache License, Version 2.0 (the "License");
#  you may not use this file except in compliance with the License.
#  You may obtain a copy of the License at
#
#      http://www.apache.org/licenses/LICENSE-2.0
#
#  Unless required by applicable law or agreed to in writing, software
#  distributed under the License is distributed on an "AS IS" BASIS,
#  WITHOUT WARRANTIES OR CONDITIONS OF ANY KIND, either express or implied.
#  See the License for the specific language governing permissions and
#  limitations under the License.

import random

import pytest
from argilla.server.elasticsearch import ElasticSearchEngine
from elasticsearch8 import BadRequestError, Elasticsearch
from sqlalchemy.orm import Session

from tests.conftest import is_running_elasticsearch
from tests.factories import (
    DatasetFactory,
    RatingQuestionFactory,
    TextQuestionFactory,
)


@pytest.mark.asyncio
@pytest.mark.skipif(condition=not is_running_elasticsearch(), reason="Test only running with elasticsearch backend")
class TestSuiteElasticSearchEngine:
    async def test_create_index_for_dataset(self, search_engine: ElasticSearchEngine, elasticsearch: Elasticsearch):
        dataset = DatasetFactory.create()
        await search_engine.create_index(dataset)

        index_name = f"rg.{dataset.id}"
        assert elasticsearch.indices.exists(index=index_name)

        index = elasticsearch.indices.get(index=index_name)[index_name]
        assert index["mappings"] == {
            "dynamic": "strict",
            "dynamic_templates": [],
            "properties": {
                "fields": {"dynamic": "true", "type": "object"},
                "responses": {"dynamic": "true", "type": "object"},
            },
        }

    @pytest.mark.parametrize(
        argnames=("text_ann_size", "rating_ann_size"),
        argvalues=[(random.randint(1, 9), random.randint(1, 9)) for _ in range(1, 5)],
    )
    async def test_create_index_for_dataset_with_questions(
        self,
        search_engine: ElasticSearchEngine,
        elasticsearch: Elasticsearch,
        db: Session,
        text_ann_size: int,
        rating_ann_size: int,
    ):
        text_questions = TextQuestionFactory.create_batch(size=text_ann_size)
        rating_questions = RatingQuestionFactory.create_batch(size=rating_ann_size)

        dataset = DatasetFactory.create(questions=text_questions + rating_questions)

        await search_engine.create_index(dataset)

        index_name = f"rg.{dataset.id}"
        assert elasticsearch.indices.exists(index=index_name)

        index = elasticsearch.indices.get(index=index_name)[index_name]
        assert index["mappings"] == {
            "dynamic": "strict",
            "properties": {
<<<<<<< HEAD
                "fields": {"dynamic": "true", "type": "object"},
                "responses": {"dynamic": "true", "type": "object"},
=======
                **{question.name: {"type": "text"} for question in text_questions},
                **{question.name: {"type": "integer"} for question in rating_questions},
>>>>>>> 523d57ef
            },
            "dynamic_templates": [
                *[
                    config
                    for annotation in text_annotations
                    for config in [
                        {
                            f"{annotation.name}_responses": {
                                "mapping": {"type": "text"},
                                "path_match": f"responses.*.{annotation.name}",
                            }
                        },
                    ]
                ],
                *[
                    config
                    for annotation in rating_annotations
                    for config in [
                        {
                            f"{annotation.name}_responses": {
                                "mapping": {"type": "integer"},
                                "path_match": f"responses.*.{annotation.name}",
                            }
                        },
                    ]
                ],
            ],
        }

    async def test_create_index_with_existing_index(
        self, search_engine: ElasticSearchEngine, elasticsearch: Elasticsearch, db: Session
    ):
        dataset = DatasetFactory.create()
        await search_engine.create_index(dataset)

        index_name = f"rg.{dataset.id}"
        assert elasticsearch.indices.exists(index=index_name)

        with pytest.raises(BadRequestError, match="'resource_already_exists_exception', 'index"):
            await search_engine.create_index(dataset)<|MERGE_RESOLUTION|>--- conflicted
+++ resolved
@@ -73,35 +73,30 @@
         assert index["mappings"] == {
             "dynamic": "strict",
             "properties": {
-<<<<<<< HEAD
                 "fields": {"dynamic": "true", "type": "object"},
                 "responses": {"dynamic": "true", "type": "object"},
-=======
-                **{question.name: {"type": "text"} for question in text_questions},
-                **{question.name: {"type": "integer"} for question in rating_questions},
->>>>>>> 523d57ef
             },
             "dynamic_templates": [
                 *[
                     config
-                    for annotation in text_annotations
+                    for question in text_questions
                     for config in [
                         {
-                            f"{annotation.name}_responses": {
+                            f"{question.name}_responses": {
                                 "mapping": {"type": "text"},
-                                "path_match": f"responses.*.{annotation.name}",
+                                "path_match": f"responses.*.{question.name}",
                             }
                         },
                     ]
                 ],
                 *[
                     config
-                    for annotation in rating_annotations
+                    for question in rating_questions
                     for config in [
                         {
-                            f"{annotation.name}_responses": {
+                            f"{question.name}_responses": {
                                 "mapping": {"type": "integer"},
-                                "path_match": f"responses.*.{annotation.name}",
+                                "path_match": f"responses.*.{question.name}",
                             }
                         },
                     ]
