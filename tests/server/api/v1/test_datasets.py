--- conflicted
+++ resolved
@@ -1406,17 +1406,14 @@
     admin_auth_header: dict,
 ):
     dataset = DatasetFactory.create(status=DatasetStatus.ready)
-<<<<<<< HEAD
+    FieldFactory.create(name="input", dataset=dataset)
+    FieldFactory.create(name="output", dataset=dataset)
+
+    TextQuestionFactory.create(name="input_ok", dataset=dataset)
+    TextQuestionFactory.create(name="output_ok", dataset=dataset)
     # Prepare dataset and es index
     await search_engine.create_index(dataset)
-=======
-    FieldFactory.create(name="input", dataset=dataset)
-    FieldFactory.create(name="output", dataset=dataset)
-
-    TextQuestionFactory.create(name="input_ok", dataset=dataset)
-    TextQuestionFactory.create(name="output_ok", dataset=dataset)
-
->>>>>>> 523d57ef
+
     records_json = {
         "items": [
             {
@@ -1467,7 +1464,9 @@
     assert db.query(Response).count() == 4
 
 
-def test_create_dataset_records_with_missing_required_fields(client: TestClient, db: Session, admin_auth_header: dict):
+def test_create_dataset_records_with_missing_required_fields(
+    client: TestClient, db: Session, elasticsearch: Elasticsearch, admin_auth_header: dict
+):
     dataset = DatasetFactory.create(status=DatasetStatus.ready)
     FieldFactory.create(name="input", dataset=dataset, required=True)
     FieldFactory.create(name="output", dataset=dataset, required=True)
@@ -1496,7 +1495,9 @@
     assert db.query(Record).count() == 0
 
 
-def test_create_dataset_records_with_wrong_value_field(client: TestClient, db: Session, admin_auth_header: dict):
+def test_create_dataset_records_with_wrong_value_field(
+    client: TestClient, db: Session, elasticsearch: Elasticsearch, admin_auth_header: dict
+):
     dataset = DatasetFactory.create(status=DatasetStatus.ready)
     FieldFactory.create(name="input", dataset=dataset)
     FieldFactory.create(name="output", dataset=dataset)
@@ -1525,7 +1526,9 @@
     assert db.query(Record).count() == 0
 
 
-def test_create_dataset_records_with_extra_fields(client: TestClient, db: Session, admin_auth_header: dict):
+def test_create_dataset_records_with_extra_fields(
+    client: TestClient, db: Session, elasticsearch: Elasticsearch, admin_auth_header: dict
+):
     dataset = DatasetFactory.create(status=DatasetStatus.ready)
     FieldFactory.create(name="input", dataset=dataset)
 
