--- conflicted
+++ resolved
@@ -13,11 +13,7 @@
 #  limitations under the License.
 
 from datetime import datetime
-<<<<<<< HEAD
-from typing import Optional
-=======
-from typing import Type
->>>>>>> 3bee501b
+from typing import Optional, Type
 from unittest.mock import MagicMock
 from uuid import UUID, uuid4
 
