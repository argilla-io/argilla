#  Copyright 2021-present, the Recognai S.L. team.
#
#  Licensed under the Apache License, Version 2.0 (the "License");
#  you may not use this file except in compliance with the License.
#  You may obtain a copy of the License at
#
#      http://www.apache.org/licenses/LICENSE-2.0
#
#  Unless required by applicable law or agreed to in writing, software
#  distributed under the License is distributed on an "AS IS" BASIS,
#  WITHOUT WARRANTIES OR CONDITIONS OF ANY KIND, either express or implied.
#  See the License for the specific language governing permissions and
#  limitations under the License.

from datetime import datetime
from uuid import UUID, uuid4

import pytest
from argilla._constants import API_KEY_HEADER_NAME
from argilla.server.models import (
    Annotation,
    Dataset,
    DatasetStatus,
    Record,
    Response,
    User,
)
from argilla.server.schemas.v1.datasets import (
    RATING_OPTIONS_MAX_ITEMS,
    RATING_OPTIONS_MIN_ITEMS,
    RECORDS_CREATE_MAX_ITEMS,
    RECORDS_CREATE_MIN_ITEMS,
)
from elasticsearch8 import Elasticsearch
from fastapi.testclient import TestClient
from sqlalchemy.orm import Session

from tests.conftest import is_running_elasticsearch
from tests.factories import (
    AnnotationFactory,
    AnnotatorFactory,
    DatasetFactory,
    RatingAnnotationFactory,
    RecordFactory,
    ResponseFactory,
    TextAnnotationFactory,
    WorkspaceFactory,
)


def test_list_datasets(client: TestClient, admin_auth_header: dict):
    dataset_a = DatasetFactory.create(name="dataset-a")
    dataset_b = DatasetFactory.create(name="dataset-b", guidelines="guidelines")
    dataset_c = DatasetFactory.create(name="dataset-c", status=DatasetStatus.ready)

    response = client.get("/api/v1/datasets", headers=admin_auth_header)

    assert response.status_code == 200
    assert response.json() == [
        {
            "id": str(dataset_a.id),
            "name": "dataset-a",
            "guidelines": None,
            "status": "draft",
            "workspace_id": str(dataset_a.workspace_id),
            "inserted_at": dataset_a.inserted_at.isoformat(),
            "updated_at": dataset_a.updated_at.isoformat(),
        },
        {
            "id": str(dataset_b.id),
            "name": "dataset-b",
            "guidelines": "guidelines",
            "status": "draft",
            "workspace_id": str(dataset_b.workspace_id),
            "inserted_at": dataset_b.inserted_at.isoformat(),
            "updated_at": dataset_b.updated_at.isoformat(),
        },
        {
            "id": str(dataset_c.id),
            "name": "dataset-c",
            "guidelines": None,
            "status": "ready",
            "workspace_id": str(dataset_c.workspace_id),
            "inserted_at": dataset_c.inserted_at.isoformat(),
            "updated_at": dataset_c.updated_at.isoformat(),
        },
    ]


def test_list_datasets_without_authentication(client: TestClient):
    response = client.get("/api/v1/datasets")

    assert response.status_code == 401


def test_list_datasets_as_annotator(client: TestClient, db: Session):
    workspace = WorkspaceFactory.create()
    annotator = AnnotatorFactory.create(workspaces=[workspace])

    DatasetFactory.create(name="dataset-a", workspace=workspace)
    DatasetFactory.create(name="dataset-b", workspace=workspace)
    DatasetFactory.create(name="dataset-c")

    response = client.get("/api/v1/datasets", headers={API_KEY_HEADER_NAME: annotator.api_key})

    assert response.status_code == 200
    assert [dataset["name"] for dataset in response.json()] == ["dataset-a", "dataset-b"]


def test_list_dataset_annotations(client: TestClient, db: Session, admin_auth_header: dict):
    dataset = DatasetFactory.create()
    text_annotation = TextAnnotationFactory.create(
        name="text-annotation", title="Text Annotation", required=True, dataset=dataset
    )
    rating_annotation = RatingAnnotationFactory.create(
        name="rating-annotation", title="Rating Annotation", dataset=dataset
    )
    TextAnnotationFactory.create()
    RatingAnnotationFactory.create()

    response = client.get(f"/api/v1/datasets/{dataset.id}/annotations", headers=admin_auth_header)

    assert response.status_code == 200
    assert response.json() == [
        {
            "id": str(text_annotation.id),
            "name": "text-annotation",
            "title": "Text Annotation",
            "required": True,
            "settings": {"type": "text"},
            "inserted_at": text_annotation.inserted_at.isoformat(),
            "updated_at": text_annotation.updated_at.isoformat(),
        },
        {
            "id": str(rating_annotation.id),
            "name": "rating-annotation",
            "title": "Rating Annotation",
            "required": False,
            "settings": {
                "type": "rating",
                "options": [
                    {"value": 1},
                    {"value": 2},
                    {"value": 3},
                    {"value": 4},
                    {"value": 5},
                    {"value": 6},
                    {"value": 7},
                    {"value": 8},
                    {"value": 9},
                    {"value": 10},
                ],
            },
            "inserted_at": rating_annotation.inserted_at.isoformat(),
            "updated_at": rating_annotation.updated_at.isoformat(),
        },
    ]


def test_list_dataset_annotations_without_authentication(client: TestClient, db: Session):
    dataset = DatasetFactory.create()

    response = client.get(f"/api/v1/datasets/{dataset.id}/annotations")

    assert response.status_code == 401


def test_list_dataset_annotations_as_annotator(client: TestClient, db: Session):
    dataset = DatasetFactory.create()
    annotator = AnnotatorFactory.create(workspaces=[dataset.workspace])
    TextAnnotationFactory.create(name="text-annotation", dataset=dataset)
    RatingAnnotationFactory.create(name="rating-annotation", dataset=dataset)
    TextAnnotationFactory.create()
    RatingAnnotationFactory.create()

    response = client.get(
        f"/api/v1/datasets/{dataset.id}/annotations", headers={API_KEY_HEADER_NAME: annotator.api_key}
    )

    assert response.status_code == 200
    assert [annotation["name"] for annotation in response.json()] == ["text-annotation", "rating-annotation"]


def test_list_dataset_annotations_as_annotator_from_different_workspace(client: TestClient, db: Session):
    dataset = DatasetFactory.create()
    annotator = AnnotatorFactory.create(workspaces=[WorkspaceFactory.build()])

    response = client.get(
        f"/api/v1/datasets/{dataset.id}/annotations", headers={API_KEY_HEADER_NAME: annotator.api_key}
    )

    assert response.status_code == 403


def test_list_dataset_annotations_with_nonexistent_dataset_id(client: TestClient, db: Session, admin_auth_header: dict):
    DatasetFactory.create()

    response = client.get(f"/api/v1/datasets/{uuid4()}/annotations", headers=admin_auth_header)

    assert response.status_code == 404


def test_list_dataset_records(client: TestClient, admin_auth_header: dict):
    dataset = DatasetFactory.create()
    record_a = RecordFactory.create(fields={"record_a": "value_a"}, dataset=dataset)
    record_b = RecordFactory.create(fields={"record_b": "value_b"}, dataset=dataset)
    record_c = RecordFactory.create(fields={"record_c": "value_c"}, dataset=dataset)

    response_a = ResponseFactory.create(
        values={
            "input_ok": {"value": "yes"},
            "output_ok": {"value": "yes"},
        },
        record=record_a,
    )

    response_b_1 = ResponseFactory.create(
        values={
            "input_ok": {"value": "yes"},
            "output_ok": {"value": "no"},
        },
        record=record_b,
    )
    response_b_2 = ResponseFactory.create(
        values={
            "input_ok": {"value": "no"},
            "output_ok": {"value": "no"},
        },
        record=record_b,
    )

    response = client.get(f"/api/v1/datasets/{dataset.id}/records", headers=admin_auth_header)

    assert response.status_code == 200
    assert response.json() == {
        "items": [
            {
                "id": str(record_a.id),
                "fields": {"record_a": "value_a"},
                "external_id": record_a.external_id,
                "responses": [
                    {
                        "id": str(response_a.id),
                        "values": {
                            "input_ok": {"value": "yes"},
                            "output_ok": {"value": "yes"},
                        },
                        "inserted_at": response_a.inserted_at.isoformat(),
                        "updated_at": response_a.updated_at.isoformat(),
                    },
                ],
                "inserted_at": record_a.inserted_at.isoformat(),
                "updated_at": record_a.updated_at.isoformat(),
            },
            {
                "id": str(record_b.id),
                "fields": {"record_b": "value_b"},
                "external_id": record_b.external_id,
                "responses": [
                    {
                        "id": str(response_b_1.id),
                        "values": {
                            "input_ok": {"value": "yes"},
                            "output_ok": {"value": "no"},
                        },
                        "inserted_at": response_b_1.inserted_at.isoformat(),
                        "updated_at": response_b_1.updated_at.isoformat(),
                    },
                    {
                        "id": str(response_b_2.id),
                        "values": {
                            "input_ok": {"value": "no"},
                            "output_ok": {"value": "no"},
                        },
                        "inserted_at": response_b_2.inserted_at.isoformat(),
                        "updated_at": response_b_2.updated_at.isoformat(),
                    },
                ],
                "inserted_at": record_b.inserted_at.isoformat(),
                "updated_at": record_b.updated_at.isoformat(),
            },
            {
                "id": str(record_c.id),
                "fields": {"record_c": "value_c"},
                "external_id": record_c.external_id,
                "responses": [],
                "inserted_at": record_c.inserted_at.isoformat(),
                "updated_at": record_c.updated_at.isoformat(),
            },
        ]
    }


def test_list_dataset_records_with_offset(client: TestClient, admin_auth_header: dict):
    dataset = DatasetFactory.create()
    RecordFactory.create(fields={"record_a": "value_a"}, dataset=dataset)
    RecordFactory.create(fields={"record_b": "value_b"}, dataset=dataset)
    record_c = RecordFactory.create(fields={"record_c": "value_c"}, dataset=dataset)

    response = client.get(f"/api/v1/datasets/{dataset.id}/records", headers=admin_auth_header, params={"offset": 2})

    assert response.status_code == 200

    response_body = response.json()
    assert [item["id"] for item in response_body["items"]] == [str(record_c.id)]


def test_list_dataset_records_with_limit(client: TestClient, admin_auth_header: dict):
    dataset = DatasetFactory.create()
    record_a = RecordFactory.create(fields={"record_a": "value_a"}, dataset=dataset)
    RecordFactory.create(fields={"record_b": "value_b"}, dataset=dataset)
    RecordFactory.create(fields={"record_c": "value_c"}, dataset=dataset)

    response = client.get(f"/api/v1/datasets/{dataset.id}/records", headers=admin_auth_header, params={"limit": 1})

    assert response.status_code == 200

    response_body = response.json()
    assert [item["id"] for item in response_body["items"]] == [str(record_a.id)]


def test_list_dataset_records_with_offset_and_limit(client: TestClient, admin_auth_header: dict):
    dataset = DatasetFactory.create()
    RecordFactory.create(fields={"record_a": "value_a"}, dataset=dataset)
    record_c = RecordFactory.create(fields={"record_b": "value_b"}, dataset=dataset)
    RecordFactory.create(fields={"record_c": "value_c"}, dataset=dataset)

    response = client.get(
        f"/api/v1/datasets/{dataset.id}/records", headers=admin_auth_header, params={"offset": 1, "limit": 1}
    )

    assert response.status_code == 200

    response_body = response.json()
    assert [item["id"] for item in response_body["items"]] == [str(record_c.id)]


def test_list_dataset_records_without_authentication(client: TestClient):
    dataset = DatasetFactory.create()

    response = client.get(f"/api/v1/datasets/{dataset.id}/records")

    assert response.status_code == 401


def test_list_dataset_records_as_annotator(client: TestClient, admin: User, db: Session):
    workspace = WorkspaceFactory.create()
    annotator = AnnotatorFactory.create(workspaces=[workspace])
    dataset = DatasetFactory.create(workspace=workspace)
    record_a = RecordFactory.create(fields={"record_a": "value_a"}, dataset=dataset)
    record_b = RecordFactory.create(fields={"record_b": "value_b"}, dataset=dataset)
    record_c = RecordFactory.create(fields={"record_c": "value_c"}, dataset=dataset)

    response_a_admin = ResponseFactory.create(
        values={
            "input_ok": {"value": "yes"},
            "output_ok": {"value": "yes"},
        },
        record=record_a,
        user=admin,
    )

    response_b_admin = ResponseFactory.create(
        values={
            "input_ok": {"value": "yes"},
            "output_ok": {"value": "no"},
        },
        record=record_b,
        user=admin,
    )
    response_b_annotator = ResponseFactory.create(
        values={
            "input_ok": {"value": "no"},
            "output_ok": {"value": "no"},
        },
        record=record_b,
        user=annotator,
    )
    response_b_other = ResponseFactory.create(
        values={
            "input_ok": {"value": "yes"},
            "output_ok": {"value": "yes"},
        },
        record=record_b,
    )

    response = client.get(f"/api/v1/datasets/{dataset.id}/records", headers={API_KEY_HEADER_NAME: annotator.api_key})

    assert response.status_code == 200
    assert response.json() == {
        "items": [
            {
                "id": str(record_a.id),
                "fields": {"record_a": "value_a"},
                "external_id": record_a.external_id,
                "responses": [],
                "inserted_at": record_a.inserted_at.isoformat(),
                "updated_at": record_a.updated_at.isoformat(),
            },
            {
                "id": str(record_b.id),
                "fields": {"record_b": "value_b"},
                "external_id": record_b.external_id,
                "responses": [
                    {
                        "id": str(response_b_annotator.id),
                        "values": {
                            "input_ok": {"value": "no"},
                            "output_ok": {"value": "no"},
                        },
                        "inserted_at": response_b_annotator.inserted_at.isoformat(),
                        "updated_at": response_b_annotator.updated_at.isoformat(),
                    },
                ],
                "inserted_at": record_b.inserted_at.isoformat(),
                "updated_at": record_b.updated_at.isoformat(),
            },
            {
                "id": str(record_c.id),
                "fields": {"record_c": "value_c"},
                "external_id": record_c.external_id,
                "responses": [],
                "inserted_at": record_c.inserted_at.isoformat(),
                "updated_at": record_c.updated_at.isoformat(),
            },
        ]
    }


def test_list_dataset_records_as_annotator_from_different_workspace(client: TestClient, db: Session):
    dataset = DatasetFactory.create()
    annotator = AnnotatorFactory.create(workspaces=[WorkspaceFactory.build()])

    response = client.get(f"/api/v1/datasets/{dataset.id}/records", headers={API_KEY_HEADER_NAME: annotator.api_key})

    assert response.status_code == 403


def test_list_dataset_records_with_nonexistent_dataset_id(client: TestClient, db: Session, admin_auth_header: dict):
    DatasetFactory.create()

    response = client.get(f"/api/v1/datasets/{uuid4()}/records", headers=admin_auth_header)

    assert response.status_code == 404


def test_get_dataset(client: TestClient, admin_auth_header: dict):
    dataset = DatasetFactory.create(name="dataset")

    response = client.get(f"/api/v1/datasets/{dataset.id}", headers=admin_auth_header)

    assert response.status_code == 200
    assert response.json() == {
        "id": str(dataset.id),
        "name": "dataset",
        "guidelines": None,
        "status": "draft",
        "workspace_id": str(dataset.workspace_id),
        "inserted_at": dataset.inserted_at.isoformat(),
        "updated_at": dataset.updated_at.isoformat(),
    }


def test_get_dataset_without_authentication(client: TestClient, db: Session):
    dataset = DatasetFactory.create()

    response = client.get(f"/api/v1/datasets/{dataset.id}")

    assert response.status_code == 401


def test_get_dataset_as_annotator(client: TestClient, db: Session):
    dataset = DatasetFactory.create(name="dataset")
    annotator = AnnotatorFactory.create(workspaces=[dataset.workspace])

    response = client.get(f"/api/v1/datasets/{dataset.id}", headers={API_KEY_HEADER_NAME: annotator.api_key})

    assert response.status_code == 200
    assert response.json()["name"] == "dataset"


def test_get_dataset_as_annotator_from_different_workspace(client: TestClient, db: Session):
    dataset = DatasetFactory.create()
    annotator = AnnotatorFactory.create(workspaces=[WorkspaceFactory.build()])

    response = client.get(f"/api/v1/datasets/{dataset.id}", headers={API_KEY_HEADER_NAME: annotator.api_key})

    assert response.status_code == 403


def test_get_dataset_with_nonexistent_dataset_id(client: TestClient, db: Session, admin_auth_header: dict):
    DatasetFactory.create()

    response = client.get(f"/api/v1/datasets/{uuid4()}", headers=admin_auth_header)

    assert response.status_code == 404


def test_create_dataset(client: TestClient, db: Session, admin_auth_header: dict):
    workspace = WorkspaceFactory.create()
    dataset_json = {"name": "name", "guidelines": "guidelines", "workspace_id": str(workspace.id)}

    response = client.post("/api/v1/datasets", headers=admin_auth_header, json=dataset_json)

    assert response.status_code == 201
    assert db.query(Dataset).count() == 1

    response_body = response.json()
    assert db.get(Dataset, UUID(response_body["id"]))
    assert response_body == {
        "id": str(UUID(response_body["id"])),
        "name": "name",
        "guidelines": "guidelines",
        "status": "draft",
        "workspace_id": str(workspace.id),
        "inserted_at": datetime.fromisoformat(response_body["inserted_at"]).isoformat(),
        "updated_at": datetime.fromisoformat(response_body["updated_at"]).isoformat(),
    }


def test_create_dataset_without_authentication(client: TestClient, db: Session):
    dataset_json = {"name": "name", "workspace_id": str(WorkspaceFactory.create().id)}

    response = client.post("/api/v1/datasets", json=dataset_json)

    assert response.status_code == 401
    assert db.query(Dataset).count() == 0


def test_create_dataset_as_annotator(client: TestClient, db: Session):
    annotator = AnnotatorFactory.create()
    dataset_json = {"name": "name", "workspace_id": str(WorkspaceFactory.create().id)}

    response = client.post("/api/v1/datasets", headers={API_KEY_HEADER_NAME: annotator.api_key}, json=dataset_json)

    assert response.status_code == 403
    assert db.query(Dataset).count() == 0


def test_create_dataset_with_existent_name(client: TestClient, db: Session, admin_auth_header: dict):
    dataset = DatasetFactory.create(name="name")
    dataset_json = {"name": "name", "workspace_id": str(dataset.workspace_id)}

    response = client.post("/api/v1/datasets", headers=admin_auth_header, json=dataset_json)

    assert response.status_code == 409
    assert db.query(Dataset).count() == 1


def test_create_dataset_annotation(client: TestClient, db: Session, admin_auth_header: dict):
    dataset = DatasetFactory.create()
    annotation_json = {
        "name": "name",
        "title": "title",
        "settings": {"type": "text"},
    }

    response = client.post(
        f"/api/v1/datasets/{dataset.id}/annotations", headers=admin_auth_header, json=annotation_json
    )

    assert response.status_code == 201
    assert db.query(Annotation).count() == 1

    response_body = response.json()
    assert db.get(Annotation, UUID(response_body["id"]))
    assert response_body == {
        "id": str(UUID(response_body["id"])),
        "name": "name",
        "title": "title",
        "required": False,
        "settings": {"type": "text"},
        "inserted_at": datetime.fromisoformat(response_body["inserted_at"]).isoformat(),
        "updated_at": datetime.fromisoformat(response_body["updated_at"]).isoformat(),
    }


def test_create_dataset_annotation_without_authentication(client: TestClient, db: Session):
    dataset = DatasetFactory.create()
    annotation_json = {
        "name": "name",
        "title": "title",
        "settings": {"type": "text"},
    }

    response = client.post(f"/api/v1/datasets/{dataset.id}/annotations", json=annotation_json)

    assert response.status_code == 401
    assert db.query(Annotation).count() == 0


def test_create_dataset_annotation_as_annotator(client: TestClient, db: Session):
    annotator = AnnotatorFactory.create()
    dataset = DatasetFactory.create()
    annotation_json = {
        "name": "name",
        "title": "title",
        "settings": {"type": "text"},
    }

    response = client.post(
        f"/api/v1/datasets/{dataset.id}/annotations",
        headers={API_KEY_HEADER_NAME: annotator.api_key},
        json=annotation_json,
    )

    assert response.status_code == 403
    assert db.query(Annotation).count() == 0


def test_create_dataset_annotation_with_existent_name(client: TestClient, db: Session, admin_auth_header: dict):
    annotation = AnnotationFactory.create(name="name")
    annotation_json = {
        "name": "name",
        "title": "title",
        "settings": {"type": "text"},
    }

    response = client.post(
        f"/api/v1/datasets/{annotation.dataset.id}/annotations", headers=admin_auth_header, json=annotation_json
    )

    assert response.status_code == 409
    assert db.query(Annotation).count() == 1


def test_create_dataset_annotation_with_published_dataset(client: TestClient, db: Session, admin_auth_header: dict):
    dataset = DatasetFactory.create(status=DatasetStatus.ready)
    annotation_json = {
        "name": "name",
        "title": "title",
        "settings": {"type": "text"},
    }

    response = client.post(
        f"/api/v1/datasets/{dataset.id}/annotations", headers=admin_auth_header, json=annotation_json
    )

    assert response.status_code == 422
    assert response.json() == {"detail": "Annotation cannot be created for a published dataset"}
    assert db.query(Annotation).count() == 0


def test_create_dataset_annotation_with_nonexistent_dataset_id(
    client: TestClient, db: Session, admin_auth_header: dict
):
    DatasetFactory.create()
    annotation_json = {
        "name": "text",
        "title": "Text",
        "settings": {"type": "text"},
    }

    response = client.post(f"/api/v1/datasets/{uuid4()}/annotations", headers=admin_auth_header, json=annotation_json)

    assert response.status_code == 404
    assert db.query(Annotation).count() == 0


def test_create_dataset_text_annotation(client: TestClient, db: Session, admin_auth_header: dict):
    dataset = DatasetFactory.create()
    annotation_json = {
        "name": "text",
        "title": "Text",
        "settings": {"type": "text", "discarded": "value"},
    }

    response = client.post(
        f"/api/v1/datasets/{dataset.id}/annotations", headers=admin_auth_header, json=annotation_json
    )

    assert response.status_code == 201
    assert db.query(Annotation).count() == 1

    response_body = response.json()
    assert db.get(Annotation, UUID(response_body["id"]))
    assert response_body == {
        "id": str(UUID(response_body["id"])),
        "name": "text",
        "title": "Text",
        "required": False,
        "settings": {"type": "text"},
        "inserted_at": datetime.fromisoformat(response_body["inserted_at"]).isoformat(),
        "updated_at": datetime.fromisoformat(response_body["updated_at"]).isoformat(),
    }


def test_create_dataset_rating_annotation(client: TestClient, db: Session, admin_auth_header: dict):
    dataset = DatasetFactory.create()
    annotation_json = {
        "name": "rating",
        "title": "Rating",
        "settings": {
            "type": "rating",
            "options": [
                {"value": 1},
                {"value": 2},
                {"value": 3},
                {"value": 4},
                {"value": 5},
                {"value": 6},
                {"value": 7},
                {"value": 8},
                {"value": 9},
                {"value": 10},
            ],
        },
    }

    response = client.post(
        f"/api/v1/datasets/{dataset.id}/annotations", headers=admin_auth_header, json=annotation_json
    )

    assert response.status_code == 201
    assert db.query(Annotation).count() == 1

    response_body = response.json()
    assert db.get(Annotation, UUID(response_body["id"]))
    assert response_body == {
        "id": str(UUID(response_body["id"])),
        "name": "rating",
        "title": "Rating",
        "required": False,
        "settings": {
            "type": "rating",
            "options": [
                {"value": 1},
                {"value": 2},
                {"value": 3},
                {"value": 4},
                {"value": 5},
                {"value": 6},
                {"value": 7},
                {"value": 8},
                {"value": 9},
                {"value": 10},
            ],
        },
        "inserted_at": datetime.fromisoformat(response_body["inserted_at"]).isoformat(),
        "updated_at": datetime.fromisoformat(response_body["updated_at"]).isoformat(),
    }


def test_create_dataset_rating_annotation_with_less_options_than_allowed(
    client: TestClient, db: Session, admin_auth_header: dict
):
    dataset = DatasetFactory.create()
    annotation_json = {
        "name": "rating",
        "title": "Rating",
        "settings": {
            "type": "rating",
            "options": [{"value": value} for value in range(0, RATING_OPTIONS_MIN_ITEMS - 1)],
        },
    }

    response = client.post(
        f"/api/v1/datasets/{dataset.id}/annotations", headers=admin_auth_header, json=annotation_json
    )

    assert response.status_code == 422
    assert db.query(Annotation).count() == 0


def test_create_dataset_rating_annotation_with_more_options_than_allowed(
    client: TestClient, db: Session, admin_auth_header: dict
):
    dataset = DatasetFactory.create()
    annotation_json = {
        "name": "rating",
        "title": "Rating",
        "settings": {
            "type": "rating",
            "options": [{"value": value} for value in range(0, RATING_OPTIONS_MAX_ITEMS + 1)],
        },
    }

    response = client.post(
        f"/api/v1/datasets/{dataset.id}/annotations", headers=admin_auth_header, json=annotation_json
    )

    assert response.status_code == 422
    assert db.query(Annotation).count() == 0


def test_create_dataset_rating_annotation_with_invalid_settings(
    client: TestClient, db: Session, admin_auth_header: dict
):
    dataset = DatasetFactory.create()
    annotation_json = {
        "name": "rating",
        "title": "Rating",
        "settings": {
            "type": "rating",
            "options": "invalid",
        },
    }

    response = client.post(
        f"/api/v1/datasets/{dataset.id}/annotations", headers=admin_auth_header, json=annotation_json
    )

    assert response.status_code == 422
    assert db.query(Annotation).count() == 0


def test_create_dataset_rating_annotation_with_invalid_settings_options_values(
    client: TestClient, db: Session, admin_auth_header: dict
):
    dataset = DatasetFactory.create()
    annotation_json = {
        "name": "rating",
        "title": "Rating",
        "settings": {
            "type": "rating",
            "options": [
                {"value": "A"},
                {"value": "B"},
                {"value": "C"},
                {"value": "D"},
            ],
        },
    }

    response = client.post(
        f"/api/v1/datasets/{dataset.id}/annotations", headers=admin_auth_header, json=annotation_json
    )

    assert response.status_code == 422
    assert db.query(Annotation).count() == 0


<<<<<<< HEAD
@pytest.mark.skipif(condition=not is_running_elasticsearch(), reason="Test only running with elasticsearch backend")
def test_publish_dataset(
    client: TestClient,
    db: Session,
    elasticsearch: Elasticsearch,
    admin_auth_header: dict,
):
=======
def test_create_dataset_records(client: TestClient, db: Session, admin_auth_header: dict):
    dataset = DatasetFactory.create(status=DatasetStatus.ready)
    records_json = {
        "items": [
            {
                "fields": {"input": "Say Hello", "ouput": "Hello"},
                "external_id": "1",
                "response": {
                    "values": {
                        "input_ok": "yes",
                        "output_ok": "yes",
                    },
                },
            },
            {
                "fields": {"input": "Say Hello", "output": "Hi"},
            },
            {
                "fields": {"input": "Say Pello", "output": "Hello World"},
                "external_id": "3",
                "response": {
                    "values": {
                        "input_ok": "no",
                        "output_ok": "no",
                    },
                },
            },
        ]
    }

    response = client.post(f"/api/v1/datasets/{dataset.id}/records", headers=admin_auth_header, json=records_json)

    assert response.status_code == 204
    assert db.query(Record).count() == 3
    assert db.query(Response).count() == 2


def test_create_dataset_records_without_authentication(client: TestClient, db: Session):
    dataset = DatasetFactory.create(status=DatasetStatus.ready)
    records_json = {
        "items": [
            {
                "fields": {"input": "Say Hello", "ouput": "Hello"},
                "external_id": "1",
                "response": {
                    "values": {
                        "input_ok": "yes",
                        "output_ok": "yes",
                    },
                },
            },
        ],
    }

    response = client.post(f"/api/v1/datasets/{dataset.id}/records", json=records_json)

    assert response.status_code == 401
    assert db.query(Record).count() == 0
    assert db.query(Response).count() == 0


def test_create_dataset_records_as_annotator(client: TestClient, db: Session):
    annotator = AnnotatorFactory.create()
    dataset = DatasetFactory.create(status=DatasetStatus.ready)
    records_json = {
        "items": [
            {
                "fields": {"input": "Say Hello", "ouput": "Hello"},
                "external_id": "1",
                "response": {
                    "values": {
                        "input_ok": "yes",
                        "output_ok": "yes",
                    },
                },
            },
        ],
    }

    response = client.post(
        f"/api/v1/datasets/{dataset.id}/records", headers={API_KEY_HEADER_NAME: annotator.api_key}, json=records_json
    )

    assert response.status_code == 403
    assert db.query(Record).count() == 0
    assert db.query(Response).count() == 0


def test_create_dataset_records_with_non_published_dataset(client: TestClient, db: Session, admin_auth_header: dict):
    dataset = DatasetFactory.create(status=DatasetStatus.draft)
    records_json = {
        "items": [
            {
                "fields": {"input": "Say Hello", "ouput": "Hello"},
                "external_id": "1",
                "response": {
                    "values": {
                        "input_ok": "yes",
                        "output_ok": "yes",
                    },
                },
            },
        ],
    }

    response = client.post(f"/api/v1/datasets/{dataset.id}/records", headers=admin_auth_header, json=records_json)

    assert response.status_code == 422
    assert response.json() == {"detail": "Records cannot be created for a non published dataset"}
    assert db.query(Record).count() == 0
    assert db.query(Response).count() == 0


def test_create_dataset_records_with_less_items_than_allowed(client: TestClient, db: Session, admin_auth_header: dict):
    dataset = DatasetFactory.create(status=DatasetStatus.ready)
    records_json = {
        "items": [
            {
                "fields": {"input": "Say Hello", "ouput": "Hello"},
                "external_id": str(external_id),
            }
            for external_id in range(0, RECORDS_CREATE_MIN_ITEMS - 1)
        ]
    }

    response = client.post(f"/api/v1/datasets/{dataset.id}/records", headers=admin_auth_header, json=records_json)

    assert response.status_code == 422
    assert db.query(Record).count() == 0
    assert db.query(Response).count() == 0


def test_create_dataset_records_with_more_items_than_allowed(client: TestClient, db: Session, admin_auth_header: dict):
    dataset = DatasetFactory.create(status=DatasetStatus.ready)
    records_json = {
        "items": [
            {
                "fields": {"input": "Say Hello", "ouput": "Hello"},
                "external_id": str(external_id),
            }
            for external_id in range(0, RECORDS_CREATE_MAX_ITEMS + 1)
        ]
    }

    response = client.post(f"/api/v1/datasets/{dataset.id}/records", headers=admin_auth_header, json=records_json)

    assert response.status_code == 422
    assert db.query(Record).count() == 0
    assert db.query(Response).count() == 0


def test_create_dataset_records_with_invalid_records(client: TestClient, db: Session, admin_auth_header: dict):
    dataset = DatasetFactory.create(status=DatasetStatus.ready)
    records_json = {
        "items": [
            {"fields": {"input": "Say Hello", "ouput": "Hello"}, "external_id": 1},
            {"fields": "invalid", "external_id": 2},
            {"fields": {"input": "Say Hello", "ouput": "Hello"}, "external_id": 3},
        ]
    }

    response = client.post(f"/api/v1/datasets/{dataset.id}/records", headers=admin_auth_header, json=records_json)

    assert response.status_code == 422
    assert db.query(Record).count() == 0
    assert db.query(Response).count() == 0


def test_create_dataset_records_with_nonexistent_dataset_id(client: TestClient, db: Session, admin_auth_header: dict):
    DatasetFactory.create()
    records_json = {
        "items": [
            {"fields": {"input": "Say Hello", "ouput": "Hello"}, "external_id": 1},
            {"fields": {"input": "Say Hello", "ouput": "Hello"}, "external_id": 2},
        ]
    }

    response = client.post(f"/api/v1/datasets/{uuid4()}/records", headers=admin_auth_header, json=records_json)

    assert response.status_code == 404
    assert db.query(Record).count() == 0
    assert db.query(Response).count() == 0


def test_publish_dataset(client: TestClient, db: Session, admin_auth_header: dict):
>>>>>>> 3c504d23
    dataset = DatasetFactory.create()
    RatingAnnotationFactory.create(dataset=dataset)

    response = client.put(f"/api/v1/datasets/{dataset.id}/publish", headers=admin_auth_header)

    assert response.status_code == 200
    assert db.get(Dataset, dataset.id).status == "ready"

    response_body = response.json()
    assert response_body["status"] == "ready"

    assert elasticsearch.indices.exists(index=f"rg.{dataset.id}")


@pytest.mark.skipif(condition=not is_running_elasticsearch(), reason="Test only running with elasticsearch backend")
def test_publish_dataset_with_error_on_index_creation(
    client: TestClient,
    db: Session,
    elasticsearch: Elasticsearch,
    admin_auth_header: dict,
):
    dataset = DatasetFactory.create()
    AnnotationFactory.create(dataset=dataset)

    response = client.put(f"/api/v1/datasets/{dataset.id}/publish", headers=admin_auth_header)

    assert response.status_code == 422
    assert db.get(Dataset, dataset.id).status == "draft"

    assert not elasticsearch.indices.exists(index=f"rg.{dataset.id}")


def test_publish_dataset_without_authentication(client: TestClient, db: Session):
    dataset = DatasetFactory.create()
    AnnotationFactory.create(dataset=dataset)

    response = client.put(f"/api/v1/datasets/{dataset.id}/publish")

    assert response.status_code == 401
    assert db.get(Dataset, dataset.id).status == "draft"


def test_publish_dataset_as_annotator(client: TestClient, db: Session):
    dataset = DatasetFactory.create()
    AnnotationFactory.create(dataset=dataset)
    annotator = AnnotatorFactory.create(workspaces=[dataset.workspace])

    response = client.put(f"/api/v1/datasets/{dataset.id}/publish", headers={API_KEY_HEADER_NAME: annotator.api_key})

    assert response.status_code == 403
    assert db.get(Dataset, dataset.id).status == "draft"


def test_publish_dataset_already_published(client: TestClient, db: Session, admin_auth_header: dict):
    dataset = DatasetFactory.create(status=DatasetStatus.ready)
    AnnotationFactory.create(dataset=dataset)

    response = client.put(f"/api/v1/datasets/{dataset.id}/publish", headers=admin_auth_header)

    assert response.status_code == 422
    assert response.json() == {"detail": "Dataset is already published"}
    assert db.get(Dataset, dataset.id).status == "ready"


def test_publish_dataset_without_annotations(client: TestClient, db: Session, admin_auth_header: dict):
    dataset = DatasetFactory.create()

    response = client.put(f"/api/v1/datasets/{dataset.id}/publish", headers=admin_auth_header)

    assert response.status_code == 422
    assert response.json() == {"detail": "Dataset cannot be published without annotations"}
    assert db.get(Dataset, dataset.id).status == "draft"


def test_publish_dataset_with_nonexistent_dataset_id(client: TestClient, db: Session, admin_auth_header: dict):
    dataset = DatasetFactory.create()
    AnnotationFactory.create(dataset=dataset)

    response = client.put(f"/api/v1/datasets/{uuid4()}/publish", headers=admin_auth_header)

    assert response.status_code == 404
    assert db.get(Dataset, dataset.id).status == "draft"


def test_delete_dataset(client: TestClient, db: Session, admin_auth_header: dict):
    dataset = DatasetFactory.create()

    response = client.delete(f"/api/v1/datasets/{dataset.id}", headers=admin_auth_header)

    assert response.status_code == 200
    assert db.query(Dataset).count() == 0


def test_delete_dataset_without_authentication(client: TestClient, db: Session):
    dataset = DatasetFactory.create()

    response = client.delete(f"/api/v1/datasets/{dataset.id}")

    assert response.status_code == 401
    assert db.query(Dataset).count() == 1


def test_delete_dataset_as_annotator(client: TestClient, db: Session):
    annotator = AnnotatorFactory.create()
    dataset = DatasetFactory.create()

    response = client.delete(f"/api/v1/datasets/{dataset.id}", headers={API_KEY_HEADER_NAME: annotator.api_key})

    assert response.status_code == 403
    assert db.query(Dataset).count() == 1


def test_delete_dataset_with_nonexistent_dataset_id(client: TestClient, db: Session, admin_auth_header: dict):
    DatasetFactory.create()

    response = client.delete(f"/api/v1/datasets/{uuid4()}", headers=admin_auth_header)

    assert response.status_code == 404
    assert db.query(Dataset).count() == 1<|MERGE_RESOLUTION|>--- conflicted
+++ resolved
@@ -830,15 +830,6 @@
     assert db.query(Annotation).count() == 0
 
 
-<<<<<<< HEAD
-@pytest.mark.skipif(condition=not is_running_elasticsearch(), reason="Test only running with elasticsearch backend")
-def test_publish_dataset(
-    client: TestClient,
-    db: Session,
-    elasticsearch: Elasticsearch,
-    admin_auth_header: dict,
-):
-=======
 def test_create_dataset_records(client: TestClient, db: Session, admin_auth_header: dict):
     dataset = DatasetFactory.create(status=DatasetStatus.ready)
     records_json = {
@@ -1023,8 +1014,13 @@
     assert db.query(Response).count() == 0
 
 
-def test_publish_dataset(client: TestClient, db: Session, admin_auth_header: dict):
->>>>>>> 3c504d23
+@pytest.mark.skipif(condition=not is_running_elasticsearch(), reason="Test only running with elasticsearch backend")
+def test_publish_dataset(
+    client: TestClient,
+    db: Session,
+    elasticsearch: Elasticsearch,
+    admin_auth_header: dict,
+):
     dataset = DatasetFactory.create()
     RatingAnnotationFactory.create(dataset=dataset)
 
