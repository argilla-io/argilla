#  Copyright 2021-present, the Recognai S.L. team.
#
#  Licensed under the Apache License, Version 2.0 (the "License");
#  you may not use this file except in compliance with the License.
#  You may obtain a copy of the License at
#
#      http://www.apache.org/licenses/LICENSE-2.0
#
#  Unless required by applicable law or agreed to in writing, software
#  distributed under the License is distributed on an "AS IS" BASIS,
#  WITHOUT WARRANTIES OR CONDITIONS OF ANY KIND, either express or implied.
#  See the License for the specific language governing permissions and
#  limitations under the License.

from datetime import datetime
from typing import List, Optional, Tuple, Type
from unittest.mock import MagicMock
from uuid import UUID, uuid4

import pytest
from argilla._constants import API_KEY_HEADER_NAME
from argilla.server.apis.v1.handlers.datasets import LIST_DATASET_RECORDS_LIMIT_DEFAULT
from argilla.server.models import (
    Dataset,
    DatasetStatus,
    Field,
    Question,
    Record,
    Response,
    ResponseStatus,
    User,
    UserRole,
    Workspace,
)
from argilla.server.schemas.v1.datasets import (
    DATASET_CREATE_GUIDELINES_MAX_LENGTH,
    FIELD_CREATE_NAME_MAX_LENGTH,
    FIELD_CREATE_TITLE_MAX_LENGTH,
    LABEL_SELECTION_DESCRIPTION_MAX_LENGTH,
    LABEL_SELECTION_TEXT_MAX_LENGTH,
    LABEL_SELECTION_VALUE_MAX_LENGHT,
    QUESTION_CREATE_DESCRIPTION_MAX_LENGTH,
    QUESTION_CREATE_NAME_MAX_LENGTH,
    QUESTION_CREATE_TITLE_MAX_LENGTH,
    RATING_OPTIONS_MAX_ITEMS,
    RATING_OPTIONS_MIN_ITEMS,
    RECORDS_CREATE_MAX_ITEMS,
    RECORDS_CREATE_MIN_ITEMS,
    RecordInclude,
)
from argilla.server.search_engine import (
    Query,
    SearchEngine,
    SearchResponseItem,
    SearchResponses,
    TextQuery,
    UserResponseStatusFilter,
)
from fastapi.testclient import TestClient
from sqlalchemy.orm import Session

from tests.factories import (
    AdminFactory,
    AnnotatorFactory,
    DatasetFactory,
    FieldFactory,
    LabelSelectionQuestionFactory,
    MultiLabelSelectionQuestionFactory,
    QuestionFactory,
    RatingQuestionFactory,
    RecordFactory,
    ResponseFactory,
    TextFieldFactory,
    TextQuestionFactory,
    UserFactory,
    WorkspaceFactory,
    WorkspaceUserFactory,
)


def test_list_current_user_datasets(client: TestClient, owner_auth_header):
    dataset_a = DatasetFactory.create(name="dataset-a")
    dataset_b = DatasetFactory.create(name="dataset-b", guidelines="guidelines")
    dataset_c = DatasetFactory.create(name="dataset-c", status=DatasetStatus.ready)

    response = client.get("/api/v1/me/datasets", headers=owner_auth_header)

    assert response.status_code == 200
    assert response.json() == {
        "items": [
            {
                "id": str(dataset_a.id),
                "name": "dataset-a",
                "guidelines": None,
                "status": "draft",
                "workspace_id": str(dataset_a.workspace_id),
                "inserted_at": dataset_a.inserted_at.isoformat(),
                "updated_at": dataset_a.updated_at.isoformat(),
            },
            {
                "id": str(dataset_b.id),
                "name": "dataset-b",
                "guidelines": "guidelines",
                "status": "draft",
                "workspace_id": str(dataset_b.workspace_id),
                "inserted_at": dataset_b.inserted_at.isoformat(),
                "updated_at": dataset_b.updated_at.isoformat(),
            },
            {
                "id": str(dataset_c.id),
                "name": "dataset-c",
                "guidelines": None,
                "status": "ready",
                "workspace_id": str(dataset_c.workspace_id),
                "inserted_at": dataset_c.inserted_at.isoformat(),
                "updated_at": dataset_c.updated_at.isoformat(),
            },
        ]
    }


def test_list_current_user_datasets_without_authentication(client: TestClient):
    response = client.get("/api/v1/me/datasets")

    assert response.status_code == 401


@pytest.mark.parametrize("role", [UserRole.annotator, UserRole.admin])
def test_list_current_user_datasets_as_restricted_user_role(client: TestClient, role: UserRole):
    workspace = WorkspaceFactory.create()
    user = UserFactory.create(workspaces=[workspace], role=role)

    DatasetFactory.create(name="dataset-a", workspace=workspace)
    DatasetFactory.create(name="dataset-b", workspace=workspace)
    DatasetFactory.create(name="dataset-c")

    response = client.get("/api/v1/me/datasets", headers={API_KEY_HEADER_NAME: user.api_key})

    assert response.status_code == 200

    response_body = response.json()
    assert [dataset["name"] for dataset in response_body["items"]] == ["dataset-a", "dataset-b"]


def test_list_dataset_fields(client: TestClient, owner_auth_header):
    dataset = DatasetFactory.build()
    text_field_a = TextFieldFactory.create(name="text-field-a", title="Text Field A", required=True, dataset=dataset)
    text_field_b = TextFieldFactory.create(name="text-field-b", title="Text Field B", dataset=dataset)

    other_dataset = DatasetFactory.create()
    TextFieldFactory.create_batch(size=2, dataset=other_dataset)

    response = client.get(f"/api/v1/datasets/{dataset.id}/fields", headers=owner_auth_header)

    assert response.status_code == 200
    assert response.json() == {
        "items": [
            {
                "id": str(text_field_a.id),
                "name": "text-field-a",
                "title": "Text Field A",
                "required": True,
                "settings": {"type": "text", "use_markdown": False},
                "inserted_at": text_field_a.inserted_at.isoformat(),
                "updated_at": text_field_a.updated_at.isoformat(),
            },
            {
                "id": str(text_field_b.id),
                "name": "text-field-b",
                "title": "Text Field B",
                "required": False,
                "settings": {"type": "text", "use_markdown": False},
                "inserted_at": text_field_b.inserted_at.isoformat(),
                "updated_at": text_field_b.updated_at.isoformat(),
            },
        ],
    }


def test_list_dataset_fields_without_authentication(client: TestClient):
    dataset = DatasetFactory.create()

    response = client.get(f"/api/v1/datasets/{dataset.id}/fields")

    assert response.status_code == 401


@pytest.mark.parametrize("role", [UserRole.annotator, UserRole.admin])
def test_list_dataset_fields_as_restricted_user_role(client: TestClient, role: UserRole):
    dataset = DatasetFactory.create()
    user = UserFactory.create(workspaces=[dataset.workspace], role=role)
    TextFieldFactory.create(name="text-field-a", dataset=dataset)
    TextFieldFactory.create(name="text-field-b", dataset=dataset)

    other_dataset = DatasetFactory.create()
    TextFieldFactory.create_batch(size=2, dataset=other_dataset)

    response = client.get(f"/api/v1/datasets/{dataset.id}/fields", headers={API_KEY_HEADER_NAME: user.api_key})

    assert response.status_code == 200

    response_body = response.json()
    assert [field["name"] for field in response_body["items"]] == ["text-field-a", "text-field-b"]


@pytest.mark.parametrize("role", [UserRole.annotator, UserRole.admin])
def test_list_dataset_fields_as_restricted_user_from_different_workspace(client: TestClient, role: UserRole):
    dataset = DatasetFactory.create()
    user = UserFactory.create(workspaces=[WorkspaceFactory.build()], role=role)

    response = client.get(f"/api/v1/datasets/{dataset.id}/fields", headers={API_KEY_HEADER_NAME: user.api_key})

    assert response.status_code == 403


def test_list_dataset_fields_with_nonexistent_dataset_id(client: TestClient, owner_auth_header):
    DatasetFactory.create()

    response = client.get(f"/api/v1/datasets/{uuid4()}/fields", headers=owner_auth_header)

    assert response.status_code == 404


def test_list_dataset_questions(client: TestClient, owner_auth_header):
    dataset = DatasetFactory.create()
    text_question = TextQuestionFactory.create(
        name="text-question",
        title="Text Question",
        required=True,
        dataset=dataset,
    )
    rating_question = RatingQuestionFactory.create(
        name="rating-question",
        title="Rating Question",
        description="Rating Description",
        dataset=dataset,
    )
    TextQuestionFactory.create()
    RatingQuestionFactory.create()

    response = client.get(f"/api/v1/datasets/{dataset.id}/questions", headers=owner_auth_header)

    assert response.status_code == 200
    assert response.json() == {
        "items": [
            {
                "id": str(text_question.id),
                "name": "text-question",
                "title": "Text Question",
                "description": "Question Description",
                "required": True,
                "settings": {"type": "text", "use_markdown": False},
                "inserted_at": text_question.inserted_at.isoformat(),
                "updated_at": text_question.updated_at.isoformat(),
            },
            {
                "id": str(rating_question.id),
                "name": "rating-question",
                "title": "Rating Question",
                "description": "Rating Description",
                "required": False,
                "settings": {
                    "type": "rating",
                    "options": [
                        {"value": 1},
                        {"value": 2},
                        {"value": 3},
                        {"value": 4},
                        {"value": 5},
                        {"value": 6},
                        {"value": 7},
                        {"value": 8},
                        {"value": 9},
                        {"value": 10},
                    ],
                },
                "inserted_at": rating_question.inserted_at.isoformat(),
                "updated_at": rating_question.updated_at.isoformat(),
            },
        ]
    }


@pytest.mark.parametrize(
    "QuestionFactory, settings",
    [
        (RatingQuestionFactory, {"options": [{"value": 1}, {"value": 2}, {"value": 2}]}),
        (
            LabelSelectionQuestionFactory,
            {
                "options": [
                    {"value": "a", "text": "a", "description": "a"},
                    {"value": "b", "text": "b", "description": "b"},
                    {"value": "b", "text": "b", "description": "b"},
                ],
                "visible_options": None,
            },
        ),
        (
            MultiLabelSelectionQuestionFactory,
            {
                "options": [
                    {"value": "a", "text": "a", "description": "a"},
                    {"value": "b", "text": "b", "description": "b"},
                    {"value": "b", "text": "b", "description": "b"},
                ],
                "visible_options": None,
            },
        ),
    ],
)
def test_list_dataset_questions_with_duplicate_values(
    client: TestClient, owner_auth_header, QuestionFactory: Type[QuestionFactory], settings: dict
):
    dataset = DatasetFactory.create()
    question = QuestionFactory.create(dataset=dataset, settings=settings)

    response = client.get(f"/api/v1/datasets/{dataset.id}/questions", headers=owner_auth_header)
    assert response.status_code == 200
    assert response.json() == {
        "items": [
            {
                "id": str(question.id),
                "name": question.name,
                "title": question.title,
                "description": question.description,
                "required": question.required,
                "settings": {"type": QuestionFactory.settings["type"], **settings},
                "inserted_at": question.inserted_at.isoformat(),
                "updated_at": question.updated_at.isoformat(),
            }
        ]
    }


def test_list_dataset_questions_without_authentication(client: TestClient):
    dataset = DatasetFactory.create()

    response = client.get(f"/api/v1/datasets/{dataset.id}/questions")

    assert response.status_code == 401


@pytest.mark.parametrize("role", [UserRole.annotator, UserRole.admin])
def test_list_dataset_questions_as_restricted_user(client: TestClient, role: UserRole):
    dataset = DatasetFactory.create()
    user = UserFactory.create(workspaces=[dataset.workspace], role=role)
    TextQuestionFactory.create(name="text-question", dataset=dataset)
    RatingQuestionFactory.create(name="rating-question", dataset=dataset)
    TextQuestionFactory.create()
    RatingQuestionFactory.create()

    response = client.get(f"/api/v1/datasets/{dataset.id}/questions", headers={API_KEY_HEADER_NAME: user.api_key})

    assert response.status_code == 200

    response_body = response.json()
    assert [question["name"] for question in response_body["items"]] == ["text-question", "rating-question"]


@pytest.mark.parametrize("role", [UserRole.annotator, UserRole.admin])
def test_list_dataset_questions_as_restricted_user_from_different_workspace(client: TestClient, role: UserRole):
    dataset = DatasetFactory.create()
    user = UserFactory.create(workspaces=[WorkspaceFactory.build()], role=role)

    response = client.get(f"/api/v1/datasets/{dataset.id}/questions", headers={API_KEY_HEADER_NAME: user.api_key})

    assert response.status_code == 403


def test_list_dataset_questions_with_nonexistent_dataset_id(client: TestClient, owner_auth_header):
    DatasetFactory.create()

    response = client.get(f"/api/v1/datasets/{uuid4()}/questions", headers=owner_auth_header)

    assert response.status_code == 404


def test_list_dataset_records(client: TestClient, owner_auth_header):
    dataset = DatasetFactory.create()
    record_a = RecordFactory.create(fields={"record_a": "value_a"}, dataset=dataset)
    record_b = RecordFactory.create(fields={"record_b": "value_b"}, dataset=dataset)
    record_c = RecordFactory.create(fields={"record_c": "value_c"}, dataset=dataset)

    other_dataset = DatasetFactory.create()
    RecordFactory.create_batch(size=2, dataset=other_dataset)

    response = client.get(f"/api/v1/datasets/{dataset.id}/records", headers=owner_auth_header)

    assert response.status_code == 200
    assert response.json() == {
        "items": [
            {
                "id": str(record_a.id),
                "fields": {"record_a": "value_a"},
                "external_id": record_a.external_id,
                "inserted_at": record_a.inserted_at.isoformat(),
                "updated_at": record_a.updated_at.isoformat(),
            },
            {
                "id": str(record_b.id),
                "fields": {"record_b": "value_b"},
                "external_id": record_b.external_id,
                "inserted_at": record_b.inserted_at.isoformat(),
                "updated_at": record_b.updated_at.isoformat(),
            },
            {
                "id": str(record_c.id),
                "fields": {"record_c": "value_c"},
                "external_id": record_c.external_id,
                "inserted_at": record_c.inserted_at.isoformat(),
                "updated_at": record_c.updated_at.isoformat(),
            },
        ],
    }


def test_list_dataset_records_with_include_responses(client: TestClient, owner_auth_header):
    dataset = DatasetFactory.create()
    record_a = RecordFactory.create(fields={"record_a": "value_a"}, dataset=dataset)
    record_b = RecordFactory.create(fields={"record_b": "value_b"}, dataset=dataset)
    record_c = RecordFactory.create(fields={"record_c": "value_c"}, dataset=dataset)

    response_a = ResponseFactory.create(
        values={
            "input_ok": {"value": "yes"},
            "output_ok": {"value": "yes"},
        },
        record=record_a,
    )

    response_b_1 = ResponseFactory.create(
        values={
            "input_ok": {"value": "yes"},
            "output_ok": {"value": "no"},
        },
        record=record_b,
    )
    response_b_2 = ResponseFactory.create(
        values={
            "input_ok": {"value": "no"},
            "output_ok": {"value": "no"},
        },
        record=record_b,
    )

    other_dataset = DatasetFactory.create()
    RecordFactory.create_batch(size=2, dataset=other_dataset)

    response = client.get(
        f"/api/v1/datasets/{dataset.id}/records",
        params={"include": RecordInclude.responses.value},
        headers=owner_auth_header,
    )

    assert response.status_code == 200
    assert response.json() == {
        "items": [
            {
                "id": str(record_a.id),
                "fields": {"record_a": "value_a"},
                "external_id": record_a.external_id,
                "responses": [
                    {
                        "id": str(response_a.id),
                        "values": {
                            "input_ok": {"value": "yes"},
                            "output_ok": {"value": "yes"},
                        },
                        "status": "submitted",
                        "user_id": str(response_a.user_id),
                        "inserted_at": response_a.inserted_at.isoformat(),
                        "updated_at": response_a.updated_at.isoformat(),
                    },
                ],
                "inserted_at": record_a.inserted_at.isoformat(),
                "updated_at": record_a.updated_at.isoformat(),
            },
            {
                "id": str(record_b.id),
                "fields": {"record_b": "value_b"},
                "external_id": record_b.external_id,
                "responses": [
                    {
                        "id": str(response_b_1.id),
                        "values": {
                            "input_ok": {"value": "yes"},
                            "output_ok": {"value": "no"},
                        },
                        "status": "submitted",
                        "user_id": str(response_b_1.user_id),
                        "inserted_at": response_b_1.inserted_at.isoformat(),
                        "updated_at": response_b_1.updated_at.isoformat(),
                    },
                    {
                        "id": str(response_b_2.id),
                        "values": {
                            "input_ok": {"value": "no"},
                            "output_ok": {"value": "no"},
                        },
                        "status": "submitted",
                        "user_id": str(response_b_2.user_id),
                        "inserted_at": response_b_2.inserted_at.isoformat(),
                        "updated_at": response_b_2.updated_at.isoformat(),
                    },
                ],
                "inserted_at": record_b.inserted_at.isoformat(),
                "updated_at": record_b.updated_at.isoformat(),
            },
            {
                "id": str(record_c.id),
                "fields": {"record_c": "value_c"},
                "external_id": record_c.external_id,
                "responses": [],
                "inserted_at": record_c.inserted_at.isoformat(),
                "updated_at": record_c.updated_at.isoformat(),
            },
        ],
    }


def test_list_dataset_records_with_offset(client: TestClient, owner_auth_header):
    dataset = DatasetFactory.create()
    RecordFactory.create(fields={"record_a": "value_a"}, dataset=dataset)
    RecordFactory.create(fields={"record_b": "value_b"}, dataset=dataset)
    record_c = RecordFactory.create(fields={"record_c": "value_c"}, dataset=dataset)

    other_dataset = DatasetFactory.create()
    RecordFactory.create_batch(size=2, dataset=other_dataset)

    response = client.get(f"/api/v1/datasets/{dataset.id}/records", headers=owner_auth_header, params={"offset": 2})

    assert response.status_code == 200

    response_body = response.json()
    assert [item["id"] for item in response_body["items"]] == [str(record_c.id)]


def test_list_dataset_records_with_limit(client: TestClient, owner_auth_header):
    dataset = DatasetFactory.create()
    record_a = RecordFactory.create(fields={"record_a": "value_a"}, dataset=dataset)
    RecordFactory.create(fields={"record_b": "value_b"}, dataset=dataset)
    RecordFactory.create(fields={"record_c": "value_c"}, dataset=dataset)

    other_dataset = DatasetFactory.create()
    RecordFactory.create_batch(size=2, dataset=other_dataset)

    response = client.get(f"/api/v1/datasets/{dataset.id}/records", headers=owner_auth_header, params={"limit": 1})

    assert response.status_code == 200

    response_body = response.json()
    assert [item["id"] for item in response_body["items"]] == [str(record_a.id)]


def test_list_dataset_records_with_offset_and_limit(client: TestClient, owner_auth_header):
    dataset = DatasetFactory.create()
    RecordFactory.create(fields={"record_a": "value_a"}, dataset=dataset)
    record_c = RecordFactory.create(fields={"record_b": "value_b"}, dataset=dataset)
    RecordFactory.create(fields={"record_c": "value_c"}, dataset=dataset)

    other_dataset = DatasetFactory.create()
    RecordFactory.create_batch(size=2, dataset=other_dataset)

    response = client.get(
        f"/api/v1/datasets/{dataset.id}/records", headers=owner_auth_header, params={"offset": 1, "limit": 1}
    )

    assert response.status_code == 200

    response_body = response.json()
    assert [item["id"] for item in response_body["items"]] == [str(record_c.id)]


def test_list_dataset_records_without_authentication(client: TestClient):
    dataset = DatasetFactory.create()

    response = client.get(f"/api/v1/datasets/{dataset.id}/records")

    assert response.status_code == 401


def test_list_dataset_records_as_admin(client: TestClient):
    workspace = WorkspaceFactory.create()
    admin = AdminFactory.create(workspaces=[workspace])
    dataset = DatasetFactory.create(workspace=workspace)

    RecordFactory.create(fields={"record_a": "value_a"}, dataset=dataset)
    RecordFactory.create(fields={"record_b": "value_b"}, dataset=dataset)
    RecordFactory.create(fields={"record_c": "value_c"}, dataset=dataset)

    other_dataset = DatasetFactory.create()
    RecordFactory.create_batch(size=2, dataset=other_dataset)

    response = client.get(f"/api/v1/datasets/{dataset.id}/records", headers={API_KEY_HEADER_NAME: admin.api_key})
    assert response.status_code == 200


def test_list_dataset_records_as_annotator(client: TestClient):
    workspace = WorkspaceFactory.create()
    annotator = AnnotatorFactory.create(workspaces=[workspace])
    dataset = DatasetFactory.create(workspace=workspace)

    RecordFactory.create(fields={"record_a": "value_a"}, dataset=dataset)
    RecordFactory.create(fields={"record_b": "value_b"}, dataset=dataset)
    RecordFactory.create(fields={"record_c": "value_c"}, dataset=dataset)

    other_dataset = DatasetFactory.create()
    RecordFactory.create_batch(size=2, dataset=other_dataset)

    response = client.get(f"/api/v1/datasets/{dataset.id}/records", headers={API_KEY_HEADER_NAME: annotator.api_key})
    assert response.status_code == 403


def test_list_current_user_dataset_records(client: TestClient, owner_auth_header):
    dataset = DatasetFactory.create()
    record_a = RecordFactory.create(fields={"record_a": "value_a"}, dataset=dataset)
    record_b = RecordFactory.create(fields={"record_b": "value_b"}, dataset=dataset)
    record_c = RecordFactory.create(fields={"record_c": "value_c"}, dataset=dataset)

    other_dataset = DatasetFactory.create()
    RecordFactory.create_batch(size=2, dataset=other_dataset)

    response = client.get(f"/api/v1/me/datasets/{dataset.id}/records", headers=owner_auth_header)

    assert response.status_code == 200
    assert response.json() == {
        "items": [
            {
                "id": str(record_a.id),
                "fields": {"record_a": "value_a"},
                "external_id": record_a.external_id,
                "inserted_at": record_a.inserted_at.isoformat(),
                "updated_at": record_a.updated_at.isoformat(),
            },
            {
                "id": str(record_b.id),
                "fields": {"record_b": "value_b"},
                "external_id": record_b.external_id,
                "inserted_at": record_b.inserted_at.isoformat(),
                "updated_at": record_b.updated_at.isoformat(),
            },
            {
                "id": str(record_c.id),
                "fields": {"record_c": "value_c"},
                "external_id": record_c.external_id,
                "inserted_at": record_c.inserted_at.isoformat(),
                "updated_at": record_c.updated_at.isoformat(),
            },
        ],
    }


def test_list_current_user_dataset_records_with_include_responses(client: TestClient, owner, owner_auth_header: dict):
    dataset = DatasetFactory.create()
    annotator = AnnotatorFactory.create(workspaces=[dataset.workspace])
    record_a = RecordFactory.create(fields={"record_a": "value_a"}, dataset=dataset)
    record_b = RecordFactory.create(fields={"record_b": "value_b"}, dataset=dataset)
    record_c = RecordFactory.create(fields={"record_c": "value_c"}, dataset=dataset)

    response_a_annotator = ResponseFactory.create(
        values={
            "input_ok": {"value": "yes"},
            "output_ok": {"value": "yes"},
        },
        record=record_a,
        user=annotator,
    )
    response_a_owner = ResponseFactory.create(
        status="discarded",
        record=record_a,
        user=owner,
    )
    response_b_annotator = ResponseFactory.create(
        values={
            "input_ok": {"value": "yes"},
            "output_ok": {"value": "no"},
        },
        record=record_b,
        user=annotator,
    )
    response_b_owner = ResponseFactory.create(
        values={
            "input_ok": {"value": "no"},
            "output_ok": {"value": "no"},
        },
        record=record_b,
        user=owner,
    )
    response_b_other = ResponseFactory.create(
        values={
            "input_ok": {"value": "yes"},
            "output_ok": {"value": "yes"},
        },
        record=record_b,
    )

    other_dataset = DatasetFactory.create()
    RecordFactory.create_batch(size=2, dataset=other_dataset)

    response = client.get(
        f"/api/v1/me/datasets/{dataset.id}/records",
        params={"include": RecordInclude.responses.value},
        headers=owner_auth_header,
    )

    assert response.status_code == 200
    assert response.json() == {
        "items": [
            {
                "id": str(record_a.id),
                "fields": {"record_a": "value_a"},
                "external_id": record_a.external_id,
                "responses": [
                    {
                        "id": str(response_a_owner.id),
                        "values": None,
                        "status": "discarded",
                        "user_id": str(owner.id),
                        "inserted_at": response_a_owner.inserted_at.isoformat(),
                        "updated_at": response_a_owner.updated_at.isoformat(),
                    }
                ],
                "inserted_at": record_a.inserted_at.isoformat(),
                "updated_at": record_a.updated_at.isoformat(),
            },
            {
                "id": str(record_b.id),
                "fields": {"record_b": "value_b"},
                "external_id": record_b.external_id,
                "responses": [
                    {
                        "id": str(response_b_owner.id),
                        "values": {
                            "input_ok": {"value": "no"},
                            "output_ok": {"value": "no"},
                        },
                        "status": "submitted",
                        "user_id": str(owner.id),
                        "inserted_at": response_b_owner.inserted_at.isoformat(),
                        "updated_at": response_b_owner.updated_at.isoformat(),
                    },
                ],
                "inserted_at": record_b.inserted_at.isoformat(),
                "updated_at": record_b.updated_at.isoformat(),
            },
            {
                "id": str(record_c.id),
                "fields": {"record_c": "value_c"},
                "external_id": record_c.external_id,
                "responses": [],
                "inserted_at": record_c.inserted_at.isoformat(),
                "updated_at": record_c.updated_at.isoformat(),
            },
        ],
    }


def test_list_current_user_dataset_records_with_offset(client: TestClient, owner_auth_header):
    dataset = DatasetFactory.create()
    RecordFactory.create(fields={"record_a": "value_a"}, dataset=dataset)
    RecordFactory.create(fields={"record_b": "value_b"}, dataset=dataset)
    record_c = RecordFactory.create(fields={"record_c": "value_c"}, dataset=dataset)

    other_dataset = DatasetFactory.create()
    RecordFactory.create_batch(size=2, dataset=other_dataset)

    response = client.get(f"/api/v1/me/datasets/{dataset.id}/records", headers=owner_auth_header, params={"offset": 2})

    assert response.status_code == 200

    response_body = response.json()
    assert [item["id"] for item in response_body["items"]] == [str(record_c.id)]


def test_list_current_user_dataset_records_with_limit(client: TestClient, owner_auth_header):
    dataset = DatasetFactory.create()
    record_a = RecordFactory.create(fields={"record_a": "value_a"}, dataset=dataset)
    RecordFactory.create(fields={"record_b": "value_b"}, dataset=dataset)
    RecordFactory.create(fields={"record_c": "value_c"}, dataset=dataset)

    other_dataset = DatasetFactory.create()
    RecordFactory.create_batch(size=2, dataset=other_dataset)

    response = client.get(f"/api/v1/me/datasets/{dataset.id}/records", headers=owner_auth_header, params={"limit": 1})

    assert response.status_code == 200

    response_body = response.json()
    assert [item["id"] for item in response_body["items"]] == [str(record_a.id)]


def test_list_current_user_dataset_records_with_offset_and_limit(client: TestClient, owner_auth_header):
    dataset = DatasetFactory.create()
    RecordFactory.create(fields={"record_a": "value_a"}, dataset=dataset)
    record_c = RecordFactory.create(fields={"record_b": "value_b"}, dataset=dataset)
    RecordFactory.create(fields={"record_c": "value_c"}, dataset=dataset)

    other_dataset = DatasetFactory.create()
    RecordFactory.create_batch(size=2, dataset=other_dataset)

    response = client.get(
        f"/api/v1/me/datasets/{dataset.id}/records", headers=owner_auth_header, params={"offset": 1, "limit": 1}
    )

    assert response.status_code == 200

    response_body = response.json()
    assert [item["id"] for item in response_body["items"]] == [str(record_c.id)]


def create_records_with_response(
    num_records: int,
    dataset: Dataset,
    user: User,
    response_status: ResponseStatus,
    response_values: Optional[dict] = None,
):
    for record in RecordFactory.create_batch(size=num_records, dataset=dataset):
        ResponseFactory.create(record=record, user=user, values=response_values, status=response_status)


@pytest.mark.parametrize("response_status_filter", ["missing", "discarded", "submitted", "draft"])
def test_list_current_user_dataset_records_with_response_status_filter(
    client: TestClient, owner, owner_auth_header, response_status_filter: str
):
    num_responses_per_status = 10
    response_values = {"input_ok": {"value": "yes"}, "output_ok": {"value": "yes"}}

    dataset = DatasetFactory.create()
    # missing responses
    RecordFactory.create_batch(size=num_responses_per_status, dataset=dataset)
    # discarded responses
    create_records_with_response(num_responses_per_status, dataset, owner, ResponseStatus.discarded)
    # submitted responses
    create_records_with_response(num_responses_per_status, dataset, owner, ResponseStatus.submitted, response_values)
    # drafted responses
    create_records_with_response(num_responses_per_status, dataset, owner, ResponseStatus.draft, response_values)

    other_dataset = DatasetFactory.create()
    RecordFactory.create_batch(size=2, dataset=other_dataset)

    response = client.get(
        f"/api/v1/me/datasets/{dataset.id}/records?response_status={response_status_filter}&include=responses",
        headers=owner_auth_header,
    )

    assert response.status_code == 200
    response_json = response.json()

    assert len(response_json["items"]) == num_responses_per_status

    if response_status_filter == "missing":
        assert all([len(record["responses"]) == 0 for record in response_json["items"]])
    else:
        assert all([record["responses"][0]["status"] == response_status_filter for record in response_json["items"]])


def test_list_current_user_dataset_records_without_authentication(client: TestClient):
    dataset = DatasetFactory.create()

    response = client.get(f"/api/v1/me/datasets/{dataset.id}/records")

    assert response.status_code == 401


@pytest.mark.parametrize("role", [UserRole.annotator, UserRole.admin])
def test_list_current_user_dataset_records_as_restricted_user(client: TestClient, role: UserRole):
    workspace = WorkspaceFactory.create()
    user = UserFactory.create(workspaces=[workspace], role=role)
    dataset = DatasetFactory.create(workspace=workspace)
    record_a = RecordFactory.create(fields={"record_a": "value_a"}, dataset=dataset)
    record_b = RecordFactory.create(fields={"record_b": "value_b"}, dataset=dataset)
    record_c = RecordFactory.create(fields={"record_c": "value_c"}, dataset=dataset)

    other_dataset = DatasetFactory.create()
    RecordFactory.create_batch(size=2, dataset=other_dataset)

    response = client.get(f"/api/v1/me/datasets/{dataset.id}/records", headers={API_KEY_HEADER_NAME: user.api_key})

    assert response.status_code == 200
    assert response.json() == {
        "items": [
            {
                "id": str(record_a.id),
                "fields": {"record_a": "value_a"},
                "external_id": record_a.external_id,
                "inserted_at": record_a.inserted_at.isoformat(),
                "updated_at": record_a.updated_at.isoformat(),
            },
            {
                "id": str(record_b.id),
                "fields": {"record_b": "value_b"},
                "external_id": record_b.external_id,
                "inserted_at": record_b.inserted_at.isoformat(),
                "updated_at": record_b.updated_at.isoformat(),
            },
            {
                "id": str(record_c.id),
                "fields": {"record_c": "value_c"},
                "external_id": record_c.external_id,
                "inserted_at": record_c.inserted_at.isoformat(),
                "updated_at": record_c.updated_at.isoformat(),
            },
        ],
    }


@pytest.mark.parametrize("role", [UserRole.annotator, UserRole.admin])
def test_list_current_user_dataset_records_as_restricted_user_with_include_responses(
    client: TestClient, owner: User, role: UserRole
):
    dataset = DatasetFactory.create()

    user = UserFactory.create(workspaces=[dataset.workspace], role=role)
    record_a = RecordFactory.create(fields={"record_a": "value_a"}, dataset=dataset)
    record_b = RecordFactory.create(fields={"record_b": "value_b"}, dataset=dataset)
    record_c = RecordFactory.create(fields={"record_c": "value_c"}, dataset=dataset)

    response_a_owner = ResponseFactory.create(
        values={
            "input_ok": {"value": "yes"},
            "output_ok": {"value": "yes"},
        },
        record=record_a,
        user=owner,
    )
    response_a_annotator = ResponseFactory.create(
        status="discarded",
        record=record_a,
        user=user,
    )
    response_b_owner = ResponseFactory.create(
        values={
            "input_ok": {"value": "yes"},
            "output_ok": {"value": "no"},
        },
        record=record_b,
        user=owner,
    )
    response_b_annotator = ResponseFactory.create(
        values={
            "input_ok": {"value": "no"},
            "output_ok": {"value": "no"},
        },
        record=record_b,
        user=user,
    )
    response_b_other = ResponseFactory.create(
        values={
            "input_ok": {"value": "yes"},
            "output_ok": {"value": "yes"},
        },
        record=record_b,
    )

    other_dataset = DatasetFactory.create()
    RecordFactory.create_batch(size=2, dataset=other_dataset)

    response = client.get(
        f"/api/v1/me/datasets/{dataset.id}/records",
        params={"include": RecordInclude.responses.value},
        headers={API_KEY_HEADER_NAME: user.api_key},
    )

    assert response.status_code == 200
    assert response.json() == {
        "items": [
            {
                "id": str(record_a.id),
                "fields": {"record_a": "value_a"},
                "external_id": record_a.external_id,
                "responses": [
                    {
                        "id": str(response_a_annotator.id),
                        "values": None,
                        "status": "discarded",
                        "user_id": str(user.id),
                        "inserted_at": response_a_annotator.inserted_at.isoformat(),
                        "updated_at": response_a_annotator.updated_at.isoformat(),
                    }
                ],
                "inserted_at": record_a.inserted_at.isoformat(),
                "updated_at": record_a.updated_at.isoformat(),
            },
            {
                "id": str(record_b.id),
                "fields": {"record_b": "value_b"},
                "external_id": record_b.external_id,
                "responses": [
                    {
                        "id": str(response_b_annotator.id),
                        "values": {
                            "input_ok": {"value": "no"},
                            "output_ok": {"value": "no"},
                        },
                        "status": "submitted",
                        "user_id": str(user.id),
                        "inserted_at": response_b_annotator.inserted_at.isoformat(),
                        "updated_at": response_b_annotator.updated_at.isoformat(),
                    },
                ],
                "inserted_at": record_b.inserted_at.isoformat(),
                "updated_at": record_b.updated_at.isoformat(),
            },
            {
                "id": str(record_c.id),
                "fields": {"record_c": "value_c"},
                "external_id": record_c.external_id,
                "responses": [],
                "inserted_at": record_c.inserted_at.isoformat(),
                "updated_at": record_c.updated_at.isoformat(),
            },
        ],
    }


@pytest.mark.parametrize("role", [UserRole.annotator, UserRole.admin])
def test_list_current_user_dataset_records_as_restricted_user_from_different_workspace(
    client: TestClient, role: UserRole
):
    dataset = DatasetFactory.create()
    user = UserFactory.create(workspaces=[WorkspaceFactory.build()], role=role)

    response = client.get(f"/api/v1/me/datasets/{dataset.id}/records", headers={API_KEY_HEADER_NAME: user.api_key})

    assert response.status_code == 403


def test_list_current_user_dataset_records_with_nonexistent_dataset_id(client: TestClient, owner_auth_header):
    DatasetFactory.create()

    response = client.get(f"/api/v1/me/datasets/{uuid4()}/records", headers=owner_auth_header)

    assert response.status_code == 404


def test_get_dataset(client: TestClient, owner_auth_header):
    dataset = DatasetFactory.create(name="dataset")

    response = client.get(f"/api/v1/datasets/{dataset.id}", headers=owner_auth_header)

    assert response.status_code == 200
    assert response.json() == {
        "id": str(dataset.id),
        "name": "dataset",
        "guidelines": None,
        "status": "draft",
        "workspace_id": str(dataset.workspace_id),
        "inserted_at": dataset.inserted_at.isoformat(),
        "updated_at": dataset.updated_at.isoformat(),
    }


def test_get_dataset_without_authentication(client: TestClient):
    dataset = DatasetFactory.create()

    response = client.get(f"/api/v1/datasets/{dataset.id}")

    assert response.status_code == 401


@pytest.mark.parametrize("role", [UserRole.annotator, UserRole.admin])
def test_get_dataset_as_restricted_user(client: TestClient, role: UserRole):
    dataset = DatasetFactory.create(name="dataset")
    user = UserFactory.create(workspaces=[dataset.workspace], role=role)

    response = client.get(f"/api/v1/datasets/{dataset.id}", headers={API_KEY_HEADER_NAME: user.api_key})

    assert response.status_code == 200
    assert response.json()["name"] == "dataset"


@pytest.mark.parametrize("role", [UserRole.annotator, UserRole.admin])
def test_get_dataset_as_restricted_user_from_different_workspace(client: TestClient, role: UserRole):
    dataset = DatasetFactory.create()
    user = UserFactory.create(workspaces=[WorkspaceFactory.build()], role=role)

    response = client.get(f"/api/v1/datasets/{dataset.id}", headers={API_KEY_HEADER_NAME: user.api_key})

    assert response.status_code == 403


def test_get_dataset_with_nonexistent_dataset_id(client: TestClient, owner_auth_header):
    DatasetFactory.create()

    response = client.get(f"/api/v1/datasets/{uuid4()}", headers=owner_auth_header)

    assert response.status_code == 404


def test_get_current_user_dataset_metrics(client: TestClient, owner, owner_auth_header):
    dataset = DatasetFactory.create()
    record_a = RecordFactory.create(dataset=dataset)
    record_b = RecordFactory.create(dataset=dataset)
    record_c = RecordFactory.create(dataset=dataset)
    record_d = RecordFactory.create(dataset=dataset)
    RecordFactory.create_batch(3, dataset=dataset)
    ResponseFactory.create(record=record_a, user=owner)
    ResponseFactory.create(record=record_b, user=owner, status=ResponseStatus.discarded)
    ResponseFactory.create(record=record_c, user=owner, status=ResponseStatus.discarded)
    ResponseFactory.create(record=record_d, user=owner, status=ResponseStatus.draft)

    other_dataset = DatasetFactory.create()
    other_record_a = RecordFactory.create(dataset=other_dataset)
    other_record_b = RecordFactory.create(dataset=other_dataset)
    other_record_c = RecordFactory.create(dataset=other_dataset)
    RecordFactory.create_batch(2, dataset=other_dataset)
    ResponseFactory.create(record=other_record_a, user=owner)
    ResponseFactory.create(record=other_record_b)
    ResponseFactory.create(record=other_record_c, status=ResponseStatus.discarded)

    response = client.get(f"/api/v1/me/datasets/{dataset.id}/metrics", headers=owner_auth_header)

    assert response.status_code == 200
    assert response.json() == {
        "records": {
            "count": 7,
        },
        "responses": {
            "count": 4,
            "submitted": 1,
            "discarded": 2,
            "draft": 1,
        },
    }


def test_get_current_user_dataset_metrics_without_authentication(client: TestClient):
    dataset = DatasetFactory.create()

    response = client.get(f"/api/v1/me/datasets/{dataset.id}/metrics")

    assert response.status_code == 401


@pytest.mark.parametrize("role", [UserRole.annotator, UserRole.admin])
def test_get_current_user_dataset_metrics_as_restricted_user(client: TestClient, role: UserRole):
    dataset = DatasetFactory.create()
    user = UserFactory.create(workspaces=[dataset.workspace], role=role)
    record_a = RecordFactory.create(dataset=dataset)
    record_b = RecordFactory.create(dataset=dataset)
    record_c = RecordFactory.create(dataset=dataset)
    record_d = RecordFactory.create(dataset=dataset)
    RecordFactory.create_batch(2, dataset=dataset)
    ResponseFactory.create(record=record_a, user=user)
    ResponseFactory.create(record=record_b, user=user)
    ResponseFactory.create(record=record_c, user=user, status=ResponseStatus.discarded)
    ResponseFactory.create(record=record_d, user=user, status=ResponseStatus.draft)

    other_dataset = DatasetFactory.create()
    other_record_a = RecordFactory.create(dataset=other_dataset)
    other_record_b = RecordFactory.create(dataset=other_dataset)
    other_record_c = RecordFactory.create(dataset=other_dataset)
    RecordFactory.create_batch(3, dataset=other_dataset)
    ResponseFactory.create(record=other_record_a, user=user)
    ResponseFactory.create(record=other_record_b)
    ResponseFactory.create(record=other_record_c, status=ResponseStatus.discarded)

    response = client.get(f"/api/v1/me/datasets/{dataset.id}/metrics", headers={API_KEY_HEADER_NAME: user.api_key})

    assert response.status_code == 200
    assert response.json() == {
        "records": {"count": 6},
        "responses": {"count": 4, "submitted": 2, "discarded": 1, "draft": 1},
    }


@pytest.mark.parametrize("role", [UserRole.annotator, UserRole.admin])
def test_get_current_user_dataset_metrics_restricted_user_from_different_workspace(client: TestClient, role: UserRole):
    dataset = DatasetFactory.create()
    user = UserFactory.create(workspaces=[WorkspaceFactory.build()], role=role)

    response = client.get(f"/api/v1/me/datasets/{dataset.id}/metrics", headers={API_KEY_HEADER_NAME: user.api_key})

    assert response.status_code == 403


def test_get_current_user_dataset_metrics_with_nonexistent_dataset_id(client: TestClient, owner_auth_header):
    DatasetFactory.create()

    response = client.get(f"/api/v1/me/datasets/{uuid4()}/metrics", headers=owner_auth_header)

    assert response.status_code == 404


def test_create_dataset(client: TestClient, db: Session, owner_auth_header):
    workspace = WorkspaceFactory.create()
    dataset_json = {"name": "name", "guidelines": "guidelines", "workspace_id": str(workspace.id)}

    response = client.post("/api/v1/datasets", headers=owner_auth_header, json=dataset_json)

    assert response.status_code == 201
    assert db.query(Dataset).count() == 1

    response_body = response.json()
    assert db.get(Dataset, UUID(response_body["id"]))
    assert response_body == {
        "id": str(UUID(response_body["id"])),
        "name": "name",
        "guidelines": "guidelines",
        "status": "draft",
        "workspace_id": str(workspace.id),
        "inserted_at": datetime.fromisoformat(response_body["inserted_at"]).isoformat(),
        "updated_at": datetime.fromisoformat(response_body["updated_at"]).isoformat(),
    }


def test_create_dataset_with_invalid_length_guidelines(client: TestClient, db: Session, owner_auth_header):
    workspace = WorkspaceFactory.create()
    dataset_json = {
        "name": "name",
        "guidelines": "a" * (DATASET_CREATE_GUIDELINES_MAX_LENGTH + 1),
        "workspace_id": str(workspace.id),
    }

    response = client.post("/api/v1/datasets", headers=owner_auth_header, json=dataset_json)

    assert response.status_code == 422
    assert db.query(Dataset).count() == 0


def test_create_dataset_without_authentication(client: TestClient, db: Session):
    dataset_json = {"name": "name", "workspace_id": str(WorkspaceFactory.create().id)}

    response = client.post("/api/v1/datasets", json=dataset_json)

    assert response.status_code == 401
    assert db.query(Dataset).count() == 0


def test_create_dataset_as_admin(client: TestClient, db: Session):
    workspace = WorkspaceFactory.create()
    admin = AdminFactory.create(workspaces=[workspace])

    dataset_json = {"name": "name", "workspace_id": str(workspace.id)}
    response = client.post("/api/v1/datasets", headers={API_KEY_HEADER_NAME: admin.api_key}, json=dataset_json)

    assert response.status_code == 201
    assert db.query(Dataset).count() == 1


def test_create_dataset_as_annotator(client: TestClient, db: Session):
    annotator = AnnotatorFactory.create()
    dataset_json = {"name": "name", "workspace_id": str(WorkspaceFactory.create().id)}

    response = client.post("/api/v1/datasets", headers={API_KEY_HEADER_NAME: annotator.api_key}, json=dataset_json)

    assert response.status_code == 403
    assert db.query(Dataset).count() == 0


def test_create_dataset_with_existent_name(client: TestClient, db: Session, owner_auth_header):
    dataset = DatasetFactory.create(name="name")
    dataset_json = {"name": "name", "workspace_id": str(dataset.workspace_id)}

    response = client.post("/api/v1/datasets", headers=owner_auth_header, json=dataset_json)

    assert response.status_code == 409
    assert db.query(Dataset).count() == 1


def test_create_dataset_with_nonexistent_workspace_id(client: TestClient, db: Session, owner_auth_header):
    dataset_json = {"name": "name", "workspace_id": str(uuid4())}

    response = client.post("/api/v1/datasets", headers=owner_auth_header, json=dataset_json)

    assert response.status_code == 422
    assert db.query(Dataset).count() == 0


@pytest.mark.parametrize(
    ("settings", "expected_settings"),
    [
        ({"type": "text"}, {"type": "text", "use_markdown": False}),
        ({"type": "text", "discarded": "value"}, {"type": "text", "use_markdown": False}),
        ({"type": "text", "use_markdown": False}, {"type": "text", "use_markdown": False}),
    ],
)
def test_create_dataset_field(
    client: TestClient,
    db: Session,
    owner_auth_header,
    settings: dict,
    expected_settings: dict,
):
    dataset = DatasetFactory.create()
    field_json = {"name": "name", "title": "title", "settings": settings}

    response = client.post(f"/api/v1/datasets/{dataset.id}/fields", headers=owner_auth_header, json=field_json)

    assert response.status_code == 201
    assert db.query(Field).count() == 1

    response_body = response.json()
    assert db.get(Field, UUID(response_body["id"]))
    assert response_body == {
        "id": str(UUID(response_body["id"])),
        "name": "name",
        "title": "title",
        "required": False,
        "settings": expected_settings,
        "inserted_at": datetime.fromisoformat(response_body["inserted_at"]).isoformat(),
        "updated_at": datetime.fromisoformat(response_body["updated_at"]).isoformat(),
    }


def test_create_dataset_field_without_authentication(client: TestClient, db: Session):
    dataset = DatasetFactory.create()
    field_json = {
        "name": "name",
        "title": "title",
        "settings": {"type": "text"},
    }

    response = client.post(f"/api/v1/datasets/{dataset.id}/fields", json=field_json)

    assert response.status_code == 401
    assert db.query(Field).count() == 0


def test_create_dataset_field_as_admin(client: TestClient, db: Session):
    workspace = WorkspaceFactory.create()
    admin = AdminFactory.create(workspaces=[workspace])
    dataset = DatasetFactory.create(workspace=workspace)
    field_json = {
        "name": "name",
        "title": "title",
        "settings": {"type": "text"},
    }

    response = client.post(
        f"/api/v1/datasets/{dataset.id}/fields",
        headers={API_KEY_HEADER_NAME: admin.api_key},
        json=field_json,
    )

    assert response.status_code == 201
    assert db.query(Field).count() == 1


def test_create_dataset_field_as_annotator(client: TestClient, db: Session):
    annotator = AnnotatorFactory.create()
    dataset = DatasetFactory.create()
    field_json = {
        "name": "name",
        "title": "title",
        "settings": {"type": "text"},
    }

    response = client.post(
        f"/api/v1/datasets/{dataset.id}/fields",
        headers={API_KEY_HEADER_NAME: annotator.api_key},
        json=field_json,
    )

    assert response.status_code == 403
    assert db.query(Field).count() == 0


@pytest.mark.parametrize("invalid_name", ["", " ", "  ", "-", "--", "_", "__", "A", "AA", "invalid_nAmE"])
def test_create_dataset_field_with_invalid_name(client: TestClient, db: Session, owner_auth_header, invalid_name: str):
    dataset = DatasetFactory.create()
    field_json = {
        "name": invalid_name,
        "title": "title",
        "settings": {"type": "text"},
    }

    response = client.post(f"/api/v1/datasets/{dataset.id}/fields", headers=owner_auth_header, json=field_json)

    assert response.status_code == 422
    assert db.query(Field).count() == 0


def test_create_dataset_field_with_invalid_max_length_name(client: TestClient, db: Session, owner_auth_header):
    dataset = DatasetFactory.create()
    field_json = {
        "name": "a" * (FIELD_CREATE_NAME_MAX_LENGTH + 1),
        "title": "title",
        "settings": {"type": "text"},
    }

    response = client.post(f"/api/v1/datasets/{dataset.id}/fields", headers=owner_auth_header, json=field_json)

    assert response.status_code == 422
    assert db.query(Field).count() == 0


def test_create_dataset_field_with_invalid_max_length_title(client: TestClient, db: Session, owner_auth_header):
    dataset = DatasetFactory.create()
    field_json = {
        "name": "name",
        "title": "a" * (FIELD_CREATE_TITLE_MAX_LENGTH + 1),
        "settings": {"type": "text"},
    }

    response = client.post(f"/api/v1/datasets/{dataset.id}/fields", headers=owner_auth_header, json=field_json)

    assert response.status_code == 422
    assert db.query(Field).count() == 0


@pytest.mark.parametrize(
    "settings",
    [
        {},
        None,
        {"type": "wrong-type"},
        {"type": "text", "use_markdown": None},
        {"type": "rating", "options": None},
        {"type": "rating", "options": []},
    ],
)
def test_create_dataset_field_with_invalid_settings(client: TestClient, db: Session, owner_auth_header, settings: dict):
    dataset = DatasetFactory.create()
    field_json = {
        "name": "name",
        "title": "Title",
        "settings": settings,
    }

    response = client.post(f"/api/v1/datasets/{dataset.id}/fields", headers=owner_auth_header, json=field_json)

    assert response.status_code == 422
    assert db.query(Field).count() == 0


@pytest.mark.parametrize(
    "settings",
    [
        {},
        None,
        {"type": "wrong-type"},
        {"type": "text", "use_markdown": None},
        {"type": "rating", "options": None},
        {"type": "rating", "options": []},
    ],
)
def test_create_dataset_field_with_invalid_settings(client: TestClient, db: Session, owner_auth_header, settings: dict):
    dataset = DatasetFactory.create()
    field_json = {
        "name": "name",
        "title": "Title",
        "settings": settings,
    }

    response = client.post(f"/api/v1/datasets/{dataset.id}/fields", headers=owner_auth_header, json=field_json)

    assert response.status_code == 422
    assert db.query(Field).count() == 0


def test_create_dataset_field_with_existent_name(client: TestClient, db: Session, owner_auth_header):
    field = FieldFactory.create(name="name")
    field_json = {
        "name": "name",
        "title": "title",
        "settings": {"type": "text"},
    }

    response = client.post(f"/api/v1/datasets/{field.dataset.id}/fields", headers=owner_auth_header, json=field_json)

    assert response.status_code == 409
    assert db.query(Field).count() == 1


def test_create_dataset_field_with_published_dataset(client: TestClient, db: Session, owner_auth_header):
    dataset = DatasetFactory.create(status=DatasetStatus.ready)
    field_json = {
        "name": "name",
        "title": "title",
        "settings": {"type": "text"},
    }

    response = client.post(f"/api/v1/datasets/{dataset.id}/fields", headers=owner_auth_header, json=field_json)

    assert response.status_code == 422
    assert response.json() == {"detail": "Field cannot be created for a published dataset"}
    assert db.query(Field).count() == 0


def test_create_dataset_field_with_nonexistent_dataset_id(client: TestClient, db: Session, owner_auth_header):
    DatasetFactory.create()
    field_json = {
        "name": "text",
        "title": "Text",
        "settings": {"type": "text"},
    }

    response = client.post(f"/api/v1/datasets/{uuid4()}/fields", headers=owner_auth_header, json=field_json)

    assert response.status_code == 404
    assert db.query(Field).count() == 0


@pytest.mark.parametrize(
    ("settings", "expected_settings"),
    [
        ({"type": "text"}, {"type": "text", "use_markdown": False}),
        ({"type": "text", "use_markdown": True}, {"type": "text", "use_markdown": True}),
        ({"type": "text", "use_markdown": False}, {"type": "text", "use_markdown": False}),
        (
            {
                "type": "rating",
                "options": [{"value": 1}, {"value": 2}, {"value": 3}, {"value": 4}, {"value": 5}],
            },
            {
                "type": "rating",
                "options": [{"value": 1}, {"value": 2}, {"value": 3}, {"value": 4}, {"value": 5}],
            },
        ),
        (
            {
                "type": "label_selection",
                "options": [
                    {"value": "positive", "text": "Positive", "description": "Texts with positive sentiment"},
                    {"value": "negative", "text": "Negative", "description": "Texts with negative sentiment"},
                    {"value": "neutral", "text": "Neutral", "description": "Texts with neutral sentiment"},
                ],
                "visible_options": 10,
            },
            {
                "type": "label_selection",
                "options": [
                    {"value": "positive", "text": "Positive", "description": "Texts with positive sentiment"},
                    {"value": "negative", "text": "Negative", "description": "Texts with negative sentiment"},
                    {"value": "neutral", "text": "Neutral", "description": "Texts with neutral sentiment"},
                ],
                "visible_options": 10,
            },
        ),
        (
            {
                "type": "label_selection",
                "options": [
                    {
                        "value": "positive",
                        "text": "Positive",
                    },
                    {
                        "value": "negative",
                        "text": "Negative",
                    },
                    {
                        "value": "neutral",
                        "text": "Neutral",
                    },
                ],
            },
            {
                "type": "label_selection",
                "options": [
                    {"value": "positive", "text": "Positive", "description": None},
                    {"value": "negative", "text": "Negative", "description": None},
                    {"value": "neutral", "text": "Neutral", "description": None},
                ],
                "visible_options": None,
            },
        ),
    ],
)
def test_create_dataset_question(
    client: TestClient,
    db: Session,
    owner_auth_header,
    settings: dict,
    expected_settings: dict,
):
    dataset = DatasetFactory.create()
    question_json = {
        "name": "name",
        "title": "title",
        "settings": settings,
    }

    response = client.post(f"/api/v1/datasets/{dataset.id}/questions", headers=owner_auth_header, json=question_json)

    assert response.status_code == 201
    assert db.query(Question).count() == 1

    response_body = response.json()
    assert db.get(Question, UUID(response_body["id"]))
    assert response_body == {
        "id": str(UUID(response_body["id"])),
        "name": "name",
        "title": "title",
        "description": None,
        "required": False,
        "settings": expected_settings,
        "inserted_at": datetime.fromisoformat(response_body["inserted_at"]).isoformat(),
        "updated_at": datetime.fromisoformat(response_body["updated_at"]).isoformat(),
    }


def test_create_dataset_question_with_description(client: TestClient, db: Session, owner_auth_header):
    dataset = DatasetFactory.create()
    question_json = {
        "name": "name",
        "title": "title",
        "description": "description",
        "settings": {"type": "text"},
    }

    response = client.post(f"/api/v1/datasets/{dataset.id}/questions", headers=owner_auth_header, json=question_json)

    assert response.status_code == 201
    assert db.query(Question).count() == 1

    response_body = response.json()
    assert db.get(Question, UUID(response_body["id"]))
    assert response_body["description"] == "description"


def test_create_dataset_question_without_authentication(client: TestClient, db: Session):
    dataset = DatasetFactory.create()
    question_json = {
        "name": "name",
        "title": "title",
        "settings": {"type": "text"},
    }

    response = client.post(f"/api/v1/datasets/{dataset.id}/questions", json=question_json)

    assert response.status_code == 401
    assert db.query(Question).count() == 0


def test_create_dataset_question_as_admin(client: TestClient, db: Session):
    workspace = WorkspaceFactory.create()
    admin = AdminFactory.create(workspaces=[workspace])
    dataset = DatasetFactory.create(workspace=workspace)
    question_json = {
        "name": "name",
        "title": "title",
        "settings": {"type": "text"},
    }

    response = client.post(
        f"/api/v1/datasets/{dataset.id}/questions",
        headers={API_KEY_HEADER_NAME: admin.api_key},
        json=question_json,
    )

    assert response.status_code == 201
    assert db.query(Question).count() == 1


def test_create_dataset_question_as_admin_for_different_workspace(client: TestClient, db: Session):
    workspace = WorkspaceFactory.create()
    admin = AdminFactory.create(workspaces=[workspace])

    dataset = DatasetFactory.create()
    question_json = {
        "name": "name",
        "title": "title",
        "settings": {"type": "text"},
    }

    response = client.post(
        f"/api/v1/datasets/{dataset.id}/questions",
        headers={API_KEY_HEADER_NAME: admin.api_key},
        json=question_json,
    )

    assert response.status_code == 403
    assert db.query(Question).count() == 0


def test_create_dataset_question_as_annotator(client: TestClient, db: Session):
    annotator = AnnotatorFactory.create()
    dataset = DatasetFactory.create()
    question_json = {
        "name": "name",
        "title": "title",
        "settings": {"type": "text"},
    }

    response = client.post(
        f"/api/v1/datasets/{dataset.id}/questions",
        headers={API_KEY_HEADER_NAME: annotator.api_key},
        json=question_json,
    )

    assert response.status_code == 403
    assert db.query(Question).count() == 0


@pytest.mark.parametrize("invalid_name", ["", " ", "  ", "-", "--", "_", "__", "A", "AA", "invalid_nAmE"])
def test_create_dataset_question_with_invalid_name(
    client: TestClient, db: Session, owner_auth_header, invalid_name: str
):
    dataset = DatasetFactory.create()
    question_json = {
        "name": invalid_name,
        "title": "title",
        "settings": {"type": "text"},
    }

    response = client.post(f"/api/v1/datasets/{dataset.id}/questions", headers=owner_auth_header, json=question_json)

    assert response.status_code == 422
    assert db.query(Question).count() == 0


def test_create_dataset_question_with_invalid_max_length_name(client: TestClient, db: Session, owner_auth_header):
    dataset = DatasetFactory.create()
    question_json = {
        "name": "a" * (QUESTION_CREATE_NAME_MAX_LENGTH + 1),
        "title": "title",
        "settings": {"type": "text"},
    }

    response = client.post(f"/api/v1/datasets/{dataset.id}/questions", headers=owner_auth_header, json=question_json)

    assert response.status_code == 422
    assert db.query(Question).count() == 0


def test_create_dataset_question_with_invalid_max_length_title(client: TestClient, db: Session, owner_auth_header):
    dataset = DatasetFactory.create()
    question_json = {
        "name": "name",
        "title": "a" * (QUESTION_CREATE_TITLE_MAX_LENGTH + 1),
        "settings": {"type": "text"},
    }

    response = client.post(f"/api/v1/datasets/{dataset.id}/questions", headers=owner_auth_header, json=question_json)

    assert response.status_code == 422
    assert db.query(Question).count() == 0


def test_create_dataset_question_with_invalid_max_length_description(
    client: TestClient, db: Session, owner_auth_header
):
    dataset = DatasetFactory.create()
    question_json = {
        "name": "name",
        "title": "title",
        "description": "a" * (QUESTION_CREATE_DESCRIPTION_MAX_LENGTH + 1),
        "settings": {"type": "text"},
    }

    response = client.post(f"/api/v1/datasets/{dataset.id}/questions", headers=owner_auth_header, json=question_json)

    assert response.status_code == 422
    assert db.query(Question).count() == 0


def test_create_dataset_question_with_existent_name(client: TestClient, db: Session, owner_auth_header):
    question = QuestionFactory.create(name="name")
    question_json = {
        "name": "name",
        "title": "title",
        "settings": {"type": "text"},
    }

    response = client.post(
        f"/api/v1/datasets/{question.dataset.id}/questions", headers=owner_auth_header, json=question_json
    )

    assert response.status_code == 409
    assert db.query(Question).count() == 1


def test_create_dataset_question_with_published_dataset(client: TestClient, db: Session, owner_auth_header):
    dataset = DatasetFactory.create(status=DatasetStatus.ready)
    question_json = {
        "name": "name",
        "title": "title",
        "settings": {"type": "text"},
    }

    response = client.post(f"/api/v1/datasets/{dataset.id}/questions", headers=owner_auth_header, json=question_json)

    assert response.status_code == 422
    assert response.json() == {"detail": "Question cannot be created for a published dataset"}
    assert db.query(Question).count() == 0


def test_create_dataset_question_with_nonexistent_dataset_id(client: TestClient, db: Session, owner_auth_header):
    DatasetFactory.create()
    question_json = {
        "name": "text",
        "title": "Text",
        "settings": {"type": "text"},
    }

    response = client.post(f"/api/v1/datasets/{uuid4()}/questions", headers=owner_auth_header, json=question_json)

    assert response.status_code == 404
    assert db.query(Question).count() == 0


@pytest.mark.parametrize(
    "settings",
    [
        None,
        {},
        {"type": "wrong"},
        {"type": "text", "use_markdown": None},
        {"type": "text", "use_markdown": "wrong"},
        {
            "type": "rating",
            "options": [
                {"value": "A wrong value"},
                {"value": "B wrong value"},
                {"value": "C wrong value"},
                {"value": "D wrong value"},
            ],
        },
        {"type": "rating", "options": [{"value": value} for value in range(0, RATING_OPTIONS_MIN_ITEMS - 1)]},
        {"type": "rating", "options": [{"value": value} for value in range(0, RATING_OPTIONS_MAX_ITEMS + 1)]},
        {"type": "rating", "options": "invalid"},
        {"type": "rating", "options": [{"value": 0}, {"value": 1}, {"value": 1}]},
        {"type": "label_selection", "options": []},
        {"type": "label_selection", "options": [{"value": "just_one_label", "text": "Just one label"}]},
        {
            "type": "label_selection",
            "options": [{"value": "a", "text": "a"}, {"value": "b", "text": "b"}],
            "visible_options": 0,
        },
        {
            "type": "label_selection",
            "options": [{"value": "a", "text": "a"}, {"value": "b", "text": "b"}],
            "visible_options": -1,
        },
        {
            "type": "label_selection",
            "options": [{"value": "", "text": "a"}, {"value": "b", "text": "b"}],
        },
        {
            "type": "label_selection",
            "options": [
                {"value": "".join(["a" for _ in range(LABEL_SELECTION_VALUE_MAX_LENGHT + 1)]), "text": "a"},
                {"value": "b", "text": "b"},
            ],
        },
        {
            "type": "label_selection",
            "options": [{"value": "a", "text": ""}, {"value": "b", "text": "b"}],
        },
        {
            "type": "label_selection",
            "options": [
                {"value": "a", "text": "".join(["a" for _ in range(LABEL_SELECTION_TEXT_MAX_LENGTH + 1)])},
                {"value": "b", "text": "b"},
            ],
        },
        {
            "type": "label_selection",
            "options": [{"value": "a", "text": "a", "description": ""}, {"value": "b", "text": "b"}],
        },
        {
            "type": "label_selection",
            "options": [
                {
                    "value": "a",
                    "text": "a",
                    "description": "".join(["a" for _ in range(LABEL_SELECTION_DESCRIPTION_MAX_LENGTH + 1)]),
                },
                {"value": "b", "text": "b"},
            ],
        },
        {
            "type": "label_selection",
            "options": [
                {"value": "a", "text": "a", "description": "a"},
                {"value": "b", "text": "b", "description": "b"},
                {"value": "b", "text": "b", "description": "b"},
            ],
        },
    ],
)
def test_create_dataset_question_with_invalid_settings(
    client: TestClient,
    db: Session,
    owner_auth_header,
    settings: dict,
):
    dataset = DatasetFactory.create()
    question_json = {"name": "question", "title": "Question", "settings": settings}

    response = client.post(f"/api/v1/datasets/{dataset.id}/questions", headers=owner_auth_header, json=question_json)

    assert response.status_code == 422
    assert db.query(Question).count() == 0


def test_create_dataset_records(
    client: TestClient,
    mock_search_engine: SearchEngine,
    test_telemetry: MagicMock,
    db: Session,
    owner,
    owner_auth_header,
):
    dataset = DatasetFactory.create(status=DatasetStatus.ready)
    TextFieldFactory.create(name="input", dataset=dataset)
    TextFieldFactory.create(name="output", dataset=dataset)

    TextQuestionFactory.create(name="input_ok", dataset=dataset)
    TextQuestionFactory.create(name="output_ok", dataset=dataset)

    records_json = {
        "items": [
            {
                "fields": {"input": "Say Hello", "output": "Hello"},
                "external_id": "1",
                "responses": [
                    {
                        "values": {"input_ok": {"value": "yes"}, "output_ok": {"value": "yes"}},
                        "status": "submitted",
                        "user_id": str(owner.id),
                    }
                ],
            },
            {
                "fields": {"input": "Say Hello", "output": "Hi"},
            },
            {
                "fields": {"input": "Say Pello", "output": "Hello World"},
                "external_id": "3",
                "responses": [
                    {
                        "values": {"input_ok": {"value": "no"}, "output_ok": {"value": "no"}},
                        "status": "submitted",
                        "user_id": str(owner.id),
                    }
                ],
            },
            {
                "fields": {"input": "Say Hello", "output": "Good Morning"},
                "responses": [
                    {
                        "values": {"input_ok": {"value": "yes"}, "output_ok": {"value": "no"}},
                        "status": "discarded",
                        "user_id": str(owner.id),
                    }
                ],
            },
            {
                "fields": {"input": "Say Hello", "output": "Say Hello"},
                "responses": [
                    {
                        "user_id": str(owner.id),
                        "status": "discarded",
                    }
                ],
            },
        ]
    }

    response = client.post(f"/api/v1/datasets/{dataset.id}/records", headers=owner_auth_header, json=records_json)

    assert response.status_code == 204, response.json()
    assert db.query(Record).count() == 5
    assert db.query(Response).count() == 4

    mock_search_engine.add_records.assert_called_once_with(dataset, db.query(Record).all())

    test_telemetry.assert_called_once_with(action="DatasetRecordsCreated", data={"records": len(records_json["items"])})


def test_create_dataset_records_with_response_for_multiple_users(
    client: TestClient, mock_search_engine: SearchEngine, db: Session, owner, owner_auth_header
):
    workspace = WorkspaceFactory.create()

    dataset = DatasetFactory.create(status=DatasetStatus.ready, workspace=workspace)
    TextFieldFactory.create(name="input", dataset=dataset)
    TextFieldFactory.create(name="output", dataset=dataset)
    TextQuestionFactory.create(name="input_ok", dataset=dataset)
    TextQuestionFactory.create(name="output_ok", dataset=dataset)

    annotator = AnnotatorFactory.create(workspaces=[workspace])

    records_json = {
        "items": [
            {
                "fields": {"input": "Say Hello", "output": "Hello"},
                "external_id": "1",
                "responses": [
                    {
                        "values": {"input_ok": {"value": "yes"}, "output_ok": {"value": "yes"}},
                        "status": "submitted",
                        "user_id": str(owner.id),
                    },
                    {
                        "status": "discarded",
                        "user_id": str(annotator.id),
                    },
                ],
            },
            {
                "fields": {"input": "Say Pello", "output": "Hello World"},
                "external_id": "3",
                "responses": [
                    {
                        "values": {"input_ok": {"value": "no"}, "output_ok": {"value": "no"}},
                        "status": "submitted",
                        "user_id": str(annotator.id),
                    }
                ],
            },
        ]
    }

    response = client.post(f"/api/v1/datasets/{dataset.id}/records", headers=owner_auth_header, json=records_json)

    assert response.status_code == 204, response.json()
    assert db.query(Record).count() == 2
    assert db.query(Response).filter(Response.user_id == annotator.id).count() == 2
    assert db.query(Response).filter(Response.user_id == owner.id).count() == 1

    mock_search_engine.add_records.assert_called_once_with(dataset, db.query(Record).all())


def test_create_dataset_records_with_response_for_unknown_user(client: TestClient, db: Session, owner_auth_header):
    dataset = DatasetFactory.create(status=DatasetStatus.ready)
    TextFieldFactory.create(name="input", dataset=dataset)
    TextFieldFactory.create(name="output", dataset=dataset)
    TextQuestionFactory.create(name="input_ok", dataset=dataset)
    TextQuestionFactory.create(name="output_ok", dataset=dataset)

    records_json = {
        "items": [
            {
                "fields": {"input": "Say Hello", "output": "Hello"},
                "external_id": "1",
                "responses": [
                    {
                        "values": {"input_ok": {"value": "yes"}, "output_ok": {"value": "yes"}},
                        "status": "submitted",
                        "user_id": str(uuid4()),
                    },
                ],
            },
        ]
    }

    response = client.post(f"/api/v1/datasets/{dataset.id}/records", headers=owner_auth_header, json=records_json)

    assert response.status_code == 422, response.json()
    assert db.query(Record).count() == 0
    assert db.query(Response).count() == 0


def test_create_dataset_records_with_duplicated_response_for_an_user(
    client: TestClient, db: Session, owner, owner_auth_header
):
    dataset = DatasetFactory.create(status=DatasetStatus.ready)
    TextFieldFactory.create(name="input", dataset=dataset)
    TextFieldFactory.create(name="output", dataset=dataset)
    TextQuestionFactory.create(name="input_ok", dataset=dataset)
    TextQuestionFactory.create(name="output_ok", dataset=dataset)

    records_json = {
        "items": [
            {
                "fields": {"input": "Say Hello", "output": "Hello"},
                "external_id": "1",
                "responses": [
                    {
                        "values": {"input_ok": {"value": "yes"}, "output_ok": {"value": "yes"}},
                        "status": "submitted",
                        "user_id": str(owner.id),
                    },
                    {
                        "values": {"input_ok": {"value": "no"}, "output_ok": {"value": "no"}},
                        "status": "submitted",
                        "user_id": str(owner.id),
                    },
                ],
            },
        ]
    }

    response = client.post(f"/api/v1/datasets/{dataset.id}/records", headers=owner_auth_header, json=records_json)

    assert response.status_code == 422, response.json()
    assert response.json() == {
        "detail": {
            "code": "argilla.api.errors::ValidationError",
            "params": {
                "model": "Request",
                "errors": [
                    {
                        "loc": ["body", "items", 0, "responses"],
                        "msg": f"Responses contains several responses for the same user_id: {str(owner.id)!r}",
                        "type": "value_error",
                    }
                ],
            },
        }
    }
    assert db.query(Record).count() == 0
    assert db.query(Response).count() == 0


def test_create_dataset_records_with_missing_required_fields(client: TestClient, db: Session, owner_auth_header):
    dataset = DatasetFactory.create(status=DatasetStatus.ready)
    FieldFactory.create(name="input", dataset=dataset, required=True)
    FieldFactory.create(name="output", dataset=dataset, required=True)

    TextQuestionFactory.create(name="input_ok", dataset=dataset)
    TextQuestionFactory.create(name="output_ok", dataset=dataset)

    records_json = {
        "items": [
            {
                "fields": {"input": "Say Hello"},
            },
            {
                "fields": {"input": "Say Hello", "output": "Hi"},
            },
            {
                "fields": {"input": "Say Pello", "output": "Hello World"},
            },
        ]
    }

    response = client.post(f"/api/v1/datasets/{dataset.id}/records", headers=owner_auth_header, json=records_json)

    assert response.status_code == 422
    assert response.json() == {"detail": "Missing required value for field: 'output'"}
    assert db.query(Record).count() == 0


def test_create_dataset_records_with_wrong_value_field(client: TestClient, db: Session, owner_auth_header):
    dataset = DatasetFactory.create(status=DatasetStatus.ready)
    FieldFactory.create(name="input", dataset=dataset)
    FieldFactory.create(name="output", dataset=dataset)

    TextQuestionFactory.create(name="input_ok", dataset=dataset)
    TextQuestionFactory.create(name="output_ok", dataset=dataset)

    records_json = {
        "items": [
            {
                "fields": {"input": "Say Hello", "output": 33},
            },
            {
                "fields": {"input": "Say Hello", "output": "Hi"},
            },
            {
                "fields": {"input": "Say Pello", "output": "Hello World"},
            },
        ]
    }

    response = client.post(f"/api/v1/datasets/{dataset.id}/records", headers=owner_auth_header, json=records_json)

    assert response.status_code == 422
    assert response.json() == {"detail": "Wrong value found for field 'output'. Expected 'str', found 'int'"}
    assert db.query(Record).count() == 0


def test_create_dataset_records_with_extra_fields(client: TestClient, db: Session, owner_auth_header):
    dataset = DatasetFactory.create(status=DatasetStatus.ready)
    FieldFactory.create(name="input", dataset=dataset)

    TextQuestionFactory.create(name="input_ok", dataset=dataset)
    TextQuestionFactory.create(name="output_ok", dataset=dataset)

    records_json = {
        "items": [
            {
                "fields": {"input": "Say Hello", "output": "unexpected"},
            },
            {
                "fields": {"input": "Say Hello"},
            },
            {
                "fields": {"input": "Say Pello"},
            },
        ]
    }

    response = client.post(f"/api/v1/datasets/{dataset.id}/records", headers=owner_auth_header, json=records_json)

    assert response.status_code == 422
    assert response.json() == {"detail": "Error: found fields values for non configured fields: ['output']"}
    assert db.query(Record).count() == 0


def test_create_dataset_records_with_index_error(
    client: TestClient, mock_search_engine: SearchEngine, db: Session, owner_auth_header
):
    dataset = DatasetFactory.create(status=DatasetStatus.ready)

    records_json = {
        "items": [
            {"fields": {"input": "Say Hello", "output": "Hello"}},
            {"fields": {"input": "Say Hello", "output": "Hi"}},
            {"fields": {"input": "Say Pello", "output": "Hello World"}},
        ]
    }

    response = client.post(f"/api/v1/datasets/{dataset.id}/records", headers=owner_auth_header, json=records_json)

    assert response.status_code == 422
    assert db.query(Record).count() == 0

    assert not mock_search_engine.create_index.called


def test_create_dataset_records_without_authentication(client: TestClient, db: Session):
    dataset = DatasetFactory.create(status=DatasetStatus.ready)
    records_json = {
        "items": [
            {
                "fields": {"input": "Say Hello", "ouput": "Hello"},
                "external_id": "1",
                "response": {
                    "values": {"input_ok": {"value": "yes"}, "output_ok": {"value": "yes"}},
                    "status": "submitted",
                },
            },
        ],
    }

    response = client.post(f"/api/v1/datasets/{dataset.id}/records", json=records_json)

    assert response.status_code == 401
    assert db.query(Record).count() == 0
    assert db.query(Response).count() == 0


def test_create_dataset_records_as_admin(client: TestClient, db: Session):
    dataset = DatasetFactory.create(status=DatasetStatus.ready)
    admin = AdminFactory.create(workspaces=[dataset.workspace])

    TextFieldFactory.create(name="input", dataset=dataset)
    TextFieldFactory.create(name="output", dataset=dataset)

    TextQuestionFactory.create(name="input_ok", dataset=dataset)
    TextQuestionFactory.create(name="output_ok", dataset=dataset)

    records_json = {
        "items": [
            {
                "fields": {"input": "Say Hello", "output": "Hello"},
                "external_id": "1",
                "responses": [
                    {
                        "values": {"input_ok": {"value": "yes"}, "output_ok": {"value": "yes"}},
                        "status": "submitted",
                        "user_id": str(admin.id),
                    }
                ],
            },
            {
                "fields": {"input": "Say Hello", "output": "Hi"},
            },
            {
                "fields": {"input": "Say Pello", "output": "Hello World"},
                "external_id": "3",
                "responses": [
                    {
                        "values": {"input_ok": {"value": "no"}, "output_ok": {"value": "no"}},
                        "status": "submitted",
                        "user_id": str(admin.id),
                    }
                ],
            },
            {
                "fields": {"input": "Say Hello", "output": "Good Morning"},
                "responses": [
                    {
                        "values": {"input_ok": {"value": "yes"}, "output_ok": {"value": "no"}},
                        "status": "discarded",
                        "user_id": str(admin.id),
                    }
                ],
            },
            {
                "fields": {"input": "Say Hello", "output": "Say Hello"},
                "responses": [
                    {
                        "user_id": str(admin.id),
                        "status": "discarded",
                    }
                ],
            },
        ]
    }

    response = client.post(
        f"/api/v1/datasets/{dataset.id}/records", headers={API_KEY_HEADER_NAME: admin.api_key}, json=records_json
    )

    assert response.status_code == 204
    assert db.query(Record).count() == 5
    assert db.query(Response).count() == 4


def test_create_dataset_records_as_annotator(client: TestClient, db: Session):
    annotator = AnnotatorFactory.create()
    dataset = DatasetFactory.create(status=DatasetStatus.ready)
    records_json = {
        "items": [
            {
                "fields": {"input": "Say Hello", "ouput": "Hello"},
                "external_id": "1",
                "response": {
                    "values": {
                        "input_ok": {"value": "yes"},
                        "output_ok": {"value": "yes"},
                    },
                    "status": "submitted",
                },
            },
        ],
    }

    response = client.post(
        f"/api/v1/datasets/{dataset.id}/records", headers={API_KEY_HEADER_NAME: annotator.api_key}, json=records_json
    )

    assert response.status_code == 403
    assert db.query(Record).count() == 0
    assert db.query(Response).count() == 0


def test_create_dataset_records_with_submitted_response(client: TestClient, db: Session, owner, owner_auth_header):
    dataset = DatasetFactory.create(status=DatasetStatus.ready)
    TextFieldFactory.create(name="input", dataset=dataset)
    TextFieldFactory.create(name="output", dataset=dataset)

    TextQuestionFactory.create(name="input_ok", dataset=dataset)
    TextQuestionFactory.create(name="output_ok", dataset=dataset)

    records_json = {
        "items": [
            {
                "fields": {"input": "Say Hello", "output": "Hello"},
                "responses": [
                    {
                        "values": {"input_ok": {"value": "yes"}, "output_ok": {"value": "yes"}},
                        "status": "submitted",
                        "user_id": str(owner.id),
                    }
                ],
            },
        ]
    }

    response = client.post(f"/api/v1/datasets/{dataset.id}/records", headers=owner_auth_header, json=records_json)

    assert response.status_code == 204
    assert db.query(Record).count() == 1
    assert db.query(Response).count() == 1


def test_create_dataset_records_with_submitted_response_without_values(
    client: TestClient,
    db: Session,
    owner,
    owner_auth_header,
):
    dataset = DatasetFactory.create(status=DatasetStatus.ready)

    records_json = {
        "items": [
            {
                "fields": {"input": "Say Hello", "ouput": "Hello"},
                "responses": [
                    {
                        "user_id": str(owner.id),
                        "status": "submitted",
                    }
                ],
            },
        ]
    }

    response = client.post(f"/api/v1/datasets/{dataset.id}/records", headers=owner_auth_header, json=records_json)

    assert response.status_code == 422
    assert db.query(Record).count() == 0
    assert db.query(Response).count() == 0


def test_create_dataset_records_with_discarded_response(
    client: TestClient,
    db: Session,
    owner,
    owner_auth_header,
):
    dataset = DatasetFactory.create(status=DatasetStatus.ready)
    TextFieldFactory.create(name="input", dataset=dataset)
    TextFieldFactory.create(name="output", dataset=dataset)

    TextQuestionFactory.create(name="input_ok", dataset=dataset)
    TextQuestionFactory.create(name="output_ok", dataset=dataset)

    records_json = {
        "items": [
            {
                "fields": {"input": "Say Hello", "output": "Hello"},
                "responses": [
                    {
                        "values": {"input_ok": {"value": "yes"}, "output_ok": {"value": "yes"}},
                        "status": "discarded",
                        "user_id": str(owner.id),
                    }
                ],
            },
        ]
    }

    response = client.post(f"/api/v1/datasets/{dataset.id}/records", headers=owner_auth_header, json=records_json)

    assert response.status_code == 204
    assert db.query(Record).count() == 1
    assert db.query(Response).filter(Response.status == ResponseStatus.discarded).count() == 1


def test_create_dataset_records_with_invalid_response_status(
    client: TestClient,
    db: Session,
    owner,
    owner_auth_header,
):
    dataset = DatasetFactory.create(status=DatasetStatus.ready)
    records_json = {
        "items": [
            {
                "fields": {"input": "Say Hello", "ouput": "Hello"},
                "responses": [
                    {
                        "values": {"input_ok": {"value": "yes"}, "output_ok": {"value": "yes"}},
                        "status": "invalid",
                        "user_id": str(owner.id),
                    }
                ],
            },
        ]
    }

    response = client.post(f"/api/v1/datasets/{dataset.id}/records", headers=owner_auth_header, json=records_json)

    assert response.status_code == 422
    assert db.query(Record).count() == 0
    assert db.query(Response).count() == 0


def test_create_dataset_records_with_discarded_response_without_values(
    client: TestClient,
    db: Session,
    owner,
    owner_auth_header,
):
    dataset = DatasetFactory.create(status=DatasetStatus.ready)
    TextFieldFactory.create(name="input", dataset=dataset)
    TextFieldFactory.create(name="output", dataset=dataset)

    TextQuestionFactory.create(name="input_ok", dataset=dataset)
    TextQuestionFactory.create(name="output_ok", dataset=dataset)

    records_json = {
        "items": [
            {
                "fields": {"input": "Say Hello", "output": "Hello"},
                "responses": [
                    {
                        "status": "discarded",
                        "user_id": str(owner.id),
                    }
                ],
            },
        ]
    }

    response = client.post(f"/api/v1/datasets/{dataset.id}/records", headers=owner_auth_header, json=records_json)

    assert response.status_code == 204
    assert db.query(Record).count() == 1
    assert db.query(Response).count() == 1


def test_create_dataset_records_with_non_published_dataset(client: TestClient, db: Session, owner_auth_header):
    dataset = DatasetFactory.create(status=DatasetStatus.draft)
    records_json = {
        "items": [
            {"fields": {"input": "Say Hello", "ouput": "Hello"}, "external_id": "1"},
        ],
    }

    response = client.post(f"/api/v1/datasets/{dataset.id}/records", headers=owner_auth_header, json=records_json)

    assert response.status_code == 422
    assert response.json() == {"detail": "Records cannot be created for a non published dataset"}
    assert db.query(Record).count() == 0
    assert db.query(Response).count() == 0


def test_create_dataset_records_with_less_items_than_allowed(client: TestClient, db: Session, owner_auth_header):
    dataset = DatasetFactory.create(status=DatasetStatus.ready)
    records_json = {
        "items": [
            {
                "fields": {"input": "Say Hello", "ouput": "Hello"},
                "external_id": str(external_id),
            }
            for external_id in range(0, RECORDS_CREATE_MIN_ITEMS - 1)
        ]
    }

    response = client.post(f"/api/v1/datasets/{dataset.id}/records", headers=owner_auth_header, json=records_json)

    assert response.status_code == 422
    assert db.query(Record).count() == 0
    assert db.query(Response).count() == 0


def test_create_dataset_records_with_more_items_than_allowed(client: TestClient, db: Session, owner_auth_header):
    dataset = DatasetFactory.create(status=DatasetStatus.ready)
    records_json = {
        "items": [
            {
                "fields": {"input": "Say Hello", "ouput": "Hello"},
                "external_id": str(external_id),
            }
            for external_id in range(0, RECORDS_CREATE_MAX_ITEMS + 1)
        ]
    }

    response = client.post(f"/api/v1/datasets/{dataset.id}/records", headers=owner_auth_header, json=records_json)

    assert response.status_code == 422
    assert db.query(Record).count() == 0
    assert db.query(Response).count() == 0


def test_create_dataset_records_with_invalid_records(client: TestClient, db: Session, owner_auth_header):
    dataset = DatasetFactory.create(status=DatasetStatus.ready)
    records_json = {
        "items": [
            {"fields": {"input": "Say Hello", "ouput": "Hello"}, "external_id": 1},
            {"fields": "invalid", "external_id": 2},
            {"fields": {"input": "Say Hello", "ouput": "Hello"}, "external_id": 3},
        ]
    }

    response = client.post(f"/api/v1/datasets/{dataset.id}/records", headers=owner_auth_header, json=records_json)

    assert response.status_code == 422
    assert db.query(Record).count() == 0
    assert db.query(Response).count() == 0


def test_create_dataset_records_with_nonexistent_dataset_id(client: TestClient, db: Session, owner_auth_header):
    DatasetFactory.create()
    records_json = {
        "items": [
            {"fields": {"input": "Say Hello", "ouput": "Hello"}, "external_id": 1},
            {"fields": {"input": "Say Hello", "ouput": "Hello"}, "external_id": 2},
        ]
    }

    response = client.post(f"/api/v1/datasets/{uuid4()}/records", headers=owner_auth_header, json=records_json)

    assert response.status_code == 404
    assert db.query(Record).count() == 0
    assert db.query(Response).count() == 0


def create_dataset_for_search(user: Optional[User] = None) -> Tuple[Dataset, List[Record], List[Response]]:
    dataset = DatasetFactory.create(status=DatasetStatus.ready)
    TextFieldFactory.create(name="input", dataset=dataset)
    TextFieldFactory.create(name="output", dataset=dataset)
    TextQuestionFactory.create(name="input_ok", dataset=dataset)
    TextQuestionFactory.create(name="output_ok", dataset=dataset)
    records = [
        RecordFactory.create(dataset=dataset, fields={"input": "Say Hello", "output": "Hello"}),
        RecordFactory.create(dataset=dataset, fields={"input": "Hello", "output": "Hi"}),
        RecordFactory.create(dataset=dataset, fields={"input": "Say Goodbye", "output": "Goodbye"}),
        RecordFactory.create(dataset=dataset, fields={"input": "Say bye", "output": "Bye"}),
    ]
    responses = [
        ResponseFactory.create(
            record=records[0],
            values={"input_ok": {"value": "yes"}, "output_ok": {"value": "yes"}},
            status=ResponseStatus.submitted,
            user=user,
        ),
        ResponseFactory.create(
            record=records[1],
            values={"input_ok": {"value": "yes"}, "output_ok": {"value": "yes"}},
            status=ResponseStatus.submitted,
            user=user,
        ),
        ResponseFactory.create(
            record=records[2],
            values={"input_ok": {"value": "yes"}, "output_ok": {"value": "yes"}},
            status=ResponseStatus.submitted,
            user=user,
        ),
        ResponseFactory.create(
            record=records[3],
            values={"input_ok": {"value": "yes"}, "output_ok": {"value": "yes"}},
            status=ResponseStatus.submitted,
            user=user,
        ),
    ]
    # Add some responses from other users
    ResponseFactory.create_batch(10, record=records[0], status=ResponseStatus.submitted)
    return dataset, records, responses


def test_search_dataset_records(client: TestClient, mock_search_engine: SearchEngine, owner, owner_auth_header):
    dataset, records, _ = create_dataset_for_search(user=owner)

    mock_search_engine.search.return_value = SearchResponses(
        items=[
            SearchResponseItem(record_id=records[0].id, score=14.2),
            SearchResponseItem(record_id=records[1].id, score=12.2),
        ],
        total=2,
    )

    query_json = {"query": {"text": {"q": "Hello", "field": "input"}}}
    response = client.post(
        f"/api/v1/me/datasets/{dataset.id}/records/search", headers=owner_auth_header, json=query_json
    )

    mock_search_engine.search.assert_called_once_with(
        dataset=dataset,
        query=Query(
            text=TextQuery(
                q="Hello",
                field="input",
            )
        ),
        user_response_status_filter=None,
        offset=0,
        limit=LIST_DATASET_RECORDS_LIMIT_DEFAULT,
    )
    assert response.status_code == 200
    assert response.json() == {
        "items": [
            {
                "record": {
                    "id": str(records[0].id),
                    "fields": {
                        "input": "Say Hello",
                        "output": "Hello",
                    },
                    "external_id": records[0].external_id,
                    "inserted_at": records[0].inserted_at.isoformat(),
                    "updated_at": records[0].updated_at.isoformat(),
                },
                "query_score": 14.2,
            },
            {
                "record": {
                    "id": str(records[1].id),
                    "fields": {
                        "input": "Hello",
                        "output": "Hi",
                    },
                    "external_id": records[1].external_id,
                    "inserted_at": records[1].inserted_at.isoformat(),
                    "updated_at": records[1].updated_at.isoformat(),
                },
                "query_score": 12.2,
            },
        ],
        "total": 2,
    }


def test_search_dataset_records_including_responses(
    client: TestClient, mock_search_engine: SearchEngine, owner, owner_auth_header
):
    dataset, records, responses = create_dataset_for_search(user=owner)

    mock_search_engine.search.return_value = SearchResponses(
        items=[
            SearchResponseItem(record_id=records[0].id, score=14.2),
            SearchResponseItem(record_id=records[1].id, score=12.2),
        ],
        total=2,
    )

    query_json = {"query": {"text": {"q": "Hello", "field": "input"}}}
    response = client.post(
        f"/api/v1/me/datasets/{dataset.id}/records/search",
        headers=owner_auth_header,
        json=query_json,
        params={"include": RecordInclude.responses.value},
    )

    mock_search_engine.search.assert_called_once_with(
        dataset=dataset,
        query=Query(
            text=TextQuery(
                q="Hello",
                field="input",
            )
        ),
        user_response_status_filter=None,
        offset=0,
        limit=LIST_DATASET_RECORDS_LIMIT_DEFAULT,
    )
    assert response.status_code == 200
    assert response.json() == {
        "items": [
            {
                "record": {
                    "id": str(records[0].id),
                    "fields": {
                        "input": "Say Hello",
                        "output": "Hello",
                    },
                    "external_id": records[0].external_id,
                    "responses": [
                        {
                            "id": str(responses[0].id),
                            "values": {
                                "input_ok": {"value": "yes"},
                                "output_ok": {"value": "yes"},
                            },
                            "status": "submitted",
                            "user_id": str(responses[0].user_id),
                            "inserted_at": responses[0].inserted_at.isoformat(),
                            "updated_at": responses[0].updated_at.isoformat(),
                        }
                    ],
                    "inserted_at": records[0].inserted_at.isoformat(),
                    "updated_at": records[0].updated_at.isoformat(),
                },
                "query_score": 14.2,
            },
            {
                "record": {
                    "id": str(records[1].id),
                    "fields": {
                        "input": "Hello",
                        "output": "Hi",
                    },
                    "external_id": records[1].external_id,
                    "responses": [
                        {
                            "id": str(responses[1].id),
                            "values": {
                                "input_ok": {"value": "yes"},
                                "output_ok": {"value": "yes"},
                            },
                            "status": "submitted",
                            "user_id": str(responses[1].user_id),
                            "inserted_at": responses[1].inserted_at.isoformat(),
                            "updated_at": responses[1].updated_at.isoformat(),
                        }
                    ],
                    "inserted_at": records[1].inserted_at.isoformat(),
                    "updated_at": records[1].updated_at.isoformat(),
                },
                "query_score": 12.2,
            },
        ],
        "total": 2,
    }


def test_search_dataset_records_with_response_status_filter(
    client: TestClient, mock_search_engine: SearchEngine, owner, owner_auth_header
):
<<<<<<< HEAD
    dataset, _, _ = create_dataset_for_search(user=owner)
    mock_search_engine.search.return_value = SearchResponses(items=[])
=======
    dataset, _, _ = create_dataset_for_search(user=admin)
    mock_search_engine.search.return_value = SearchResponses(items=[], total=0)
>>>>>>> bfd4057f

    query_json = {"query": {"text": {"q": "Hello", "field": "input"}}}
    response = client.post(
        f"/api/v1/me/datasets/{dataset.id}/records/search",
        headers=owner_auth_header,
        json=query_json,
        params={"response_status": ResponseStatus.submitted.value},
    )

    mock_search_engine.search.assert_called_once_with(
        dataset=dataset,
        query=Query(text=TextQuery(q="Hello", field="input")),
        user_response_status_filter=UserResponseStatusFilter(user=owner, status=ResponseStatus.submitted),
        offset=0,
        limit=LIST_DATASET_RECORDS_LIMIT_DEFAULT,
    )
    assert response.status_code == 200


def test_search_dataset_records_with_offset_and_limit(
    client: TestClient, mock_search_engine: SearchEngine, owner, owner_auth_header
):
    dataset, records, _ = create_dataset_for_search(user=owner)
    mock_search_engine.search.return_value = SearchResponses(
        items=[
            SearchResponseItem(record_id=records[0].id, score=14.2),
            SearchResponseItem(record_id=records[1].id, score=12.2),
        ],
        total=2,
    )

    query_json = {"query": {"text": {"q": "Hello", "field": "input"}}}
    response = client.post(
        f"/api/v1/me/datasets/{dataset.id}/records/search",
        headers=owner_auth_header,
        json=query_json,
        params={"offset": 0, "limit": 5},
    )

    mock_search_engine.search.assert_called_once_with(
        dataset=dataset,
        query=Query(text=TextQuery(q="Hello", field="input")),
        user_response_status_filter=None,
        offset=0,
        limit=5,
    )
    assert response.status_code == 200
    response_json = response.json()
    assert len(response_json["items"]) == 2
    assert response_json["total"] == 2


@pytest.mark.parametrize("role", [UserRole.admin, UserRole.annotator])
def test_search_dataset_records_as_restricted_user(
    client: TestClient, owner: User, mock_search_engine: SearchEngine, role: UserRole
):
    dataset, records, _ = create_dataset_for_search(user=owner)
    user = UserFactory.create(workspaces=[dataset.workspace], role=role)

    mock_search_engine.search.return_value = SearchResponses(
        items=[
            SearchResponseItem(record_id=records[0].id, score=14.2),
            SearchResponseItem(record_id=records[1].id, score=12.2),
        ],
        total=2,
    )

    query_json = {"query": {"text": {"q": "unit test", "field": "input"}}}
    response = client.post(
        f"/api/v1/me/datasets/{dataset.id}/records/search",
        headers={API_KEY_HEADER_NAME: user.api_key},
        json=query_json,
    )

    mock_search_engine.search.assert_called_once_with(
        dataset=dataset,
        query=Query(
            text=TextQuery(
                q="unit test",
                field="input",
            )
        ),
        user_response_status_filter=None,
        offset=0,
        limit=LIST_DATASET_RECORDS_LIMIT_DEFAULT,
    )
    assert response.status_code == 200


@pytest.mark.parametrize("role", [UserRole.admin, UserRole.annotator])
def test_search_dataset_records_as_restricted_user_from_different_workspace(client: TestClient, role: UserRole):
    dataset, _, _ = create_dataset_for_search()
    user = UserFactory.create(workspaces=[WorkspaceFactory.create()], role=role)

    query_json = {"query": {"text": {"q": "unit test", "field": "input"}}}
    response = client.post(
        f"/api/v1/me/datasets/{dataset.id}/records/search",
        headers={API_KEY_HEADER_NAME: user.api_key},
        json=query_json,
    )

    assert response.status_code == 403


def test_search_dataset_records_with_non_existent_field(client: TestClient, owner_auth_header):
    dataset, _, _ = create_dataset_for_search()

    query_json = {"query": {"text": {"q": "unit test", "field": "i do not exist"}}}
    response = client.post(
        f"/api/v1/me/datasets/{dataset.id}/records/search", headers=owner_auth_header, json=query_json
    )

    assert response.status_code == 422


def test_search_dataset_with_non_existent_dataset(client: TestClient, owner_auth_header):
    query_json = {"query": {"text": {"q": "unit test", "field": "input"}}}
    response = client.post(f"/api/v1/me/datasets/{uuid4()}/records/search", headers=owner_auth_header, json=query_json)

    assert response.status_code == 404


@pytest.mark.asyncio
def test_publish_dataset(
    client: TestClient,
    db: Session,
    mock_search_engine: SearchEngine,
    test_telemetry: MagicMock,
    owner_auth_header,
):
    dataset = DatasetFactory.create()
    TextFieldFactory.create(dataset=dataset)
    RatingQuestionFactory.create(dataset=dataset)

    response = client.put(f"/api/v1/datasets/{dataset.id}/publish", headers=owner_auth_header)

    assert response.status_code == 200
    assert db.get(Dataset, dataset.id).status == "ready"

    response_body = response.json()
    assert response_body["status"] == "ready"

    test_telemetry.assert_called_once_with(action="PublishedDataset", data={"questions": ["rating"]})
    mock_search_engine.create_index.assert_called_once_with(dataset)


def test_publish_dataset_with_error_on_index_creation(
    client: TestClient, db: Session, mock_search_engine: SearchEngine, mocker, owner_auth_header
):
    mocker.patch.object(mock_search_engine, "create_index", side_effect=ValueError("Error creating index"))

    dataset = DatasetFactory.create()
    TextFieldFactory.create(dataset=dataset)
    QuestionFactory.create(settings={"type": "invalid"}, dataset=dataset)

    response = client.put(f"/api/v1/datasets/{dataset.id}/publish", headers=owner_auth_header)

    assert response.status_code == 422
    assert db.get(Dataset, dataset.id).status == "draft"


def test_publish_dataset_without_authentication(client: TestClient, db: Session):
    dataset = DatasetFactory.create()
    QuestionFactory.create(dataset=dataset)

    response = client.put(f"/api/v1/datasets/{dataset.id}/publish")

    assert response.status_code == 401
    assert db.get(Dataset, dataset.id).status == "draft"


def test_publish_dataset_as_admin(client: TestClient, db: Session):
    dataset = DatasetFactory.create()
    TextFieldFactory.create(dataset=dataset)
    RatingQuestionFactory.create(dataset=dataset)
    admin = AdminFactory.create(workspaces=[dataset.workspace])

    response = client.put(f"/api/v1/datasets/{dataset.id}/publish", headers={API_KEY_HEADER_NAME: admin.api_key})

    assert response.status_code == 200
    assert db.get(Dataset, dataset.id).status == "ready"

    response_body = response.json()
    assert response_body["status"] == "ready"


def test_publish_dataset_as_annotator(client: TestClient, db: Session):
    dataset = DatasetFactory.create()
    QuestionFactory.create(dataset=dataset)
    annotator = AnnotatorFactory.create(workspaces=[dataset.workspace])

    response = client.put(f"/api/v1/datasets/{dataset.id}/publish", headers={API_KEY_HEADER_NAME: annotator.api_key})

    assert response.status_code == 403
    assert db.get(Dataset, dataset.id).status == "draft"


def test_publish_dataset_already_published(client: TestClient, db: Session, owner_auth_header):
    dataset = DatasetFactory.create(status=DatasetStatus.ready)
    QuestionFactory.create(dataset=dataset)

    response = client.put(f"/api/v1/datasets/{dataset.id}/publish", headers=owner_auth_header)

    assert response.status_code == 422
    assert response.json() == {"detail": "Dataset is already published"}
    assert db.get(Dataset, dataset.id).status == "ready"


def test_publish_dataset_without_fields(client: TestClient, db: Session, owner_auth_header):
    dataset = DatasetFactory.create()
    RatingQuestionFactory.create(dataset=dataset)

    response = client.put(f"/api/v1/datasets/{dataset.id}/publish", headers=owner_auth_header)

    assert response.status_code == 422
    assert response.json() == {"detail": "Dataset cannot be published without fields"}
    assert db.get(Dataset, dataset.id).status == "draft"


def test_publish_dataset_without_questions(client: TestClient, db: Session, owner_auth_header):
    dataset = DatasetFactory.create()
    TextFieldFactory.create(dataset=dataset)

    response = client.put(f"/api/v1/datasets/{dataset.id}/publish", headers=owner_auth_header)

    assert response.status_code == 422
    assert response.json() == {"detail": "Dataset cannot be published without questions"}
    assert db.get(Dataset, dataset.id).status == "draft"


def test_publish_dataset_with_nonexistent_dataset_id(client: TestClient, db: Session, owner_auth_header):
    dataset = DatasetFactory.create()
    QuestionFactory.create(dataset=dataset)

    response = client.put(f"/api/v1/datasets/{uuid4()}/publish", headers=owner_auth_header)

    assert response.status_code == 404
    assert db.get(Dataset, dataset.id).status == "draft"


def test_delete_dataset(client: TestClient, db: Session, mock_search_engine: SearchEngine, owner, owner_auth_header):
    dataset = DatasetFactory.create()
    TextFieldFactory.create(dataset=dataset)
    TextQuestionFactory.create(dataset=dataset)

    other_dataset = DatasetFactory.create()
    other_field = TextFieldFactory.create(dataset=other_dataset)
    other_question = TextQuestionFactory.create(dataset=other_dataset)
    other_record = RecordFactory.create(dataset=other_dataset)
    other_response = ResponseFactory.create(record=other_record, user=owner)

    response = client.delete(f"/api/v1/datasets/{dataset.id}", headers=owner_auth_header)

    assert response.status_code == 200
    assert [dataset.id for dataset in db.query(Dataset).all()] == [other_dataset.id]
    assert [field.id for field in db.query(Field).all()] == [other_field.id]
    assert [question.id for question in db.query(Question).all()] == [other_question.id]
    assert [record.id for record in db.query(Record).all()] == [other_record.id]
    assert [response.id for response in db.query(Response).all()] == [other_response.id]
    assert [workspace.id for workspace in db.query(Workspace).order_by(Workspace.inserted_at.asc()).all()] == [
        dataset.workspace_id,
        other_dataset.workspace_id,
    ]

    mock_search_engine.delete_index.assert_called_once_with(dataset)


def test_delete_published_dataset(client: TestClient, db: Session, owner, owner_auth_header):
    dataset = DatasetFactory.create()
    TextFieldFactory.create(dataset=dataset)
    TextQuestionFactory.create(dataset=dataset)
    record = RecordFactory.create(dataset=dataset)
    ResponseFactory.create(record=record, user=owner)

    other_dataset = DatasetFactory.create()
    other_field = TextFieldFactory.create(dataset=other_dataset)
    other_question = TextQuestionFactory.create(dataset=other_dataset)
    other_record = RecordFactory.create(dataset=other_dataset)
    other_response = ResponseFactory.create(record=other_record, user=owner)

    response = client.delete(f"/api/v1/datasets/{dataset.id}", headers=owner_auth_header)

    assert response.status_code == 200
    assert [dataset.id for dataset in db.query(Dataset).all()] == [other_dataset.id]
    assert [field.id for field in db.query(Field).all()] == [other_field.id]
    assert [question.id for question in db.query(Question).all()] == [other_question.id]
    assert [record.id for record in db.query(Record).all()] == [other_record.id]
    assert [response.id for response in db.query(Response).all()] == [other_response.id]
    assert [workspace.id for workspace in db.query(Workspace).order_by(Workspace.inserted_at.asc()).all()] == [
        dataset.workspace_id,
        other_dataset.workspace_id,
    ]


def test_delete_dataset_without_authentication(client: TestClient, db: Session, mock_search_engine: SearchEngine):
    dataset = DatasetFactory.create()

    response = client.delete(f"/api/v1/datasets/{dataset.id}")

    assert response.status_code == 401
    assert db.query(Dataset).count() == 1

    assert not mock_search_engine.delete_index.called


def test_delete_dataset_as_admin(client: TestClient, db: Session):
    dataset = DatasetFactory.create()
    admin = AdminFactory.create(workspaces=[dataset.workspace])

    response = client.delete(f"/api/v1/datasets/{dataset.id}", headers={API_KEY_HEADER_NAME: admin.api_key})

    assert response.status_code == 200
    assert db.query(Dataset).count() == 0


def test_delete_dataset_as_annotator(client: TestClient, db: Session):
    annotator = AnnotatorFactory.create()
    dataset = DatasetFactory.create()

    response = client.delete(f"/api/v1/datasets/{dataset.id}", headers={API_KEY_HEADER_NAME: annotator.api_key})

    assert response.status_code == 403
    assert db.query(Dataset).count() == 1


def test_delete_dataset_with_nonexistent_dataset_id(client: TestClient, db: Session, owner_auth_header):
    DatasetFactory.create()

    response = client.delete(f"/api/v1/datasets/{uuid4()}", headers=owner_auth_header)

    assert response.status_code == 404
    assert db.query(Dataset).count() == 1<|MERGE_RESOLUTION|>--- conflicted
+++ resolved
@@ -2769,13 +2769,8 @@
 def test_search_dataset_records_with_response_status_filter(
     client: TestClient, mock_search_engine: SearchEngine, owner, owner_auth_header
 ):
-<<<<<<< HEAD
     dataset, _, _ = create_dataset_for_search(user=owner)
-    mock_search_engine.search.return_value = SearchResponses(items=[])
-=======
-    dataset, _, _ = create_dataset_for_search(user=admin)
     mock_search_engine.search.return_value = SearchResponses(items=[], total=0)
->>>>>>> bfd4057f
 
     query_json = {"query": {"text": {"q": "Hello", "field": "input"}}}
     response = client.post(
