#  Copyright 2021-present, the Recognai S.L. team.
#
#  Licensed under the Apache License, Version 2.0 (the "License");
#  you may not use this file except in compliance with the License.
#  You may obtain a copy of the License at
#
#      http://www.apache.org/licenses/LICENSE-2.0
#
#  Unless required by applicable law or agreed to in writing, software
#  distributed under the License is distributed on an "AS IS" BASIS,
#  WITHOUT WARRANTIES OR CONDITIONS OF ANY KIND, either express or implied.
#  See the License for the specific language governing permissions and
#  limitations under the License.

from datetime import datetime
from uuid import UUID, uuid4

from argilla._constants import API_KEY_HEADER_NAME
<<<<<<< HEAD
from argilla.server.models import Annotation, AnnotationType, Dataset, DatasetStatus
=======
from argilla.server.models import Annotation, Dataset
>>>>>>> 6fde93f7
from argilla.server.schemas.v1.datasets import (
    RATING_OPTIONS_MAX_ITEMS,
    RATING_OPTIONS_MIN_ITEMS,
)
from fastapi.testclient import TestClient
from sqlalchemy.orm import Session

from tests.factories import (
    AnnotationFactory,
    AnnotatorFactory,
    DatasetFactory,
    RatingAnnotationFactory,
    TextAnnotationFactory,
    WorkspaceFactory,
)


def test_list_datasets(client: TestClient, admin_auth_header: dict):
    dataset_a = DatasetFactory.create(name="dataset-a")
    dataset_b = DatasetFactory.create(name="dataset-b", guidelines="guidelines")
    dataset_c = DatasetFactory.create(name="dataset-c", status=DatasetStatus.ready)

    response = client.get("/api/v1/datasets", headers=admin_auth_header)

    assert response.status_code == 200
    assert response.json() == [
        {
            "id": str(dataset_a.id),
            "name": "dataset-a",
            "guidelines": None,
            "status": DatasetStatus.draft.value,
            "workspace_id": str(dataset_a.workspace_id),
            "inserted_at": dataset_a.inserted_at.isoformat(),
            "updated_at": dataset_a.updated_at.isoformat(),
        },
        {
            "id": str(dataset_b.id),
            "name": "dataset-b",
            "guidelines": "guidelines",
            "status": DatasetStatus.draft.value,
            "workspace_id": str(dataset_b.workspace_id),
            "inserted_at": dataset_b.inserted_at.isoformat(),
            "updated_at": dataset_b.updated_at.isoformat(),
        },
        {
            "id": str(dataset_c.id),
            "name": "dataset-c",
            "guidelines": None,
            "status": DatasetStatus.ready.value,
            "workspace_id": str(dataset_c.workspace_id),
            "inserted_at": dataset_c.inserted_at.isoformat(),
            "updated_at": dataset_c.updated_at.isoformat(),
        },
    ]


def test_list_datasets_without_authentication(client: TestClient):
    response = client.get("/api/v1/datasets")

    assert response.status_code == 401


def test_list_datasets_as_annotator(client: TestClient, db: Session):
    workspace = WorkspaceFactory.create()
    annotator = AnnotatorFactory.create(workspaces=[workspace])

    DatasetFactory.create(name="dataset-a", workspace=workspace)
    DatasetFactory.create(name="dataset-b", workspace=workspace)
    DatasetFactory.create(name="dataset-c")

    response = client.get("/api/v1/datasets", headers={API_KEY_HEADER_NAME: annotator.api_key})

    assert response.status_code == 200
    assert [dataset["name"] for dataset in response.json()] == ["dataset-a", "dataset-b"]


def test_get_dataset(client: TestClient, admin_auth_header: dict):
    dataset = DatasetFactory.create(name="dataset")

    response = client.get(f"/api/v1/datasets/{dataset.id}", headers=admin_auth_header)

    assert response.status_code == 200
    assert response.json() == {
        "id": str(dataset.id),
        "name": "dataset",
        "guidelines": None,
        "status": DatasetStatus.draft.value,
        "workspace_id": str(dataset.workspace_id),
        "inserted_at": dataset.inserted_at.isoformat(),
        "updated_at": dataset.updated_at.isoformat(),
    }


def test_get_dataset_without_authentication(client: TestClient, db: Session):
    dataset = DatasetFactory.create()

    response = client.get(f"/api/v1/datasets/{dataset.id}")

    assert response.status_code == 401


def test_get_dataset_as_annotator(client: TestClient, db: Session):
    dataset = DatasetFactory.create(name="dataset")
    annotator = AnnotatorFactory.create(workspaces=[dataset.workspace])

    response = client.get(f"/api/v1/datasets/{dataset.id}", headers={API_KEY_HEADER_NAME: annotator.api_key})

    assert response.status_code == 200
    assert response.json()["name"] == "dataset"


def test_get_dataset_as_annotator_from_different_workspace(client: TestClient, db: Session):
    dataset = DatasetFactory.create()
    annotator = AnnotatorFactory.create(workspaces=[WorkspaceFactory.build()])

    response = client.get(f"/api/v1/datasets/{dataset.id}", headers={API_KEY_HEADER_NAME: annotator.api_key})

    assert response.status_code == 403


def test_get_dataset_with_nonexistent_dataset_id(client: TestClient, db: Session, admin_auth_header: dict):
    DatasetFactory.create()

    response = client.get(f"/api/v1/datasets/{uuid4()}", headers=admin_auth_header)

    assert response.status_code == 404


def test_get_dataset_annotations(client: TestClient, db: Session, admin_auth_header: dict):
    dataset = DatasetFactory.create()
    text_annotation = TextAnnotationFactory.create(
        name="text-annotation", title="Text Annotation", required=True, dataset=dataset
    )
    rating_annotation = RatingAnnotationFactory.create(
        name="rating-annotation", title="Rating Annotation", dataset=dataset
    )
    TextAnnotationFactory.create()
    RatingAnnotationFactory.create()

    response = client.get(f"/api/v1/datasets/{dataset.id}/annotations", headers=admin_auth_header)

    assert response.status_code == 200
    assert response.json() == [
        {
            "id": str(text_annotation.id),
            "name": "text-annotation",
            "title": "Text Annotation",
            "required": True,
            "settings": {"type": "text"},
            "inserted_at": text_annotation.inserted_at.isoformat(),
            "updated_at": text_annotation.updated_at.isoformat(),
        },
        {
            "id": str(rating_annotation.id),
            "name": "rating-annotation",
            "title": "Rating Annotation",
            "required": False,
            "settings": {
                "type": "rating",
                "options": [
                    {"value": 1},
                    {"value": 2},
                    {"value": 3},
                    {"value": 4},
                    {"value": 5},
                    {"value": 6},
                    {"value": 7},
                    {"value": 8},
                    {"value": 9},
                    {"value": 10},
                ],
            },
            "inserted_at": rating_annotation.inserted_at.isoformat(),
            "updated_at": rating_annotation.updated_at.isoformat(),
        },
    ]


def test_get_dataset_annotations_without_authentication(client: TestClient, db: Session):
    dataset = DatasetFactory.create()

    response = client.get(f"/api/v1/datasets/{dataset.id}/annotations")

    assert response.status_code == 401


def test_get_dataset_annotations_as_annotator(client: TestClient, db: Session):
    dataset = DatasetFactory.create()
    annotator = AnnotatorFactory.create(workspaces=[dataset.workspace])
    TextAnnotationFactory.create(name="text-annotation", dataset=dataset)
    RatingAnnotationFactory.create(name="rating-annotation", dataset=dataset)
    TextAnnotationFactory.create()
    RatingAnnotationFactory.create()

    response = client.get(
        f"/api/v1/datasets/{dataset.id}/annotations", headers={API_KEY_HEADER_NAME: annotator.api_key}
    )

    assert response.status_code == 200
    assert [annotation["name"] for annotation in response.json()] == ["text-annotation", "rating-annotation"]


def test_get_dataset_annotations_as_annotator_from_different_workspace(client: TestClient, db: Session):
    dataset = DatasetFactory.create()
    annotator = AnnotatorFactory.create(workspaces=[WorkspaceFactory.build()])

    response = client.get(
        f"/api/v1/datasets/{dataset.id}/annotations", headers={API_KEY_HEADER_NAME: annotator.api_key}
    )

    assert response.status_code == 403


def test_get_dataset_annotations_with_nonexistent_dataset_id(client: TestClient, db: Session, admin_auth_header: dict):
    DatasetFactory.create()

    response = client.get(f"/api/v1/datasets/{uuid4()}/annotations", headers=admin_auth_header)

    assert response.status_code == 404


def test_create_dataset(client: TestClient, db: Session, admin_auth_header: dict):
    workspace = WorkspaceFactory.create()
    dataset_json = {"name": "name", "guidelines": "guidelines", "workspace_id": str(workspace.id)}

    response = client.post("/api/v1/datasets", headers=admin_auth_header, json=dataset_json)

    assert response.status_code == 201
    assert db.query(Dataset).count() == 1

    response_body = response.json()
    assert db.get(Dataset, UUID(response_body["id"]))
    assert response_body == {
        "id": str(UUID(response_body["id"])),
        "name": "name",
        "guidelines": "guidelines",
        "status": DatasetStatus.draft.value,
        "workspace_id": str(workspace.id),
        "inserted_at": datetime.fromisoformat(response_body["inserted_at"]).isoformat(),
        "updated_at": datetime.fromisoformat(response_body["updated_at"]).isoformat(),
    }


def test_create_dataset_without_authentication(client: TestClient, db: Session):
    dataset_json = {"name": "name", "workspace_id": str(WorkspaceFactory.create().id)}

    response = client.post("/api/v1/datasets", json=dataset_json)

    assert response.status_code == 401
    assert db.query(Dataset).count() == 0


def test_create_dataset_as_annotator(client: TestClient, db: Session):
    annotator = AnnotatorFactory.create()
    dataset_json = {"name": "name", "workspace_id": str(WorkspaceFactory.create().id)}

    response = client.post("/api/v1/datasets", headers={API_KEY_HEADER_NAME: annotator.api_key}, json=dataset_json)

    assert response.status_code == 403
    assert db.query(Dataset).count() == 0


def test_create_dataset_with_existent_name(client: TestClient, db: Session, admin_auth_header: dict):
    dataset = DatasetFactory.create(name="name")
    dataset_json = {"name": "name", "workspace_id": str(dataset.workspace_id)}

    response = client.post("/api/v1/datasets", headers=admin_auth_header, json=dataset_json)

    assert response.status_code == 409
    assert db.query(Dataset).count() == 1


def test_create_dataset_annotation(client: TestClient, db: Session, admin_auth_header: dict):
    dataset = DatasetFactory.create()
    annotation_json = {
        "name": "name",
        "title": "title",
        "settings": {"type": "text"},
    }

    response = client.post(
        f"/api/v1/datasets/{dataset.id}/annotations", headers=admin_auth_header, json=annotation_json
    )

    assert response.status_code == 201
    assert db.query(Annotation).count() == 1

    response_body = response.json()
    assert db.get(Annotation, UUID(response_body["id"]))
    assert response_body == {
        "id": str(UUID(response_body["id"])),
        "name": "name",
        "title": "title",
        "required": False,
        "settings": {"type": "text"},
        "inserted_at": datetime.fromisoformat(response_body["inserted_at"]).isoformat(),
        "updated_at": datetime.fromisoformat(response_body["updated_at"]).isoformat(),
    }


def test_create_dataset_annotation_without_authentication(client: TestClient, db: Session):
    dataset = DatasetFactory.create()
    annotation_json = {
        "name": "name",
        "title": "title",
        "settings": {"type": "text"},
    }

    response = client.post(f"/api/v1/datasets/{dataset.id}/annotations", json=annotation_json)

    assert response.status_code == 401
    assert db.query(Annotation).count() == 0


def test_create_dataset_annotation_as_annotator(client: TestClient, db: Session):
    annotator = AnnotatorFactory.create()
    dataset = DatasetFactory.create()
    annotation_json = {
        "name": "name",
        "title": "title",
        "settings": {"type": "text"},
    }

    response = client.post(
        f"/api/v1/datasets/{dataset.id}/annotations",
        headers={API_KEY_HEADER_NAME: annotator.api_key},
        json=annotation_json,
    )

    assert response.status_code == 403
    assert db.query(Annotation).count() == 0


def test_create_dataset_annotation_with_existent_name(client: TestClient, db: Session, admin_auth_header: dict):
    annotation = AnnotationFactory.create(name="name")
    annotation_json = {
        "name": "name",
        "title": "title",
        "settings": {"type": "text"},
    }

    response = client.post(
        f"/api/v1/datasets/{annotation.dataset.id}/annotations", headers=admin_auth_header, json=annotation_json
    )

    assert response.status_code == 409
    assert db.query(Annotation).count() == 1


def test_create_dataset_annotation_with_published_dataset(client: TestClient, db: Session, admin_auth_header: dict):
    dataset = DatasetFactory.create(status=DatasetStatus.ready)
    annotation_json = {"name": "name", "title": "title", "type": AnnotationType.text.value}

    response = client.post(
        f"/api/v1/datasets/{dataset.id}/annotations", headers=admin_auth_header, json=annotation_json
    )

    assert response.status_code == 422
    assert response.json() == {"detail": "Annotation cannot be created for a published dataset"}
    assert db.query(Annotation).count() == 0


def test_create_dataset_annotation_with_nonexistent_dataset_id(
    client: TestClient, db: Session, admin_auth_header: dict
):
    DatasetFactory.create()
    annotation_json = {
        "name": "text",
        "title": "Text",
        "settings": {"type": "text"},
    }

    response = client.post(f"/api/v1/datasets/{uuid4()}/annotations", headers=admin_auth_header, json=annotation_json)

    assert response.status_code == 404
    assert db.query(Annotation).count() == 0


def test_create_dataset_text_annotation(client: TestClient, db: Session, admin_auth_header: dict):
    dataset = DatasetFactory.create()
    annotation_json = {
        "name": "text",
        "title": "Text",
        "settings": {"type": "text", "discarded": "value"},
    }

    response = client.post(
        f"/api/v1/datasets/{dataset.id}/annotations", headers=admin_auth_header, json=annotation_json
    )

    assert response.status_code == 201
    assert db.query(Annotation).count() == 1

    response_body = response.json()
    assert db.get(Annotation, UUID(response_body["id"]))
    assert response_body == {
        "id": str(UUID(response_body["id"])),
        "name": "text",
        "title": "Text",
        "required": False,
        "settings": {"type": "text"},
        "inserted_at": datetime.fromisoformat(response_body["inserted_at"]).isoformat(),
        "updated_at": datetime.fromisoformat(response_body["updated_at"]).isoformat(),
    }


def test_create_dataset_rating_annotation(client: TestClient, db: Session, admin_auth_header: dict):
    dataset = DatasetFactory.create()
    annotation_json = {
        "name": "rating",
        "title": "Rating",
        "settings": {
            "type": "rating",
            "options": [
                {"value": 1},
                {"value": 2},
                {"value": 3},
                {"value": 4},
                {"value": 5},
                {"value": 6},
                {"value": 7},
                {"value": 8},
                {"value": 9},
                {"value": 10},
            ],
        },
    }

    response = client.post(
        f"/api/v1/datasets/{dataset.id}/annotations", headers=admin_auth_header, json=annotation_json
    )

    assert response.status_code == 201
    assert db.query(Annotation).count() == 1

    response_body = response.json()
    assert db.get(Annotation, UUID(response_body["id"]))
    assert response_body == {
        "id": str(UUID(response_body["id"])),
        "name": "rating",
        "title": "Rating",
        "required": False,
        "settings": {
            "type": "rating",
            "options": [
                {"value": 1},
                {"value": 2},
                {"value": 3},
                {"value": 4},
                {"value": 5},
                {"value": 6},
                {"value": 7},
                {"value": 8},
                {"value": 9},
                {"value": 10},
            ],
        },
        "inserted_at": datetime.fromisoformat(response_body["inserted_at"]).isoformat(),
        "updated_at": datetime.fromisoformat(response_body["updated_at"]).isoformat(),
    }


def test_create_dataset_rating_annotation_with_less_options_than_allowed(
    client: TestClient, db: Session, admin_auth_header: dict
):
    dataset = DatasetFactory.create()
    annotation_json = {
        "name": "rating",
        "title": "Rating",
        "settings": {
            "type": "rating",
            "options": [{"value": value} for value in range(0, RATING_OPTIONS_MIN_ITEMS - 1)],
        },
    }

    response = client.post(
        f"/api/v1/datasets/{dataset.id}/annotations", headers=admin_auth_header, json=annotation_json
    )

    assert response.status_code == 422
    assert db.query(Annotation).count() == 0


def test_create_dataset_rating_annotation_with_more_options_than_allowed(
    client: TestClient, db: Session, admin_auth_header: dict
):
    dataset = DatasetFactory.create()
    annotation_json = {
        "name": "rating",
        "title": "Rating",
        "settings": {
            "type": "rating",
            "options": [{"value": value} for value in range(0, RATING_OPTIONS_MAX_ITEMS + 1)],
        },
    }

    response = client.post(
        f"/api/v1/datasets/{dataset.id}/annotations", headers=admin_auth_header, json=annotation_json
    )

    assert response.status_code == 422
    assert db.query(Annotation).count() == 0


def test_create_dataset_rating_annotation_with_invalid_settings(
    client: TestClient, db: Session, admin_auth_header: dict
):
    dataset = DatasetFactory.create()
    annotation_json = {
        "name": "rating",
        "title": "Rating",
        "settings": {
            "type": "rating",
            "options": "invalid",
        },
    }

    response = client.post(
        f"/api/v1/datasets/{dataset.id}/annotations", headers=admin_auth_header, json=annotation_json
    )

    assert response.status_code == 422
    assert db.query(Annotation).count() == 0


def test_create_dataset_rating_annotation_with_invalid_settings_options_values(
    client: TestClient, db: Session, admin_auth_header: dict
):
    dataset = DatasetFactory.create()
    annotation_json = {
        "name": "rating",
        "title": "Rating",
        "settings": {
            "type": "rating",
            "options": [
                {"value": "A"},
                {"value": "B"},
                {"value": "C"},
                {"value": "D"},
            ],
        },
    }

    response = client.post(
        f"/api/v1/datasets/{dataset.id}/annotations", headers=admin_auth_header, json=annotation_json
    )

    assert response.status_code == 422
    assert db.query(Annotation).count() == 0


def test_publish_dataset(client: TestClient, db: Session, admin_auth_header: dict):
    dataset = DatasetFactory.create()
    AnnotationFactory.create(dataset=dataset)

    response = client.put(f"/api/v1/datasets/{dataset.id}/publish", headers=admin_auth_header)

    assert response.status_code == 200
    assert db.get(Dataset, dataset.id).status == DatasetStatus.ready

    response_body = response.json()
    assert response_body["status"] == DatasetStatus.ready.value


def test_publish_dataset_without_authentication(client: TestClient, db: Session):
    dataset = DatasetFactory.create()
    AnnotationFactory.create(dataset=dataset)

    response = client.put(f"/api/v1/datasets/{dataset.id}/publish")

    assert response.status_code == 401
    assert db.get(Dataset, dataset.id).status == DatasetStatus.draft


def test_publish_dataset_as_annotator(client: TestClient, db: Session):
    dataset = DatasetFactory.create()
    AnnotationFactory.create(dataset=dataset)
    annotator = AnnotatorFactory.create(workspaces=[dataset.workspace])

    response = client.put(f"/api/v1/datasets/{dataset.id}/publish", headers={API_KEY_HEADER_NAME: annotator.api_key})

    assert response.status_code == 403
    assert db.get(Dataset, dataset.id).status == DatasetStatus.draft


def test_publish_dataset_already_published(client: TestClient, db: Session, admin_auth_header: dict):
    dataset = DatasetFactory.create(status=DatasetStatus.ready)
    AnnotationFactory.create(dataset=dataset)

    response = client.put(f"/api/v1/datasets/{dataset.id}/publish", headers=admin_auth_header)

    assert response.status_code == 422
    assert response.json() == {"detail": "Dataset is already published"}
    assert db.get(Dataset, dataset.id).status == DatasetStatus.ready


def test_publish_dataset_without_annotations(client: TestClient, db: Session, admin_auth_header: dict):
    dataset = DatasetFactory.create()

    response = client.put(f"/api/v1/datasets/{dataset.id}/publish", headers=admin_auth_header)

    assert response.status_code == 422
    assert response.json() == {"detail": "Dataset cannot be published without annotations"}
    assert db.get(Dataset, dataset.id).status == DatasetStatus.draft


def test_publish_dataset_with_nonexistent_dataset_id(client: TestClient, db: Session, admin_auth_header: dict):
    dataset = DatasetFactory.create()
    AnnotationFactory.create(dataset=dataset)

    response = client.put(f"/api/v1/datasets/{uuid4()}/publish", headers=admin_auth_header)

    assert response.status_code == 404
    assert db.get(Dataset, dataset.id).status == DatasetStatus.draft


def test_delete_dataset(client: TestClient, db: Session, admin_auth_header: dict):
    dataset = DatasetFactory.create()

    response = client.delete(f"/api/v1/datasets/{dataset.id}", headers=admin_auth_header)

    assert response.status_code == 200
    assert db.query(Dataset).count() == 0


def test_delete_dataset_without_authentication(client: TestClient, db: Session):
    dataset = DatasetFactory.create()

    response = client.delete(f"/api/v1/datasets/{dataset.id}")

    assert response.status_code == 401
    assert db.query(Dataset).count() == 1


def test_delete_dataset_as_annotator(client: TestClient, db: Session):
    annotator = AnnotatorFactory.create()
    dataset = DatasetFactory.create()

    response = client.delete(f"/api/v1/datasets/{dataset.id}", headers={API_KEY_HEADER_NAME: annotator.api_key})

    assert response.status_code == 403
    assert db.query(Dataset).count() == 1


def test_delete_dataset_with_nonexistent_dataset_id(client: TestClient, db: Session, admin_auth_header: dict):
    DatasetFactory.create()

    response = client.delete(f"/api/v1/datasets/{uuid4()}", headers=admin_auth_header)

    assert response.status_code == 404
    assert db.query(Dataset).count() == 1<|MERGE_RESOLUTION|>--- conflicted
+++ resolved
@@ -16,11 +16,7 @@
 from uuid import UUID, uuid4
 
 from argilla._constants import API_KEY_HEADER_NAME
-<<<<<<< HEAD
 from argilla.server.models import Annotation, AnnotationType, Dataset, DatasetStatus
-=======
-from argilla.server.models import Annotation, Dataset
->>>>>>> 6fde93f7
 from argilla.server.schemas.v1.datasets import (
     RATING_OPTIONS_MAX_ITEMS,
     RATING_OPTIONS_MIN_ITEMS,
@@ -51,7 +47,7 @@
             "id": str(dataset_a.id),
             "name": "dataset-a",
             "guidelines": None,
-            "status": DatasetStatus.draft.value,
+            "status": "draft",
             "workspace_id": str(dataset_a.workspace_id),
             "inserted_at": dataset_a.inserted_at.isoformat(),
             "updated_at": dataset_a.updated_at.isoformat(),
@@ -60,7 +56,7 @@
             "id": str(dataset_b.id),
             "name": "dataset-b",
             "guidelines": "guidelines",
-            "status": DatasetStatus.draft.value,
+            "status": "draft",
             "workspace_id": str(dataset_b.workspace_id),
             "inserted_at": dataset_b.inserted_at.isoformat(),
             "updated_at": dataset_b.updated_at.isoformat(),
@@ -69,7 +65,7 @@
             "id": str(dataset_c.id),
             "name": "dataset-c",
             "guidelines": None,
-            "status": DatasetStatus.ready.value,
+            "status": "ready",
             "workspace_id": str(dataset_c.workspace_id),
             "inserted_at": dataset_c.inserted_at.isoformat(),
             "updated_at": dataset_c.updated_at.isoformat(),
@@ -107,7 +103,7 @@
         "id": str(dataset.id),
         "name": "dataset",
         "guidelines": None,
-        "status": DatasetStatus.draft.value,
+        "status": "draft",
         "workspace_id": str(dataset.workspace_id),
         "inserted_at": dataset.inserted_at.isoformat(),
         "updated_at": dataset.updated_at.isoformat(),
@@ -257,7 +253,7 @@
         "id": str(UUID(response_body["id"])),
         "name": "name",
         "guidelines": "guidelines",
-        "status": DatasetStatus.draft.value,
+        "status": "draft",
         "workspace_id": str(workspace.id),
         "inserted_at": datetime.fromisoformat(response_body["inserted_at"]).isoformat(),
         "updated_at": datetime.fromisoformat(response_body["updated_at"]).isoformat(),
@@ -372,7 +368,11 @@
 
 def test_create_dataset_annotation_with_published_dataset(client: TestClient, db: Session, admin_auth_header: dict):
     dataset = DatasetFactory.create(status=DatasetStatus.ready)
-    annotation_json = {"name": "name", "title": "title", "type": AnnotationType.text.value}
+    annotation_json = {
+        "name": "name",
+        "title": "title",
+        "settings": {"type": "text"},
+    }
 
     response = client.post(
         f"/api/v1/datasets/{dataset.id}/annotations", headers=admin_auth_header, json=annotation_json
@@ -579,10 +579,10 @@
     response = client.put(f"/api/v1/datasets/{dataset.id}/publish", headers=admin_auth_header)
 
     assert response.status_code == 200
-    assert db.get(Dataset, dataset.id).status == DatasetStatus.ready
+    assert db.get(Dataset, dataset.id).status == "ready"
 
     response_body = response.json()
-    assert response_body["status"] == DatasetStatus.ready.value
+    assert response_body["status"] == "ready"
 
 
 def test_publish_dataset_without_authentication(client: TestClient, db: Session):
@@ -592,7 +592,7 @@
     response = client.put(f"/api/v1/datasets/{dataset.id}/publish")
 
     assert response.status_code == 401
-    assert db.get(Dataset, dataset.id).status == DatasetStatus.draft
+    assert db.get(Dataset, dataset.id).status == "draft"
 
 
 def test_publish_dataset_as_annotator(client: TestClient, db: Session):
@@ -603,7 +603,7 @@
     response = client.put(f"/api/v1/datasets/{dataset.id}/publish", headers={API_KEY_HEADER_NAME: annotator.api_key})
 
     assert response.status_code == 403
-    assert db.get(Dataset, dataset.id).status == DatasetStatus.draft
+    assert db.get(Dataset, dataset.id).status == "draft"
 
 
 def test_publish_dataset_already_published(client: TestClient, db: Session, admin_auth_header: dict):
@@ -614,7 +614,7 @@
 
     assert response.status_code == 422
     assert response.json() == {"detail": "Dataset is already published"}
-    assert db.get(Dataset, dataset.id).status == DatasetStatus.ready
+    assert db.get(Dataset, dataset.id).status == "ready"
 
 
 def test_publish_dataset_without_annotations(client: TestClient, db: Session, admin_auth_header: dict):
@@ -624,7 +624,7 @@
 
     assert response.status_code == 422
     assert response.json() == {"detail": "Dataset cannot be published without annotations"}
-    assert db.get(Dataset, dataset.id).status == DatasetStatus.draft
+    assert db.get(Dataset, dataset.id).status == "draft"
 
 
 def test_publish_dataset_with_nonexistent_dataset_id(client: TestClient, db: Session, admin_auth_header: dict):
@@ -634,7 +634,7 @@
     response = client.put(f"/api/v1/datasets/{uuid4()}/publish", headers=admin_auth_header)
 
     assert response.status_code == 404
-    assert db.get(Dataset, dataset.id).status == DatasetStatus.draft
+    assert db.get(Dataset, dataset.id).status == "draft"
 
 
 def test_delete_dataset(client: TestClient, db: Session, admin_auth_header: dict):
