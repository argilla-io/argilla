--- conflicted
+++ resolved
@@ -2623,12 +2623,8 @@
     mock_search_engine.search.assert_called_once_with(
         dataset=dataset,
         query=Query(text=TextQuery(q="Hello", field="input")),
-<<<<<<< HEAD
-        user_response_status_filter=UserResponseStatusFilter(user=admin, statuses=[ResponseStatus.submitted]),
+        user_response_status_filter=UserResponseStatusFilter(user=admin, status=ResponseStatus.submitted),
         offset=0,
-=======
-        user_response_status_filter=UserResponseStatusFilter(user=admin, status=ResponseStatus.submitted),
->>>>>>> 3c6a89ae
         limit=LIST_DATASET_RECORDS_LIMIT_DEFAULT,
     )
     assert response.status_code == 200
