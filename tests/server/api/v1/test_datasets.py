--- conflicted
+++ resolved
@@ -650,18 +650,6 @@
     assert db.query(Annotation).count() == 0
 
 
-<<<<<<< HEAD
-@pytest.mark.skipif(
-    condition=not is_running_elasticsearch(),
-    reason="Test only running with elasticsearch backend",
-)
-def test_publish_dataset(
-    client: TestClient,
-    db: Session,
-    elasticsearch: Elasticsearch,
-    admin_auth_header: dict,
-):
-=======
 def test_create_dataset_records(client: TestClient, db: Session, admin_auth_header: dict):
     dataset = DatasetFactory.create(status=DatasetStatus.ready)
     records_json = {
@@ -737,8 +725,16 @@
     pass
 
 
-def test_publish_dataset(client: TestClient, db: Session, admin_auth_header: dict):
->>>>>>> 096d65a3
+@pytest.mark.skipif(
+    condition=not is_running_elasticsearch(),
+    reason="Test only running with elasticsearch backend",
+)
+def test_publish_dataset(
+    client: TestClient,
+    db: Session,
+    elasticsearch: Elasticsearch,
+    admin_auth_header: dict,
+):
     dataset = DatasetFactory.create()
     RatingAnnotationFactory.create(dataset=dataset)
 
