#  Copyright 2021-present, the Recognai S.L. team.
#
#  Licensed under the Apache License, Version 2.0 (the "License");
#  you may not use this file except in compliance with the License.
#  You may obtain a copy of the License at
#
#      http://www.apache.org/licenses/LICENSE-2.0
#
#  Unless required by applicable law or agreed to in writing, software
#  distributed under the License is distributed on an "AS IS" BASIS,
#  WITHOUT WARRANTIES OR CONDITIONS OF ANY KIND, either express or implied.
#  See the License for the specific language governing permissions and
#  limitations under the License.
import contextlib
from uuid import uuid4

import pytest
from argilla._constants import API_KEY_HEADER_NAME
<<<<<<< HEAD
from argilla.server.commons.models import TaskType
from argilla.server.models import UserRole
from fastapi.testclient import TestClient
from opensearchpy import OpenSearch
from sqlalchemy.orm import Session

from tests.factories import (
    AnnotatorFactory,
    DatasetFactory,
    UserFactory,
    WorkspaceFactory,
)


@contextlib.contextmanager
def create_old_argilla_dataset(client: TestClient, name: str, workspace_name: str, task: TaskType):
    try:
        response = client.post("/api/datasets", json={"name": name, "workspace": workspace_name, "task": task.value})
        assert response.status_code == 200

        yield response.json()
    finally:
        response = client.delete(f"/api/datasets/{name}?workspace={workspace_name}")
        assert response.status_code == 200
=======
from argilla.server.models import UserRole
from fastapi.testclient import TestClient

from tests.factories import AnnotatorFactory, UserFactory, WorkspaceFactory
>>>>>>> 9be4b00a


@pytest.mark.asyncio
class TestSuiteWorkspaces:
    async def test_get_workspace(self, client: TestClient, owner_auth_header: dict):
        workspace = await WorkspaceFactory.create(name="workspace")

        response = client.get(f"/api/v1/workspaces/{workspace.id}", headers=owner_auth_header)

        assert response.status_code == 200
        assert response.json() == {
            "id": str(workspace.id),
            "name": "workspace",
            "inserted_at": workspace.inserted_at.isoformat(),
            "updated_at": workspace.updated_at.isoformat(),
        }

    async def test_get_workspace_without_authentication(self, client: TestClient):
        workspace = await WorkspaceFactory.create()

        response = client.get(f"/api/v1/workspaces/{workspace.id}")

        assert response.status_code == 401

    async def test_get_workspace_as_annotator(self, client: TestClient):
        workspace = await WorkspaceFactory.create(name="workspace")
        annotator = await AnnotatorFactory.create(workspaces=[workspace])

        response = client.get(f"/api/v1/workspaces/{workspace.id}", headers={API_KEY_HEADER_NAME: annotator.api_key})

        assert response.status_code == 200
        assert response.json()["name"] == "workspace"

    async def test_get_workspace_as_annotator_from_different_workspace(self, client: TestClient):
        workspace = await WorkspaceFactory.create()
        another_workspace = await WorkspaceFactory.create()
        annotator = await AnnotatorFactory.create(workspaces=[another_workspace])

        response = client.get(f"/api/v1/workspaces/{workspace.id}", headers={API_KEY_HEADER_NAME: annotator.api_key})

        assert response.status_code == 403

    async def test_get_workspace_with_nonexistent_workspace_id(self, client: TestClient, owner_auth_header: dict):
        await WorkspaceFactory.create()

        response = client.get(f"/api/v1/workspaces/{uuid4()}", headers=owner_auth_header)

        assert response.status_code == 404

    async def test_delete_workspace(self, client: TestClient, owner_auth_header: dict):
        workspace = await WorkspaceFactory.create(name="workspace_delete")
        other_workspace = await WorkspaceFactory.create()

        await DatasetFactory.create_batch(3, workspace=other_workspace)

        response = client.delete(f"/api/v1/workspaces/{workspace.id}", headers=owner_auth_header)

        assert response.status_code == 200

    async def test_delete_workspace_with_feedback_datasets(self, client: TestClient, owner_auth_header: dict):
        workspace = await WorkspaceFactory.create(name="workspace_delete")

        await DatasetFactory.create_batch(3, workspace=workspace)

        response = client.delete(f"/api/v1/workspaces/{workspace.id}", headers=owner_auth_header)

        assert response.status_code == 409
        assert response.json() == {
            "detail": f"Cannot delete the workspace {workspace.id}. This workspace has some feedback datasets linked"
        }

    @pytest.mark.parametrize("task", [TaskType.text_classification, TaskType.token_classification, TaskType.text2text])
    async def test_delete_workspace_with_old_datasets(
        self, client: TestClient, owner_auth_header: dict, task: TaskType
    ):
        workspace = await WorkspaceFactory.create(name="workspace_delete")

        client.headers.update(owner_auth_header)
        with create_old_argilla_dataset(client, name="dataset", workspace_name=workspace.name, task=task):
            response = client.delete(f"/api/v1/workspaces/{workspace.id}")

            assert response.status_code == 409
            assert response.json() == {
                "detail": f"Cannot delete the workspace {workspace.id}. This workspace has some datasets linked"
            }

    async def test_delete_missing_workspace(self, client: TestClient, owner_auth_header: dict):
        client.headers.update(owner_auth_header)
        response = client.delete(f"/api/v1/workspaces/{uuid4()}")

        assert response.status_code == 404

    @pytest.mark.parametrize("role", [UserRole.annotator, UserRole.admin])
    async def test_delete_workspace_without_permissions(self, client: TestClient, role: UserRole):
        workspace = await WorkspaceFactory.create(name="workspace_delete")

        user = await UserFactory.create(role=role, workspaces=[workspace])
        client.headers.update({API_KEY_HEADER_NAME: user.api_key})
        response = client.delete(f"/api/v1/workspaces/{workspace.id}")

<<<<<<< HEAD
        assert response.status_code == 403
=======
    assert response.status_code == 404


@pytest.mark.asyncio
@pytest.mark.parametrize("role", [UserRole.owner, UserRole.admin, UserRole.annotator])
async def test_list_workspaces_me(client: TestClient, role: UserRole) -> None:
    workspaces = await WorkspaceFactory.create_batch(size=5)
    user = await UserFactory.create(role=role, workspaces=workspaces if role != UserRole.owner else [])

    response = client.get("/api/v1/me/workspaces", headers={API_KEY_HEADER_NAME: user.api_key})

    assert response.status_code == 200
    assert len(response.json()["items"]) == len(workspaces)
    for workspace in workspaces:
        assert {
            "id": str(workspace.id),
            "name": workspace.name,
            "inserted_at": workspace.inserted_at.isoformat(),
            "updated_at": workspace.updated_at.isoformat(),
        } in response.json()["items"]


@pytest.mark.asyncio
async def test_list_workspaces_me_without_authentication(client: TestClient) -> None:
    response = client.get("/api/v1/me/workspaces")

    assert response.status_code == 401


@pytest.mark.asyncio
@pytest.mark.parametrize("role", [UserRole.owner, UserRole.admin, UserRole.annotator])
async def test_list_workspaces_me_no_workspaces(client: TestClient, role: UserRole) -> None:
    user = await UserFactory.create(role=role)

    response = client.get("/api/v1/me/workspaces", headers={API_KEY_HEADER_NAME: user.api_key})

    assert response.status_code == 200
    assert len(response.json()["items"]) == 0
>>>>>>> 9be4b00a
<|MERGE_RESOLUTION|>--- conflicted
+++ resolved
@@ -16,18 +16,12 @@
 
 import pytest
 from argilla._constants import API_KEY_HEADER_NAME
-<<<<<<< HEAD
 from argilla.server.commons.models import TaskType
 from argilla.server.models import UserRole
 from fastapi.testclient import TestClient
-from opensearchpy import OpenSearch
-from sqlalchemy.orm import Session
 
 from tests.factories import (
-    AnnotatorFactory,
     DatasetFactory,
-    UserFactory,
-    WorkspaceFactory,
 )
 
 
@@ -41,12 +35,9 @@
     finally:
         response = client.delete(f"/api/datasets/{name}?workspace={workspace_name}")
         assert response.status_code == 200
-=======
-from argilla.server.models import UserRole
-from fastapi.testclient import TestClient
+
 
 from tests.factories import AnnotatorFactory, UserFactory, WorkspaceFactory
->>>>>>> 9be4b00a
 
 
 @pytest.mark.asyncio
@@ -147,45 +138,35 @@
         client.headers.update({API_KEY_HEADER_NAME: user.api_key})
         response = client.delete(f"/api/v1/workspaces/{workspace.id}")
 
-<<<<<<< HEAD
         assert response.status_code == 403
-=======
-    assert response.status_code == 404
 
+    @pytest.mark.parametrize("role", [UserRole.owner, UserRole.admin, UserRole.annotator])
+    async def test_list_workspaces_me(client: TestClient, role: UserRole) -> None:
+        workspaces = await WorkspaceFactory.create_batch(size=5)
+        user = await UserFactory.create(role=role, workspaces=workspaces if role != UserRole.owner else [])
 
-@pytest.mark.asyncio
-@pytest.mark.parametrize("role", [UserRole.owner, UserRole.admin, UserRole.annotator])
-async def test_list_workspaces_me(client: TestClient, role: UserRole) -> None:
-    workspaces = await WorkspaceFactory.create_batch(size=5)
-    user = await UserFactory.create(role=role, workspaces=workspaces if role != UserRole.owner else [])
+        response = client.get("/api/v1/me/workspaces", headers={API_KEY_HEADER_NAME: user.api_key})
 
-    response = client.get("/api/v1/me/workspaces", headers={API_KEY_HEADER_NAME: user.api_key})
+        assert response.status_code == 200
+        assert len(response.json()["items"]) == len(workspaces)
+        for workspace in workspaces:
+            assert {
+                "id": str(workspace.id),
+                "name": workspace.name,
+                "inserted_at": workspace.inserted_at.isoformat(),
+                "updated_at": workspace.updated_at.isoformat(),
+            } in response.json()["items"]
 
-    assert response.status_code == 200
-    assert len(response.json()["items"]) == len(workspaces)
-    for workspace in workspaces:
-        assert {
-            "id": str(workspace.id),
-            "name": workspace.name,
-            "inserted_at": workspace.inserted_at.isoformat(),
-            "updated_at": workspace.updated_at.isoformat(),
-        } in response.json()["items"]
+    async def test_list_workspaces_me_without_authentication(client: TestClient) -> None:
+        response = client.get("/api/v1/me/workspaces")
 
+        assert response.status_code == 401
 
-@pytest.mark.asyncio
-async def test_list_workspaces_me_without_authentication(client: TestClient) -> None:
-    response = client.get("/api/v1/me/workspaces")
+    @pytest.mark.parametrize("role", [UserRole.owner, UserRole.admin, UserRole.annotator])
+    async def test_list_workspaces_me_no_workspaces(client: TestClient, role: UserRole) -> None:
+        user = await UserFactory.create(role=role)
 
-    assert response.status_code == 401
+        response = client.get("/api/v1/me/workspaces", headers={API_KEY_HEADER_NAME: user.api_key})
 
-
-@pytest.mark.asyncio
-@pytest.mark.parametrize("role", [UserRole.owner, UserRole.admin, UserRole.annotator])
-async def test_list_workspaces_me_no_workspaces(client: TestClient, role: UserRole) -> None:
-    user = await UserFactory.create(role=role)
-
-    response = client.get("/api/v1/me/workspaces", headers={API_KEY_HEADER_NAME: user.api_key})
-
-    assert response.status_code == 200
-    assert len(response.json()["items"]) == 0
->>>>>>> 9be4b00a
+        assert response.status_code == 200
+        assert len(response.json()["items"]) == 0