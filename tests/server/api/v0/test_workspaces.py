--- conflicted
+++ resolved
@@ -32,17 +32,11 @@
 if TYPE_CHECKING:
     from sqlalchemy.ext.asyncio import AsyncSession
 
-<<<<<<< HEAD
-
-@pytest.mark.asyncio
-async def test_list_workspaces(client: TestClient, admin_auth_header: dict):
+
+@pytest.mark.asyncio
+async def test_list_workspaces(client: TestClient, owner_auth_header):
     await WorkspaceFactory.create(name="workspace-a")
     await WorkspaceFactory.create(name="workspace-b")
-=======
-def test_list_workspaces(client: TestClient, owner_auth_header):
-    WorkspaceFactory.create(name="workspace-a")
-    WorkspaceFactory.create(name="workspace-b")
->>>>>>> a99a3081
 
     response = client.get("/api/workspaces", headers=owner_auth_header)
 
@@ -58,36 +52,27 @@
     assert response.status_code == 401
 
 
-<<<<<<< HEAD
-@pytest.mark.asyncio
-async def test_list_workspaces_as_annotator(client: TestClient, db: "AsyncSession"):
+@pytest.mark.asyncio
+async def test_list_workspaces_as_admin(client: TestClient):
+    admin = await AdminFactory.create()
+
+    response = client.get("/api/workspaces", headers={API_KEY_HEADER_NAME: admin.api_key})
+
+    assert response.status_code == 200
+
+
+@pytest.mark.asyncio
+async def test_list_workspaces_as_annotator(client: TestClient):
     annotator = await AnnotatorFactory.create()
-=======
-def test_list_workspaces_as_admin(client: TestClient, db: Session):
-    admin = AdminFactory.create()
-
-    response = client.get("/api/workspaces", headers={API_KEY_HEADER_NAME: admin.api_key})
-
-    assert response.status_code == 200
-
-
-def test_list_workspaces_as_annotator(client: TestClient, db: Session):
-    annotator = AnnotatorFactory.create()
->>>>>>> a99a3081
 
     response = client.get("/api/workspaces", headers={API_KEY_HEADER_NAME: annotator.api_key})
 
     assert response.status_code == 200
 
 
-<<<<<<< HEAD
-@pytest.mark.asyncio
-async def test_create_workspace(client: TestClient, db: "AsyncSession", admin_auth_header: dict):
-    response = client.post("/api/workspaces", headers=admin_auth_header, json={"name": "workspace"})
-=======
-def test_create_workspace(client: TestClient, db: Session, owner_auth_header):
+@pytest.mark.asyncio
+async def test_create_workspace(client: TestClient, db: "AsyncSession", owner_auth_header: dict):
     response = client.post("/api/workspaces", headers=owner_auth_header, json={"name": "workspace"})
->>>>>>> a99a3081
 
     assert response.status_code == 200
     assert (await db.execute(select(func.count(Workspace.id)))).scalar() == 1
@@ -105,23 +90,19 @@
     assert (await db.execute(select(func.count(Workspace.id)))).scalar() == 0
 
 
-<<<<<<< HEAD
+@pytest.mark.asyncio
+async def test_create_workspace_as_admin(client: TestClient, db: "AsyncSession"):
+    admin = await AdminFactory.create()
+
+    response = client.post("/api/workspaces", headers={API_KEY_HEADER_NAME: admin.api_key}, json={"name": "workspaces"})
+
+    assert response.status_code == 403
+    assert (await db.execute(select(func.count(Workspace.id)))).scalar() == 0
+
+
 @pytest.mark.asyncio
 async def test_create_workspace_as_annotator(client: TestClient, db: "AsyncSession"):
     annotator = await AnnotatorFactory.create()
-=======
-def test_create_workspace_as_admin(client: TestClient, db: Session):
-    admin = AdminFactory.create()
-
-    response = client.post("/api/workspaces", headers={API_KEY_HEADER_NAME: admin.api_key}, json={"name": "workspaces"})
-
-    assert response.status_code == 403
-    assert db.query(Workspace).count() == 0
-
-
-def test_create_workspace_as_annotator(client: TestClient, db: Session):
-    annotator = AnnotatorFactory.create()
->>>>>>> a99a3081
 
     response = client.post(
         "/api/workspaces", headers={API_KEY_HEADER_NAME: annotator.api_key}, json={"name": "workspaces"}
@@ -131,14 +112,9 @@
     assert (await db.execute(select(func.count(Workspace.id)))).scalar() == 0
 
 
-<<<<<<< HEAD
-@pytest.mark.asyncio
-async def test_create_workspace_with_existent_name(client: TestClient, db: "AsyncSession", admin_auth_header: dict):
+@pytest.mark.asyncio
+async def test_create_workspace_with_existent_name(client: TestClient, db: "AsyncSession", owner_auth_header: dict):
     await WorkspaceFactory.create(name="workspace")
-=======
-def test_create_workspace_with_existent_name(client: TestClient, db: Session, owner_auth_header):
-    WorkspaceFactory.create(name="workspace")
->>>>>>> a99a3081
 
     response = client.post("/api/workspaces", headers=owner_auth_header, json={"name": "workspace"})
 
@@ -146,29 +122,19 @@
     assert (await db.execute(select(func.count(Workspace.id)))).scalar() == 1
 
 
-<<<<<<< HEAD
 @pytest.mark.asyncio
 async def test_create_workspace_with_invalid_min_length_name(
-    client: TestClient, db: "AsyncSession", admin_auth_header: dict
-):
-    response = client.post("/api/workspaces", headers=admin_auth_header, json={"name": ""})
-=======
-def test_create_workspace_with_invalid_min_length_name(client: TestClient, db: Session, owner_auth_header):
+    client: TestClient, db: "AsyncSession", owner_auth_header: dict
+):
     response = client.post("/api/workspaces", headers=owner_auth_header, json={"name": ""})
->>>>>>> a99a3081
 
     assert response.status_code == 422
     assert (await db.execute(select(func.count(Workspace.id)))).scalar() == 0
 
 
-<<<<<<< HEAD
-@pytest.mark.asyncio
-async def test_create_workspace_with_invalid_name(client: TestClient, db: "AsyncSession", admin_auth_header: dict):
-    response = client.post("/api/workspaces", headers=admin_auth_header, json={"name": "invalid name"})
-=======
-def test_create_workspace_with_invalid_name(client: TestClient, db: Session, owner_auth_header):
+@pytest.mark.asyncio
+async def test_create_workspace_with_invalid_name(client: TestClient, db: "AsyncSession", owner_auth_header: dict):
     response = client.post("/api/workspaces", headers=owner_auth_header, json={"name": "invalid name"})
->>>>>>> a99a3081
 
     assert response.status_code == 422
     assert (await db.execute(select(func.count(Workspace.id)))).scalar() == 0
@@ -194,9 +160,8 @@
     pass
 
 
-<<<<<<< HEAD
-@pytest.mark.asyncio
-async def test_list_workspace_users(client: TestClient, db: "AsyncSession", admin_auth_header: dict):
+@pytest.mark.asyncio
+async def test_list_workspace_users(client: TestClient, db: "AsyncSession", owner_auth_header: dict):
     workspace_a = await WorkspaceFactory.create()
     user_a = await UserFactory.create(username="username-a")
     user_b = await UserFactory.create(username="username-b")
@@ -204,13 +169,6 @@
     await WorkspaceUserFactory.create(workspace_id=workspace_a.id, user_id=user_a.id)
     await WorkspaceUserFactory.create(workspace_id=workspace_a.id, user_id=user_b.id)
     await WorkspaceUserFactory.create(workspace_id=workspace_a.id, user_id=user_c.id)
-=======
-def test_list_workspace_users(client: TestClient, db: Session, owner_auth_header):
-    workspace_a = WorkspaceFactory.create()
-    WorkspaceUserFactory.create(workspace_id=workspace_a.id, user_id=UserFactory.create(username="username-a").id)
-    WorkspaceUserFactory.create(workspace_id=workspace_a.id, user_id=UserFactory.create(username="username-b").id)
-    WorkspaceUserFactory.create(workspace_id=workspace_a.id, user_id=UserFactory.create(username="username-c").id)
->>>>>>> a99a3081
 
     user_d = await UserFactory.create(username="username-d")
     user_e = await UserFactory.create(username="username-e")
@@ -234,25 +192,23 @@
     assert response.status_code == 401
 
 
-<<<<<<< HEAD
-@pytest.mark.asyncio
-async def test_list_workspace_users_as_annotator(client: TestClient, db: "AsyncSession"):
-    annotator = await AnnotatorFactory.create()
-    workspace = await WorkspaceFactory.create()
-=======
-def test_list_workspace_users_as_admin(client: TestClient, db: Session):
-    admin = AdminFactory.create()
-    workspace = WorkspaceFactory.create()
-    WorkspaceUserFactory.create(workspace_id=workspace.id, user_id=admin.id)
-
-    WorkspaceUserFactory.create(workspace_id=workspace.id, user_id=UserFactory.create(username="username-a").id)
-    WorkspaceUserFactory.create(workspace_id=workspace.id, user_id=UserFactory.create(username="username-b").id)
-    WorkspaceUserFactory.create(workspace_id=workspace.id, user_id=UserFactory.create(username="username-c").id)
+@pytest.mark.asyncio
+async def test_list_workspace_users_as_admin(client: TestClient, db: "AsyncSession"):
+    admin = await AdminFactory.create()
+    workspace = await WorkspaceFactory.create()
+    await WorkspaceUserFactory.create(workspace_id=workspace.id, user_id=admin.id)
+
+    user_a = await UserFactory.create(username="username-a")
+    user_b = await UserFactory.create(username="username-b")
+    user_c = await UserFactory.create(username="username-c")
+    WorkspaceUserFactory.create(workspace_id=workspace.id, user_id=user_a.id)
+    WorkspaceUserFactory.create(workspace_id=workspace.id, user_id=user_b.id)
+    WorkspaceUserFactory.create(workspace_id=workspace.id, user_id=user_c.id)
 
     response = client.get(f"/api/workspaces/{workspace.id}/users", headers={API_KEY_HEADER_NAME: admin.api_key})
 
     assert response.status_code == 200
-    assert db.query(WorkspaceUser).count() == 4
+    assert (await db.execute(select(func.count(WorkspaceUser.id)))).scalar() == 4
 
     response_body = response.json()
     assert list(map(lambda u: u["username"], response_body)) == [
@@ -263,49 +219,34 @@
     ]
 
 
-def test_list_workspace_users_as_annotator(client: TestClient, db: Session):
-    annotator = AnnotatorFactory.create()
-    workspace = WorkspaceFactory.create()
->>>>>>> a99a3081
+@pytest.mark.asyncio
+async def test_list_workspace_users_as_annotator(client: TestClient):
+    annotator = await AnnotatorFactory.create()
+    workspace = await WorkspaceFactory.create()
 
     response = client.get(f"/api/workspaces/{workspace.id}/users", headers={API_KEY_HEADER_NAME: annotator.api_key})
 
     assert response.status_code == 403
 
 
-<<<<<<< HEAD
-@pytest.mark.asyncio
-async def test_create_workspace_user(client: TestClient, db: "AsyncSession", admin: User, admin_auth_header: dict):
-    workspace = await WorkspaceFactory.create()
-=======
-def test_create_workspace_user(client: TestClient, db: Session, owner, owner_auth_header):
-    workspace = WorkspaceFactory.create()
->>>>>>> a99a3081
+@pytest.mark.asyncio
+async def test_create_workspace_user(client: TestClient, db: "AsyncSession", owner: "User", owner_auth_header: dict):
+    workspace = await WorkspaceFactory.create()
 
     response = client.post(f"/api/workspaces/{workspace.id}/users/{owner.id}", headers=owner_auth_header)
 
     assert response.status_code == 200
-<<<<<<< HEAD
-    assert (await db.execute(select(func.count(WorkspaceUser.id)))).scalar() == 1
-    assert (await db.execute(select(WorkspaceUser).filter_by(workspace_id=workspace.id, user_id=admin.id))).scalar()
-=======
-    assert db.query(WorkspaceUser).count() == 1
-    assert db.query(WorkspaceUser).filter_by(workspace_id=workspace.id, user_id=owner.id).first()
->>>>>>> a99a3081
+    assert (await db.execute(select(func.count(WorkspaceUser.id)))).scalar() == 1
+    assert await db.execute(select(WorkspaceUser).filter_by(workspace_id=workspace.id, user_id=owner.id)).scalar_one()
 
     response_body = response.json()
     assert response_body["id"] == str(owner.id)
     assert workspace.name in response_body["workspaces"]
 
 
-<<<<<<< HEAD
-@pytest.mark.asyncio
-async def test_create_workspace_user_without_authentication(client: TestClient, db: "AsyncSession", admin: User):
-    workspace = await WorkspaceFactory.create()
-=======
-def test_create_workspace_user_without_authentication(client: TestClient, db: Session, owner):
-    workspace = WorkspaceFactory.create()
->>>>>>> a99a3081
+@pytest.mark.asyncio
+async def test_create_workspace_user_without_authentication(client: TestClient, db: "AsyncSession", owner):
+    workspace = await WorkspaceFactory.create()
 
     response = client.post(f"/api/workspaces/{workspace.id}/users/{owner.id}")
 
@@ -313,31 +254,25 @@
     assert (await db.execute(select(func.count(WorkspaceUser.id)))).scalar() == 0
 
 
-<<<<<<< HEAD
+@pytest.mark.asyncio
+async def test_create_workspace_user_as_admin(client: TestClient, db: "AsyncSession"):
+    admin = await AdminFactory.create()
+    workspace = await WorkspaceFactory.create()
+    user = await UserFactory.create()
+
+    response = client.post(
+        f"/api/workspaces/{workspace.id}/users/{user.id}", headers={API_KEY_HEADER_NAME: admin.api_key}
+    )
+
+    assert response.status_code == 403
+    assert (await db.execute(select(func.count(WorkspaceUser.id)))).scalar() == 0
+
+
 @pytest.mark.asyncio
 async def test_create_workspace_user_as_annotator(client: TestClient, db: "AsyncSession"):
     annotator = await AnnotatorFactory.create()
     workspace = await WorkspaceFactory.create()
     user = await UserFactory.create()
-=======
-def test_create_workspace_user_as_admin(client: TestClient, db: Session):
-    admin = AdminFactory.create()
-    workspace = WorkspaceFactory.create()
-    user = UserFactory.create()
-
-    response = client.post(
-        f"/api/workspaces/{workspace.id}/users/{user.id}", headers={API_KEY_HEADER_NAME: admin.api_key}
-    )
-
-    assert response.status_code == 403
-    assert db.query(WorkspaceUser).count() == 0
-
-
-def test_create_workspace_user_as_annotator(client: TestClient, db: Session):
-    annotator = AnnotatorFactory.create()
-    workspace = WorkspaceFactory.create()
-    user = UserFactory.create()
->>>>>>> a99a3081
 
     response = client.post(
         f"/api/workspaces/{workspace.id}/users/{user.id}", headers={API_KEY_HEADER_NAME: annotator.api_key}
@@ -347,31 +282,21 @@
     assert (await db.execute(select(func.count(WorkspaceUser.id)))).scalar() == 0
 
 
-<<<<<<< HEAD
 @pytest.mark.asyncio
 async def test_create_workspace_user_with_nonexistent_workspace_id(
-    client: TestClient, db: "AsyncSession", admin: User, admin_auth_header: dict
-):
-    response = client.post(f"/api/workspaces/{uuid4()}/users/{admin.id}", headers=admin_auth_header)
-=======
-def test_create_workspace_user_with_nonexistent_workspace_id(client: TestClient, db: Session, owner, owner_auth_header):
+    client: TestClient, db: "AsyncSession", owner: "User", owner_auth_header: dict
+):
     response = client.post(f"/api/workspaces/{uuid4()}/users/{owner.id}", headers=owner_auth_header)
->>>>>>> a99a3081
 
     assert response.status_code == 404
     assert (await db.execute(select(func.count(WorkspaceUser.id)))).scalar() == 0
 
 
-<<<<<<< HEAD
 @pytest.mark.asyncio
 async def test_create_workspace_user_with_nonexistent_user_id(
-    client: TestClient, db: "AsyncSession", admin_auth_header: dict
-):
-    workspace = await WorkspaceFactory.create()
-=======
-def test_create_workspace_user_with_nonexistent_user_id(client: TestClient, db: Session, owner_auth_header):
-    workspace = WorkspaceFactory.create()
->>>>>>> a99a3081
+    client: TestClient, db: "AsyncSession", owner_auth_header: dict
+):
+    workspace = await WorkspaceFactory.create()
 
     response = client.post(f"/api/workspaces/{workspace.id}/users/{uuid4()}", headers=owner_auth_header)
 
@@ -379,20 +304,12 @@
     assert (await db.execute(select(func.count(WorkspaceUser.id)))).scalar() == 0
 
 
-<<<<<<< HEAD
 @pytest.mark.asyncio
 async def test_create_workspace_user_with_existent_workspace_id_and_user_id(
-    client: TestClient, db: "AsyncSession", admin: User, admin_auth_header: dict
-):
-    workspace = await WorkspaceFactory.create()
-    await WorkspaceUserFactory.create(workspace_id=workspace.id, user_id=admin.id)
-=======
-def test_create_workspace_user_with_existent_workspace_id_and_user_id(
-    client: TestClient, db: Session, owner, owner_auth_header
-):
-    workspace = WorkspaceFactory.create()
-    WorkspaceUserFactory.create(workspace_id=workspace.id, user_id=owner.id)
->>>>>>> a99a3081
+    client: TestClient, db: "AsyncSession", owner: "User", owner_auth_header: dict
+):
+    workspace = await WorkspaceFactory.create()
+    await WorkspaceUserFactory.create(workspace_id=workspace.id, user_id=owner.id)
 
     response = client.post(f"/api/workspaces/{workspace.id}/users/{owner.id}", headers=owner_auth_header)
 
@@ -400,19 +317,11 @@
     assert (await db.execute(select(func.count(WorkspaceUser.id)))).scalar() == 1
 
 
-<<<<<<< HEAD
-@pytest.mark.asyncio
-async def test_delete_workspace_user(client: TestClient, db: "AsyncSession", admin_auth_header: dict):
+@pytest.mark.asyncio
+async def test_delete_workspace_user(client: TestClient, db: "AsyncSession", owner_auth_header: dict):
     workspace = await WorkspaceFactory.create()
     user = await UserFactory.create()
     workspace_user = await WorkspaceUserFactory.create(workspace_id=workspace.id, user_id=user.id)
-=======
-def test_delete_workspace_user(client: TestClient, db: Session, owner_auth_header):
-    workspace_user = WorkspaceUserFactory.create(
-        workspace_id=WorkspaceFactory.create().id,
-        user_id=UserFactory.create().id,
-    )
->>>>>>> a99a3081
 
     response = client.delete(
         f"/api/workspaces/{workspace_user.workspace_id}/users/{workspace_user.user_id}", headers=owner_auth_header
@@ -437,20 +346,14 @@
     assert (await db.execute(select(func.count(WorkspaceUser.id)))).scalar() == 1
 
 
-<<<<<<< HEAD
-@pytest.mark.asyncio
-async def test_delete_workspace_user_as_annotator(client: TestClient, db: "AsyncSession"):
-    annotator = await AnnotatorFactory.create()
-    workspace = await WorkspaceFactory.create()
+@pytest.mark.asyncio
+async def test_delete_workspace_user_as_admin(client: TestClient, db: "AsyncSession"):
+    admin = await AdminFactory.create()
+    workspace = await WorkspaceFactory.create()
+
+    await WorkspaceUserFactory.create(workspace_id=workspace.id, user_id=admin.id)
     user = await UserFactory.create()
     workspace_user = await WorkspaceUserFactory.create(workspace_id=workspace.id, user_id=user.id)
-=======
-def test_delete_workspace_user_as_admin(client: TestClient, db: Session):
-    admin = AdminFactory.create()
-    workspace = WorkspaceFactory.create()
-
-    WorkspaceUserFactory.create(workspace_id=workspace.id, user_id=admin.id)
-    workspace_user = WorkspaceUserFactory.create(workspace_id=workspace.id, user_id=UserFactory.create().id)
 
     response = client.delete(
         f"/api/workspaces/{workspace_user.workspace_id}/users/{workspace_user.user_id}",
@@ -458,19 +361,21 @@
     )
 
     assert response.status_code == 200
-    assert db.query(WorkspaceUser).count() == 1
+    assert (await db.execute(select(func.count(WorkspaceUser.id)))).scalar() == 1
 
     response_body = response.json()
     assert response_body["id"] == str(workspace_user.user_id)
 
 
-def test_delete_workspace_user_as_annotator(client: TestClient, db: Session):
-    annotator = AnnotatorFactory.create()
-    workspace_user = WorkspaceUserFactory.create(
-        workspace_id=WorkspaceFactory.create().id,
-        user_id=UserFactory.create().id,
-    )
->>>>>>> a99a3081
+@pytest.mark.asyncio
+async def test_delete_workspace_user_as_annotator(client: TestClient, db: "AsyncSession"):
+    annotator = await AnnotatorFactory.create()
+    workspace = await WorkspaceFactory.create()
+    user = await UserFactory.create()
+    workspace_user = await WorkspaceUserFactory.create(
+        workspace_id=workspace.id,
+        user_id=user.id,
+    )
 
     response = client.delete(
         f"/api/workspaces/{workspace_user.workspace_id}/users/{workspace_user.user_id}",
@@ -481,20 +386,13 @@
     assert (await db.execute(select(func.count(WorkspaceUser.id)))).scalar() == 1
 
 
-<<<<<<< HEAD
 @pytest.mark.asyncio
 async def test_delete_workspace_user_with_nonexistent_workspace_id(
-    client: TestClient, db: "AsyncSession", admin_auth_header: dict
+    client: TestClient, db: "AsyncSession", owner_auth_header: dict
 ):
     workspace = await WorkspaceFactory.create()
     user = await UserFactory.create()
     workspace_user = await WorkspaceUserFactory.create(workspace_id=workspace.id, user_id=user.id)
-=======
-def test_delete_workspace_user_with_nonexistent_workspace_id(client: TestClient, db: Session, owner_auth_header):
-    workspace_user = WorkspaceUserFactory.create(
-        workspace_id=WorkspaceFactory.create().id, user_id=UserFactory.create().id
-    )
->>>>>>> a99a3081
 
     response = client.delete(f"/api/workspaces/{uuid4()}/users/{workspace_user.user_id}", headers=owner_auth_header)
 
@@ -502,21 +400,13 @@
     assert (await db.execute(select(func.count(WorkspaceUser.id)))).scalar() == 1
 
 
-<<<<<<< HEAD
 @pytest.mark.asyncio
 async def test_delete_workspace_user_with_nonexistent_user_id(
-    client: TestClient, db: "AsyncSession", admin_auth_header: dict
+    client: TestClient, db: "AsyncSession", owner_auth_header: dict
 ):
     workspace = await WorkspaceFactory.create()
     user = await UserFactory.create()
     workspace_user = await WorkspaceUserFactory.create(workspace_id=workspace.id, user_id=user.id)
-=======
-def test_delete_workspace_user_with_nonexistent_user_id(client: TestClient, db: Session, owner_auth_header):
-    workspace_user = WorkspaceUserFactory.create(
-        workspace_id=WorkspaceFactory.create().id,
-        user_id=UserFactory.create().id,
-    )
->>>>>>> a99a3081
 
     response = client.delete(
         f"/api/workspaces/{workspace_user.workspace_id}/users/{uuid4()}", headers=owner_auth_header
