--- conflicted
+++ resolved
@@ -17,16 +17,6 @@
 
 import pytest
 from argilla.server.commons.models import TaskType
-<<<<<<< HEAD
-from argilla.server.errors import (
-    EntityAlreadyExistsError,
-    EntityNotFoundError,
-    GenericServerError,
-    ServerError,
-)
-from argilla.server.schemas.v0.datasets import Dataset
-=======
->>>>>>> 642f3221
 from argilla.utils import telemetry
 from argilla.utils.telemetry import TelemetryClient, get_telemetry_client
 from fastapi import Request
