#  coding=utf-8
#  Copyright 2021-present, the Recognai S.L. team.
#
#  Licensed under the Apache License, Version 2.0 (the "License");
#  you may not use this file except in compliance with the License.
#  You may obtain a copy of the License at
#
#      http://www.apache.org/licenses/LICENSE-2.0
#
#  Unless required by applicable law or agreed to in writing, software
#  distributed under the License is distributed on an "AS IS" BASIS,
#  WITHOUT WARRANTIES OR CONDITIONS OF ANY KIND, either express or implied.
#  See the License for the specific language governing permissions and
#  limitations under the License.

import pytest
from pydantic import ValidationError

from rubrix._constants import MAX_KEYWORD_LENGTH
from rubrix.server.apis.v0.models.commons.model import PredictionStatus
from rubrix.server.apis.v0.models.token_classification import (
    CreationTokenClassificationRecord,
    EntitySpan,
    TokenClassificationAnnotation,
    TokenClassificationQuery,
    TokenClassificationRecord,
)
from rubrix.server.services.search.query_builder import EsQueryBuilder


def test_char_position():

    with pytest.raises(
        ValidationError,
        match="End character cannot be placed before the starting character,"
        " it must be at least one character after.",
    ):
        EntitySpan(start=1, end=1, label="label")

    text = "I am Maxi"
    TokenClassificationRecord(
        text=text,
        tokens=text.split(),
        prediction=TokenClassificationAnnotation(
            agent="test",
            entities=[
                EntitySpan(start=0, end=1, label="test"),
                EntitySpan(start=2, end=len(text), label="test"),
            ],
        ),
    )


def test_fix_substrings():
    text = "On one ones o no"
    TokenClassificationRecord(
        text=text,
        tokens=text.split(),
        prediction=TokenClassificationAnnotation(
            agent="test",
            entities=[
                EntitySpan(start=3, end=6, label="test"),
            ],
        ),
    )


def test_entities_with_spaces():

    text = "This is  a  great  space"
    TokenClassificationRecord(
        text=text,
        tokens=["This", "is", " ", "a", " ", "great", " ", "space"],
        prediction=TokenClassificationAnnotation(
            agent="test",
            entities=[
                EntitySpan(start=9, end=len(text), label="test"),
            ],
        ),
    )


def test_model_dict():
    text = "This is  a  great  space"
    tokens = ["This", "is", " ", "a", " ", "great", " ", "space"]
    record = TokenClassificationRecord(
        id="1",
        text=text,
        tokens=tokens,
        prediction=TokenClassificationAnnotation(
            agent="test",
            entities=[
                EntitySpan(start=9, end=24, label="test"),
            ],
        ),
    )

    assert record.dict(exclude_none=True) == {
        "id": 1,
        "metrics": {},
        "prediction": {
            "agent": "test",
            "entities": [{"end": 24, "label": "test", "score": 1.0, "start": 9}],
        },
        "raw_text": text,
        "text": text,
        "tokens": tokens,
        "status": "Default",
    }


def test_too_long_metadata():
    text = "On one ones o no"
    record = TokenClassificationRecord.parse_obj(
        {
            "text": text,
            "tokens": text.split(),
            "metadata": {"too_long": "a" * 1000},
        }
    )

    assert len(record.metadata["too_long"]) == MAX_KEYWORD_LENGTH


def test_entity_label_too_long():
    text = "On one ones o no"
    with pytest.raises(
        ValidationError, match="ensure this value has at most 128 character"
    ):
        TokenClassificationRecord(
            text=text,
            tokens=text.split(),
            prediction=TokenClassificationAnnotation(
                agent="test",
                entities=[
                    EntitySpan(
                        start=9,
                        end=len(text),
                        label="a" * 1000,
                    ),
                ],
            ),
        )


def test_to_es_query():
    query = TokenClassificationQuery(ids=[1, 2, 3])
    assert EsQueryBuilder.to_es_query(query) == {"ids": {"values": query.ids}}


def test_misaligned_entity_mentions_with_spaces_left():
    assert TokenClassificationRecord(
        text="according to analysts.\n     Dart Group Corp was not",
        tokens=[
            "according",
            "to",
            "analysts",
            ".",
            "\n     ",
            "Dart",
            "Group",
            "Corp",
            "was",
            "not",
        ],
        annotation=TokenClassificationAnnotation(
            agent="heuristics",
            entities=[EntitySpan(start=22, end=43, label="COMPANY", score=1.0)],
            score=None,
        ),
    )


def test_misaligned_entity_mentions_with_spaces_right():
    assert TokenClassificationRecord(
        text="\nvs 9.91 billion\n    Note\n REUTER\n",
        tokens=["\n", "vs", "9.91", "billion", "\n    ", "Note", "\n ", "REUTER", "\n"],
        annotation=TokenClassificationAnnotation(
            agent="heuristics",
            entities=[EntitySpan(start=4, end=21, label="MONEY", score=1.0)],
            score=None,
        ),
    )


def test_custom_tokens_splitting():
    TokenClassificationRecord(
        text="ThisisMr.Bean, a character  playedby actor RowanAtkinson",
        tokens=[
            "This",
            "is",
            "Mr.",
            "Bean",
            "a",
            "character",
            "played",
            "by",
            "actor",
            "Rowan",
            "Atkinson",
        ],
        annotation=TokenClassificationAnnotation(
            agent="test",
            entities=[
                EntitySpan(start=9, end=13, label="PERSON"),
                EntitySpan(start=43, end=48, label="NAME"),
                EntitySpan(start=48, end=56, label="SURNAME"),
            ],
        ),
    )


def test_record_scores():
    record = TokenClassificationRecord(
        text="\nvs 9.91 billion\n    Note\n REUTER\n",
        tokens=["\n", "vs", "9.91", "billion", "\n    ", "Note", "\n ", "REUTER", "\n"],
        prediction=TokenClassificationAnnotation(
            agent="heuristics",
            entities=[
                EntitySpan(start=4, end=21, label="MONEY", score=0.8),
                EntitySpan(start=4, end=21, label="ORG", score=0.1),
                EntitySpan(start=4, end=21, label="PERSON", score=0.2),
            ],
        ),
    )
    assert record.scores == [0.8, 0.1, 0.2]


def test_annotated_without_entities():
    text = "The text that i wrote"
    record = TokenClassificationRecord(
        text=text,
        tokens=text.split(),
        prediction=TokenClassificationAnnotation(
            agent="pred.test", entities=[EntitySpan(start=0, end=3, label="DET")]
        ),
        annotation=TokenClassificationAnnotation(agent="test", entities=[]),
    )

    assert record.annotated_by == [record.annotation.agent]
    assert record.predicted_by == [record.prediction.agent]
    assert record.predicted == PredictionStatus.KO


<<<<<<< HEAD
def test_adjust_spans():

    text = "A text with  some empty     spaces  that could    bring  not cleany   annotated spans"

    record = TokenClassificationRecord(
        text=text,
        tokens=text.split(),
        prediction=TokenClassificationAnnotation(
            agent="pred.test",
            entities=[
                EntitySpan(start=-3, end=2, label="DET"),
                EntitySpan(start=24, end=36, label="NAME"),
            ],
        ),
        annotation=TokenClassificationAnnotation(
            agent="test",
            entities=[
                EntitySpan(start=48, end=61, label="VERB"),
                EntitySpan(start=68, end=100, label="DET"),
            ],
        ),
    )

    assert record.prediction.entities == [
        EntitySpan(start=0, end=1, label="DET"),
        EntitySpan(start=28, end=34, label="NAME"),
    ]

    assert record.annotation.entities == [
        EntitySpan(start=50, end=60, label="VERB"),
        EntitySpan(start=70, end=85, label="DET"),
    ]
=======
def test_whitespace_in_tokens():
    from spacy import load

    nlp = load("en_core_web_sm")
    text = "every four (4)  "
    doc = nlp(text)

    record = {
        "text": text,
        "tokens": list(map(str, doc)),
        "prediction": {
            "agent": "mock",
            "entities": [{"start": 0, "end": len(text), "label": "mock"}],
        },
    }

    record = CreationTokenClassificationRecord.parse_obj(record)
    assert record
    assert record.tokens == ["every", "four", "(", "4", ")", " "]
>>>>>>> 9fdc648e
<|MERGE_RESOLUTION|>--- conflicted
+++ resolved
@@ -242,7 +242,6 @@
     assert record.predicted == PredictionStatus.KO
 
 
-<<<<<<< HEAD
 def test_adjust_spans():
 
     text = "A text with  some empty     spaces  that could    bring  not cleany   annotated spans"
@@ -275,7 +274,7 @@
         EntitySpan(start=50, end=60, label="VERB"),
         EntitySpan(start=70, end=85, label="DET"),
     ]
-=======
+
 def test_whitespace_in_tokens():
     from spacy import load
 
@@ -295,4 +294,3 @@
     record = CreationTokenClassificationRecord.parse_obj(record)
     assert record
     assert record.tokens == ["every", "four", "(", "4", ")", " "]
->>>>>>> 9fdc648e
