#  Copyright 2021-present, the Recognai S.L. team.
#
#  Licensed under the Apache License, Version 2.0 (the "License");
#  you may not use this file except in compliance with the License.
#  You may obtain a copy of the License at
#
#      http://www.apache.org/licenses/LICENSE-2.0
#
#  Unless required by applicable law or agreed to in writing, software
#  distributed under the License is distributed on an "AS IS" BASIS,
#  WITHOUT WARRANTIES OR CONDITIONS OF ANY KIND, either express or implied.
#  See the License for the specific language governing permissions and
#  limitations under the License.

import pytest
from argilla import (
    FeedbackDataset,
    FeedbackRecord,
    FloatMetadataProperty,
    IntegerMetadataProperty,
    TermsMetadataProperty,
    TextField,
    TextQuestion,
    User,
    VectorSettings,
    Workspace,
)
from argilla.client import api
from argilla.client.client import Argilla
from argilla.client.sdk.v1.records.api import delete_record, delete_suggestions, update_record
from argilla.client.sdk.v1.records.models import FeedbackItemModel
from argilla.server.models import User as ServerUser
from argilla.server.models import UserRole

from tests.factories import (
    DatasetFactory,
    RatingQuestionFactory,
    RecordFactory,
    SuggestionFactory,
    UserFactory,
)


@pytest.fixture()
def test_dataset():
    dataset = FeedbackDataset(
        fields=[TextField(name="text"), TextField(name="optional", required=False)],
        questions=[TextQuestion(name="question")],
        metadata_properties=[
            TermsMetadataProperty(name="terms-metadata", values=["a", "b", "c"]),
            IntegerMetadataProperty(name="integer-metadata"),
            FloatMetadataProperty(name="float-metadata", min=0.0, max=10.0),
        ],
    )
    return dataset


@pytest.mark.asyncio
class TestRecordsSDK:
    @pytest.mark.parametrize("role", [UserRole.owner, UserRole.admin])
<<<<<<< HEAD
=======
    def test_update_record_with_vectors(self, owner: User, role: UserRole) -> None:
        api.init(api_key=owner.api_key)

        workspace = Workspace.create(f"workspace")
        user = User.create(username="user", role=role, password="password", workspaces=[workspace.name])

        feedback_dataset = FeedbackDataset(
            fields=[TextField(name="text")],
            questions=[TextQuestion(name="question")],
            vectors_settings=[
                VectorSettings(name="vector-1", dimensions=3),
                VectorSettings(name="vector-2", dimensions=4),
            ],
        )

        api.init(api_key=user.api_key, workspace=workspace.name)

        remote_dataset = feedback_dataset.push_to_argilla(name="dataset", workspace=workspace)
        remote_dataset.add_records([FeedbackRecord(fields={"text": "text"})])

        record = remote_dataset.records[0]

        response = update_record(
            client=api.active_api().client.httpx,
            id=record.id,
            data={
                "vectors": {
                    "vector-1": [1.0, 2.0, 3.0],
                    "vector-2": [1.0, 2.0, 3.0, 4.0],
                }
            },
        )

        assert response.status_code == 200
        assert isinstance(response.parsed, FeedbackItemModel)
        assert response.parsed.id == record.id
        assert response.parsed.vectors == {
            "vector-1": [1.0, 2.0, 3.0],
            "vector-2": [1.0, 2.0, 3.0, 4.0],
        }

    @pytest.mark.parametrize("role", [UserRole.owner, UserRole.admin])
>>>>>>> de0e697f
    def test_update_record_with_vectors(self, owner: ServerUser, role: UserRole) -> None:
        api.init(api_key=owner.api_key)
        workspace = Workspace.create(f"workspace")
        user = User.create(username="user", role=role, password="password", workspaces=[workspace.name])

        feedback_dataset = FeedbackDataset(
            fields=[TextField(name="text")],
            questions=[TextQuestion(name="question")],
            vectors_settings=[
                VectorSettings(name="vector-1", dimensions=3),
                VectorSettings(name="vector-2", dimensions=4),
            ],
        )

        api.init(api_key=user.api_key, workspace=workspace.name)

        remote_dataset = feedback_dataset.push_to_argilla(name="dataset", workspace=workspace)
        remote_dataset.add_records([FeedbackRecord(fields={"text": "text"})])

        record = remote_dataset.records[0]

        response = update_record(
            client=api.active_api().client.httpx,
            id=record.id,
            data={
                "vectors": {
                    "vector-1": [1.0, 2.0, 3.0],
                    "vector-2": [1.0, 2.0, 3.0, 4.0],
                }
            },
        )

        assert response.status_code == 200
        assert isinstance(response.parsed, FeedbackItemModel)
        assert response.parsed.id == record.id
        assert response.parsed.vectors == {
            "vector-1": [1.0, 2.0, 3.0],
            "vector-2": [1.0, 2.0, 3.0, 4.0],
        }

    @pytest.mark.parametrize("role", [UserRole.owner, UserRole.admin])
    async def test_delete_record(self, owner: ServerUser, test_dataset: FeedbackDataset, role: UserRole) -> None:
        user = await UserFactory.create(role=role)

        api.init(api_key=owner.api_key)

        workspace = Workspace.create("test-workspace")
        workspace.add_user(user.id)

        api.init(api_key=user.api_key, workspace=workspace.name)
        remote = test_dataset.push_to_argilla(name="test-dataset", workspace=workspace)
        remote.add_records(
            [
                FeedbackRecord(fields={"text": "Hello world!"}),
                FeedbackRecord(fields={"text": "Hello world!"}),
            ]
        )
        argilla_api = api.active_api()

        for record in remote.records:
            response = delete_record(client=argilla_api.client.httpx, id=record.id)
            assert response.status_code == 200
            assert isinstance(response.parsed, FeedbackItemModel)
            assert response.parsed.id == record.id

    @pytest.mark.parametrize("role", [UserRole.owner, UserRole.admin])
    async def test_delete_suggestions(self, role: UserRole) -> None:
        dataset = await DatasetFactory.create()
        records = await RecordFactory.create_batch(dataset=dataset, size=10)
        suggestions = []
        for record in records:
            suggestions.append(await SuggestionFactory.create(record=record))
        user = await UserFactory.create(role=role, workspaces=[dataset.workspace])

        api = Argilla(api_key=user.api_key, workspace=dataset.workspace.name)

        for suggestion in suggestions:
            response = delete_suggestions(
                client=api.client.httpx, id=suggestion.record.id, suggestion_ids=[suggestion.id]
            )
            assert response.status_code == 204

    @pytest.mark.parametrize("role", [UserRole.owner, UserRole.admin])
    async def test_delete_suggestions_batch(self, role: UserRole) -> None:
        dataset = await DatasetFactory.create()
        questions = await RatingQuestionFactory.create_batch(size=3, dataset=dataset, required=True)
        record = await RecordFactory.create(dataset=dataset)
        suggestions = []
        for question, value in zip(questions, [1, 2, 3]):
            suggestions.append(await SuggestionFactory.create(record=record, question=question, value=value))
        user = await UserFactory.create(role=role, workspaces=[dataset.workspace])

        api = Argilla(api_key=user.api_key, workspace=dataset.workspace.name)

        response = delete_suggestions(
            client=api.client.httpx, id=record.id, suggestion_ids=[suggestion.id for suggestion in suggestions]
        )
        assert response.status_code == 204<|MERGE_RESOLUTION|>--- conflicted
+++ resolved
@@ -58,8 +58,6 @@
 @pytest.mark.asyncio
 class TestRecordsSDK:
     @pytest.mark.parametrize("role", [UserRole.owner, UserRole.admin])
-<<<<<<< HEAD
-=======
     def test_update_record_with_vectors(self, owner: User, role: UserRole) -> None:
         api.init(api_key=owner.api_key)
 
@@ -102,7 +100,6 @@
         }
 
     @pytest.mark.parametrize("role", [UserRole.owner, UserRole.admin])
->>>>>>> de0e697f
     def test_update_record_with_vectors(self, owner: ServerUser, role: UserRole) -> None:
         api.init(api_key=owner.api_key)
         workspace = Workspace.create(f"workspace")
