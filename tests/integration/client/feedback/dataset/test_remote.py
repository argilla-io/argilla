#  Copyright 2021-present, the Recognai S.L. team.
#
#  Licensed under the Apache License, Version 2.0 (the "License");
#  you may not use this file except in compliance with the License.
#  You may obtain a copy of the License at
#
#      http://www.apache.org/licenses/LICENSE-2.0
#
#  Unless required by applicable law or agreed to in writing, software
#  distributed under the License is distributed on an "AS IS" BASIS,
#  WITHOUT WARRANTIES OR CONDITIONS OF ANY KIND, either express or implied.
#  See the License for the specific language governing permissions and
#  limitations under the License.

import pytest
from argilla.client import api
from argilla.client.feedback.dataset import FeedbackDataset
from argilla.client.sdk.users.models import UserRole

from tests.factories import DatasetFactory, RecordFactory, TextFieldFactory, TextQuestionFactory, UserFactory


@pytest.mark.parametrize("role", [UserRole.owner, UserRole.admin])
@pytest.mark.asyncio
async def test_delete_records(role: UserRole) -> None:
    text_field = await TextFieldFactory.create(required=True)
    rating_question = await TextQuestionFactory.create(required=True)
    dataset = await DatasetFactory.create(
        fields=[text_field],
        questions=[rating_question],
<<<<<<< HEAD
        records=await RecordFactory.create_batch(size=10),
=======
        records=await RecordFactory.create_batch(size=100),
>>>>>>> ab2caaba
    )
    user = await UserFactory.create(role=role, workspaces=[dataset.workspace])

    api.init(api_key=user.api_key)
    remote_dataset = FeedbackDataset.from_argilla(id=dataset.id)
    remote_records = [record for record in remote_dataset.records]
    assert all(record.id for record in remote_records)

    remote_dataset.delete_records(remote_records[0])
    assert len(remote_dataset.records) == len(remote_records) - 1

    remote_dataset.delete_records(remote_records[1:])
    assert len(remote_dataset.records) == 0


@pytest.mark.parametrize("role", [UserRole.owner, UserRole.admin])
@pytest.mark.asyncio
async def test_delete(role: UserRole) -> None:
    text_field = await TextFieldFactory.create(required=True)
    rating_question = await TextQuestionFactory.create(required=True)
    dataset = await DatasetFactory.create(fields=[text_field], questions=[rating_question])
    user = await UserFactory.create(role=role, workspaces=[dataset.workspace])

    api.init(api_key=user.api_key)
    remote_dataset = FeedbackDataset.from_argilla(id=dataset.id)
    remote_dataset.delete()

    datasets = api.active_api().http_client.get("/api/v1/me/datasets")["items"]
    assert not any(ds["name"] == remote_dataset.name for ds in datasets)


@pytest.mark.parametrize("role", [UserRole.annotator])
@pytest.mark.asyncio
async def test_delete_not_allowed_role(role: UserRole) -> None:
    text_field = await TextFieldFactory.create(required=True)
    rating_question = await TextQuestionFactory.create(required=True)
    dataset = await DatasetFactory.create(fields=[text_field], questions=[rating_question])
    user = await UserFactory.create(role=role, workspaces=[dataset.workspace])

    api.init(api_key=user.api_key)
    remote_dataset = FeedbackDataset.from_argilla(id=dataset.id)

    with pytest.raises(PermissionError, match=f"User with role={role} is not allowed to call `delete`"):
        remote_dataset.delete()<|MERGE_RESOLUTION|>--- conflicted
+++ resolved
@@ -28,11 +28,7 @@
     dataset = await DatasetFactory.create(
         fields=[text_field],
         questions=[rating_question],
-<<<<<<< HEAD
-        records=await RecordFactory.create_batch(size=10),
-=======
         records=await RecordFactory.create_batch(size=100),
->>>>>>> ab2caaba
     )
     user = await UserFactory.create(role=role, workspaces=[dataset.workspace])
 
