--- conflicted
+++ resolved
@@ -230,11 +230,7 @@
     dataset = FeedbackDataset(
         fields=[TextField(name="text", required=True)],
         questions=[TextQuestion(name="question-1", required=True)],
-<<<<<<< HEAD
-        vector_settings=[
-=======
         vectors_settings=[
->>>>>>> 3b880a87
             VectorSettings(name="vector-1", dimensions=3),
             VectorSettings(name="vector-2", dimensions=4),
         ],
