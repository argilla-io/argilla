#  Copyright 2021-present, the Recognai S.L. team.
#
#  Licensed under the Apache License, Version 2.0 (the "License");
#  you may not use this file except in compliance with the License.
#  You may obtain a copy of the License at
#
#      http://www.apache.org/licenses/LICENSE-2.0
#
#  Unless required by applicable law or agreed to in writing, software
#  distributed under the License is distributed on an "AS IS" BASIS,
#  WITHOUT WARRANTIES OR CONDITIONS OF ANY KIND, either express or implied.
#  See the License for the specific language governing permissions and
#  limitations under the License.

import tempfile
from typing import TYPE_CHECKING, List, Type, Union

import datasets
import pytest
from argilla import User, Workspace
from argilla.client import api
from argilla.client.feedback.config import DatasetConfig
from argilla.client.feedback.dataset import FeedbackDataset
from argilla.client.feedback.schemas.fields import TextField
from argilla.client.feedback.schemas.metadata import (
    FloatMetadataProperty,
    IntegerMetadataProperty,
    TermsMetadataProperty,
)
from argilla.client.feedback.schemas.questions import TextQuestion
from argilla.client.feedback.schemas.records import FeedbackRecord
from argilla.client.feedback.schemas.remote.records import RemoteSuggestionSchema
from argilla.client.feedback.schemas.vector_settings import VectorSettings
from argilla.client.feedback.training.schemas import TrainingTask
from argilla.client.models import Framework

if TYPE_CHECKING:
    from argilla.client.feedback.schemas.types import AllowedFieldTypes, AllowedQuestionTypes
    from argilla.server.models import User as ServerUser
    from sqlalchemy.ext.asyncio import AsyncSession

    from tests.integration.helpers import SecuredClient


def test_create_dataset_with_suggestions(argilla_user: "ServerUser") -> None:
    api.init(api_key=argilla_user.api_key)

    ds = FeedbackDataset(fields=[TextField(name="text")], questions=[TextQuestion(name="text")])

    ds.add_records(
        records=[
            FeedbackRecord(
                fields={"text": "this is a text"},
                suggestions=[{"question_name": "text", "value": "This is a suggestion"}],
            )
        ]
    )

    remote_dataset = ds.push_to_argilla(name="new_dataset")

    assert len(remote_dataset.records) == 1
    assert remote_dataset.records[0].id is not None
    assert isinstance(remote_dataset.records[0].suggestions[0], RemoteSuggestionSchema)
    assert remote_dataset.records[0].suggestions[0].question_id == remote_dataset.question_by_name("text").id


@pytest.mark.asyncio
async def test_update_dataset_records_with_suggestions(argilla_user: "ServerUser", db: "AsyncSession"):
    api.init(api_key=argilla_user.api_key)

    ds = FeedbackDataset(fields=[TextField(name="text")], questions=[TextQuestion(name="text")])

    ds.add_records(records=[FeedbackRecord(fields={"text": "this is a text"})])

    remote_dataset = ds.push_to_argilla(name="new_dataset", workspace="argilla")

    assert len(remote_dataset.records) == 1
    assert remote_dataset.records[0].id is not None
    assert remote_dataset.records[0].suggestions == ()

    remote_dataset.records[0].update(suggestions=[{"question_name": "text", "value": "This is a suggestion"}])

    # TODO: Review this requirement for tests and explain, try to avoid use or at least, document.
    await db.refresh(argilla_user, attribute_names=["datasets"])
    dataset = argilla_user.datasets[0]
    await db.refresh(dataset, attribute_names=["records"])
    record = dataset.records[0]
    await db.refresh(record, attribute_names=["suggestions"])

    for record in remote_dataset.records:
        assert record.suggestions[0].question_id == remote_dataset.question_by_name("text").id


def test_add_records(
    feedback_dataset_guidelines: str,
    feedback_dataset_fields: List["AllowedFieldTypes"],
    feedback_dataset_questions: List["AllowedQuestionTypes"],
) -> None:
    dataset = FeedbackDataset(
        guidelines=feedback_dataset_guidelines,
        fields=feedback_dataset_fields,
        questions=feedback_dataset_questions,
    )

    assert dataset.records == []

    dataset.add_records(
        [
            FeedbackRecord(
                fields={
                    "text": "A",
                    "label": "B",
                },
            ),
        ]
    )

    assert len(dataset.records) == 1
    assert dataset.records[0].fields == {
        "text": "A",
        "label": "B",
    }
    assert not dataset.records[0].metadata
    assert not dataset.records[0].responses
    assert not dataset.records[0].suggestions

    dataset.add_records(
        [
            FeedbackRecord(
                fields={
                    "text": "C",
                    "label": "D",
                },
                metadata={"unit": "test"},
                responses=[
                    {
                        "values": {
                            "question-1": {"value": "answer"},
                            "question-2": {"value": 0},
                            "question-3": {"value": "a"},
                            "question-4": {"value": ["a", "b"]},
                            "question-5": {"value": [{"rank": 1, "value": "a"}, {"rank": 2, "value": "b"}]},
                        },
                        "status": "submitted",
                    },
                ],
                suggestions=[
                    {
                        "question_name": "question-1",
                        "value": "answer",
                    },
                    {
                        "question_name": "question-2",
                        "value": 0,
                    },
                    {
                        "question_name": "question-3",
                        "value": "a",
                    },
                    {
                        "question_name": "question-4",
                        "value": ["a", "b"],
                    },
                    {
                        "question_name": "question-5",
                        "value": [{"rank": 1, "value": "a"}, {"rank": 2, "value": "b"}],
                    },
                ],
                external_id="test-id",
            ),
        ]
    )

    assert len(dataset.records) == 2
    assert dataset.records[1].fields == {
        "text": "C",
        "label": "D",
    }
    assert dataset.records[1].metadata == {"unit": "test"}
    assert dataset.records[1].responses[0].dict() == {
        "user_id": None,
        "values": {
            "question-1": {"value": "answer"},
            "question-2": {"value": 0},
            "question-3": {"value": "a"},
            "question-4": {"value": ["a", "b"]},
            "question-5": {"value": [{"rank": 1, "value": "a"}, {"rank": 2, "value": "b"}]},
        },
        "status": "submitted",
    }
    assert dataset.records[1].suggestions[0].dict() == {
        "question_name": "question-1",
        "value": "answer",
        "type": None,
        "score": None,
        "agent": None,
    }

    with pytest.raises(ValueError, match="Expected `records` to be a non-empty list"):
        dataset.add_records([])

    with pytest.raises(ValueError, match="Expected `records` to be a list of `dict` or `FeedbackRecord`"):
        dataset.add_records([None])

    with pytest.raises(ValueError, match="`FeedbackRecord.fields` does not match the expected schema"):
        dataset.add_records(
            [
                FeedbackRecord(
                    fields={
                        "wrong": "field",
                    },
                ),
            ]
        )

    for record in dataset.records:
        assert isinstance(record, FeedbackRecord)

    for batch in dataset.iter(batch_size=1):
        assert len(batch) == 1
        for record in batch:
            assert isinstance(record, FeedbackRecord)

    assert len(dataset[:2]) == 2
    assert len(dataset[1:2]) == 1
    assert len(dataset) == len(dataset.records)


def test_add_records_with_vectors() -> None:
    dataset = FeedbackDataset(
        fields=[TextField(name="text", required=True)],
        questions=[TextQuestion(name="question-1", required=True)],
        vectors_settings=[
            VectorSettings(name="vector-1", dimensions=3),
            VectorSettings(name="vector-2", dimensions=4),
        ],
    )

    dataset.add_records(
        [
            FeedbackRecord(
                fields={"text": "Text"},
                vectors={
                    "vector-1": [1.0, 2.0, 3.0],
                },
            ),
            FeedbackRecord(
                fields={"text": "Text"},
                vectors={
                    "vector-1": [1.0, 2.0, 3.0],
                    "vector-2": [1.0, 2.0, 3.0, 4.0],
                },
            ),
        ]
    )

    assert len(dataset.records) == 2
    assert dataset.records[0].vectors == {"vector-1": [1.0, 2.0, 3.0]}
    assert dataset.records[1].vectors == {"vector-1": [1.0, 2.0, 3.0], "vector-2": [1.0, 2.0, 3.0, 4.0]}


@pytest.mark.parametrize(
    "record, exception_cls, exception_msg",
    [
        (FeedbackRecord(fields={}, metadata={}), ValueError, "required-field\n  field required"),
        (
            FeedbackRecord(fields={"optional-field": "text"}, metadata={}),
            ValueError,
            "required-field\n  field required",
        ),
        (
            FeedbackRecord(fields={"required-field": "text"}, metadata={"terms-metadata": "d"}),
            ValueError,
            "terms-metadata\n  Provided 'terms-metadata=d' is not valid, only values in \['a', 'b', 'c'\] are allowed.",
        ),
        (
            FeedbackRecord(fields={"required-field": "text"}, metadata={"int-metadata": 11}),
            ValueError,
            "int-metadata\n  Provided 'int-metadata=11' is not valid, only values between 0 and 10 are allowed.",
        ),
        (
            FeedbackRecord(fields={"required-field": "text"}, metadata={"float-metadata": 11.0}),
            ValueError,
            "float-metadata\n  Provided 'float-metadata=11.0' is not valid, only values between 0.0 and 10.0 are allowed.",
        ),
    ],
)
def test_add_records_validation_error(
    record: FeedbackRecord, exception_cls: Exception, exception_msg: str, argilla_user: "ServerUser"
) -> None:
    api.init(api_key=argilla_user.api_key)

    dataset = FeedbackDataset(
        fields=[TextField(name="required-field", required=True), TextField(name="optional-field", required=False)],
        questions=[TextQuestion(name="question", required=True)],
        metadata_properties=[
            TermsMetadataProperty(name="terms-metadata", values=["a", "b", "c"]),
            IntegerMetadataProperty(name="int-metadata", min=0, max=10),
            FloatMetadataProperty(name="float-metadata", min=0.0, max=10.0),
        ],
    )

    remote_dataset = dataset.push_to_argilla(name="my-dataset")

    with pytest.raises(exception_cls, match=exception_msg):
        remote_dataset.add_records(record)

    assert len(dataset.records) == 0
    remote_dataset.delete()


@pytest.mark.parametrize("format_as,expected_output", [("datasets", datasets.Dataset)])
def test_format_as(
    mocked_client: "SecuredClient",
    format_as: str,
    expected_output: Type[datasets.Dataset],
    feedback_dataset_guidelines: str,
    feedback_dataset_fields: List["AllowedFieldTypes"],
    feedback_dataset_questions: List["AllowedQuestionTypes"],
    feedback_dataset_records: List[FeedbackRecord],
) -> None:
    api.active_api()
    api.init(api_key="argilla.apikey")

    dataset = FeedbackDataset(
        guidelines=feedback_dataset_guidelines,
        fields=feedback_dataset_fields,
        questions=feedback_dataset_questions,
    )
    dataset.add_records(records=feedback_dataset_records)

    ds = dataset.format_as(format=format_as)
    assert isinstance(ds, expected_output)


@pytest.mark.asyncio
async def test_push_to_argilla_and_from_argilla(
    mocked_client: "SecuredClient",
    argilla_user: "ServerUser",
    feedback_dataset_guidelines: str,
    feedback_dataset_fields: List["AllowedFieldTypes"],
    feedback_dataset_questions: List["AllowedQuestionTypes"],
    db: "AsyncSession",
) -> None:
    api.active_api()
    api.init(api_key=argilla_user.api_key)

    dataset = FeedbackDataset(
        guidelines=feedback_dataset_guidelines,
        fields=feedback_dataset_fields,
        questions=feedback_dataset_questions,
    )
    # Make sure UUID in `user_id` is pushed to Argilla with no issues as it should be
    # converted to a string
    dataset.add_records(
        [
            FeedbackRecord(
                fields={
                    "text": "E",
                    "label": "F",
                },
                responses=[
                    {
                        "values": {
                            "question-1": {"value": "answer"},
                            "question-2": {"value": 1},
                            "question-3": {"value": "a"},
                            "question-4": {"value": ["a", "b"]},
                            "question-5": {"value": [{"rank": 1, "value": "a"}, {"rank": 2, "value": "b"}]},
                        },
                        "status": "submitted",
                    },
                    {
                        "values": {
                            "question-1": {"value": "answer"},
                            "question-2": {"value": 1},
                            "question-3": {"value": "a"},
                            "question-4": {"value": ["a", "b"]},
                            "question-5": {"value": [{"rank": 1, "value": "a"}, {"rank": 2, "value": "b"}]},
                        },
                        "status": "submitted",
                    },
                ],
            ),
        ]
    )

    with pytest.warns(UserWarning, match="Multiple responses without `user_id`"):
        remote_dataset = dataset.push_to_argilla(name="my-dataset")

    dataset_from_argilla = FeedbackDataset.from_argilla(id=remote_dataset.id)

    assert dataset_from_argilla.guidelines == dataset.guidelines
    assert len(dataset_from_argilla.fields) == len(dataset.fields)
    assert len(dataset_from_argilla.questions) == len(dataset.questions)
    assert len(dataset_from_argilla.records) == len(dataset.records)
    assert len(dataset_from_argilla.records[-1].responses) == 1  # Since the second one was discarded as `user_id=None`


@pytest.mark.asyncio
async def test_copy_dataset_in_argilla(
    mocked_client: "SecuredClient",
    argilla_user: "ServerUser",
    feedback_dataset_guidelines: str,
    feedback_dataset_fields: List["AllowedFieldTypes"],
    feedback_dataset_questions: List["AllowedQuestionTypes"],
    feedback_dataset_records: List[FeedbackRecord],
    db: "AsyncSession",
) -> None:
    api.active_api()
    api.init(api_key=argilla_user.api_key)

    dataset = FeedbackDataset(
        guidelines=feedback_dataset_guidelines,
        fields=feedback_dataset_fields,
        questions=feedback_dataset_questions,
    )
    dataset.add_records(records=feedback_dataset_records)
    dataset.push_to_argilla(name="test-dataset")

    await db.refresh(argilla_user, attribute_names=["datasets"])

    same_dataset = FeedbackDataset.from_argilla("test-dataset")
    same_dataset_local = same_dataset.pull()
    same_dataset_local.push_to_argilla("copy-dataset")
    assert same_dataset.id is not None

    await db.refresh(argilla_user, attribute_names=["datasets"])

    same_dataset_copy = FeedbackDataset.from_argilla("copy-dataset")
    assert same_dataset_copy.id != same_dataset.id
    assert [field.to_local() for field in same_dataset_copy.fields] == [
        field.to_local() for field in same_dataset.fields
    ]
    assert [question.to_local() for question in same_dataset_copy.questions] == [
        question.to_local() for question in same_dataset.questions
    ]


@pytest.mark.asyncio
async def test_update_dataset_records_in_argilla(
    mocked_client: "SecuredClient",
    argilla_user: "ServerUser",
    feedback_dataset_guidelines: str,
    feedback_dataset_fields: List["AllowedFieldTypes"],
    feedback_dataset_questions: List["AllowedQuestionTypes"],
    feedback_dataset_records: List[FeedbackRecord],
    db: "AsyncSession",
) -> None:
    api.active_api()
    api.init(api_key=argilla_user.api_key)

    dataset = FeedbackDataset(
        guidelines=feedback_dataset_guidelines,
        fields=feedback_dataset_fields,
        questions=feedback_dataset_questions,
    )
    dataset.add_records(records=feedback_dataset_records)
    remote_dataset = dataset.push_to_argilla(name="test-dataset")
    await db.refresh(argilla_user, attribute_names=["datasets"])

    for record in remote_dataset.records:
        record.update(
            suggestions=[
                {
                    "question_name": "question-1",
                    "value": "This is a suggestion to question 1",
                },
            ]
        )

    await db.refresh(argilla_user, attribute_names=["datasets"])

    remote_dataset = FeedbackDataset.from_argilla("test-dataset")
    for record in remote_dataset.records:
        record.update(
            suggestions=[
                {
                    "question_name": "question-1",
                    "value": "This is a suggestion to question 1",
                },
            ]
        )

    await db.refresh(argilla_user, attribute_names=["datasets"])

    for record in remote_dataset.records:
        record.update(
            suggestions=[
                {
                    "question_name": "question-2",
                    "value": 1,
                },
            ]
        )

    new_remote_dataset = dataset.push_to_argilla("new-test-dataset")
    await db.refresh(argilla_user, attribute_names=["datasets"])

    record = new_remote_dataset.records[0]
    with pytest.warns(UserWarning, match="A suggestion for question `question-1`"):
        record.update(
            suggestions=[
                {
                    "question_name": "question-1",
                    "value": "This is a suggestion to question 1",
                },
                {
                    "question_name": "question-1",
                    "value": "This is a suggestion to question 1",
                },
            ]
        )


def test_push_to_huggingface_and_from_huggingface(
    mocked_client: "SecuredClient",
    monkeypatch: pytest.MonkeyPatch,
    feedback_dataset_guidelines: str,
    feedback_dataset_fields: List["AllowedFieldTypes"],
    feedback_dataset_questions: List["AllowedQuestionTypes"],
    feedback_dataset_records: List[FeedbackRecord],
) -> None:
    api.active_api()
    api.init(api_key="argilla.apikey")

    dataset = FeedbackDataset(
        guidelines=feedback_dataset_guidelines,
        fields=feedback_dataset_fields,
        questions=feedback_dataset_questions,
    )
    dataset.add_records(records=feedback_dataset_records)

    monkeypatch.setattr("datasets.arrow_dataset.Dataset.push_to_hub", lambda *args, **kwargs: None)
    monkeypatch.setattr("huggingface_hub.hf_api.HfApi.upload_file", lambda *args, **kwargs: None)
    monkeypatch.setattr("huggingface_hub.repocard.RepoCard.push_to_hub", lambda *args, **kwargs: None)

    dataset.push_to_huggingface(repo_id="test-dataset", generate_card=True)

    with tempfile.NamedTemporaryFile(mode="w", suffix=".yaml", delete=False) as f:
        f.write(
            DatasetConfig(
                fields=feedback_dataset_fields,
                questions=feedback_dataset_questions,
                guidelines=feedback_dataset_guidelines,
            ).to_yaml()
        )
        config_file = f.name

    monkeypatch.setattr("huggingface_hub.hf_hub_download", lambda *args, **kwargs: config_file)
    monkeypatch.setattr("datasets.load_dataset", lambda *args, **kwargs: dataset.format_as("datasets"))

    dataset_from_huggingface = FeedbackDataset.from_huggingface(repo_id="test-dataset")
    assert isinstance(dataset_from_huggingface, FeedbackDataset)
    assert dataset_from_huggingface.guidelines == dataset.guidelines
    assert len(dataset_from_huggingface.fields) == len(dataset.fields)
    assert all(original_field in dataset_from_huggingface.fields for original_field in dataset.fields)
    assert len(dataset_from_huggingface.questions) == len(dataset.questions)
    assert all(original_question in dataset_from_huggingface.questions for original_question in dataset.questions)

    for hf_record, record in zip(dataset_from_huggingface.records, dataset.records):
        assert hf_record.fields == record.fields
        assert hf_record.metadata == record.metadata
        assert len(hf_record.responses) == len(record.responses)
        assert all(
            hf_response.dict() == response.dict()
            for hf_response, response in zip(hf_record.responses, record.responses)
        )

    dataset.add_records(
        records=[
            FeedbackRecord(
                fields={"text": "This is a negative example", "label": "negative"},
                responses=[
                    {
                        "values": {
                            "question-1": {"value": "This is a response to question 1"},
                            "question-2": {"value": 0},
                            "question-3": {"value": "b"},
                            "question-4": {"value": ["b", "c"]},
                            "question-5": {"value": [{"rank": 1, "value": "a"}, {"rank": 2, "value": "b"}]},
                        },
                        "status": "submitted",
                    },
                    {
                        "values": {
                            "question-1": {"value": "This is a response to question 1"},
                            "question-2": {"value": 0},
                            "question-3": {"value": "b"},
                            "question-4": {"value": ["b", "c"]},
                            "question-5": {"value": [{"rank": 1, "value": "a"}, {"rank": 2, "value": "b"}]},
                        },
                        "status": "submitted",
                    },
                ],
            ),
        ],
    )

    monkeypatch.setattr("datasets.arrow_dataset.Dataset.push_to_hub", lambda *args, **kwargs: None)
    monkeypatch.setattr("huggingface_hub.hf_api.HfApi.upload_file", lambda *args, **kwargs: None)
    monkeypatch.setattr("huggingface_hub.repocard.RepoCard.push_to_hub", lambda *args, **kwargs: None)

    dataset.push_to_huggingface(repo_id="test-dataset", generate_card=True)

    monkeypatch.setattr("huggingface_hub.hf_hub_download", lambda *args, **kwargs: config_file)
    monkeypatch.setattr("datasets.load_dataset", lambda *args, **kwargs: dataset.format_as("datasets"))

    with pytest.warns(UserWarning, match="Found more than one user without ID"):
        dataset_from_huggingface = FeedbackDataset.from_huggingface(repo_id="test-dataset")


@pytest.mark.parametrize(
    "framework",
    [
        Framework("spacy"),
        Framework("transformers"),
        Framework("spark-nlp"),
        Framework("openai"),
        Framework("spacy-transformers"),
    ],
)
@pytest.mark.parametrize(
    "question",
    ["question-3", "question-4"],
)
@pytest.mark.usefixtures(
    "feedback_dataset_guidelines",
    "feedback_dataset_fields",
    "feedback_dataset_questions",
    "feedback_dataset_records",
)
def test_prepare_for_training_text_classification(
    owner: "ServerUser",
    framework: Union[Framework, str],
    question: str,
    feedback_dataset_guidelines: str,
    feedback_dataset_fields: List["AllowedFieldTypes"],
    feedback_dataset_questions: List["AllowedQuestionTypes"],
    feedback_dataset_records: List[FeedbackRecord],
) -> None:
    dataset = FeedbackDataset(
        guidelines=feedback_dataset_guidelines,
        fields=feedback_dataset_fields,
        questions=feedback_dataset_questions,
    )
    dataset.add_records(feedback_dataset_records)

    api.init(api_key=owner.api_key)
    ws = Workspace.create(name="test-workspace")

    remote = dataset.push_to_argilla(name="test-dataset", workspace=ws)

    label = remote.question_by_name(question)
    task = TrainingTask.for_text_classification(text=dataset.fields[0], label=label)

    data = remote.prepare_for_training(framework=framework, task=task)
    assert data is not None


def test_push_to_argilla_with_vector_settings(argilla_user: User):
    api.init(api_key=argilla_user.api_key)

    dataset = FeedbackDataset(
        fields=[TextField(name="required-field")],
        questions=[TextQuestion(name="question")],
<<<<<<< HEAD
        vector_settings=[VectorSettings(name="vector-settings", dimensions=100)],
    )

    remote = dataset.push_to_argilla(name="test-dataset-vector01")
    assert len(remote.vector_settings) == 1
    assert remote.vector_settings[0].name == "vector-settings"
    assert remote.vector_settings[0].dimensions == 100


def test_push_to_argilla_with_wrong_vector_settings(argilla_user: User):
    api.init(api_key=argilla_user.api_key)

    dataset = FeedbackDataset(
        fields=[TextField(name="required-field")],
        questions=[TextQuestion(name="question")],
        vector_settings=[VectorSettings(name="vector-settings", dimensions=-10)],
    )

    with pytest.raises(Exception, match="Failed adding vectors to the `FeedbackDataset` in Argilla"):
        dataset.push_to_argilla(name="test-dataset-vector01")

    with pytest.raises(
        Exception, match="Could not find a `FeedbackDataset` in Argilla with name='test-dataset-vector01"
    ):
        FeedbackDataset.from_argilla("test-dataset-vector01")
=======
        vectors_settings=[VectorSettings(name="vector-settings", dimensions=100)],
    )

    remote = dataset.push_to_argilla(name="test-dataset-vector01")
    assert len(remote.vectors_settings) == 1
    assert remote.vectors_settings[0].name == "vector-settings"
    assert remote.vectors_settings[0].dimensions == 100
>>>>>>> de0e697f


def test_add_vector_settings():
    dataset = FeedbackDataset(
        fields=[TextField(name="required-field")],
        questions=[TextQuestion(name="question")],
    )

    expected_settings = VectorSettings(name="vector-settings", dimensions=100)
    new_settings = dataset.add_vector_settings(expected_settings)
    assert expected_settings == new_settings
<<<<<<< HEAD
    assert len(dataset.vector_settings) == 1
=======
    assert len(dataset.vectors_settings) == 1
>>>>>>> de0e697f
    assert dataset.vector_settings_by_name("vector-settings") == expected_settings


def test_add_duplicated_vector_settings():
    dataset = FeedbackDataset(
        fields=[TextField(name="required-field")],
        questions=[TextQuestion(name="question")],
    )

    expected_settings = VectorSettings(name="vector-settings", dimensions=100)
    dataset.add_vector_settings(expected_settings)

    with pytest.raises(ValueError, match="Vector settings with name 'vector-settings' already exists"):
        dataset.add_vector_settings(expected_settings)


@pytest.mark.usefixtures(
    "feedback_dataset_guidelines",
    "feedback_dataset_fields",
    "feedback_dataset_questions",
    "feedback_dataset_records",
)
def test_warning_remote_dataset_methods(
    feedback_dataset_guidelines: str,
    feedback_dataset_fields: List["AllowedFieldTypes"],
    feedback_dataset_questions: List["AllowedQuestionTypes"],
    feedback_dataset_records: List[FeedbackRecord],
):
    dataset = FeedbackDataset(
        guidelines=feedback_dataset_guidelines,
        fields=feedback_dataset_fields,
        questions=feedback_dataset_questions,
    )

    with pytest.warns(
        UserWarning, match="`pull` method is not supported for local datasets and won't take any effect."
    ):
        dataset.pull()

    with pytest.warns(
        UserWarning, match="`filter_by` method is not supported for local datasets and won't take any effect."
    ):
        dataset.filter_by()

    with pytest.warns(
        UserWarning, match="`delete` method is not supported for local datasets and won't take any effect."
    ):
        dataset.delete()<|MERGE_RESOLUTION|>--- conflicted
+++ resolved
@@ -664,33 +664,6 @@
     dataset = FeedbackDataset(
         fields=[TextField(name="required-field")],
         questions=[TextQuestion(name="question")],
-<<<<<<< HEAD
-        vector_settings=[VectorSettings(name="vector-settings", dimensions=100)],
-    )
-
-    remote = dataset.push_to_argilla(name="test-dataset-vector01")
-    assert len(remote.vector_settings) == 1
-    assert remote.vector_settings[0].name == "vector-settings"
-    assert remote.vector_settings[0].dimensions == 100
-
-
-def test_push_to_argilla_with_wrong_vector_settings(argilla_user: User):
-    api.init(api_key=argilla_user.api_key)
-
-    dataset = FeedbackDataset(
-        fields=[TextField(name="required-field")],
-        questions=[TextQuestion(name="question")],
-        vector_settings=[VectorSettings(name="vector-settings", dimensions=-10)],
-    )
-
-    with pytest.raises(Exception, match="Failed adding vectors to the `FeedbackDataset` in Argilla"):
-        dataset.push_to_argilla(name="test-dataset-vector01")
-
-    with pytest.raises(
-        Exception, match="Could not find a `FeedbackDataset` in Argilla with name='test-dataset-vector01"
-    ):
-        FeedbackDataset.from_argilla("test-dataset-vector01")
-=======
         vectors_settings=[VectorSettings(name="vector-settings", dimensions=100)],
     )
 
@@ -698,7 +671,6 @@
     assert len(remote.vectors_settings) == 1
     assert remote.vectors_settings[0].name == "vector-settings"
     assert remote.vectors_settings[0].dimensions == 100
->>>>>>> de0e697f
 
 
 def test_add_vector_settings():
@@ -710,11 +682,7 @@
     expected_settings = VectorSettings(name="vector-settings", dimensions=100)
     new_settings = dataset.add_vector_settings(expected_settings)
     assert expected_settings == new_settings
-<<<<<<< HEAD
-    assert len(dataset.vector_settings) == 1
-=======
     assert len(dataset.vectors_settings) == 1
->>>>>>> de0e697f
     assert dataset.vector_settings_by_name("vector-settings") == expected_settings
 
 
