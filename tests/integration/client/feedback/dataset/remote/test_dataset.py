#  Copyright 2021-present, the Recognai S.L. team.
#
#  Licensed under the Apache License, Version 2.0 (the "License");
#  you may not use this file except in compliance with the License.
#  You may obtain a copy of the License at
#
#      http://www.apache.org/licenses/LICENSE-2.0
#
#  Unless required by applicable law or agreed to in writing, software
#  distributed under the License is distributed on an "AS IS" BASIS,
#  WITHOUT WARRANTIES OR CONDITIONS OF ANY KIND, either express or implied.
#  See the License for the specific language governing permissions and
#  limitations under the License.

from datetime import datetime
from typing import TYPE_CHECKING, List
from uuid import UUID

import pytest
from argilla import FeedbackRecord
from argilla.client import api
from argilla.client.feedback.dataset import FeedbackDataset
from argilla.client.feedback.dataset.remote.dataset import RemoteFeedbackDataset
<<<<<<< HEAD
from argilla.client.feedback.schemas.fields import TextField
=======
>>>>>>> 7c2030d2
from argilla.client.feedback.schemas.metadata import (
    FloatMetadataProperty,
    IntegerMetadataProperty,
    TermsMetadataProperty,
)
<<<<<<< HEAD
from argilla.client.feedback.schemas.questions import (
    LabelQuestion,
    MultiLabelQuestion,
    RankingQuestion,
    RatingQuestion,
    TextQuestion,
=======
from argilla.client.feedback.schemas.remote.metadata import (
    RemoteFloatMetadataProperty,
    RemoteIntegerMetadataProperty,
    RemoteTermsMetadataProperty,
>>>>>>> 7c2030d2
)
from argilla.client.feedback.schemas.types import AllowedFieldTypes, AllowedQuestionTypes
from argilla.client.sdk.users.models import UserRole
from argilla.client.workspaces import Workspace
from argilla.server.models import User as ServerUser
from sqlalchemy.ext.asyncio import AsyncSession

from tests.factories import (
    DatasetFactory,
    RecordFactory,
    ResponseFactory,
    TermsMetadataPropertyFactory,
    TextFieldFactory,
    TextQuestionFactory,
    UserFactory,
)

if TYPE_CHECKING:
    from argilla.client.feedback.schemas.types import AllowedMetadataPropertyTypes, AllowedRemoteMetadataPropertyTypes
    from argilla.client.sdk.users.models import UserModel as User


@pytest.fixture
def feedback_dataset() -> FeedbackDataset:
    return FeedbackDataset(
        fields=[TextField(name="text"), TextField(name="text-2")],
        questions=[
            TextQuestion(name="text"),
            LabelQuestion(name="label", labels=["label-1", "label-2", "label-3"], required=False),
            MultiLabelQuestion(name="multi-label", labels=["label-1", "label-2", "label-3"], required=False),
            RankingQuestion(name="ranking", values=["top-1", "top-2", "top-3"], required=False),
            RatingQuestion(name="rating", values=[1, 2, 3, 4, 5], required=False),
        ],
        metadata_properties=[
            TermsMetadataProperty(name="terms-metadata", values=["a", "b", "c"]),
            IntegerMetadataProperty(name="integer-metadata", min=0, max=10),
            FloatMetadataProperty(name="float-metadata", min=0, max=10),
        ],
        guidelines="unit test guidelines",
        allow_extra_metadata=False,
    )


@pytest.mark.asyncio
class TestRemoteFeedbackDataset:
    @pytest.mark.parametrize(
        "record",
        [
            FeedbackRecord(fields={"required": "Hello world!"}, metadata={}),
            FeedbackRecord(fields={"required": "Hello world!", "optional": "Bye world!"}, metadata={}),
            FeedbackRecord(fields={"required": "Hello world!"}, metadata={"terms-metadata": "a"}),
            FeedbackRecord(fields={"required": "Hello world!"}, metadata={"unrelated-metadata": "unrelated-value"}),
        ],
    )
    async def test_add_records(self, owner: "User", record: FeedbackRecord) -> None:
        dataset = await DatasetFactory.create(status="ready")
        await TextFieldFactory.create(dataset=dataset, name="required", required=True)
        await TextFieldFactory.create(dataset=dataset, name="optional", required=False)
        await TextQuestionFactory.create(dataset=dataset, required=True)
        await TermsMetadataPropertyFactory.create(
            dataset=dataset, name="terms-metadata", settings={"type": "terms", "values": ["a", "b", "c"]}
        )

        api.init(api_key=owner.api_key)
        remote_dataset = FeedbackDataset.from_argilla(id=dataset.id)
        remote_dataset.add_records([record])
        assert len(remote_dataset.records) == 1

<<<<<<< HEAD
    async def test_from_argilla(self, feedback_dataset: FeedbackDataset, owner: "User") -> None:
        api.init(api_key=owner.api_key)
        workspace = Workspace.create(name="unit-test")

        remote = feedback_dataset.push_to_argilla(name="unit-test-dataset", workspace="unit-test")

        assert remote.name == "unit-test-dataset"
        assert remote.workspace.name == workspace.name
        assert remote.guidelines == "unit test guidelines"
        assert remote.allow_extra_metadata is False

        for remote_field, field in zip(remote.fields, feedback_dataset.fields):
            assert field.name == remote_field.name
            assert field.type == remote_field.type
            assert field.required == remote_field.required

        for remote_question, question in zip(remote.questions, feedback_dataset.questions):
            assert question.name == remote_question.name
            assert question.type == remote_question.type
            assert question.required == remote_question.required

        for remote_metadata_property, metadata_property in zip(
            remote.metadata_properties, feedback_dataset.metadata_properties
        ):
            assert metadata_property.name == remote_metadata_property.name
            assert metadata_property.type == remote_metadata_property.type

        remote = FeedbackDataset.from_argilla(id=remote.id)

        assert remote.name == "unit-test-dataset"
        assert remote.workspace.name == workspace.name
        assert remote.guidelines == "unit test guidelines"
        assert remote.allow_extra_metadata is False

        for remote_field, field in zip(remote.fields, feedback_dataset.fields):
            assert field.name == remote_field.name
            assert field.type == remote_field.type
            assert field.required == remote_field.required

        for remote_question, question in zip(remote.questions, feedback_dataset.questions):
            assert question.name == remote_question.name
            assert question.type == remote_question.type
            assert question.required == remote_question.required

        for remote_metadata_property, metadata_property in zip(
            remote.metadata_properties, feedback_dataset.metadata_properties
        ):
            assert metadata_property.name == remote_metadata_property.name
            assert metadata_property.type == remote_metadata_property.type
=======
    @pytest.mark.parametrize(
        "metadata_property, remote_metadata_property_cls",
        [
            (TermsMetadataProperty(name="new-terms-metadata"), RemoteTermsMetadataProperty),
            (TermsMetadataProperty(name="new-terms-metadata", values=["a", "b", "c"]), RemoteTermsMetadataProperty),
            (IntegerMetadataProperty(name="new-integer-metadata"), RemoteIntegerMetadataProperty),
            (IntegerMetadataProperty(name="new-integer-metadata", min=0, max=10), RemoteIntegerMetadataProperty),
            (FloatMetadataProperty(name="new-float-metadata"), RemoteFloatMetadataProperty),
            (FloatMetadataProperty(name="new-float-metadata", min=0, max=10), RemoteFloatMetadataProperty),
        ],
    )
    async def test_add_metadata_property(
        self,
        owner: "User",
        metadata_property: "AllowedMetadataPropertyTypes",
        remote_metadata_property_cls: "AllowedRemoteMetadataPropertyTypes",
    ) -> None:
        dataset = await DatasetFactory.create(status="ready")
        await TextFieldFactory.create(dataset=dataset, name="required", required=True)
        await TextFieldFactory.create(dataset=dataset, name="optional", required=False)
        await TextQuestionFactory.create(dataset=dataset, required=True)

        api.init(api_key=owner.api_key)
        remote_dataset = FeedbackDataset.from_argilla(id=dataset.id)
        remote_metadata_property = remote_dataset.add_metadata_property(metadata_property)
        assert isinstance(remote_metadata_property, remote_metadata_property_cls)
        assert remote_metadata_property.name == metadata_property.name
        assert remote_dataset.metadata_properties == [remote_metadata_property]
>>>>>>> 7c2030d2

    @pytest.mark.parametrize("statuses", [["draft", "discarded", "submitted"]])
    async def test_from_argilla_with_responses(self, owner: "User", statuses: List[str]) -> None:
        dataset = await DatasetFactory.create()
        await TextFieldFactory.create(dataset=dataset, required=True)
        text_question = await TextQuestionFactory.create(dataset=dataset, required=True)
        for status, record in zip(statuses, await RecordFactory.create_batch(size=len(statuses), dataset=dataset)):
            await ResponseFactory.create(record=record, values={text_question.name: {"value": ""}}, status=status)

        api.init(api_key=owner.api_key)
        remote_dataset = FeedbackDataset.from_argilla(id=dataset.id)
        assert remote_dataset.id == dataset.id
        assert all(
            status in [response.status for record in remote_dataset.records for response in record.responses]
            for status in statuses
        )

    @pytest.mark.parametrize("role", [UserRole.owner, UserRole.admin])
    async def test_delete_records(self, role: UserRole) -> None:
        dataset = await DatasetFactory.create()
        await TextFieldFactory.create(dataset=dataset, required=True)
        await TextQuestionFactory.create(dataset=dataset, required=True)
        await RecordFactory.create_batch(dataset=dataset, size=10)
        user = await UserFactory.create(role=role, workspaces=[dataset.workspace])

        api.init(api_key=user.api_key)
        remote_dataset = FeedbackDataset.from_argilla(id=dataset.id)
        remote_records = [record for record in remote_dataset.records]
        assert all(record.id for record in remote_records)

        remote_dataset.delete_records(remote_records[0])
        assert len(remote_dataset.records) == len(remote_records) - 1

        remote_dataset.delete_records(remote_records[1:])
        assert len(remote_dataset.records) == 0

    @pytest.mark.parametrize("role", [UserRole.owner, UserRole.admin])
    async def test_delete(self, role: UserRole) -> None:
        dataset = await DatasetFactory.create()
        await TextFieldFactory.create(dataset=dataset, required=True)
        await TextQuestionFactory.create(dataset=dataset, required=True)
        await RecordFactory.create_batch(dataset=dataset, size=10)
        user = await UserFactory.create(role=role, workspaces=[dataset.workspace])

        api.init(api_key=user.api_key)
        remote_dataset = FeedbackDataset.from_argilla(id=dataset.id)
        remote_dataset.delete()

        datasets = api.active_api().http_client.get("/api/v1/me/datasets")["items"]
        assert not any(ds["name"] == remote_dataset.name for ds in datasets)

    @pytest.mark.parametrize("role", [UserRole.annotator])
    async def test_delete_not_allowed_role(self, role: UserRole) -> None:
        dataset = await DatasetFactory.create()
        await TextFieldFactory.create(dataset=dataset, required=True)
        await TextQuestionFactory.create(dataset=dataset, required=True)
        await RecordFactory.create_batch(dataset=dataset, size=10)
        user = await UserFactory.create(role=role, workspaces=[dataset.workspace])

        api.init(api_key=user.api_key)
        remote_dataset = FeedbackDataset.from_argilla(id=dataset.id)

        with pytest.raises(PermissionError, match=f"User with role={role} is not allowed to call `delete`"):
            remote_dataset.delete()

    @pytest.mark.parametrize("role", [UserRole.owner, UserRole.admin, UserRole.annotator])
    async def test_list(self, role: UserRole) -> None:
        dataset = await DatasetFactory.create()
        await TextFieldFactory.create(dataset=dataset, required=True)
        await TextQuestionFactory.create(dataset=dataset, required=True)
        await RecordFactory.create_batch(dataset=dataset, size=10)
        await TermsMetadataPropertyFactory.create_batch(dataset=dataset, size=10)
        user = await UserFactory.create(role=role, workspaces=[dataset.workspace])

        api.init(api_key=user.api_key)
        remote_datasets = FeedbackDataset.list()
        assert len(remote_datasets) == 1
        assert all(isinstance(remote_dataset, RemoteFeedbackDataset) for remote_dataset in remote_datasets)
        assert all(remote_dataset.workspace.id == dataset.workspace.id for remote_dataset in remote_datasets)

    @pytest.mark.parametrize("role", [UserRole.owner, UserRole.admin, UserRole.annotator])
    async def test_list_with_workspace_name(self, role: UserRole) -> None:
        dataset = await DatasetFactory.create()
        await TextFieldFactory.create(dataset=dataset, required=True)
        await TextQuestionFactory.create(dataset=dataset, required=True)
        await RecordFactory.create_batch(dataset=dataset, size=10)
        await TermsMetadataPropertyFactory.create_batch(dataset=dataset, size=10)
        user = await UserFactory.create(role=role, workspaces=[dataset.workspace])

        api.init(api_key=user.api_key)
        remote_datasets = FeedbackDataset.list(workspace=dataset.workspace.name)
        assert len(remote_datasets) == 1
        assert all(isinstance(remote_dataset, RemoteFeedbackDataset) for remote_dataset in remote_datasets)
        assert all(remote_dataset.workspace.id == dataset.workspace.id for remote_dataset in remote_datasets)

    @pytest.mark.parametrize("role", [UserRole.owner, UserRole.admin])
    async def test_attributes(self, role: UserRole) -> None:
        dataset = await DatasetFactory.create()
        await TextFieldFactory.create(dataset=dataset, required=True)
        await TextQuestionFactory.create(dataset=dataset, required=True)
        await RecordFactory.create_batch(dataset=dataset, size=10)
        await TermsMetadataPropertyFactory.create_batch(dataset=dataset, size=10)
        user = await UserFactory.create(role=role, workspaces=[dataset.workspace])

        api.init(api_key=user.api_key)
        remote_dataset = FeedbackDataset.from_argilla(id=dataset.id)

        assert isinstance(remote_dataset.id, UUID)
        assert isinstance(remote_dataset.name, str)
        assert isinstance(remote_dataset.workspace, Workspace)
        assert isinstance(remote_dataset.url, str)
        assert isinstance(remote_dataset.created_at, datetime)
        assert isinstance(remote_dataset.updated_at, datetime)

    async def test_pull_without_results(
        self,
        argilla_user: ServerUser,
        feedback_dataset_guidelines: str,
        feedback_dataset_fields: List[AllowedFieldTypes],
        feedback_dataset_questions: List[AllowedQuestionTypes],
        feedback_dataset_records: List[FeedbackRecord],
        db: AsyncSession,
    ) -> None:
        api.active_api()
        api.init(api_key=argilla_user.api_key)

        dataset = FeedbackDataset(
            guidelines=feedback_dataset_guidelines,
            fields=feedback_dataset_fields,
            questions=feedback_dataset_questions,
        )
        dataset.push_to_argilla(name="test-dataset")

        await db.refresh(argilla_user, attribute_names=["datasets"])

        same_dataset = FeedbackDataset.from_argilla("test-dataset")
        local_copy = same_dataset.pull()

        assert local_copy is not None
        assert local_copy.records == []<|MERGE_RESOLUTION|>--- conflicted
+++ resolved
@@ -21,28 +21,23 @@
 from argilla.client import api
 from argilla.client.feedback.dataset import FeedbackDataset
 from argilla.client.feedback.dataset.remote.dataset import RemoteFeedbackDataset
-<<<<<<< HEAD
 from argilla.client.feedback.schemas.fields import TextField
-=======
->>>>>>> 7c2030d2
 from argilla.client.feedback.schemas.metadata import (
     FloatMetadataProperty,
     IntegerMetadataProperty,
     TermsMetadataProperty,
 )
-<<<<<<< HEAD
 from argilla.client.feedback.schemas.questions import (
     LabelQuestion,
     MultiLabelQuestion,
     RankingQuestion,
     RatingQuestion,
     TextQuestion,
-=======
+)
 from argilla.client.feedback.schemas.remote.metadata import (
     RemoteFloatMetadataProperty,
     RemoteIntegerMetadataProperty,
     RemoteTermsMetadataProperty,
->>>>>>> 7c2030d2
 )
 from argilla.client.feedback.schemas.types import AllowedFieldTypes, AllowedQuestionTypes
 from argilla.client.sdk.users.models import UserRole
@@ -111,7 +106,6 @@
         remote_dataset.add_records([record])
         assert len(remote_dataset.records) == 1
 
-<<<<<<< HEAD
     async def test_from_argilla(self, feedback_dataset: FeedbackDataset, owner: "User") -> None:
         api.init(api_key=owner.api_key)
         workspace = Workspace.create(name="unit-test")
@@ -161,7 +155,7 @@
         ):
             assert metadata_property.name == remote_metadata_property.name
             assert metadata_property.type == remote_metadata_property.type
-=======
+
     @pytest.mark.parametrize(
         "metadata_property, remote_metadata_property_cls",
         [
@@ -190,7 +184,6 @@
         assert isinstance(remote_metadata_property, remote_metadata_property_cls)
         assert remote_metadata_property.name == metadata_property.name
         assert remote_dataset.metadata_properties == [remote_metadata_property]
->>>>>>> 7c2030d2
 
     @pytest.mark.parametrize("statuses", [["draft", "discarded", "submitted"]])
     async def test_from_argilla_with_responses(self, owner: "User", statuses: List[str]) -> None:
