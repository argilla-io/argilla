--- conflicted
+++ resolved
@@ -67,11 +67,7 @@
 
 
 @pytest.fixture()
-<<<<<<< HEAD
-def test_dataset_with_metadata_properties():
-=======
 def test_dataset_with_metadata_properties() -> FeedbackDataset:
->>>>>>> 03208ada
     dataset = FeedbackDataset(
         fields=[TextField(name="text"), TextField(name="optional", required=False)],
         questions=[TextQuestion(name="question")],
