--- conflicted
+++ resolved
@@ -13,11 +13,7 @@
 #  limitations under the License.
 
 from datetime import datetime
-<<<<<<< HEAD
-from typing import Any, List, TYPE_CHECKING, Tuple, Type
-=======
 from typing import TYPE_CHECKING, Any, List, Tuple, Type
->>>>>>> c1b2e28f
 from uuid import UUID
 
 import pytest
