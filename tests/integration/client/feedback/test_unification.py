#  Copyright 2021-present, the Recognai S.L. team.
#
#  Licensed under the Apache License, Version 2.0 (the "License");
#  you may not use this file except in compliance with the License.
#  You may obtain a copy of the License at
#
#      http://www.apache.org/licenses/LICENSE-2.0
#
#  Unless required by applicable law or agreed to in writing, software
#  distributed under the License is distributed on an "AS IS" BASIS,
#  WITHOUT WARRANTIES OR CONDITIONS OF ANY KIND, either express or implied.
#  See the License for the specific language governing permissions and
#  limitations under the License.

import pytest
from argilla.client.feedback.schemas import (
    FeedbackRecord,
    LabelQuestion,
    MultiLabelQuestion,
    RankingQuestion,
    RatingQuestion,
)
from argilla.client.feedback.unification import (
    LabelQuestionStrategy,
    LabelQuestionUnification,
    MultiLabelQuestionStrategy,
    MultiLabelQuestionUnification,
    RankingQuestionStrategy,
    RankingQuestionUnification,
    RatingQuestionStrategy,
    RatingQuestionUnification,
    UnifiedValueSchema,
)

responses_rating = [
    {"values": {"rating": {"value": "1"}}},
    {"values": {"rating": {"value": "2"}}},
    {"values": {"rating": {"value": "2"}}},
]

responses_rating_equal = [
    {"values": {"rating": {"value": "2"}}},
    {"values": {"rating": {"value": "2"}}},
]


@pytest.mark.parametrize(
    "strategy, unified_response, responses",
    [
        ("mean", [{"value": str(int(5 / 3)), "strategy": "mean"}], responses_rating),
        ("majority", [{"value": "2", "strategy": "majority"}], responses_rating),
        ("max", [{"value": "2", "strategy": "max"}], responses_rating),
        ("min", [{"value": "1", "strategy": "min"}], responses_rating),
        ("mean", [{"value": str(2), "strategy": "mean"}], responses_rating_equal),
        ("majority", [{"value": "2", "strategy": "majority"}], responses_rating_equal),
        ("max", [{"value": "2", "strategy": "max"}], responses_rating_equal),
        ("min", [{"value": "2", "strategy": "min"}], responses_rating_equal),
    ],
)
def test_rating_question_strategy(strategy, unified_response, responses):
    question_name = "rating"
    records_payload = {
        "fields": {"text": "This is the first record", "label": "positive"},
        "responses": responses,
    }
    record = FeedbackRecord(**records_payload)
    question_payload = {
        "name": question_name,
        "description": question_name,
        "required": True,
        "values": ["1", "2"],
    }
    question = RatingQuestion(**question_payload)
    strategy = RatingQuestionStrategy(strategy)
    strategy.compute_unified_responses([record], question)
    unified_response = [UnifiedValueSchema(**resp) for resp in unified_response]
    assert record._unified_responses[question_name] == unified_response
    assert RatingQuestionUnification(question=question, strategy=strategy)


responses_ranking = [
    {"values": {"ranking": {"value": [{"rank": 2, "value": "yes"}, {"rank": 3, "value": "no"}]}}},
    {"values": {"ranking": {"value": [{"rank": 2, "value": "yes"}, {"rank": 1, "value": "no"}]}}},
    {"values": {"ranking": {"value": [{"rank": 2, "value": "yes"}, {"rank": 3, "value": "no"}]}}},
]

responses_ranking_equal = [
    {"values": {"ranking": {"value": [{"rank": 2, "value": "yes"}, {"rank": 3, "value": "no"}]}}},
    {"values": {"ranking": {"value": [{"rank": 2, "value": "yes"}, {"rank": 3, "value": "no"}]}}},
]


@pytest.mark.parametrize(
    "strategy, unified_response, responses",
    [
        (
            "majority",
            [{"value": [{"rank": 2, "value": "yes"}, {"rank": 3, "value": "no"}], "strategy": "majority"}],
            responses_ranking,
        ),
        (
            "max",
            [{"value": [{"rank": 2, "value": "yes"}, {"rank": 3, "value": "no"}], "strategy": "max"}],
            responses_ranking,
        ),
        (
            "min",
            [{"value": [{"rank": 2, "value": "yes"}, {"rank": 1, "value": "no"}], "strategy": "min"}],
            responses_ranking,
        ),
        (
            "mean",
            [{"value": [{"rank": 2, "value": "yes"}, {"rank": 2, "value": "no"}], "strategy": "mean"}],
            responses_ranking,
        ),
        (
            "majority",
            [{"value": [{"rank": 2, "value": "yes"}, {"rank": 3, "value": "no"}], "strategy": "majority"}],
            responses_ranking_equal,
        ),
        (
            "max",
            [{"value": [{"rank": 2, "value": "yes"}, {"rank": 3, "value": "no"}], "strategy": "max"}],
            responses_ranking_equal,
        ),
        (
            "min",
            [{"value": [{"rank": 2, "value": "yes"}, {"rank": 3, "value": "no"}], "strategy": "min"}],
            responses_ranking_equal,
        ),
        (
            "mean",
            [{"value": [{"rank": 2, "value": "yes"}, {"rank": 3, "value": "no"}], "strategy": "mean"}],
            responses_ranking_equal,
        ),
    ],
)
def test_ranking_question_strategy(strategy, unified_response, responses):
    question_name = "ranking"
    records_payload = {
        "fields": {"text": "This is the first record", "label": "positive"},
        "responses": responses,
    }
    record = FeedbackRecord(**records_payload)
    question_payload = {
        "name": question_name,
        "description": question_name,
        "required": True,
        "values": ["yes", "no", "maybe"],
    }
    question = RankingQuestion(**question_payload)
    strategy = RankingQuestionStrategy(strategy)
    strategy.compute_unified_responses([record], question)
    unified_response = [UnifiedValueSchema(**resp) for resp in unified_response]
    assert record._unified_responses[question_name] == unified_response
    assert RankingQuestionUnification(question=question, strategy=strategy)


responses_label = [
    {"values": {"label": {"value": "1"}}},
    {"values": {"label": {"value": "2"}}},
    {"values": {"label": {"value": "2"}}},
]

responses_label_equal = [
    {"values": {"label": {"value": "2"}}},
    {"values": {"label": {"value": "2"}}},
]

responses_label_different = [
    {"values": {"label": {"value": "1"}}},
    {"values": {"label": {"value": "2"}}},
]


@pytest.mark.parametrize(
    "strategy, unified_response, responses",
    [
        ("majority", [{"value": "2", "strategy": "majority"}], responses_label),
        (
            "disagreement",
            [
                {"value": "1", "strategy": "disagreement"},
                {"value": "2", "strategy": "disagreement"},
                {"value": "2", "strategy": "disagreement"},
            ],
            responses_label,
        ),
        ("majority", [{"value": "2", "strategy": "majority"}], responses_label_equal),
        (
            "disagreement",
            [
                {"value": "2", "strategy": "disagreement"},
                {"value": "2", "strategy": "disagreement"},
            ],
            responses_label_equal,
        ),
        ("majority", [{"value": "1", "strategy": "majority"}], responses_label_different),
        (
            "disagreement",
            [
                {"value": "1", "strategy": "disagreement"},
                {"value": "2", "strategy": "disagreement"},
            ],
            responses_label_different,
        ),
    ],
)
def test_label_question_strategy(strategy, unified_response, responses):
    # To ensure reproducibility for the cases that the answer must be chosen randomly
    import random

    random.seed(42)

    question_name = "label"
    records_payload = {
        "fields": {"text": "This is the first record", "label": "positive"},
        "responses": responses,
    }
    record = FeedbackRecord(**records_payload)
    question_payload = {
        "name": question_name,
        "description": question_name,
        "required": True,
        "labels": ["1", "2"],
    }
    question = LabelQuestion(**question_payload)
    strategy = LabelQuestionStrategy(strategy)
    strategy.compute_unified_responses([record], question)
    unified_response = [UnifiedValueSchema(**resp) for resp in unified_response]
    assert record._unified_responses[question_name] == unified_response
    assert LabelQuestionUnification(question=question, strategy=strategy)


responses_multilabel = [
    {"values": {"multilabel": {"value": ["label1"]}}},
    {"values": {"multilabel": {"value": ["label1", "label2"]}}},
    {"values": {"multilabel": {"value": ["label1"]}}},
]

responses_multilabel_equal = [
    {"values": {"multilabel": {"value": ["label1"]}}},
    {"values": {"multilabel": {"value": ["label2"]}}},
]


@pytest.mark.parametrize(
    "strategy, unified_response, responses",
    [
        ("majority", [{"value": ["label1"], "strategy": "majority"}], responses_multilabel),
        (
            "disagreement",
            [
                {"value": ["label1"], "strategy": "disagreement"},
                {"value": ["label1", "label2"], "strategy": "disagreement"},
                {"value": ["label1"], "strategy": "disagreement"},
            ],
            responses_multilabel,
        ),
        ("majority", [{"value": ["label1"], "strategy": "majority"}], responses_multilabel_equal),
        (
            "disagreement",
            [{"value": ["label1"], "strategy": "disagreement"}, {"value": ["label2"], "strategy": "disagreement"}],
            responses_multilabel_equal,
        ),
    ],
)
def test_multi_label_question_strategy(strategy, unified_response, responses):
    # To ensure reproducibility for the cases that the answer must be chosen randomly
    import random

    random.seed(42)

    question_name = "multilabel"
    records_payload = {
        "fields": {"text": "This is the first record", "label": "positive"},
<<<<<<< HEAD
        "responses": responses,
=======
        "responses": [
            {"values": {question_name: {"value": ["label1"]}}},
            {"values": {question_name: {"value": ["label1"]}}},
            {"values": {question_name: {"value": ["label2"]}}},
        ],
>>>>>>> 0a07577e
    }
    record = FeedbackRecord(**records_payload)
    question_payload = {
        "name": question_name,
        "description": question_name,
        "required": True,
        "labels": ["1", "2"],
    }
    question = MultiLabelQuestion(**question_payload)
    strategy = MultiLabelQuestionStrategy(strategy)
    strategy.compute_unified_responses([record], question)
    unified_response = [UnifiedValueSchema(**resp) for resp in unified_response]
    assert record._unified_responses[question_name] == unified_response
    assert MultiLabelQuestionUnification(question=question, strategy=strategy)


def test_label_question_strategy_not_implemented():
    with pytest.raises(NotImplementedError, match="'majority_weighted'-strategy not implemented yet"):
        LabelQuestionStrategy._majority_weighted("mock", "mock")

    with pytest.raises(NotImplementedError, match="'majority_weighted'-strategy not implemented yet"):
        MultiLabelQuestionStrategy._majority_weighted("mock", "mock")<|MERGE_RESOLUTION|>--- conflicted
+++ resolved
@@ -274,15 +274,11 @@
     question_name = "multilabel"
     records_payload = {
         "fields": {"text": "This is the first record", "label": "positive"},
-<<<<<<< HEAD
-        "responses": responses,
-=======
         "responses": [
             {"values": {question_name: {"value": ["label1"]}}},
             {"values": {question_name: {"value": ["label1"]}}},
             {"values": {question_name: {"value": ["label2"]}}},
         ],
->>>>>>> 0a07577e
     }
     record = FeedbackRecord(**records_payload)
     question_payload = {
