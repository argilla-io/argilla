--- conflicted
+++ resolved
@@ -689,12 +689,7 @@
         questions=feedback_dataset_questions,
     )
     dataset.add_records(feedback_dataset_records)
-<<<<<<< HEAD
-    label = dataset.question_by_name("question-3")
+    label = dataset.question_by_name(question)
     task = TrainingTask.for_text_classification(text=dataset.fields[0], label=label)
-=======
-    label = dataset.question_by_name(question)
-    task_mapping = TrainingTaskMapping.for_text_classification(text=dataset.fields[0], label=label)
->>>>>>> 4bbeb21e
 
     dataset.prepare_for_training(framework=framework, task=task, fetch_records=False)