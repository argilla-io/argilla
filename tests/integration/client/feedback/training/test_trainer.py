#  Copyright 2021-present, the Recognai S.L. team.
#
#  Licensed under the Apache License, Version 2.0 (the "License");
#  you may not use this file except in compliance with the License.
#  You may obtain a copy of the License at
#
#      http://www.apache.org/licenses/LICENSE-2.0
#
#  Unless required by applicable law or agreed to in writing, software
#  distributed under the License is distributed on an "AS IS" BASIS,
#  WITHOUT WARRANTIES OR CONDITIONS OF ANY KIND, either express or implied.
#  See the License for the specific language governing permissions and
#  limitations under the License.

<<<<<<< HEAD
from typing import TYPE_CHECKING, Callable, List, Union
=======
import random
from collections import Counter
from typing import TYPE_CHECKING, List, Union
>>>>>>> dadfc64e

import pytest

if TYPE_CHECKING:
    from argilla.client.feedback.schemas.types import AllowedFieldTypes, AllowedQuestionTypes

import shutil
import sys
from pathlib import Path

from argilla.client.feedback.dataset import FeedbackDataset
from argilla.client.feedback.schemas import (
    FeedbackRecord,
    LabelQuestion,
    MultiLabelQuestion,
)
from argilla.client.feedback.training import ArgillaTrainer
from argilla.client.feedback.training.schemas import (
    TrainingTask,
    TrainingTaskForTextClassification,
    TrainingTaskMapping,
    TrainingTaskMappingForTextClassification,
    TrainingTaskTypes,
)
from argilla.client.feedback.unification import LabelQuestionUnification
from argilla.client.models import Framework

__OUTPUT_DIR__ = "tmp"


@pytest.mark.parametrize(
    "framework",
    [
        # Framework("spacy"),
        # Framework("spacy-transformers"),
        Framework("transformers"),
        Framework("spark-nlp"),
        Framework("span_marker"),
        Framework("setfit"),
        Framework("peft"),
        Framework("spark-nlp"),
    ],
)
@pytest.mark.usefixtures(
    "feedback_dataset_guidelines",
    "feedback_dataset_fields",
    "feedback_dataset_questions",
    "feedback_dataset_records",
)
def test_prepare_for_training_text_classification_with_defaults(
    framework: Union[Framework, str],
    feedback_dataset_guidelines: str,
    feedback_dataset_fields: List["AllowedFieldTypes"],
    feedback_dataset_questions: List["AllowedQuestionTypes"],
    feedback_dataset_records: List[FeedbackRecord],
) -> None:
    dataset = FeedbackDataset(
        guidelines=feedback_dataset_guidelines,
        fields=feedback_dataset_fields,
        questions=feedback_dataset_questions,
    )
    dataset.add_records(records=feedback_dataset_records * 5)

    questions = [
        question for question in dataset.questions if isinstance(question, (LabelQuestion, MultiLabelQuestion))
    ]
    label = LabelQuestionUnification(question=questions[0])
    task = TrainingTask.for_text_classification(text=dataset.fields[0], label=label)

    if framework == Framework("span_marker"):
        with pytest.raises(
            NotImplementedError,
            match=f"Framework {framework} is not supported for this {TrainingTaskForTextClassification}.",
        ):
            trainer = ArgillaTrainer(dataset=dataset, task=task, framework=framework, fetch_records=False)
    elif framework == Framework("spark-nlp"):
        with pytest.raises(NotImplementedError, match=f"{framework} is not a valid framework."):
            trainer = ArgillaTrainer(dataset=dataset, task=task, framework=framework, fetch_records=False)
    else:
        if framework in [Framework("peft")] and sys.version_info < (3, 9):
            pass
        else:
            trainer = ArgillaTrainer(dataset=dataset, task=task, framework=framework, fetch_records=False)
            if framework in [Framework("spacy"), Framework("spacy-transformers")]:
                trainer.update_config(max_steps=1)
            elif framework in [Framework("transformers"), Framework("setfit")]:
                trainer.update_config(num_iterations=1)
            trainer.train(__OUTPUT_DIR__)

    if Path(__OUTPUT_DIR__).exists():
        shutil.rmtree(__OUTPUT_DIR__)


@pytest.mark.usefixtures(
    "feedback_dataset_guidelines",
    "feedback_dataset_fields",
    "feedback_dataset_questions",
    "feedback_dataset_records",
)
def test_prepare_for_training_text_classification_with_formatting_func(
    feedback_dataset_guidelines: str,
    feedback_dataset_fields: List["AllowedFieldTypes"],
    feedback_dataset_questions: List["AllowedQuestionTypes"],
    feedback_dataset_records: List[FeedbackRecord],
):
    dataset = FeedbackDataset(
        guidelines=feedback_dataset_guidelines,
        fields=feedback_dataset_fields,
        questions=feedback_dataset_questions,
    )
    dataset.add_records(records=feedback_dataset_records * 5)
    framework = Framework("setfit")

    def wrong_formatting_func(sample):
        text = sample["text"]
        values = [resp["value"] for resp in sample["question-3"]]
        counter = Counter(values)
        if counter:
            most_common = counter.most_common()
            max_frequency = most_common[0][1]
            most_common_elements = [element for element, frequency in most_common if frequency == max_frequency]
            label = random.choice(most_common_elements)
            return {"text": text, "label": label}
        else:
            return None

    def correct_formatting_func(sample):
        data = wrong_formatting_func(sample)
        if data:
            return (data["text"], data["label"])
        else:
            return None

    with pytest.raises(
        ValueError,
        match=r"formatting_func must return \(text,label\) as a Tuple\[str, str\] or a Tuple\[str, List\[str\]\]",
    ):
        task = TrainingTask.for_text_classification(wrong_formatting_func)
        trainer = ArgillaTrainer(dataset=dataset, task=task, framework=framework, fetch_records=False)
        trainer.update_config(num_iterations=1)
        trainer.train(__OUTPUT_DIR__)

    task = TrainingTask.for_text_classification(correct_formatting_func)
    trainer = ArgillaTrainer(dataset=dataset, task=task, framework=framework, fetch_records=False)
    trainer.update_config(num_iterations=1)
    trainer.train(__OUTPUT_DIR__)


@pytest.mark.parametrize(
    "callable",
    (
        lambda: TrainingTaskMapping.for_text_classification(None, None),
        lambda: TrainingTaskMapping.for_direct_preference_optimization(None),
        lambda: TrainingTaskMapping.for_reward_modelling(None),
        lambda: TrainingTaskMapping.for_supervised_fine_tuning(None),
    ),
)
def test_deprecations(callable: Callable[[], TrainingTaskTypes]) -> None:
    with pytest.warns(DeprecationWarning, match="`TrainingTaskMapping` has been renamed to `TrainingTask`"):
        # This'll crash because we're passing None, but we only test the warning
        try:
            callable()
        except Exception:
            pass


def test_deprecations_for_text_classification():
    with pytest.warns(
        DeprecationWarning,
        match="`TrainingTaskMappingForTextClassification` has been renamed to `TrainingTaskForTextClassification`",
    ):
        # This'll crash because we're passing None, but we only test the warning
        try:
            TrainingTaskMappingForTextClassification(None)
        except Exception:
            pass<|MERGE_RESOLUTION|>--- conflicted
+++ resolved
@@ -12,13 +12,9 @@
 #  See the License for the specific language governing permissions and
 #  limitations under the License.
 
-<<<<<<< HEAD
-from typing import TYPE_CHECKING, Callable, List, Union
-=======
 import random
 from collections import Counter
-from typing import TYPE_CHECKING, List, Union
->>>>>>> dadfc64e
+from typing import TYPE_CHECKING, Callable, List, Union
 
 import pytest
 
