--- conflicted
+++ resolved
@@ -293,8 +293,6 @@
     )
 
 
-<<<<<<< HEAD
-=======
 def test_init_with_stored_credentials_overriding_workspace(mock_init_ok, mocker):
     mocker.patch(
         "builtins.open",
@@ -315,7 +313,6 @@
     )
 
 
->>>>>>> ab2caaba
 @pytest.mark.asyncio
 async def test_init_with_workspace(owner: User) -> None:
     workspace = await WorkspaceFactory.create(name="test_workspace")
