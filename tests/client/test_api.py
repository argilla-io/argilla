#  coding=utf-8
#  Copyright 2021-present, the Recognai S.L. team.
#
#  Licensed under the Apache License, Version 2.0 (the "License");
#  you may not use this file except in compliance with the License.
#  You may obtain a copy of the License at
#
#      http://www.apache.org/licenses/LICENSE-2.0
#
#  Unless required by applicable law or agreed to in writing, software
#  distributed under the License is distributed on an "AS IS" BASIS,
#  WITHOUT WARRANTIES OR CONDITIONS OF ANY KIND, either express or implied.
#  See the License for the specific language governing permissions and
#  limitations under the License.

import concurrent.futures
import datetime
import re
from time import sleep
from typing import Any, Iterable
from uuid import uuid4

import argilla as rg
import datasets
import httpx
import pandas as pd
import pytest
from argilla import TextClassificationRecord
from argilla._constants import (
    DEFAULT_API_KEY,
    WORKSPACE_HEADER_NAME,
)
from argilla.client import api
from argilla.client.apis.status import ApiInfo, Status
from argilla.client.client import Argilla
from argilla.client.sdk.client import AuthenticatedClient
from argilla.client.sdk.commons.api import Response
from argilla.client.sdk.commons.errors import (
    AlreadyExistsApiError,
    ForbiddenApiError,
    GenericApiError,
    HttpResponseError,
    InputValueError,
    NotFoundApiError,
    UnauthorizedApiError,
    ValidationApiError,
)
from argilla.client.sdk.users import api as users_api
from argilla.client.sdk.users.models import UserModel
from argilla.server.apis.v0.models.text_classification import (
    TextClassificationSearchResults,
)
from argilla.server.contexts import accounts
from argilla.server.security.model import WorkspaceCreate, WorkspaceUserCreate
from httpx import ConnectError
from sqlalchemy.orm import Session

from tests.helpers import SecuredClient
from tests.server.test_api import create_some_data_for_text_classification


@pytest.fixture
def mock_init_ok(monkeypatch):
    """Creating of mock_get method from the class, and monkeypatch application.

    It will return a 200 status code, emulating the correct login.
    """

<<<<<<< HEAD
    def mock_get(*args, **kwargs) -> Response:
        return Response(
            status_code=200,
            content=b"",
            headers={},
            parsed=UserModel(
                id=uuid4(),
                username="mock_username",
                first_name="mock_first_name",
                role="admin",
                api_key="mock_api_key",
                workspaces=["mock_workspace"],
                inserted_at=datetime.datetime.now(),
                updated_at=datetime.datetime.now(),
            ),
        )
=======
    from argilla import __version__ as rg_version

    def mock_get_info(*args, **kwargs):
        return ApiInfo(version=rg_version)

    def mock_whoami(*args, **kwargs):
        return User(username="booohh", api_key="api-key", workspaces=["mock-workspace"])
>>>>>>> 09be4ce9

    monkeypatch.setattr(Status, "get_info", mock_get_info)
    monkeypatch.setattr(users_api, "whoami", mock_whoami)


@pytest.fixture
def mock_response_500(monkeypatch):
    """Creating of mock_get method from the class, and monkeypatch application.

    It will return a 500 status code, emulating an invalid state of the API error.
    """

    def mock_get(*args, **kwargs):
        raise GenericApiError("Mock error")

    monkeypatch.setattr(users_api, "whoami", mock_get)


@pytest.fixture
def mock_response_token_401(monkeypatch):
    """Creating of mock_get method from the class, and monkeypatch application.

    It will return a 401 status code, emulating an invalid credentials error when using tokens to log in.
    Iterable structure to be able to pass the first 200 status code check
    """

    def mock_get(*args, **kwargs):
        if kwargs["url"] == "fake_url/api/me":
            raise UnauthorizedApiError()
        elif kwargs["url"] == "fake_url/api/docs/spec.json":
            return Response(
                status_code=200,
                content=b"",
                headers={},
                parsed=UserModel(
                    id=uuid4(),
                    username="mock_username",
                    first_name="mock_first_name",
                    role="admin",
                    api_key="mock_api_key",
                    workspaces=["mock_workspace"],
                    inserted_at=datetime.datetime.now(),
                    updated_at=datetime.datetime.now(),
                ),
            )

    monkeypatch.setattr(users_api, "whoami", mock_get)


def test_init_uppercase_workspace(mocked_client):
    with pytest.raises(InputValueError):
        api.init(workspace="UPPERCASE_WORKSPACE")


@pytest.mark.skip(reason="Mock response is not working")
def test_init_correct(mock_init_ok):
    """Testing correct default initialization

    It checks if the _client created is a argillaClient object.
    """

    client = api.active_client()

    assert api.active_api().http_client == AuthenticatedClient(
        base_url="http://localhost:6900",
        token=DEFAULT_API_KEY,
        timeout=60.0,
        headers={WORKSPACE_HEADER_NAME: client.user.username},
    )

    url = "mock_url"
    api_key = "mock_api_key"
    workspace_name = client.user.workspaces[0]

    api.init(api_url=url, api_key=api_key, workspace=workspace_name, timeout=42)
    assert api.active_api().http_client == AuthenticatedClient(
        base_url=url,
        token=api_key,
        timeout=42,
        headers={WORKSPACE_HEADER_NAME: workspace_name},
    )


def test_init_environment_url(mock_init_ok, monkeypatch):
    """Testing initialization with api_url provided via environment variable

    It checks the url in the environment variable gets passed to client.
    """
    workspace_name = "mock_workspace"
    url = "mock_url"
    api_key = "mock_api_key"

    monkeypatch.setenv("ARGILLA_API_URL", url)
    monkeypatch.setenv("ARGILLA_API_KEY", api_key)
    monkeypatch.setenv("ARGILLA_WORKSPACE", workspace_name)

    api.init()
    assert api.active_api()._client == AuthenticatedClient(
        base_url=url,
        token=api_key,
        timeout=60,
        headers={WORKSPACE_HEADER_NAME: workspace_name},
    )


def test_trailing_slash(mock_init_ok):
    """Testing initialization with provided api_url via environment variable and argument

    It checks the trailing slash is removed in all cases
    """
    api.init(api_url="http://mock.com/")
    assert api.active_api()._client.base_url == "http://mock.com"


def test_log_something(mocked_client):
    dataset_name = "test-dataset"
    mocked_client.delete(f"/api/datasets/{dataset_name}")

    api.init()
    response = api.log(name=dataset_name, records=rg.TextClassificationRecord(inputs={"text": "This is a test"}))

    assert response.processed == 1
    assert response.failed == 0

    response = mocked_client.post(f"/api/datasets/{dataset_name}/TextClassification:search")
    assert response.status_code == 200, response.json()

    results = TextClassificationSearchResults.parse_obj(response.json())
    assert results.total == 1
    assert len(results.records) == 1
    assert results.records[0].inputs["text"] == "This is a test"


def test_load_empty_string(mocked_client):
    dataset_name = "test-dataset"
    mocked_client.delete(f"/api/datasets/{dataset_name}")

    api.log(name=dataset_name, records=rg.TextClassificationRecord(inputs={"text": "This is a test"}))
    assert len(api.load(name=dataset_name, query="")) == 1
    assert len(api.load(name=dataset_name, query="  ")) == 1


def test_load_limits(mocked_client, supported_vector_search):
    dataset = "test_load_limits"
    api_ds_prefix = f"/api/datasets/{dataset}"
    mocked_client.delete(api_ds_prefix)

    create_some_data_for_text_classification(
        mocked_client,
        dataset,
        n=50,
        with_vectors=supported_vector_search,
    )

    limit_data_to = 10
    ds = api.load(name=dataset, limit=limit_data_to)
    assert len(ds) == limit_data_to

    ds = api.load(name=dataset, limit=limit_data_to)
    assert len(ds) == limit_data_to


def test_log_records_with_too_long_text(mocked_client):
    dataset_name = "test_log_records_with_too_long_text"
    mocked_client.delete(f"/api/datasets/{dataset_name}")
    item = rg.TextClassificationRecord(inputs={"text": "This is a toooooo long text\n" * 10000})

    api.log([item], name=dataset_name)


def test_not_found_response(mocked_client):
    with pytest.raises(NotFoundApiError):
        api.load(name="not-found")


def test_log_without_name(mocked_client):
    with pytest.raises(
        InputValueError,
        match="Empty dataset name has been passed as argument.",
    ):
        api.log(
            rg.TextClassificationRecord(inputs={"text": "This is a single record. Only this. No more."}),
            name=None,
        )


def test_log_passing_empty_records_list(mocked_client):
    with pytest.raises(
        InputValueError,
        match="Empty record list has been passed as argument.",
    ):
        api.log(records=[], name="ds")


def test_log_deprecated_chunk_size(mocked_client):
    dataset_name = "test_log_deprecated_chunk_size"
    mocked_client.delete(f"/api/datasets/{dataset_name}")
    record = rg.TextClassificationRecord(text="My text")
    with pytest.warns(FutureWarning, match="`chunk_size`.*`batch_size`"):
        api.log(records=[record], name=dataset_name, chunk_size=100)


def test_large_batch_size_warning(mocked_client, caplog: pytest.LogCaptureFixture):
    dataset_name = "test_large_batch_size_warning"
    mocked_client.delete(f"/api/datasets/{dataset_name}")
    record = rg.TextClassificationRecord(text="My text")
    api.log(records=[record], name=dataset_name, batch_size=10000)
    assert len(caplog.record_tuples) == 1
    assert "batch size is noticeably large" in caplog.record_tuples[0][2]


def test_log_background(mocked_client):
    """Verify that logs can be delayed via the background parameter."""
    dataset_name = "test_log_background"
    mocked_client.delete(f"/api/datasets/{dataset_name}")

    # Log in the background, and extract the future
    sample_text = "Sample text for testing"
    future = api.log(
        rg.TextClassificationRecord(text=sample_text),
        name=dataset_name,
        background=True,
    )
    assert isinstance(future, concurrent.futures.Future)
    # Log the record to argilla
    try:
        future.result()
    finally:
        future.cancel()

    # The dataset now exists and holds one record
    dataset = api.load(dataset_name)
    assert len(dataset) == 1
    assert dataset[0].text == sample_text


def test_log_background_with_error(mocked_client: SecuredClient, monkeypatch: Any):
    dataset_name = "test_log_background_with_error"
    mocked_client.delete(f"/api/datasets/{dataset_name}")

    # Log in the background, and extract the future
    sample_text = "Sample text for testing"

    def raise_http_error(*args, **kwargs):
        raise httpx.ConnectError("Mock error", request=None)

    monkeypatch.setattr(api.active_client().http_client, "post", raise_http_error)

    future = api.log(rg.TextClassificationRecord(text=sample_text), name=dataset_name, background=True)
    with pytest.raises(ConnectError):
        try:
            future.result()
        finally:
            future.cancel()


@pytest.mark.parametrize(
    "status,error_type",
    [
        (401, UnauthorizedApiError),
        (403, ForbiddenApiError),
        (404, NotFoundApiError),
        (422, ValidationApiError),
        (500, GenericApiError),
        (413, HttpResponseError),
    ],
)
def test_delete_with_errors(mocked_client, monkeypatch, status, error_type):
    def send_mock_response_with_http_status(status: int):
        def inner(*args, **kwargs):
            return httpx.Response(
                status_code=status,
                json={"detail": {"code": "error:code", "params": {"message": "Mock"}}},
            )

        return inner

    with pytest.raises(error_type):
        monkeypatch.setattr(httpx, "delete", send_mock_response_with_http_status(status))
        api.delete("dataset")


@pytest.mark.parametrize(
    "records, dataset_class",
    [
        ("singlelabel_textclassification_records", rg.DatasetForTextClassification),
        ("multilabel_textclassification_records", rg.DatasetForTextClassification),
        ("tokenclassification_records", rg.DatasetForTokenClassification),
        ("text2text_records", rg.DatasetForText2Text),
    ],
)
def test_general_log_load(mocked_client, request, records, dataset_class):
    dataset_names = [
        f"test_general_log_load_{dataset_class.__name__.lower()}_" + input_type
        for input_type in ["single", "list", "dataset"]
    ]
    for name in dataset_names:
        mocked_client.delete(f"/api/datasets/{name}")

    records = request.getfixturevalue(records)

    # log single records
    api.log(records[0], name=dataset_names[0])
    dataset = api.load(dataset_names[0])
    records[0].metrics = dataset[0].metrics
    assert dataset[0] == records[0]

    # log list of records
    api.log(records, name=dataset_names[1])
    dataset = api.load(dataset_names[1])
    # check if returned records can be converted to other formats
    assert isinstance(dataset.to_datasets(), datasets.Dataset)
    assert isinstance(dataset.to_pandas(), pd.DataFrame)
    assert len(dataset) == len(records)
    for record, expected in zip(dataset, records):
        expected.metrics = record.metrics
        assert record == expected

    # log dataset
    api.log(dataset_class(records), name=dataset_names[2])
    dataset = api.load(dataset_names[2])
    assert len(dataset) == len(records)
    for record, expected in zip(dataset, records):
        record.metrics = expected.metrics
        assert record == expected


@pytest.mark.parametrize(
    "records, dataset_class",
    [
        ("singlelabel_textclassification_records", rg.DatasetForTextClassification),
    ],
)
def test_log_load_with_workspace(mocked_client, request, records, dataset_class):
    dataset_names = [
        f"test_general_log_load_{dataset_class.__name__.lower()}_" + input_type
        for input_type in ["single", "list", "dataset"]
    ]
    for name in dataset_names:
        mocked_client.delete(f"/api/datasets/{name}")

    records = request.getfixturevalue(records)

    api.log(records, name=dataset_names[0], workspace="argilla")
    ds = api.load(dataset_names[0], workspace="argilla")
    api.delete_records(dataset_names[0], ids=[rec.id for rec in ds][:1], workspace="argilla")
    api.delete(dataset_names[0], workspace="argilla")


def test_passing_wrong_iterable_data(mocked_client):
    dataset_name = "test_log_single_records"
    mocked_client.delete(f"/api/datasets/{dataset_name}")
    with pytest.raises(Exception, match="Unknown record type"):
        api.log({"a": "010", "b": 100}, name=dataset_name)


def test_log_with_generator(mocked_client, monkeypatch):
    dataset_name = "test_log_with_generator"
    mocked_client.delete(f"/api/datasets/{dataset_name}")

    def generator(items: int = 10) -> Iterable[rg.TextClassificationRecord]:
        for i in range(0, items):
            yield rg.TextClassificationRecord(id=i, inputs={"text": "The text data"})

    api.log(generator(), name=dataset_name)


def test_create_ds_with_wrong_name(mocked_client):
    dataset_name = "Test Create_ds_with_wrong_name"

    with pytest.raises(InputValueError):
        api.log(
            rg.TextClassificationRecord(
                inputs={"text": "The text data"},
            ),
            name=dataset_name,
        )


def test_delete_dataset(mocked_client):
    dataset_name = "test_delete_dataset"
    mocked_client.delete(f"/api/datasets/{dataset_name}")

    api.log(
        rg.TextClassificationRecord(
            id=0,
            inputs={"text": "The text data"},
            annotation_agent="test",
            annotation=["T"],
        ),
        name=dataset_name,
    )
    api.load(name=dataset_name)
    api.delete(name=dataset_name)
    sleep(1)
    with pytest.raises(NotFoundApiError):
        api.load(name=dataset_name)


def test_log_with_wrong_name(mocked_client):
    with pytest.raises(InputValueError):
        api.log(name="Bad name", records=["whatever"])

    with pytest.raises(InputValueError):
        api.log(name="anotherWrongName", records=["whatever"])


def test_dataset_copy(mocked_client):
    dataset = "test_dataset_copy"
    dataset_copy = "test_dataset_copy_new"
    other_workspace = "test_dataset_copy_ws"

    mocked_client.delete(f"/api/datasets/{dataset_copy}?workspace={other_workspace}")
    mocked_client.delete(f"/api/datasets/{dataset_copy}")
    mocked_client.delete(f"/api/datasets/{dataset}")

    record = rg.TextClassificationRecord(
        id=0,
        text="This is the record input",
        annotation_agent="test",
        annotation=["T"],
    )
    api.log(record, name=dataset)

    api.copy(dataset, name_of_copy=dataset_copy)
    ds, ds_copy = api.load(name=dataset), api.load(name=dataset_copy)
    df, df_copy = ds.to_pandas(), ds_copy.to_pandas()

    assert df.equals(df_copy)

    api.log(record, name=dataset_copy)

    with pytest.raises(AlreadyExistsApiError):
        api.copy(dataset, name_of_copy=dataset_copy)
    with pytest.raises(NotFoundApiError, match=other_workspace):
        api.copy(dataset, name_of_copy=dataset_copy, workspace=other_workspace)


def test_dataset_copy_to_another_workspace(mocked_client, argilla_user: UserModel, db: Session):
    dataset_name = "test_dataset_copy_to_another_workspace"
    dataset_copy = "new_dataset"
    new_workspace_name = "my-fun-workspace"

    workspace = accounts.create_workspace(db, WorkspaceCreate(name=new_workspace_name))
    accounts.create_workspace_user(db, WorkspaceUserCreate(workspace_id=workspace.id, user_id=argilla_user.id))

    mocked_client.delete(f"/api/datasets/{dataset_name}")
    mocked_client.delete(f"/api/datasets/{dataset_copy}")
    mocked_client.delete(f"/api/datasets/{dataset_copy}?workspace={new_workspace_name}")

    api = Argilla(api_key=argilla_user.api_key)

    api.log(
        rg.TextClassificationRecord(
            id=0,
            text="This is the record input",
            annotation_agent="test",
            annotation=["T"],
        ),
        name=dataset_name,
    )
    ds = api.load(dataset_name)
    df = ds.to_pandas()
    api.copy(dataset_name, name_of_copy=dataset_copy, workspace=new_workspace_name)
    api.set_workspace(new_workspace_name)
    df_copy = api.load(dataset_copy).to_pandas()
    assert df.equals(df_copy)
    with pytest.raises(AlreadyExistsApiError):
        api.copy(dataset_copy, name_of_copy=dataset_copy, workspace=new_workspace_name)


def test_update_record(mocked_client):
    dataset = "test_update_record"
    mocked_client.delete(f"/api/datasets/{dataset}")

    expected_inputs = ["This is a text"]
    record = rg.TextClassificationRecord(id=0, inputs=expected_inputs, annotation_agent="test", annotation=["T"])
    api.log(record, name=dataset)

    df = api.load(name=dataset)
    df = df.to_pandas()
    records = df.to_dict(orient="records")
    assert len(records) == 1
    assert records[0]["annotation"] == "T"
    # This record will be partially updated
    record = rg.TextClassificationRecord(id=0, inputs=expected_inputs, metadata={"a": "value"})

    api.log(record, name=dataset)

    df = api.load(name=dataset)
    df = df.to_pandas()
    records = df.to_dict(orient="records")

    assert len(records) == 1
    assert records[0]["annotation"] == "T"
    assert records[0]["annotation_agent"] == "test"
    assert records[0]["metadata"] == {"a": "value"}


def test_text_classifier_with_inputs_list(mocked_client):
    dataset = "test_text_classifier_with_inputs_list"
    mocked_client.delete(f"/api/datasets/{dataset}")

    expected_inputs = ["A", "List", "of", "values"]
    api.log(
        rg.TextClassificationRecord(
            id=0,
            inputs=expected_inputs,
            annotation_agent="test",
            annotation=["T"],
        ),
        name=dataset,
    )

    df = api.load(name=dataset)
    df = df.to_pandas()
    records = df.to_dict(orient="records")
    assert len(records) == 1
    assert records[0]["inputs"]["text"] == expected_inputs


def test_load_with_ids_list(mocked_client, supported_vector_search, api):
    dataset = "test_load_with_ids_list"

    mocked_client.delete(f"/api/datasets/{dataset}")

    expected_data = 100
    create_some_data_for_text_classification(
        mocked_client,
        dataset,
        n=expected_data,
        with_vectors=supported_vector_search,
    )
    ds = api.load(name=dataset, ids=[3, 5])
    assert len(ds) == 2


def test_load_with_query(mocked_client, supported_vector_search, api):
    dataset = "test_load_with_query"
    mocked_client.delete(f"/api/datasets/{dataset}")
    sleep(1)

    expected_data = 4
    create_some_data_for_text_classification(
        mocked_client,
        dataset,
        n=expected_data,
        with_vectors=supported_vector_search,
    )
    ds = api.load(name=dataset, query="id:1")
    ds = ds.to_pandas()
    assert len(ds) == 1
    assert ds.id.iloc[0] == 1


def test_load_with_sort(mocked_client, supported_vector_search, api):
    dataset = "test_load_with_sort"
    mocked_client.delete(f"/api/datasets/{dataset}")
    sleep(1)

    expected_data = 4
    api.log([TextClassificationRecord(text=text) for text in ["This is my text"] * expected_data], name=dataset)
    with pytest.raises(
        ValueError, match=re.escape("sort must be a dict formatted as List[Tuple[<field_name>, 'asc|desc']]")
    ):
        api.load(name=dataset, sort=[("event_timestamp", "ascc")])

    ds = api.load(name=dataset, sort=[("event_timestamp", "asc")])
    assert all([(ds[idx].event_timestamp <= ds[idx + 1].event_timestamp) for idx in range(len(ds) - 1)])

    ds = api.load(name=dataset, sort=[("event_timestamp", "desc")])
    assert all([(ds[idx].event_timestamp >= ds[idx + 1].event_timestamp) for idx in range(len(ds) - 1)])


def test_load_as_pandas(mocked_client, supported_vector_search, api):
    dataset = "test_load_as_pandas"
    mocked_client.delete(f"/api/datasets/{dataset}")
    sleep(1)

    expected_data = 4
    server_vectors_cfg = create_some_data_for_text_classification(
        mocked_client,
        dataset,
        n=expected_data,
        with_vectors=supported_vector_search,
    )

    records = api.load(name=dataset)
    assert isinstance(records, rg.DatasetForTextClassification)
    assert isinstance(records[0], rg.TextClassificationRecord)

    if supported_vector_search:
        for record in records:
            for vector in record.vectors:
                assert server_vectors_cfg[vector]["value"] == record.vectors[vector]


@pytest.mark.parametrize(
    "span,valid",
    [
        ((1, 2), False),
        ((0, 4), True),
        ((0, 5), True),  # automatic correction
    ],
)
def test_token_classification_spans(span, valid):
    texto = "Esto es una prueba"
    if valid:
        rg.TokenClassificationRecord(
            text=texto,
            tokens=texto.split(),
            prediction=[("test", *span)],
        )
    else:
        with pytest.raises(
            ValueError,
            match="Following entity spans are not aligned with provided tokenization\n"
            r"Spans:\n\('test', 1, 2\) - 's'\n"
            r"Tokens:\n\['Esto', 'es', 'una', 'prueba'\]",
        ):
            rg.TokenClassificationRecord(
                text=texto,
                tokens=texto.split(),
                prediction=[("test", *span)],
            )


def test_load_text2text(mocked_client, supported_vector_search):
    vectors = {"bert_uncased": [1.2, 3.4, 6.4, 6.4]}

    records = []
    for i in range(0, 2):
        record = rg.Text2TextRecord(
            text="test text",
            prediction=["test prediction"],
            annotation="test annotation",
            prediction_agent="test_model",
            annotation_agent="test_annotator",
            id=i,
            metadata={"metadata": "test"},
            status="Default",
            event_timestamp=datetime.datetime(2000, 1, 1),
        )
        if supported_vector_search:
            record.vectors = vectors
        records.append(record)

    dataset = "test_load_text2text"
    api.delete(dataset)
    api.log(records, name=dataset)

    df = api.load(name=dataset)
    assert len(df) == 2
    if supported_vector_search:
        for record in df:
            assert record.vectors["bert_uncased"] == vectors["bert_uncased"]


def test_client_workspace(mocked_client, api):
    workspace = api.get_workspace()
    assert workspace == "argilla"

    with pytest.raises(Exception, match="Must provide a workspace"):
        api.set_workspace(None)

    with pytest.raises(Exception, match="Wrong provided workspace not-found"):
        api.set_workspace("not-found")

    api.set_workspace("argilla")
    assert api.get_workspace() == "argilla"


def test_load_sort(mocked_client):
    records = [
        rg.TextClassificationRecord(
            text="test text",
            id=i,
        )
        for i in ["1str", 1, 2, 11, "2str", "11str"]
    ]

    dataset = "test_load_sort"
    api.delete(dataset)
    api.log(records, name=dataset)

    # check sorting policies
    ds = api.load(name=dataset)
    print(ds)
    df = ds.to_pandas()
    print(df.head())
    assert list(df.id) == [1, 11, "11str", "1str", 2, "2str"]
    ds = api.load(name=dataset, ids=[1, 2, 11])
    df = ds.to_pandas()
    assert list(df.id) == [1, 11, 2]
    ds = api.load(name=dataset, ids=["1str", "2str", "11str"])
    df = ds.to_pandas()
    assert list(df.id) == ["11str", "1str", "2str"]


def test_not_aligned_argilla_versions(monkeypatch):
    from argilla import __version__ as rg_version

    def mock_get_info(*args, **kwargs):
        return ApiInfo(version="1.0.0")

    def mock_whoami(*args, **kwargs):
        return User(username="mock")

    monkeypatch.setattr(Status, "get_info", mock_get_info)
    monkeypatch.setattr(users_api, "whoami", mock_whoami)

    with pytest.warns(
        UserWarning,
        match=rf"You're connecting to Argilla Server 1.0.0 using a different client version \({rg_version}\)",
    ):
        Argilla()


def test_aligned_argilla_versions(monkeypatch):
    from argilla import __version__ as rg_version

    def mock_get_info(*args, **kwargs):
        return ApiInfo(version=rg_version)

    def mock_whoami(*args, **kwargs):
        return User(username="mock")

    monkeypatch.setattr(Status, "get_info", mock_get_info)
    monkeypatch.setattr(users_api, "whoami", mock_whoami)

    with pytest.warns(None) as record:
        Argilla()
    assert len(record) == 0<|MERGE_RESOLUTION|>--- conflicted
+++ resolved
@@ -65,9 +65,12 @@
 
     It will return a 200 status code, emulating the correct login.
     """
-
-<<<<<<< HEAD
-    def mock_get(*args, **kwargs) -> Response:
+    from argilla import __version__ as rg_version
+
+    def mock_get_info(*args, **kwargs):
+        return ApiInfo(version=rg_version)
+
+    def mock_whoami(*args, **kwargs) -> Response:
         return Response(
             status_code=200,
             content=b"",
@@ -83,15 +86,6 @@
                 updated_at=datetime.datetime.now(),
             ),
         )
-=======
-    from argilla import __version__ as rg_version
-
-    def mock_get_info(*args, **kwargs):
-        return ApiInfo(version=rg_version)
-
-    def mock_whoami(*args, **kwargs):
-        return User(username="booohh", api_key="api-key", workspaces=["mock-workspace"])
->>>>>>> 09be4ce9
 
     monkeypatch.setattr(Status, "get_info", mock_get_info)
     monkeypatch.setattr(users_api, "whoami", mock_whoami)
@@ -797,8 +791,22 @@
     def mock_get_info(*args, **kwargs):
         return ApiInfo(version="1.0.0")
 
-    def mock_whoami(*args, **kwargs):
-        return User(username="mock")
+    def mock_whoami(*args, **kwargs) -> Response:
+        return Response(
+            status_code=200,
+            content=b"",
+            headers={},
+            parsed=UserModel(
+                id=uuid4(),
+                username="mock_username",
+                first_name="mock_first_name",
+                role="admin",
+                api_key="mock_api_key",
+                workspaces=["mock_workspace"],
+                inserted_at=datetime.datetime.now(),
+                updated_at=datetime.datetime.now(),
+            ),
+        )
 
     monkeypatch.setattr(Status, "get_info", mock_get_info)
     monkeypatch.setattr(users_api, "whoami", mock_whoami)
@@ -816,8 +824,22 @@
     def mock_get_info(*args, **kwargs):
         return ApiInfo(version=rg_version)
 
-    def mock_whoami(*args, **kwargs):
-        return User(username="mock")
+    def mock_whoami(*args, **kwargs) -> Response:
+        return Response(
+            status_code=200,
+            content=b"",
+            headers={},
+            parsed=UserModel(
+                id=uuid4(),
+                username="mock_username",
+                first_name="mock_first_name",
+                role="admin",
+                api_key="mock_api_key",
+                workspaces=["mock_workspace"],
+                inserted_at=datetime.datetime.now(),
+                updated_at=datetime.datetime.now(),
+            ),
+        )
 
     monkeypatch.setattr(Status, "get_info", mock_get_info)
     monkeypatch.setattr(users_api, "whoami", mock_whoami)
