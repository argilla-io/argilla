#  coding=utf-8
#  Copyright 2021-present, the Recognai S.L. team.
#
#  Licensed under the Apache License, Version 2.0 (the "License");
#  you may not use this file except in compliance with the License.
#  You may obtain a copy of the License at
#
#      http://www.apache.org/licenses/LICENSE-2.0
#
#  Unless required by applicable law or agreed to in writing, software
#  distributed under the License is distributed on an "AS IS" BASIS,
#  WITHOUT WARRANTIES OR CONDITIONS OF ANY KIND, either express or implied.
#  See the License for the specific language governing permissions and
#  limitations under the License.
import concurrent.futures
import datetime
from time import sleep
from typing import Any, Iterable

import argilla as rg
import datasets
import httpx
import pandas as pd
import pytest
from argilla._constants import (
    _OLD_WORKSPACE_HEADER_NAME,
    DEFAULT_API_KEY,
    WORKSPACE_HEADER_NAME,
)
from argilla.client import api
from argilla.client.client import Argilla
from argilla.client.sdk.client import AuthenticatedClient
from argilla.client.sdk.commons.errors import (
    AlreadyExistsApiError,
    BaseClientError,
    ForbiddenApiError,
    GenericApiError,
    HttpResponseError,
    InputValueError,
    NotFoundApiError,
    UnauthorizedApiError,
    ValidationApiError,
)
from argilla.client.sdk.users import api as users_api
from argilla.client.sdk.users.models import User
from argilla.server.apis.v0.models.text_classification import (
    TextClassificationSearchResults,
)
from argilla.server.contexts import accounts
from argilla.server.security.model import WorkspaceCreate, WorkspaceUserCreate
from sqlalchemy.orm import Session

from tests.helpers import SecuredClient
from tests.server.test_api import create_some_data_for_text_classification


@pytest.fixture
def mock_response_200(monkeypatch):
    """Creating of mock_get method from the class, and monkeypatch application.

    It will return a 200 status code, emulating the correct login.
    """

    def mock_get(*args, **kwargs):
        return User(username="booohh", api_key="api-key")

    monkeypatch.setattr(users_api, "whoami", mock_get)


@pytest.fixture
def mock_response_500(monkeypatch):
    """Creating of mock_get method from the class, and monkeypatch application.

    It will return a 500 status code, emulating an invalid state of the API error.
    """

    def mock_get(*args, **kwargs):
        raise GenericApiError("Mock error")

    monkeypatch.setattr(users_api, "whoami", mock_get)


@pytest.fixture
def mock_response_token_401(monkeypatch):
    """Creating of mock_get method from the class, and monkeypatch application.

    It will return a 401 status code, emulating an invalid credentials error when using tokens to log in.
    Iterable structure to be able to pass the first 200 status code check
    """

    def mock_get(*args, **kwargs):
        if kwargs["url"] == "fake_url/api/me":
            raise UnauthorizedApiError()
        elif kwargs["url"] == "fake_url/api/docs/spec.json":
            return User(username="booohh", api_key="api-key")

    monkeypatch.setattr(users_api, "whoami", mock_get)


<<<<<<< HEAD
@pytest.mark.skip(reason="Mock response is not working")
=======
def test_init_uppercase_workspace(mocked_client):
    with pytest.raises(InputValueError):
        api.init(workspace="UPPERCASE_WORKSPACE")


>>>>>>> fc71c3b5
def test_init_correct(mock_response_200):
    """Testing correct default initialization

    It checks if the _client created is a argillaClient object.
    """

    assert api.active_api().http_client == AuthenticatedClient(
        base_url="http://localhost:6900",
        token=DEFAULT_API_KEY,
        timeout=60.0,
    )

    assert api.active_client().user.username == "argilla"
    assert api.active_client().user.api_key == DEFAULT_API_KEY

    api.init(
        api_url="mock_url",
        api_key="mock_key",
        workspace="mock_ws",
        timeout=42,
    )
    assert api.active_api().http_client == AuthenticatedClient(
        base_url="mock_url",
        token="mock_key",
        timeout=42,
        headers={
            WORKSPACE_HEADER_NAME: "mock_ws",
            _OLD_WORKSPACE_HEADER_NAME: "mock_ws",
        },
    )


def test_init_environment_url(mock_response_200, monkeypatch):
    """Testing initialization with api_url provided via environment variable

    It checks the url in the environment variable gets passed to client.
    """
    monkeypatch.setenv("ARGILLA_API_URL", "mock_url")
    monkeypatch.setenv("ARGILLA_API_KEY", "mock_key")
    monkeypatch.setenv("ARGILLA_WORKSPACE", "mock_workspace")
    api.init()

    assert api.active_api()._client == AuthenticatedClient(
        base_url="mock_url",
        token="mock_key",
        timeout=60,
        headers={
            WORKSPACE_HEADER_NAME: "mock_workspace",
            _OLD_WORKSPACE_HEADER_NAME: "mock_workspace",
        },
    )


def test_trailing_slash(mock_response_200):
    """Testing initialization with provided api_url via environment variable and argument

    It checks the trailing slash is removed in all cases
    """
    api.init(api_url="http://mock.com/")
    assert api.active_api()._client.base_url == "http://mock.com"


def test_log_something(monkeypatch, mocked_client):
    dataset_name = "test-dataset"
    mocked_client.delete(f"/api/datasets/{dataset_name}")

    response = api.log(
        name=dataset_name,
        records=rg.TextClassificationRecord(inputs={"text": "This is a test"}),
    )

    assert response.processed == 1
    assert response.failed == 0

    response = mocked_client.post(f"/api/datasets/{dataset_name}/TextClassification:search")
    assert response.status_code == 200, response.json()

    results = TextClassificationSearchResults.parse_obj(response.json())
    assert results.total == 1
    assert len(results.records) == 1
    assert results.records[0].inputs["text"] == "This is a test"


def test_load_empty_string(monkeypatch, mocked_client):
    dataset_name = "test-dataset"
    mocked_client.delete(f"/api/datasets/{dataset_name}")

    api.log(
        name=dataset_name,
        records=rg.TextClassificationRecord(inputs={"text": "This is a test"}),
    )
    assert len(api.load(name=dataset_name, query="")) == 1
    assert len(api.load(name=dataset_name, query="  ")) == 1


def test_load_limits(mocked_client, supported_vector_search):
    dataset = "test_load_limits"
    api_ds_prefix = f"/api/datasets/{dataset}"
    mocked_client.delete(api_ds_prefix)

    create_some_data_for_text_classification(
        mocked_client,
        dataset,
        n=50,
        with_vectors=supported_vector_search,
    )

    limit_data_to = 10
    ds = api.load(name=dataset, limit=limit_data_to)
    assert len(ds) == limit_data_to

    ds = api.load(name=dataset, limit=limit_data_to)
    assert len(ds) == limit_data_to


def test_log_records_with_too_long_text(mocked_client):
    dataset_name = "test_log_records_with_too_long_text"
    mocked_client.delete(f"/api/datasets/{dataset_name}")
    item = rg.TextClassificationRecord(inputs={"text": "This is a toooooo long text\n" * 10000})

    api.log([item], name=dataset_name)


def test_not_found_response(mocked_client):
    with pytest.raises(NotFoundApiError):
        api.load(name="not-found")


def test_log_without_name(mocked_client):
    with pytest.raises(
        InputValueError,
        match="Empty dataset name has been passed as argument.",
    ):
        api.log(
            rg.TextClassificationRecord(inputs={"text": "This is a single record. Only this. No more."}),
            name=None,
        )


def test_log_passing_empty_records_list(mocked_client):
    with pytest.raises(
        InputValueError,
        match="Empty record list has been passed as argument.",
    ):
        api.log(records=[], name="ds")


def test_log_background(mocked_client):
    """Verify that logs can be delayed via the background parameter."""
    dataset_name = "test_log_background"
    mocked_client.delete(f"/api/datasets/{dataset_name}")

    # Log in the background, and extract the future
    sample_text = "Sample text for testing"
    future = api.log(
        rg.TextClassificationRecord(text=sample_text),
        name=dataset_name,
        background=True,
    )
    assert isinstance(future, concurrent.futures.Future)
    # Log the record to argilla
    try:
        future.result()
    finally:
        future.cancel()

    # The dataset now exists and holds one record
    dataset = api.load(dataset_name)
    assert len(dataset) == 1
    assert dataset[0].text == sample_text


def test_log_background_with_error(
    mocked_client: SecuredClient,
    monkeypatch: Any,
):
    dataset_name = "test_log_background_with_error"
    mocked_client.delete(f"/api/datasets/{dataset_name}")

    # Log in the background, and extract the future
    sample_text = "Sample text for testing"

    def raise_http_error(*args, **kwargs):
        raise httpx.ConnectError(
            "Mock error",
            request=None,
        )

    monkeypatch.setattr(httpx.AsyncClient, "post", raise_http_error)

    future = api.log(
        rg.TextClassificationRecord(text=sample_text),
        name=dataset_name,
        background=True,
    )

    with pytest.raises(BaseClientError):
        try:
            future.result()
        finally:
            future.cancel()


@pytest.mark.parametrize(
    "status,error_type",
    [
        (401, UnauthorizedApiError),
        (403, ForbiddenApiError),
        (404, NotFoundApiError),
        (422, ValidationApiError),
        (500, GenericApiError),
        (413, HttpResponseError),
    ],
)
def test_delete_with_errors(mocked_client, monkeypatch, status, error_type):
    def send_mock_response_with_http_status(status: int):
        def inner(*args, **kwargs):
            return httpx.Response(
                status_code=status,
                json={"detail": {"code": "error:code", "params": {"message": "Mock"}}},
            )

        return inner

    with pytest.raises(error_type):
        monkeypatch.setattr(httpx, "delete", send_mock_response_with_http_status(status))
        api.delete("dataset")


@pytest.mark.parametrize(
    "records, dataset_class",
    [
        ("singlelabel_textclassification_records", rg.DatasetForTextClassification),
        ("multilabel_textclassification_records", rg.DatasetForTextClassification),
        ("tokenclassification_records", rg.DatasetForTokenClassification),
        ("text2text_records", rg.DatasetForText2Text),
    ],
)
def test_general_log_load(mocked_client, monkeypatch, request, records, dataset_class):
    dataset_names = [
        f"test_general_log_load_{dataset_class.__name__.lower()}_" + input_type
        for input_type in ["single", "list", "dataset"]
    ]
    for name in dataset_names:
        mocked_client.delete(f"/api/datasets/{name}")

    records = request.getfixturevalue(records)

    # log single records
    api.log(records[0], name=dataset_names[0])
    dataset = api.load(dataset_names[0])
    records[0].metrics = dataset[0].metrics
    assert dataset[0] == records[0]

    # log list of records
    api.log(records, name=dataset_names[1])
    dataset = api.load(dataset_names[1])
    # check if returned records can be converted to other formats
    assert isinstance(dataset.to_datasets(), datasets.Dataset)
    assert isinstance(dataset.to_pandas(), pd.DataFrame)
    assert len(dataset) == len(records)
    for record, expected in zip(dataset, records):
        expected.metrics = record.metrics
        assert record == expected

    # log dataset
    api.log(dataset_class(records), name=dataset_names[2])
    dataset = api.load(dataset_names[2])
    assert len(dataset) == len(records)
    for record, expected in zip(dataset, records):
        record.metrics = expected.metrics
        assert record == expected


def test_passing_wrong_iterable_data(mocked_client):
    dataset_name = "test_log_single_records"
    mocked_client.delete(f"/api/datasets/{dataset_name}")
    with pytest.raises(Exception, match="Unknown record type"):
        api.log({"a": "010", "b": 100}, name=dataset_name)


def test_log_with_generator(mocked_client, monkeypatch):
    dataset_name = "test_log_with_generator"
    mocked_client.delete(f"/api/datasets/{dataset_name}")

    def generator(items: int = 10) -> Iterable[rg.TextClassificationRecord]:
        for i in range(0, items):
            yield rg.TextClassificationRecord(id=i, inputs={"text": "The text data"})

    api.log(generator(), name=dataset_name)


def test_create_ds_with_wrong_name(mocked_client):
    dataset_name = "Test Create_ds_with_wrong_name"

    with pytest.raises(InputValueError):
        api.log(
            rg.TextClassificationRecord(
                inputs={"text": "The text data"},
            ),
            name=dataset_name,
        )


def test_delete_dataset(mocked_client):
    dataset_name = "test_delete_dataset"
    mocked_client.delete(f"/api/datasets/{dataset_name}")

    api.log(
        rg.TextClassificationRecord(
            id=0,
            inputs={"text": "The text data"},
            annotation_agent="test",
            annotation=["T"],
        ),
        name=dataset_name,
    )
    api.load(name=dataset_name)
    api.delete(name=dataset_name)
    sleep(1)
    with pytest.raises(NotFoundApiError):
        api.load(name=dataset_name)


def test_log_with_wrong_name(mocked_client):
    with pytest.raises(InputValueError):
        api.log(name="Bad name", records=["whatever"])

    with pytest.raises(InputValueError):
        api.log(name="anotherWrongName", records=["whatever"])


def test_dataset_copy(mocked_client):
    dataset = "test_dataset_copy"
    dataset_copy = "test_dataset_copy_new"
    other_workspace = "test_dataset_copy_ws"

    mocked_client.delete(f"/api/datasets/{dataset_copy}?workspace={other_workspace}")
    mocked_client.delete(f"/api/datasets/{dataset_copy}")
    mocked_client.delete(f"/api/datasets/{dataset}")

    record = rg.TextClassificationRecord(
        id=0,
        text="This is the record input",
        annotation_agent="test",
        annotation=["T"],
    )
    api.log(record, name=dataset)

    api.copy(dataset, name_of_copy=dataset_copy)
    ds, ds_copy = api.load(name=dataset), api.load(name=dataset_copy)
    df, df_copy = ds.to_pandas(), ds_copy.to_pandas()

    assert df.equals(df_copy)

    api.log(record, name=dataset_copy)

    with pytest.raises(AlreadyExistsApiError):
        api.copy(dataset, name_of_copy=dataset_copy)
    with pytest.raises(NotFoundApiError, match=other_workspace):
        api.copy(dataset, name_of_copy=dataset_copy, workspace=other_workspace)


def test_dataset_copy_to_another_workspace(mocked_client, admin: User, db: Session, admin_auth_header: dict):
    dataset_name = "test_dataset_copy_to_another_workspace"
    dataset_copy = "new_dataset"
    new_workspace_name = "my-fun-workspace"

    workspace = accounts.create_workspace(db, WorkspaceCreate(name=new_workspace_name))
    accounts.create_workspace_user(db, WorkspaceUserCreate(workspace_id=workspace.id, user_id=admin.id))

    mocked_client.delete(f"/api/datasets/{dataset_name}", headers=admin_auth_header)
    mocked_client.delete(f"/api/datasets/{dataset_copy}", headers=admin_auth_header)
    mocked_client.delete(f"/api/datasets/{dataset_copy}?workspace={new_workspace_name}", headers=admin_auth_header)

<<<<<<< HEAD
    api = Argilla(api_key=admin.api_key)

    api.log(
        rg.TextClassificationRecord(
            id=0,
            text="This is the record input",
            annotation_agent="test",
            annotation=["T"],
        ),
        name=dataset_name,
    )
    ds = api.load(dataset_name)
    df = ds.to_pandas()
    api.copy(dataset_name, name_of_copy=dataset_copy, workspace=new_workspace_name)
    api.set_workspace(new_workspace_name)
    df_copy = api.load(dataset_copy).to_pandas()
    assert df.equals(df_copy)

    with pytest.raises(AlreadyExistsApiError):
        api.copy(dataset_copy, name_of_copy=dataset_copy, workspace=new_workspace_name)
=======
        api.log(
            rg.TextClassificationRecord(
                id=0,
                text="This is the record input",
                annotation_agent="test",
                annotation=["T"],
            ),
            name=dataset,
        )
        ds = api.load(dataset)
        df = ds.to_pandas()
        api.copy(dataset, name_of_copy=dataset_copy, workspace=new_workspace)
        api.set_workspace(new_workspace)
        df_copy = api.load(dataset_copy).to_pandas()
        assert df.equals(df_copy)

        with pytest.raises(AlreadyExistsApiError):
            api.copy(dataset_copy, name_of_copy=dataset_copy, workspace=new_workspace)
    finally:
        mocked_client.reset_argilla_workspaces()
        api.init()  # reset workspace
>>>>>>> fc71c3b5


def test_update_record(mocked_client):
    dataset = "test_update_record"
    mocked_client.delete(f"/api/datasets/{dataset}")

    expected_inputs = ["This is a text"]
    record = rg.TextClassificationRecord(
        id=0,
        inputs=expected_inputs,
        annotation_agent="test",
        annotation=["T"],
    )
    api.log(
        record,
        name=dataset,
    )

    df = api.load(name=dataset)
    df = df.to_pandas()
    records = df.to_dict(orient="records")
    assert len(records) == 1
    assert records[0]["annotation"] == "T"
    # This record will replace the old one
    record = rg.TextClassificationRecord(
        id=0,
        inputs=expected_inputs,
    )

    api.log(
        record,
        name=dataset,
    )

    df = api.load(name=dataset)
    df = df.to_pandas()
    records = df.to_dict(orient="records")
    assert len(records) == 1
    assert records[0]["annotation"] is None
    assert records[0]["annotation_agent"] is None


def test_text_classifier_with_inputs_list(mocked_client):
    dataset = "test_text_classifier_with_inputs_list"
    mocked_client.delete(f"/api/datasets/{dataset}")

    expected_inputs = ["A", "List", "of", "values"]
    api.log(
        rg.TextClassificationRecord(
            id=0,
            inputs=expected_inputs,
            annotation_agent="test",
            annotation=["T"],
        ),
        name=dataset,
    )

    df = api.load(name=dataset)
    df = df.to_pandas()
    records = df.to_dict(orient="records")
    assert len(records) == 1
    assert records[0]["inputs"]["text"] == expected_inputs


def test_load_with_ids_list(mocked_client, supported_vector_search, api):
    dataset = "test_load_with_ids_list"

    mocked_client.delete(f"/api/datasets/{dataset}")

    expected_data = 100
    create_some_data_for_text_classification(
        mocked_client,
        dataset,
        n=expected_data,
        with_vectors=supported_vector_search,
    )
    ds = api.load(name=dataset, ids=[3, 5])
    assert len(ds) == 2


def test_load_with_query(mocked_client, supported_vector_search, api):
    dataset = "test_load_with_query"
    mocked_client.delete(f"/api/datasets/{dataset}")
    sleep(1)

    expected_data = 4
    create_some_data_for_text_classification(
        mocked_client,
        dataset,
        n=expected_data,
        with_vectors=supported_vector_search,
    )
    ds = api.load(name=dataset, query="id:1")
    ds = ds.to_pandas()
    assert len(ds) == 1
    assert ds.id.iloc[0] == 1


def test_load_as_pandas(mocked_client, supported_vector_search, api):
    dataset = "test_load_as_pandas"
    mocked_client.delete(f"/api/datasets/{dataset}")
    sleep(1)

    expected_data = 4
    server_vectors_cfg = create_some_data_for_text_classification(
        mocked_client,
        dataset,
        n=expected_data,
        with_vectors=supported_vector_search,
    )

    records = api.load(name=dataset)
    assert isinstance(records, rg.DatasetForTextClassification)
    assert isinstance(records[0], rg.TextClassificationRecord)

    if supported_vector_search:
        for record in records:
            for vector in record.vectors:
                assert server_vectors_cfg[vector]["value"] == record.vectors[vector]


@pytest.mark.parametrize(
    "span,valid",
    [
        ((1, 2), False),
        ((0, 4), True),
        ((0, 5), True),  # automatic correction
    ],
)
def test_token_classification_spans(span, valid):
    texto = "Esto es una prueba"
    if valid:
        rg.TokenClassificationRecord(
            text=texto,
            tokens=texto.split(),
            prediction=[("test", *span)],
        )
    else:
        with pytest.raises(
            ValueError,
            match="Following entity spans are not aligned with provided tokenization\n"
            r"Spans:\n\('test', 1, 2\) - 's'\n"
            r"Tokens:\n\['Esto', 'es', 'una', 'prueba'\]",
        ):
            rg.TokenClassificationRecord(
                text=texto,
                tokens=texto.split(),
                prediction=[("test", *span)],
            )


def test_load_text2text(mocked_client, supported_vector_search):
    vectors = {"bert_uncased": [1.2, 3.4, 6.4, 6.4]}

    records = []
    for i in range(0, 2):
        record = rg.Text2TextRecord(
            text="test text",
            prediction=["test prediction"],
            annotation="test annotation",
            prediction_agent="test_model",
            annotation_agent="test_annotator",
            id=i,
            metadata={"metadata": "test"},
            status="Default",
            event_timestamp=datetime.datetime(2000, 1, 1),
        )
        if supported_vector_search:
            record.vectors = vectors
        records.append(record)

    dataset = "test_load_text2text"
    api.delete(dataset)
    api.log(records, name=dataset)

    df = api.load(name=dataset)
    assert len(df) == 2
    if supported_vector_search:
        for record in df:
            assert record.vectors["bert_uncased"] == vectors["bert_uncased"]


<<<<<<< HEAD
def test_client_workspace(mocked_client, api):
    workspace = api.get_workspace()
    assert workspace == "argilla"

    with pytest.raises(Exception, match="Must provide a workspace"):
        api.set_workspace(None)

    with pytest.raises(Exception, match="Wrong provided workspace not-found"):
        api.set_workspace("not-found")
=======
def test_client_workspace(mocked_client):
    api = Argilla()
    ws = api.get_workspace()
    assert ws == "argilla"

    for ws in [None, ""]:
        with pytest.raises(Exception, match="Must provide a workspace"):
            api.set_workspace(ws)

    # Mocking user
    api.user.workspaces = ["a", "b"]

    with pytest.raises(Exception, match="Wrong provided workspace c"):
        api.set_workspace("c")
>>>>>>> fc71c3b5

    api.set_workspace("argilla")
    assert api.get_workspace() == "argilla"


def test_load_sort(mocked_client):
    records = [
        rg.TextClassificationRecord(
            text="test text",
            id=i,
        )
        for i in ["1str", 1, 2, 11, "2str", "11str"]
    ]

    dataset = "test_load_sort"
    api.delete(dataset)
    api.log(records, name=dataset)

    # check sorting policies
    ds = api.load(name=dataset)
    print(ds)
    df = ds.to_pandas()
    print(df.head())
    assert list(df.id) == [1, 11, "11str", "1str", 2, "2str"]
    ds = api.load(name=dataset, ids=[1, 2, 11])
    df = ds.to_pandas()
    assert list(df.id) == [1, 2, 11]
    ds = api.load(name=dataset, ids=["1str", "2str", "11str"])
    df = ds.to_pandas()
    assert list(df.id) == ["11str", "1str", "2str"]<|MERGE_RESOLUTION|>--- conflicted
+++ resolved
@@ -97,15 +97,12 @@
     monkeypatch.setattr(users_api, "whoami", mock_get)
 
 
-<<<<<<< HEAD
-@pytest.mark.skip(reason="Mock response is not working")
-=======
 def test_init_uppercase_workspace(mocked_client):
     with pytest.raises(InputValueError):
         api.init(workspace="UPPERCASE_WORKSPACE")
 
 
->>>>>>> fc71c3b5
+@pytest.mark.skip(reason="Mock response is not working")
 def test_init_correct(mock_response_200):
     """Testing correct default initialization
 
@@ -481,7 +478,6 @@
     mocked_client.delete(f"/api/datasets/{dataset_copy}", headers=admin_auth_header)
     mocked_client.delete(f"/api/datasets/{dataset_copy}?workspace={new_workspace_name}", headers=admin_auth_header)
 
-<<<<<<< HEAD
     api = Argilla(api_key=admin.api_key)
 
     api.log(
@@ -502,29 +498,6 @@
 
     with pytest.raises(AlreadyExistsApiError):
         api.copy(dataset_copy, name_of_copy=dataset_copy, workspace=new_workspace_name)
-=======
-        api.log(
-            rg.TextClassificationRecord(
-                id=0,
-                text="This is the record input",
-                annotation_agent="test",
-                annotation=["T"],
-            ),
-            name=dataset,
-        )
-        ds = api.load(dataset)
-        df = ds.to_pandas()
-        api.copy(dataset, name_of_copy=dataset_copy, workspace=new_workspace)
-        api.set_workspace(new_workspace)
-        df_copy = api.load(dataset_copy).to_pandas()
-        assert df.equals(df_copy)
-
-        with pytest.raises(AlreadyExistsApiError):
-            api.copy(dataset_copy, name_of_copy=dataset_copy, workspace=new_workspace)
-    finally:
-        mocked_client.reset_argilla_workspaces()
-        api.init()  # reset workspace
->>>>>>> fc71c3b5
 
 
 def test_update_record(mocked_client):
@@ -707,7 +680,6 @@
             assert record.vectors["bert_uncased"] == vectors["bert_uncased"]
 
 
-<<<<<<< HEAD
 def test_client_workspace(mocked_client, api):
     workspace = api.get_workspace()
     assert workspace == "argilla"
@@ -717,22 +689,6 @@
 
     with pytest.raises(Exception, match="Wrong provided workspace not-found"):
         api.set_workspace("not-found")
-=======
-def test_client_workspace(mocked_client):
-    api = Argilla()
-    ws = api.get_workspace()
-    assert ws == "argilla"
-
-    for ws in [None, ""]:
-        with pytest.raises(Exception, match="Must provide a workspace"):
-            api.set_workspace(ws)
-
-    # Mocking user
-    api.user.workspaces = ["a", "b"]
-
-    with pytest.raises(Exception, match="Wrong provided workspace c"):
-        api.set_workspace("c")
->>>>>>> fc71c3b5
 
     api.set_workspace("argilla")
     assert api.get_workspace() == "argilla"
