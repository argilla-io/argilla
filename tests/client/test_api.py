--- conflicted
+++ resolved
@@ -16,7 +16,7 @@
 import datetime
 import re
 from time import sleep
-from typing import Any, Iterable
+from typing import Iterable
 
 import argilla as rg
 import datasets
@@ -487,24 +487,15 @@
         api.copy(dataset_name, name_of_copy=dataset_copy_name, workspace="other-workspace")
 
 
-<<<<<<< HEAD
+@pytest.mark.parametrize("role", [UserRole.owner, UserRole.admin])
 @pytest.mark.asyncio
-async def test_dataset_copy_to_another_workspace(mocked_client, argilla_user: User, db: Session):
-=======
-@pytest.mark.parametrize("role", [UserRole.owner, UserRole.admin])
-def test_dataset_copy_to_another_workspace(role: UserRole):
->>>>>>> a99a3081
+async def test_dataset_copy_to_another_workspace(role: UserRole):
     dataset_name = "test_dataset_copy_to_another_workspace"
     dataset_copy = "new_dataset"
 
-<<<<<<< HEAD
-    workspace = await accounts.create_workspace(db, WorkspaceCreate(name=new_workspace_name))
-    await accounts.create_workspace_user(db, WorkspaceUserCreate(workspace_id=workspace.id, user_id=argilla_user.id))
-=======
-    workspace = WorkspaceFactory.create()
-    workspace_02 = WorkspaceFactory.create()
-    user = UserFactory.create(role=role, workspaces=[workspace, workspace_02])
->>>>>>> a99a3081
+    workspace = await WorkspaceFactory.create()
+    workspace_02 = await WorkspaceFactory.create()
+    user = await UserFactory.create(role=role, workspaces=[workspace, workspace_02])
 
     api = Argilla(api_key=user.api_key, workspace=workspace.name)
 
