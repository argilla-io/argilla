#  Copyright 2021-present, the Recognai S.L. team.
#
#  Licensed under the Apache License, Version 2.0 (the "License");
#  you may not use this file except in compliance with the License.
#  You may obtain a copy of the License at
#
#      http://www.apache.org/licenses/LICENSE-2.0
#
#  Unless required by applicable law or agreed to in writing, software
#  distributed under the License is distributed on an "AS IS" BASIS,
#  WITHOUT WARRANTIES OR CONDITIONS OF ANY KIND, either express or implied.
#  See the License for the specific language governing permissions and
#  limitations under the License.

import tempfile
from typing import TYPE_CHECKING, List, Type

import datasets
import pytest
from argilla.client import api
<<<<<<< HEAD
=======
from argilla.server.models import User

if TYPE_CHECKING:
    from argilla.client.feedback.schemas import AllowedFieldTypes, AllowedQuestionTypes

>>>>>>> e33a2dff
from argilla.client.feedback.dataset import FeedbackDataset
from argilla.client.feedback.schemas import (
    FeedbackDatasetConfig,
    FeedbackRecord,
    RatingQuestion,
    TextField,
    TextQuestion,
)

if TYPE_CHECKING:
    from argilla.client.feedback.schemas import AllowedFieldTypes, AllowedQuestionTypes

    from tests.helpers import SecuredClient


@pytest.mark.usefixtures("feedback_dataset_guidelines", "feedback_dataset_fields", "feedback_dataset_questions")
def test_init(
    feedback_dataset_guidelines: str, feedback_dataset_fields: list, feedback_dataset_questions: list
) -> None:
    dataset = FeedbackDataset(
        guidelines=feedback_dataset_guidelines,
        fields=feedback_dataset_fields,
        questions=feedback_dataset_questions,
    )

    assert dataset.guidelines == feedback_dataset_guidelines
    assert dataset.fields == feedback_dataset_fields
    assert dataset.questions == feedback_dataset_questions


@pytest.mark.usefixtures("feedback_dataset_fields", "feedback_dataset_questions")
def test_init_wrong_guidelines(feedback_dataset_fields: list, feedback_dataset_questions: list) -> None:
    with pytest.raises(TypeError, match="Expected `guidelines` to be"):
        FeedbackDataset(
            guidelines=[],
            fields=feedback_dataset_fields,
            questions=feedback_dataset_questions,
        )
    with pytest.raises(ValueError, match="Expected `guidelines` to be"):
        FeedbackDataset(
            guidelines="",
            fields=feedback_dataset_fields,
            questions=feedback_dataset_questions,
        )


@pytest.mark.usefixtures("feedback_dataset_guidelines", "feedback_dataset_questions")
def test_init_wrong_fields(feedback_dataset_guidelines: str, feedback_dataset_questions: list) -> None:
    with pytest.raises(TypeError, match="Expected `fields` to be a list"):
        FeedbackDataset(
            guidelines=feedback_dataset_guidelines,
            fields=None,
            questions=feedback_dataset_questions,
        )
    with pytest.raises(TypeError, match="Expected `fields` to be a list of `FieldSchema`"):
        FeedbackDataset(
            guidelines=feedback_dataset_guidelines,
            fields=[{"wrong": "field"}],
            questions=feedback_dataset_questions,
        )
    with pytest.raises(ValueError, match="At least one `FieldSchema` in `fields` must be required"):
        FeedbackDataset(
            guidelines=feedback_dataset_guidelines,
            fields=[TextField(name="test", required=False)],
            questions=feedback_dataset_questions,
        )
    with pytest.raises(ValueError, match="Expected `fields` to have unique names"):
        FeedbackDataset(
            guidelines=feedback_dataset_guidelines,
            fields=[
                TextField(name="test", required=True),
                TextField(name="test", required=True),
            ],
            questions=feedback_dataset_questions,
        )


@pytest.mark.usefixtures("feedback_dataset_guidelines", "feedback_dataset_fields")
def test_init_wrong_questions(feedback_dataset_guidelines: str, feedback_dataset_fields: list) -> None:
    with pytest.raises(TypeError, match="Expected `questions` to be a list, got"):
        FeedbackDataset(
            guidelines=feedback_dataset_guidelines,
            fields=feedback_dataset_fields,
            questions=None,
        )
    with pytest.raises(
        TypeError,
        match="Expected `questions` to be a list of `TextQuestion`, `RatingQuestion`, `LabelQuestion`, and/or `MultiLabelQuestion`",
    ):
        FeedbackDataset(
            guidelines=feedback_dataset_guidelines,
            fields=feedback_dataset_fields,
            questions=[{"wrong": "question"}],
        )
    with pytest.raises(ValueError, match="At least one question in `questions` must be required"):
        FeedbackDataset(
            guidelines=feedback_dataset_guidelines,
            fields=feedback_dataset_fields,
            questions=[
                TextQuestion(name="question-1", required=False),
                RatingQuestion(name="question-2", values=[0, 1], required=False),
            ],
        )
    with pytest.raises(ValueError, match="Expected `questions` to have unique names"):
        FeedbackDataset(
            guidelines=feedback_dataset_guidelines,
            fields=feedback_dataset_fields,
            questions=[
                TextQuestion(name="question-1", required=True),
                TextQuestion(name="question-1", required=True),
            ],
        )


@pytest.mark.usefixtures("feedback_dataset_guidelines", "feedback_dataset_fields", "feedback_dataset_questions")
def test_records(
    feedback_dataset_guidelines: str,
    feedback_dataset_fields: List["AllowedFieldTypes"],
    feedback_dataset_questions: List["AllowedQuestionTypes"],
) -> None:
    dataset = FeedbackDataset(
        guidelines=feedback_dataset_guidelines,
        fields=feedback_dataset_fields,
        questions=feedback_dataset_questions,
    )

    assert dataset.records == []

    dataset.add_records(
        [
            FeedbackRecord(
                fields={
                    "text": "A",
                    "label": "B",
                },
            ),
        ]
    )

    assert len(dataset.records) == 1
    assert dataset.records[0].fields == {
        "text": "A",
        "label": "B",
    }
    assert dataset.records[0].metadata is None
    assert dataset.records[0].responses == []

    dataset.add_records(
        [
            FeedbackRecord(
                fields={
                    "text": "C",
                    "label": "D",
                },
                metadata={"unit": "test"},
                responses={
                    "values": {
                        "question-1": {"value": "answer"},
                        "question-2": {"value": 0},
                        "question-3": {"value": "a"},
                        "question-4": {"value": ["a", "b"]},
                    },
                    "status": "submitted",
                },
                external_id="test-id",
            ),
        ]
    )

    assert len(dataset.records) == 2
    assert dataset.records[1].fields == {
        "text": "C",
        "label": "D",
    }
    assert dataset.records[1].metadata == {"unit": "test"}
    assert dataset.records[1].responses[0].dict() == {
        "user_id": None,
        "values": {
            "question-1": {"value": "answer"},
            "question-2": {"value": 0},
            "question-3": {"value": "a"},
            "question-4": {"value": ["a", "b"]},
        },
        "status": "submitted",
    }

    with pytest.raises(ValueError, match="Expected `records` to be a non-empty list"):
        dataset.add_records([])

    with pytest.raises(ValueError, match="Expected `records` to be a list of `dict` or `rg.FeedbackRecord`"):
        dataset.add_records([None])

    with pytest.raises(ValueError, match="Expected `records` to be a `dict` or `rg.FeedbackRecord`"):
        dataset.add_records(None)

    with pytest.raises(ValueError, match="`rg.FeedbackRecord.fields` does not match the expected schema"):
        dataset.add_records(
            [
                FeedbackRecord(
                    fields={
                        "wrong": "field",
                    },
                ),
            ]
        )

    for record in dataset.records:
        assert isinstance(record, FeedbackRecord)

    for batch in dataset.iter(batch_size=1):
        assert len(batch) == 1
        for record in batch:
            assert isinstance(record, FeedbackRecord)

    assert len(dataset[:2]) == 2
    assert len(dataset[1:2]) == 1
    assert len(dataset) == len(dataset.records)


@pytest.mark.parametrize("format_as,expected_output", [("datasets", datasets.Dataset)])
@pytest.mark.usefixtures(
    "feedback_dataset_guidelines", "feedback_dataset_fields", "feedback_dataset_questions", "feedback_dataset_records"
)
def test_format_as(
    mocked_client: "SecuredClient",
    format_as: str,
    expected_output: Type[datasets.Dataset],
    feedback_dataset_guidelines: str,
    feedback_dataset_fields: List["AllowedFieldTypes"],
    feedback_dataset_questions: List["AllowedQuestionTypes"],
    feedback_dataset_records: List[FeedbackRecord],
) -> None:
    api.active_api()
    api.init(api_key="argilla.apikey")

    dataset = FeedbackDataset(
        guidelines=feedback_dataset_guidelines,
        fields=feedback_dataset_fields,
        questions=feedback_dataset_questions,
    )
    dataset.add_records(records=feedback_dataset_records)

    ds = dataset.format_as(format=format_as)
    assert isinstance(ds, expected_output)


@pytest.mark.usefixtures(
    "feedback_dataset_guidelines",
    "feedback_dataset_fields",
    "feedback_dataset_questions",
    "feedback_dataset_records",
)
def test_push_to_argilla_and_from_argilla(
    mocked_client: "SecuredClient",
    feedback_dataset_guidelines: str,
    feedback_dataset_fields: List["AllowedFieldTypes"],
    feedback_dataset_questions: List["AllowedQuestionTypes"],
    feedback_dataset_records: List[FeedbackRecord],
) -> None:
    api.active_api()
    api.init(api_key="argilla.apikey")

    dataset = FeedbackDataset(
        guidelines=feedback_dataset_guidelines,
        fields=feedback_dataset_fields,
        questions=feedback_dataset_questions,
    )
    dataset.add_records(records=feedback_dataset_records)
    dataset.push_to_argilla(name="test-dataset")

    assert dataset.argilla_id is not None

    dataset.add_records(
        [
            FeedbackRecord(
                fields={
                    "text": "E",
                    "label": "F",
                },
                responses=[
                    {
                        "values": {
                            "question-1": {"value": "answer"},
                            "question-2": {"value": 0},
                            "question-3": {"value": "a"},
                            "question-4": {"value": ["a", "b"]},
                        },
                        "status": "submitted",
                    },
                    {
                        "values": {
                            "question-1": {"value": "answer"},
                            "question-2": {"value": 0},
                            "question-3": {"value": "a"},
                            "question-4": {"value": ["a", "b"]},
                        },
                        "status": "submitted",
                    },
                ],
            ),
        ]
    )

    with pytest.warns(UserWarning, match="Multiple responses without `user_id`"):
        dataset.push_to_argilla()

    dataset_from_argilla = FeedbackDataset.from_argilla(id=dataset.argilla_id)

    assert dataset_from_argilla.guidelines == dataset.guidelines
    assert len(dataset_from_argilla.fields) == len(dataset.fields)
    assert [field.name for field in dataset_from_argilla.fields] == [field.name for field in dataset.fields]
    assert len(dataset_from_argilla.questions) == len(dataset.questions)
    assert [question.name for question in dataset_from_argilla.questions] == [
        question.name for question in dataset.questions
    ]
    assert len(dataset_from_argilla.records) == len(dataset.records)
    assert len(dataset_from_argilla.records[-1].responses) == 1  # Since the second one was discarded as `user_id=None`


def test_copy_dataset_in_argilla(
    mocked_client,
    argilla_user: User,
    feedback_dataset_guidelines: str,
    feedback_dataset_fields: List["AllowedFieldTypes"],
    feedback_dataset_questions: List["AllowedQuestionTypes"],
    feedback_dataset_records: List[FeedbackRecord],
) -> None:
    api.active_api()
    api.init(api_key=argilla_user.api_key)

    dataset = FeedbackDataset(
        guidelines=feedback_dataset_guidelines,
        fields=feedback_dataset_fields,
        questions=feedback_dataset_questions,
    )
    dataset.add_records(records=feedback_dataset_records)
    dataset.push_to_argilla(name="test-dataset")

    same_dataset = FeedbackDataset.from_argilla("test-dataset")
    same_dataset.push_to_argilla("copy-dataset")

    assert same_dataset.argilla_id is not None


@pytest.mark.usefixtures(
    "feedback_dataset_guidelines",
    "feedback_dataset_fields",
    "feedback_dataset_questions",
    "feedback_dataset_records",
)
def test_push_to_huggingface_and_from_huggingface(
    mocked_client: "SecuredClient",
    monkeypatch: pytest.MonkeyPatch,
    feedback_dataset_guidelines: str,
    feedback_dataset_fields: List["AllowedFieldTypes"],
    feedback_dataset_questions: List["AllowedQuestionTypes"],
    feedback_dataset_records: List[FeedbackRecord],
) -> None:
    api.active_api()
    api.init(api_key="argilla.apikey")

    dataset = FeedbackDataset(
        guidelines=feedback_dataset_guidelines,
        fields=feedback_dataset_fields,
        questions=feedback_dataset_questions,
    )
    dataset.add_records(records=feedback_dataset_records)

    monkeypatch.setattr("datasets.arrow_dataset.Dataset.push_to_hub", lambda *args, **kwargs: None)
    monkeypatch.setattr("huggingface_hub.hf_api.HfApi.upload_file", lambda *args, **kwargs: None)
    monkeypatch.setattr("huggingface_hub.repocard.RepoCard.push_to_hub", lambda *args, **kwargs: None)

    dataset.push_to_huggingface(repo_id="test-dataset", generate_card=True)

    with tempfile.NamedTemporaryFile(mode="w", suffix=".cfg", delete=False) as f:
        f.write(
            FeedbackDatasetConfig(
                fields=feedback_dataset_fields,
                questions=feedback_dataset_questions,
                guidelines=feedback_dataset_guidelines,
            ).json()
        )
        config_file = f.name

    monkeypatch.setattr("huggingface_hub.file_download.hf_hub_download", lambda *args, **kwargs: config_file)
    monkeypatch.setattr("datasets.load_dataset", lambda *args, **kwargs: dataset.format_as("datasets"))

    dataset_from_huggingface = FeedbackDataset.from_huggingface(repo_id="test-dataset")
    assert isinstance(dataset_from_huggingface, FeedbackDataset)
    assert dataset_from_huggingface.guidelines == dataset.guidelines
    assert len(dataset_from_huggingface.fields) == len(dataset.fields)
    assert all(original_field in dataset_from_huggingface.fields for original_field in dataset.fields)
    assert len(dataset_from_huggingface.questions) == len(dataset.questions)
    assert all(original_question in dataset_from_huggingface.questions for original_question in dataset.questions)<|MERGE_RESOLUTION|>--- conflicted
+++ resolved
@@ -18,14 +18,6 @@
 import datasets
 import pytest
 from argilla.client import api
-<<<<<<< HEAD
-=======
-from argilla.server.models import User
-
-if TYPE_CHECKING:
-    from argilla.client.feedback.schemas import AllowedFieldTypes, AllowedQuestionTypes
-
->>>>>>> e33a2dff
 from argilla.client.feedback.dataset import FeedbackDataset
 from argilla.client.feedback.schemas import (
     FeedbackDatasetConfig,
