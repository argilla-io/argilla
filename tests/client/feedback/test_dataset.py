--- conflicted
+++ resolved
@@ -27,13 +27,7 @@
     TextField,
     TextQuestion,
 )
-<<<<<<< HEAD
-from argilla.client.feedback.training.schemas import (
-    TrainingTask,
-)
-=======
-from argilla.client.feedback.training.schemas import TrainingTaskMapping
->>>>>>> ef1eb161
+from argilla.client.feedback.training.schemas import TrainingTask
 from argilla.client.models import Framework
 
 if TYPE_CHECKING:
