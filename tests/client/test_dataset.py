--- conflicted
+++ resolved
@@ -344,15 +344,9 @@
         train = ds.prepare_for_training(seed=42)
 
         if not ds[0].multi_label:
-<<<<<<< HEAD
-            column_names = ["text", "label"]
+            column_names = ["id", "text", "label"]
         else:
-            column_names = ["text", "label", "binarized_label"]
-=======
-            column_names = ["id", "text", "context", "label"]
-        else:
-            column_names = ["id", "text", "context", "label", "binarized_label"]
->>>>>>> 9e8d0a5b
+            column_names = ["id", "text", "label", "binarized_label"]
 
         assert isinstance(train, datasets.Dataset)
         assert train.column_names == column_names
