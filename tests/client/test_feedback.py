--- conflicted
+++ resolved
@@ -48,35 +48,20 @@
 
 
 @pytest.mark.usefixtures("feedback_dataset_fields", "feedback_dataset_questions")
-def test_init_wrong_guidelines(feedback_dataset_fields: list, feedback_dataset_questions: list) -> None:
-    with pytest.raises(TypeError, match="Expected `guidelines` to be a string"):
-        FeedbackDataset(
-            guidelines=None,
-            fields=feedback_dataset_fields,
-            questions=feedback_dataset_questions,
-        )
-
-<<<<<<< HEAD
-=======
-        assert dataset.guidelines == feedback_dataset_guidelines
-        assert dataset.fields == feedback_dataset_fields
-        assert dataset.questions == feedback_dataset_questions
-
-    @pytest.mark.usefixtures("feedback_dataset_fields", "feedback_dataset_questions")
-    def test_init_wrong_guidelines(self, feedback_dataset_fields: list, feedback_dataset_questions: list) -> None:
-        with pytest.raises(TypeError, match="Expected `guidelines` to be"):
-            FeedbackDataset(
-                guidelines=[],
-                fields=feedback_dataset_fields,
-                questions=feedback_dataset_questions,
-            )
-        with pytest.raises(ValueError, match="Expected `guidelines` to be"):
-            FeedbackDataset(
-                guidelines="",
-                fields=feedback_dataset_fields,
-                questions=feedback_dataset_questions,
-            )
->>>>>>> 7b3ee2ab
+def test_init_wrong_guidelines(self, feedback_dataset_fields: list, feedback_dataset_questions: list) -> None:
+    with pytest.raises(TypeError, match="Expected `guidelines` to be"):
+        FeedbackDataset(
+            guidelines=[],
+            fields=feedback_dataset_fields,
+            questions=feedback_dataset_questions,
+        )
+    with pytest.raises(ValueError, match="Expected `guidelines` to be"):
+        FeedbackDataset(
+            guidelines="",
+            fields=feedback_dataset_fields,
+            questions=feedback_dataset_questions,
+        )
+
 
 @pytest.mark.usefixtures("feedback_dataset_guidelines", "feedback_dataset_questions")
 def test_init_wrong_fields(feedback_dataset_guidelines: str, feedback_dataset_questions: list) -> None:
@@ -99,43 +84,9 @@
             questions=feedback_dataset_questions,
         )
 
-<<<<<<< HEAD
-=======
-    @pytest.mark.usefixtures("feedback_dataset_guidelines", "feedback_dataset_fields")
-    def test_init_wrong_questions(self, feedback_dataset_guidelines: str, feedback_dataset_fields: list) -> None:
-        with pytest.raises(TypeError, match="Expected `questions` to be a list"):
-            FeedbackDataset(
-                guidelines=feedback_dataset_guidelines,
-                fields=feedback_dataset_fields,
-                questions=None,
-            )
-        with pytest.raises(TypeError, match="Expected `questions` to be a list of `QuestionSchema`"):
-            FeedbackDataset(
-                guidelines=feedback_dataset_guidelines,
-                fields=feedback_dataset_fields,
-                questions=[{"wrong": "question"}],
-            )
-        with pytest.raises(ValueError, match="At least one `QuestionSchema` in `questions` must be required"):
-            FeedbackDataset(
-                guidelines=feedback_dataset_guidelines,
-                fields=feedback_dataset_fields,
-                questions=[
-                    TextQuestion(name="test", required=False),
-                    RatingQuestion(name="test", values=[0, 1], required=False),
-                ],
-            )
-        with pytest.raises(ValidationError, match="1 validation error for RatingQuestion"):
-            FeedbackDataset(
-                guidelines=feedback_dataset_guidelines,
-                fields=feedback_dataset_fields,
-                questions=[
-                    RatingQuestion(name="test", values=[0, 0], required=True),
-                ],
-            )
->>>>>>> 7b3ee2ab
 
 @pytest.mark.usefixtures("feedback_dataset_guidelines", "feedback_dataset_fields")
-def test_init_wrong_questions(feedback_dataset_guidelines: str, feedback_dataset_fields: list) -> None:
+def test_init_wrong_questions(self, feedback_dataset_guidelines: str, feedback_dataset_fields: list) -> None:
     with pytest.raises(TypeError, match="Expected `questions` to be a list"):
         FeedbackDataset(
             guidelines=feedback_dataset_guidelines,
@@ -155,6 +106,14 @@
             questions=[
                 TextQuestion(name="test", required=False),
                 RatingQuestion(name="test", values=[0, 1], required=False),
+            ],
+        )
+    with pytest.raises(ValidationError, match="1 validation error for RatingQuestion"):
+        FeedbackDataset(
+            guidelines=feedback_dataset_guidelines,
+            fields=feedback_dataset_fields,
+            questions=[
+                RatingQuestion(name="test", values=[0, 0], required=True),
             ],
         )
 
@@ -334,7 +293,7 @@
         config_file = f.name
 
     monkeypatch.setattr("huggingface_hub.file_download.hf_hub_download", lambda *args, **kwargs: config_file)
-    monkeypatch.setattr("datasets.load.load_dataset", lambda *args, **kwargs: dataset.format_as("datasets"))
+    monkeypatch.setattr("datasets.load_dataset", lambda *args, **kwargs: dataset.format_as("datasets"))
 
     dataset_from_huggingface = FeedbackDataset.from_huggingface(repo_id="test-dataset")
     assert isinstance(dataset_from_huggingface, FeedbackDataset)
