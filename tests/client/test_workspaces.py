#  Copyright 2021-present, the Recognai S.L. team.
#
#  Licensed under the Apache License, Version 2.0 (the "License");
#  you may not use this file except in compliance with the License.
#  You may obtain a copy of the License at
#
#      http://www.apache.org/licenses/LICENSE-2.0
#
#  Unless required by applicable law or agreed to in writing, software
#  distributed under the License is distributed on an "AS IS" BASIS,
#  WITHOUT WARRANTIES OR CONDITIONS OF ANY KIND, either express or implied.
#  See the License for the specific language governing permissions and
#  limitations under the License.

from uuid import UUID

import pytest
from argilla.client.api import ArgillaSingleton
from argilla.client.workspaces import Workspace

from tests.factories import WorkspaceFactory, WorkspaceUserFactory


def test_workspace_cls_init() -> None:
    with pytest.raises(
        Exception,
        match=r"`Workspace` cannot be initialized via the `__init__` method | you should use `Workspace.from_name\('test_workspace'\)`",
    ):
        Workspace(name="test_workspace")

    with pytest.raises(
        Exception,
        match=r"`Workspace` cannot be initialized via the `__init__` method | you should use `Workspace.from_id\('00000000-0000-0000-0000-000000000000'\)`",
    ):
        Workspace(id="00000000-0000-0000-0000-000000000000")


def test_workspace_from_name(owner: User):
    workspace = WorkspaceFactory.create(name="test_workspace")
    WorkspaceUserFactory.create(workspace_id=workspace.id, user_id=owner.id)
    ArgillaSingleton.init(api_key=owner.api_key)

    found_workspace = Workspace.from_name(workspace.name)
    assert found_workspace.name == workspace.name
    assert isinstance(found_workspace.id, UUID)

    with pytest.raises(ValueError, match="Workspace with name="):
        Workspace.from_name("non-existing-workspace")


def test_workspace_from_id(owner: User):
    workspace = WorkspaceFactory.create(name="test_workspace")
    ArgillaSingleton.init(api_key=owner.api_key)

    found_workspace = Workspace.from_id(workspace.id)
    assert found_workspace.name == "test_workspace"
    assert isinstance(found_workspace.id, UUID)

    with pytest.raises(ValueError, match="The ID you provided is not a valid UUID"):
        Workspace.from_id(id="non-valid-uuid")

    with pytest.raises(ValueError, match="Workspace with id="):
        Workspace.from_id(id="00000000-0000-0000-0000-000000000000")


def test_workspace_create(owner: User) -> None:
    ArgillaSingleton.init(api_key=owner.api_key)

    workspace = Workspace.create(name="test_workspace")
    assert workspace.name == "test_workspace"
    assert isinstance(workspace.id, UUID)

    with pytest.raises(ValueError, match="Workspace with name=`test_workspace` already exists"):
        Workspace.create("test_workspace")

    api = ArgillaSingleton.get()
    workspaces = api.http_client.get("/api/workspaces")
    assert any(ws["name"] == "test_workspace" for ws in workspaces)


def test_workspace_list(owner: User) -> None:
    WorkspaceFactory.create(name="test_workspace")
    ArgillaSingleton.init(api_key=owner.api_key)

    workspaces = Workspace.list()
    assert any(ws.name == "test_workspace" for ws in workspaces)


def test_workspace_add_user(owner: User) -> None:
    workspace = WorkspaceFactory.create(name="test_workspace")
    ArgillaSingleton.init(api_key=owner.api_key)

    workspace = Workspace.from_name("test_workspace")
    assert workspace.name == "test_workspace"
    assert isinstance(workspace.id, UUID)

    workspace.add_user(owner.id)
    assert any(user.username == owner.username for user in workspace.users)

    with pytest.raises(ValueError, match="User with id="):
        workspace.add_user(owner.id)

    workspace = Workspace.from_name("test_workspace")
    assert isinstance(workspace.users, list)
    assert any(user.username == owner.username for user in workspace.users)


<<<<<<< HEAD
@pytest.mark.asyncio
async def test_workspace_delete_user(mocked_client: SecuredClient) -> None:
    workspace = await WorkspaceFactory.create(name="test_workspace")
    user = await UserFactory.create(first_name="test", username="test_user", api_key="test_user.apikey")
    await WorkspaceUserFactory.create(workspace_id=workspace.id, user_id=user.id)
=======
def test_workspace_delete_user(owner: User) -> None:
    workspace = WorkspaceFactory.create(name="test_workspace")
    WorkspaceUserFactory.create(workspace_id=workspace.id, user_id=owner.id)
    ArgillaSingleton.init(api_key=owner.api_key)
>>>>>>> 53dbba8b

    workspace = Workspace.from_name("test_workspace")
    assert any(user.username == "owner" for user in workspace.users)

    workspace.delete_user(owner.id)
    assert not any(user.username == owner.username for user in workspace.users)

<<<<<<< HEAD

@pytest.mark.asyncio
async def test_workspace_list(mocked_client: SecuredClient) -> None:
    await WorkspaceFactory.create(name="test_workspace")

    api.init(api_key="argilla.apikey")
    workspaces = Workspace.list()
    assert any(ws.name == "test_workspace" for ws in workspaces)
=======
    with pytest.raises(ValueError, match="Either the user with id="):
        workspace.delete_user(owner.id)
>>>>>>> 53dbba8b
<|MERGE_RESOLUTION|>--- conflicted
+++ resolved
@@ -12,6 +12,7 @@
 #  See the License for the specific language governing permissions and
 #  limitations under the License.
 
+from typing import TYPE_CHECKING
 from uuid import UUID
 
 import pytest
@@ -19,6 +20,9 @@
 from argilla.client.workspaces import Workspace
 
 from tests.factories import WorkspaceFactory, WorkspaceUserFactory
+
+if TYPE_CHECKING:
+    from argilla.server.models import User
 
 
 def test_workspace_cls_init() -> None:
@@ -35,8 +39,9 @@
         Workspace(id="00000000-0000-0000-0000-000000000000")
 
 
-def test_workspace_from_name(owner: User):
-    workspace = WorkspaceFactory.create(name="test_workspace")
+@pytest.mark.asyncio
+async def test_workspace_from_name(owner: "User"):
+    workspace = await WorkspaceFactory.create(name="test_workspace")
     WorkspaceUserFactory.create(workspace_id=workspace.id, user_id=owner.id)
     ArgillaSingleton.init(api_key=owner.api_key)
 
@@ -48,8 +53,9 @@
         Workspace.from_name("non-existing-workspace")
 
 
-def test_workspace_from_id(owner: User):
-    workspace = WorkspaceFactory.create(name="test_workspace")
+@pytest.mark.asyncio
+async def test_workspace_from_id(owner: "User"):
+    workspace = await WorkspaceFactory.create(name="test_workspace")
     ArgillaSingleton.init(api_key=owner.api_key)
 
     found_workspace = Workspace.from_id(workspace.id)
@@ -63,7 +69,7 @@
         Workspace.from_id(id="00000000-0000-0000-0000-000000000000")
 
 
-def test_workspace_create(owner: User) -> None:
+def test_workspace_create(owner: "User") -> None:
     ArgillaSingleton.init(api_key=owner.api_key)
 
     workspace = Workspace.create(name="test_workspace")
@@ -78,16 +84,18 @@
     assert any(ws["name"] == "test_workspace" for ws in workspaces)
 
 
-def test_workspace_list(owner: User) -> None:
-    WorkspaceFactory.create(name="test_workspace")
+@pytest.mark.asyncio
+async def test_workspace_list(owner: "User") -> None:
+    await WorkspaceFactory.create(name="test_workspace")
     ArgillaSingleton.init(api_key=owner.api_key)
 
     workspaces = Workspace.list()
     assert any(ws.name == "test_workspace" for ws in workspaces)
 
 
-def test_workspace_add_user(owner: User) -> None:
-    workspace = WorkspaceFactory.create(name="test_workspace")
+@pytest.mark.asyncio
+async def test_workspace_add_user(owner: "User") -> None:
+    workspace = await WorkspaceFactory.create(name="test_workspace")
     ArgillaSingleton.init(api_key=owner.api_key)
 
     workspace = Workspace.from_name("test_workspace")
@@ -105,18 +113,11 @@
     assert any(user.username == owner.username for user in workspace.users)
 
 
-<<<<<<< HEAD
 @pytest.mark.asyncio
-async def test_workspace_delete_user(mocked_client: SecuredClient) -> None:
+async def test_workspace_delete_user(owner: "User") -> None:
     workspace = await WorkspaceFactory.create(name="test_workspace")
-    user = await UserFactory.create(first_name="test", username="test_user", api_key="test_user.apikey")
-    await WorkspaceUserFactory.create(workspace_id=workspace.id, user_id=user.id)
-=======
-def test_workspace_delete_user(owner: User) -> None:
-    workspace = WorkspaceFactory.create(name="test_workspace")
-    WorkspaceUserFactory.create(workspace_id=workspace.id, user_id=owner.id)
+    await WorkspaceUserFactory.create(workspace_id=workspace.id, user_id=owner.id)
     ArgillaSingleton.init(api_key=owner.api_key)
->>>>>>> 53dbba8b
 
     workspace = Workspace.from_name("test_workspace")
     assert any(user.username == "owner" for user in workspace.users)
@@ -124,16 +125,5 @@
     workspace.delete_user(owner.id)
     assert not any(user.username == owner.username for user in workspace.users)
 
-<<<<<<< HEAD
-
-@pytest.mark.asyncio
-async def test_workspace_list(mocked_client: SecuredClient) -> None:
-    await WorkspaceFactory.create(name="test_workspace")
-
-    api.init(api_key="argilla.apikey")
-    workspaces = Workspace.list()
-    assert any(ws.name == "test_workspace" for ws in workspaces)
-=======
     with pytest.raises(ValueError, match="Either the user with id="):
-        workspace.delete_user(owner.id)
->>>>>>> 53dbba8b
+        workspace.delete_user(owner.id)