--- conflicted
+++ resolved
@@ -125,13 +125,9 @@
 
 
 def test_print_workspace(owner: "ServerUser"):
-<<<<<<< HEAD
     workspace = WorkspaceFactory.create(name="test_workspace")
 
     init(api_key=owner.api_key)
-=======
-    import argilla as rg
->>>>>>> 61acf404
 
     assert str(Workspace.from_name(workspace.name)) == (
         f"Workspace(id={workspace.id}, name={workspace.name}, "
