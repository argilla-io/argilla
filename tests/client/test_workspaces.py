--- conflicted
+++ resolved
@@ -16,7 +16,6 @@
 
 import pytest
 from argilla.client.workspaces import Workspace
-from argilla.server.models import User
 
 from tests.factories import UserFactory, WorkspaceFactory, WorkspaceUserFactory
 from tests.helpers import SecuredClient
@@ -92,19 +91,12 @@
     assert any(user.username == "test_user" for user in workspace.users)
 
 
-def test_workspace_delete_user(mocked_client: SecuredClient) -> None:
-    workspace = WorkspaceFactory.create(name="test_workspace")
-    user = UserFactory.create(first_name="test", username="test_user", api_key="test_user.apikey")
-    WorkspaceUserFactory.create(workspace_id=workspace.id, user_id=user.id)
+@pytest.mark.asyncio
+async def test_workspace_delete_user(mocked_client: SecuredClient) -> None:
+    workspace = await WorkspaceFactory.create(name="test_workspace")
+    user = await UserFactory.create(first_name="test", username="test_user", api_key="test_user.apikey")
+    await WorkspaceUserFactory.create(workspace_id=workspace.id, user_id=user.id)
 
-<<<<<<< HEAD
-@pytest.mark.asyncio
-async def test_workspace_cls_init(owner: User):
-    import argilla as rg
-
-    workspace = await WorkspaceFactory.create()
-    await WorkspaceUserFactory.create(workspace_id=workspace.id, user_id=owner.id)
-=======
     api.init(api_key="argilla.apikey")
     workspace = Workspace.from_name("test_workspace")
     assert any("test_user" == user.username for user in workspace.users)
@@ -113,11 +105,11 @@
 
     with pytest.raises(ValueError, match="Either the user with id="):
         workspace.delete_user(user.id)
->>>>>>> 1a0263bc
 
 
-def test_workspace_list(mocked_client: SecuredClient) -> None:
-    WorkspaceFactory.create(name="test_workspace")
+@pytest.mark.asyncio
+async def test_workspace_list(mocked_client: SecuredClient) -> None:
+    await WorkspaceFactory.create(name="test_workspace")
 
     api.init(api_key="argilla.apikey")
     workspaces = Workspace.list()
