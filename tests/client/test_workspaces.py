--- conflicted
+++ resolved
@@ -123,10 +123,15 @@
     with pytest.raises(ValueError, match="Either the user with id="):
         workspace.delete_user(owner.id)
 
+def test_print_workspace(owner: "ServerUser"):
+    import argilla as rg
+    rg.init(api_key=owner.api_key)
 
-<<<<<<< HEAD
-def test_print_workspace(owner: "ServerUser"):
-=======
+    assert str(rg.Workspace.from_name(workspace.name)) == (
+        f"Workspace(id={workspace.id}, name={workspace.name}, "
+        f"inserted_at={workspace.inserted_at}, updated_at={workspace.updated_at})"
+    )
+
 def test_set_new_workspace(owner: "ServerUser"):
     import argilla as rg
 
@@ -138,19 +143,10 @@
 
 
 def test_init_with_workspace(owner: "ServerUser"):
->>>>>>> c1f7aacd
     workspace = WorkspaceFactory.create(name="test_workspace")
 
     import argilla as rg
 
-<<<<<<< HEAD
-    rg.init(api_key=owner.api_key)
-
-    assert str(rg.Workspace.from_name(workspace.name)) == (
-        f"Workspace(id={workspace.id}, name={workspace.name}, "
-        f"inserted_at={workspace.inserted_at}, updated_at={workspace.updated_at})"
-    )
-=======
     rg.init(api_key=owner.api_key, workspace=workspace.name)
 
     assert rg.get_workspace() == workspace.name
@@ -170,4 +166,3 @@
 
     with pytest.raises(ValueError):
         rg.init(api_key=owner.api_key, workspace="missing-workspace")
->>>>>>> c1f7aacd
