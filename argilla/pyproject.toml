--- conflicted
+++ resolved
@@ -16,15 +16,8 @@
     "huggingface_hub>=0.22.0",
     "tqdm>=4.60.0",
     "rich>=10.0.0",
-<<<<<<< HEAD
+    "datasets>=2.0.0",
     "pyarrow < 16.0.0",
-]
-
-[project.optional-dependencies]
-io = [
-=======
->>>>>>> d30c4291
-    "datasets>=2.0.0",
 ]
 
 legacy = [
