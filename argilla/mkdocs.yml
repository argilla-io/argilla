# Project information
site_name: Argilla Docs
site_url: https://argilla-io.github.io/argilla/
site_author: Argilla, Inc.
site_description: The Argilla python server SDK
copyright: Copyright &copy; 2017 - 2024 Argilla

# Repository
repo_name: argilla-io/argilla
repo_url: https://github.com/argilla-io/argilla/
edit_uri: edit/main/argilla/docs/

extra:
  version:
    provider: mike
  social:
    - icon: fontawesome/brands/linkedin
      link: https://www.linkedin.com/company/argilla-io
    - icon: fontawesome/brands/x-twitter
      link: https://twitter.com/argilla_io
    - icon: fontawesome/brands/youtube
      link: https://www.youtube.com/channel/UCAIz8TmvQQrLqbD7sd-5S2A
    - icon: fontawesome/brands/discord
      link: http://hf.co/join/discord

extra_css:
  - stylesheets/extra.css

theme:
  name: material
  logo: assets/logo.svg
  favicon: assets/favicon.ico
  features:
    - navigation.instant
    - navigation.sections
    - navigation.tabs
    - navigation.footer
    - navigation.top
    - navigation.tracking
    - navigation.path
    - toc.follow
    - content.code.copy
    - content.code.annotate
    - content.action.edit
    - search.suggest
    - search.highlight
    - search.share
  icon:
    repo: fontawesome/brands/github
  palette:
    - media: "(prefers-color-scheme)"
      primary: white
      toggle:
        icon: material/brightness-auto
        name: Switch to light mode

    # Palette toggle for light mode
    - media: "(prefers-color-scheme: light)"
      scheme: default
      primary: white
      toggle:
        icon: material/brightness-7
        name: Switch to dark mode

    # Palette toggle for dark mode
    - media: "(prefers-color-scheme: dark)"
      scheme: slate
      primary: custom
      toggle:
        icon: material/brightness-4
        name: Switch to system preference

watch:
  - src/argilla

# Extensions
markdown_extensions:
  - attr_list
  - md_in_html
  - admonition
  - pymdownx.highlight:
      anchor_linenums: true
      line_spans: __span
      pygments_lang_class: true
  - pymdownx.inlinehilite
  - pymdownx.snippets
  - pymdownx.superfences
  - pymdownx.details
  - pymdownx.tabbed:
      alternate_style: true
  - footnotes
  - tables
  - pymdownx.emoji:
      emoji_index: !!python/name:material.extensions.emoji.twemoji
      emoji_generator: !!python/name:material.extensions.emoji.to_svg
  # activating permalink: true makes the anchor link works in the notebooks
  - toc:
      permalink: true

plugins:
  - search
  - open-in-new-tab
  - gen-files:
      scripts:
        - docs/scripts/gen_changelog.py
        # - docs/scripts/gen_popular_issues.py
        # - docs/scripts/gen_ref_pages.py
  - literate-nav:
      nav_file: SUMMARY.md
  - section-index
  - mkdocstrings:
      handlers:
        python:
          selection:
            inherited_members: true # Allow looking up inherited methods
          rendering:
            show_root_toc_entry: true
            show_root_heading: true # actually display anything at all...
            # show_root_full_path: true  # display "diffrax.asdf" not just "asdf"
            show_if_no_docstring: true
            show_signature_annotations: true
            show_source: false # don't include source code
            members_order: source # order methods according to their order of definition in the source code, not alphabetical order
            heading_level: 4
            # hide private members
            private: true
  - social
  - mknotebooks

nav:
  - Argilla: index.md
  - Getting started:
      - Quickstart: getting_started/quickstart.md
<<<<<<< HEAD
      - Deploy with Docker: getting_started/how-to-deploy-argilla-with-docker.md
      - Hugging Face Spaces settings: getting_started/how-to-configure-argilla-on-huggingface.md
=======
      - Installation: getting_started/installation.md
      - Set up in Hugging Face Spaces: getting_started/huggingface-spaces.md
>>>>>>> 7163debd
      - FAQ: getting_started/faq.md
  - How-to guides:
      - how_to_guides/index.md
      - Basic:
        - Manage users and credentials: how_to_guides/user.md
        - Manage workspaces: how_to_guides/workspace.md
        - Create, update and delete datasets: how_to_guides/dataset.md
        - Add, update, and delete records: how_to_guides/record.md
        - Distribute the annotation task: how_to_guides/distribution.md
        - Annotate datasets: how_to_guides/annotate.md
        - Query and filter records: how_to_guides/query.md
        - Import and export datasets: how_to_guides/import_export.md
      - Advanced:
        - Use Markdown to format rich content: how_to_guides/use_markdown_to_format_rich_content.md
        - Migrate your legacy datasets to Argilla V2: how_to_guides/migrate_from_legacy_datasets.md
  - Tutorials:
      - tutorials/index.md
      - Text classification: tutorials/text_classification.ipynb
      - Token classification: tutorials/token_classification.ipynb
  - API Reference:
      - Python SDK: reference/argilla/
      - FastAPI Server:
        - Server configuration: reference/argilla-server/configuration.md
      - Telemetry:
        - Server Telemetry: reference/argilla-server/telemetry.md
  - Community:
      - community/index.md
      - How to contribute?: community/contributor.md
      - Issue dashboard: community/popular_issues.md
      - Changelog: community/changelog.md
  - UI Demo ↗:
      - https://demo.argilla.io/sign-in?auth=ZGVtbzoxMjM0NTY3OA==<|MERGE_RESOLUTION|>--- conflicted
+++ resolved
@@ -2,7 +2,7 @@
 site_name: Argilla Docs
 site_url: https://argilla-io.github.io/argilla/
 site_author: Argilla, Inc.
-site_description: The Argilla python server SDK
+site_description: Data-centric tool for AI builders
 copyright: Copyright &copy; 2017 - 2024 Argilla
 
 # Repository
@@ -131,13 +131,8 @@
   - Argilla: index.md
   - Getting started:
       - Quickstart: getting_started/quickstart.md
-<<<<<<< HEAD
       - Deploy with Docker: getting_started/how-to-deploy-argilla-with-docker.md
       - Hugging Face Spaces settings: getting_started/how-to-configure-argilla-on-huggingface.md
-=======
-      - Installation: getting_started/installation.md
-      - Set up in Hugging Face Spaces: getting_started/huggingface-spaces.md
->>>>>>> 7163debd
       - FAQ: getting_started/faq.md
   - How-to guides:
       - how_to_guides/index.md
