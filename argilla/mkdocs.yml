# Project information
site_name: Argilla Docs
site_url: https://docs.argilla.io/
site_author: Argilla, Inc.
site_description: Data-centric tool for AI builders
copyright: Copyright &copy; 2017 - 2024 Argilla

# Repository
repo_name: argilla-io/argilla
repo_url: https://github.com/argilla-io/argilla/
edit_uri: edit/main/argilla/docs/

extra:
  version:
    provider: mike
  social:
    - icon: fontawesome/brands/linkedin
      link: https://www.linkedin.com/company/argilla-io
    - icon: fontawesome/brands/x-twitter
      link: https://twitter.com/argilla_io
    - icon: fontawesome/brands/youtube
      link: https://www.youtube.com/channel/UCAIz8TmvQQrLqbD7sd-5S2A
    - icon: fontawesome/brands/discord
      link: http://hf.co/join/discord
  analytics:
    provider: plausible
    domain: docs.argilla.io
    feedback:
      title: Was this page helpful?
      ratings:
        - icon: material/thumb-up-outline
          name: This page was helpful
          data: 1
          note: >-
            Thanks for your feedback!
        - icon: material/thumb-down-outline
          name: This page could be improved
          data: 0
          note: >-
            Thanks for your feedback! Help us improve this page by
            <a href="https://github.com/argilla-io/argilla/issues/new/?title=[Feedback]+{title}+-+{url}" target="_blank" rel="noopener">opening a GitHub issue</a>.
extra_css:
  - stylesheets/extra.css

theme:
  name: material
  logo: assets/logo.svg
  favicon: assets/favicon.ico
  features:
    - navigation.instant
    - navigation.sections
    - navigation.tabs
    - navigation.footer
    - navigation.top
    - navigation.tracking
    - navigation.path
    - toc.follow
    - content.code.copy
    - content.code.annotate
    - content.action.edit
    - search.suggest
    - search.highlight
    - search.share
  icon:
    repo: fontawesome/brands/github
  palette:
    - media: "(prefers-color-scheme)"
      primary: white
      toggle:
        icon: material/brightness-auto
        name: Switch to light mode

    # Palette toggle for light mode
    - media: "(prefers-color-scheme: light)"
      scheme: default
      primary: white
      toggle:
        icon: material/brightness-7
        name: Switch to dark mode

    # Palette toggle for dark mode
    - media: "(prefers-color-scheme: dark)"
      scheme: slate
      primary: custom
      toggle:
        icon: material/brightness-4
        name: Switch to system preference

watch:
  - src/argilla

# Extensions
markdown_extensions:
  - attr_list
  - md_in_html
  - admonition
  - pymdownx.highlight:
      anchor_linenums: true
      line_spans: __span
      pygments_lang_class: true
  - pymdownx.inlinehilite
  - pymdownx.snippets
  - pymdownx.superfences
  - pymdownx.details
  - pymdownx.tabbed:
      alternate_style: true
  - footnotes
  - tables
  - pymdownx.emoji:
      emoji_index: !!python/name:material.extensions.emoji.twemoji
      emoji_generator: !!python/name:material.extensions.emoji.to_svg
  # activating permalink: true makes the anchor link works in the notebooks
  - toc:
      permalink: true

plugins:
  - search
  - open-in-new-tab
  - gen-files:
      scripts:
        - docs/scripts/gen_changelog.py
        - docs/scripts/gen_popular_issues.py
        # - docs/scripts/gen_ref_pages.py
      enabled: !ENV [CI, false] # enables the plugin only during continuous integration (CI), disabled on local build
  - literate-nav:
      nav_file: SUMMARY.md
  - section-index
  - mkdocstrings:
      handlers:
        python:
          options:
            show_inheritance_diagram: false
            show_source: true # include source code
            # Headings
            heading_level: 3
            show_root_heading: true # show the python path of the class
            show_root_toc_entry: true # show the toc entry for the root class
            show_root_full_path: false # display "diffrax.asdf" not just "asdf"
            show_object_full_path: false # display "diffrax.asdf" not just "asdf"
            show_symbol_type_heading: true
            show_symbol_type_toc: true
            # Members
            inherited_members: true # allow looking up inherited methods
            members_order: source # order methods according to their order of definition in the source code, not alphabetical order
            show_labels : true
            # Docstring
            docstring_style: google  # more info: https://sphinxcontrib-napoleon.readthedocs.io/en/latest/example_google.html
            show_if_no_docstring: false
            # Signature
            separate_signature: false
            show_signature_annotations: false
  - social:
      enabled: !ENV [CI, false] # enables the plugin only during continuous integration (CI), disabled on local build
  - mknotebooks
  - material-plausible

nav:
  - Argilla: index.md
  - Getting started:
      - Quickstart: getting_started/quickstart.md
      - Deploy with Docker: getting_started/how-to-deploy-argilla-with-docker.md
      - Hugging Face Spaces settings: getting_started/how-to-configure-argilla-on-huggingface.md
      - FAQ: getting_started/faq.md
  - How-to guides:
      - how_to_guides/index.md
      - Basic:
        - Manage users and credentials: how_to_guides/user.md
        - Manage workspaces: how_to_guides/workspace.md
        - Create, update and delete datasets: how_to_guides/dataset.md
        - Add, update, and delete records: how_to_guides/record.md
        - Distribute the annotation task: how_to_guides/distribution.md
        - Annotate datasets: how_to_guides/annotate.md
        - Query and filter records: how_to_guides/query.md
        - Import and export datasets: how_to_guides/import_export.md
      - Advanced:
<<<<<<< HEAD
        - Use webhooks to respond to server events: how_to_guides/webhooks.md
=======
        - Custom fields with layout templates: how_to_guides/custom_fields.md
>>>>>>> e43c9bf8
        - Use Markdown to format rich content: how_to_guides/use_markdown_to_format_rich_content.md
        - Migrate users, workspaces and datasets to Argilla V2: how_to_guides/migrate_from_legacy_datasets.md
  - Tutorials:
      - tutorials/index.md
      - Text classification: tutorials/text_classification.ipynb
      - Token classification: tutorials/token_classification.ipynb
      - Image classification: tutorials/image_classification.ipynb
      - Image preference: tutorials/image_preference.ipynb
  - API Reference:
      - Python SDK: reference/argilla/
      - FastAPI Server:
        - Server configuration: reference/argilla-server/configuration.md
      - Telemetry:
        - Server Telemetry: reference/argilla-server/telemetry.md
  - Community:
      - community/index.md
      - How to contribute?: community/contributor.md
      - Developer documentation: community/developer.md
      - Issue dashboard: community/popular_issues.md
      - Changelog: community/changelog.md
      - Integrations:
        - LlamaIndex: community/integrations/llamaindex_rag_github.ipynb
  - UI Demo ↗:
      - https://demo.argilla.io/sign-in?auth=ZGVtbzoxMjM0NTY3OA==<|MERGE_RESOLUTION|>--- conflicted
+++ resolved
@@ -173,11 +173,8 @@
         - Query and filter records: how_to_guides/query.md
         - Import and export datasets: how_to_guides/import_export.md
       - Advanced:
-<<<<<<< HEAD
+        - Custom fields with layout templates: how_to_guides/custom_fields.md
         - Use webhooks to respond to server events: how_to_guides/webhooks.md
-=======
-        - Custom fields with layout templates: how_to_guides/custom_fields.md
->>>>>>> e43c9bf8
         - Use Markdown to format rich content: how_to_guides/use_markdown_to_format_rich_content.md
         - Migrate users, workspaces and datasets to Argilla V2: how_to_guides/migrate_from_legacy_datasets.md
   - Tutorials:
