# Copyright 2024-present, Argilla, Inc.
#
# Licensed under the Apache License, Version 2.0 (the "License");
# you may not use this file except in compliance with the License.
# You may obtain a copy of the License at
#
#     http://www.apache.org/licenses/LICENSE-2.0
#
# Unless required by applicable law or agreed to in writing, software
# distributed under the License is distributed on an "AS IS" BASIS,
# WITHOUT WARRANTIES OR CONDITIONS OF ANY KIND, either express or implied.
# See the License for the specific language governing permissions and
# limitations under the License.

import json
import os
from functools import cached_property
from pathlib import Path
from typing import List, Optional, TYPE_CHECKING, Dict, Union, Iterator, Sequence
from uuid import UUID

from argilla._exceptions import SettingsError, ArgillaAPIError, ArgillaSerializeError
from argilla._models._dataset import DatasetModel
from argilla._resource import Resource
from argilla.settings._field import TextField
from argilla.settings._metadata import MetadataType, MetadataField
from argilla.settings._question import QuestionType, question_from_model, question_from_dict
from argilla.settings._task_distribution import TaskDistribution
from argilla.settings._vector import VectorField

if TYPE_CHECKING:
    from argilla.datasets import Dataset

__all__ = ["Settings"]


class Settings(Resource):
    """
    Settings class for Argilla Datasets.

    This class is used to define the representation of a Dataset within the UI.
    """

    def __init__(
        self,
        fields: Optional[List[TextField]] = None,
        questions: Optional[List[QuestionType]] = None,
        vectors: Optional[List[VectorField]] = None,
        metadata: Optional[List[MetadataType]] = None,
        guidelines: Optional[str] = None,
        allow_extra_metadata: bool = False,
        distribution: Optional[TaskDistribution] = None,
        _dataset: Optional["Dataset"] = None,
    ) -> None:
        """
        Args:
            fields (List[TextField]): A list of TextField objects that represent the fields in the Dataset.
            questions (List[Union[LabelQuestion, MultiLabelQuestion, RankingQuestion, TextQuestion, RatingQuestion]]):
                A list of Question objects that represent the questions in the Dataset.
            vectors (List[VectorField]): A list of VectorField objects that represent the vectors in the Dataset.
            metadata (List[MetadataField]): A list of MetadataField objects that represent the metadata in the Dataset.
            guidelines (str): A string containing the guidelines for the Dataset.
            allow_extra_metadata (bool): A boolean that determines whether or not extra metadata is allowed in the
                Dataset. Defaults to False.
            distribution (TaskDistribution): The annotation task distribution configuration.
                Default to DEFAULT_TASK_DISTRIBUTION
        """
        super().__init__(client=_dataset._client if _dataset else None)

        self._dataset = _dataset
        self._distribution = distribution or DEFAULT_TASK_DISTRIBUTION
        self.__guidelines = self.__process_guidelines(guidelines)
        self.__allow_extra_metadata = allow_extra_metadata

        self.__questions = QuestionsProperties(self, questions)
        self.__fields = SettingsProperties(self, fields)
        self.__vectors = SettingsProperties(self, vectors)
        self.__metadata = SettingsProperties(self, metadata)

<<<<<<< HEAD
=======
        self.__guidelines = self.__process_guidelines(guidelines)
        self.__allow_extra_metadata = allow_extra_metadata

        self._distribution = distribution

        self._dataset = _dataset

>>>>>>> b4e8bad5
    #####################
    # Properties        #
    #####################

    @property
    def fields(self) -> "SettingsProperties":
        return self.__fields

    @fields.setter
    def fields(self, fields: List[TextField]):
        self.__fields = SettingsProperties(self, fields)

    @property
    def questions(self) -> "SettingsProperties":
        return self.__questions

    @questions.setter
    def questions(self, questions: List[QuestionType]):
        self.__questions = QuestionsProperties(self, questions)

    @property
    def vectors(self) -> "SettingsProperties":
        return self.__vectors

    @vectors.setter
    def vectors(self, vectors: List[VectorField]):
        self.__vectors = SettingsProperties(self, vectors)

    @property
    def metadata(self) -> "SettingsProperties":
        return self.__metadata

    @metadata.setter
    def metadata(self, metadata: List[MetadataType]):
        self.__metadata = SettingsProperties(self, metadata)

    @property
    def guidelines(self) -> str:
        return self.__guidelines

    @guidelines.setter
    def guidelines(self, guidelines: str):
        self.__guidelines = self.__process_guidelines(guidelines)

    @property
    def allow_extra_metadata(self) -> bool:
        return self.__allow_extra_metadata

    @allow_extra_metadata.setter
    def allow_extra_metadata(self, value: bool):
        self.__allow_extra_metadata = value

    @property
    def distribution(self) -> TaskDistribution:
        return self._distribution or TaskDistribution.default()

    @distribution.setter
    def distribution(self, value: TaskDistribution) -> None:
        self._distribution = value

    @property
    def dataset(self) -> "Dataset":
        return self._dataset

    @dataset.setter
    def dataset(self, dataset: "Dataset"):
        self._dataset = dataset
        self._client = dataset._client

    @cached_property
    def schema(self) -> dict:
        schema_dict = {}

        for field in self.fields:
            schema_dict[field.name] = field

        for question in self.questions:
            schema_dict[question.name] = question

        for vector in self.vectors:
            schema_dict[vector.name] = vector

        for metadata in self.metadata:
            schema_dict[metadata.name] = metadata

        return schema_dict

    @cached_property
    def schema_by_id(self) -> Dict[UUID, Union[TextField, QuestionType, MetadataType, VectorField]]:
        return {v.id: v for v in self.schema.values()}

    def validate(self) -> None:
        self._validate_empty_settings()
        self._validate_duplicate_names()

    #####################
    #  Public methods   #
    #####################

    def get(self) -> "Settings":
        self.fields = self._fetch_fields()
        self.questions = self._fetch_questions()
        self.vectors = self._fetch_vectors()
        self.metadata = self._fetch_metadata()
        self.__fetch_dataset_related_attributes()

        self._update_last_api_call()
        return self

    def create(self) -> "Settings":
        self.validate()

        self._update_dataset_related_attributes()
        self.__fields.create()
        self.__questions.create()
        self.__vectors.create()
        self.__metadata.create()

        self._update_last_api_call()
        return self

    def update(self) -> "Resource":
        self.validate()

        self._update_dataset_related_attributes()
        self.__fields.update()
        self.__vectors.update()
        self.__metadata.update()
        # self.questions.update()

        self._update_last_api_call()
        return self

    def serialize(self):
        try:
            return {
                "guidelines": self.guidelines,
                "questions": self.__questions.serialize(),
                "fields": self.__fields.serialize(),
                "vectors": self.vectors.serialize(),
                "metadata": self.metadata.serialize(),
                "allow_extra_metadata": self.allow_extra_metadata,
                "distribution": self.distribution.to_dict(),
            }
        except Exception as e:
            raise ArgillaSerializeError(f"Failed to serialize the settings. {e.__class__.__name__}") from e

    def to_json(self, path: Union[Path, str]) -> None:
        """Save the settings to a file on disk

        Parameters:
            path (str): The path to save the settings to
        """
        if not isinstance(path, Path):
            path = Path(path)
        if path.exists():
            raise FileExistsError(f"File {path} already exists")
        with open(path, "w") as file:
            json.dump(self.serialize(), file)

    @classmethod
    def from_json(cls, path: Union[Path, str]) -> "Settings":
        """Load the settings from a file on disk"""

        with open(path, "r") as file:
            settings_dict = json.load(file)
            return cls._from_dict(settings_dict)

    def __eq__(self, other: "Settings") -> bool:
        return self.serialize() == other.serialize()  # TODO: Create proper __eq__ methods for fields and questions

    #####################
    #  Repr Methods     #
    #####################

    def __repr__(self) -> str:
        return (
            f"Settings(guidelines={self.guidelines}, allow_extra_metadata={self.allow_extra_metadata}, "
            f"distribution={self.distribution}, "
            f"fields={self.fields}, questions={self.questions}, vectors={self.vectors}, metadata={self.metadata})"
        )

    #####################
    #  Private methods  #
    #####################

    @classmethod
    def _from_dict(cls, settings_dict: dict) -> "Settings":
        fields = settings_dict.get("fields", [])
        vectors = settings_dict.get("vectors", [])
        metadata = settings_dict.get("metadata", [])
        guidelines = settings_dict.get("guidelines")
        distribution = settings_dict.get("distribution")
        allow_extra_metadata = settings_dict.get("allow_extra_metadata")

        questions = [question_from_dict(question) for question in settings_dict.get("questions", [])]
        fields = [TextField.from_dict(field) for field in fields]
        vectors = [VectorField.from_dict(vector) for vector in vectors]
        metadata = [MetadataField.from_dict(metadata) for metadata in metadata]

        if distribution:
            distribution = TaskDistribution.from_dict(distribution)

        return cls(
            questions=questions,
            fields=fields,
            vectors=vectors,
            metadata=metadata,
            guidelines=guidelines,
            allow_extra_metadata=allow_extra_metadata,
            distribution=distribution,
        )

    def _copy(self) -> "Settings":
        instance = self.__class__._from_dict(self.serialize())
        return instance

    def _fetch_fields(self) -> List[TextField]:
        models = self._client.api.fields.list(dataset_id=self._dataset.id)
        return [TextField.from_model(model) for model in models]

    def _fetch_questions(self) -> List[QuestionType]:
        models = self._client.api.questions.list(dataset_id=self._dataset.id)
        return [question_from_model(model) for model in models]

    def _fetch_vectors(self) -> List[VectorField]:
        models = self.dataset._client.api.vectors.list(self.dataset.id)
        return [VectorField.from_model(model) for model in models]

    def _fetch_metadata(self) -> List[MetadataType]:
        models = self._client.api.metadata.list(dataset_id=self._dataset.id)
        return [MetadataField.from_model(model) for model in models]

    def __fetch_dataset_related_attributes(self):
        # This flow may be a bit weird, but it's the only way to update the dataset related attributes
        # Everything is point that we should have several settings-related endpoints in the API to handle this.
        # POST /api/v1/datasets/{dataset_id}/settings
        # {
        #   "guidelines": ....,
        #   "allow_extra_metadata": ....,
        # }
        # But this is not implemented yet, so we need to update the dataset model directly
        dataset_model = self._client.api.datasets.get(self._dataset.id)

        self.guidelines = dataset_model.guidelines
        self.allow_extra_metadata = dataset_model.allow_extra_metadata

        if dataset_model.distribution:
            self.distribution = TaskDistribution.from_model(dataset_model.distribution)

    def _update_dataset_related_attributes(self):
        # This flow may be a bit weird, but it's the only way to update the dataset related attributes
        # Everything is point that we should have several settings-related endpoints in the API to handle this.
        # POST /api/v1/datasets/{dataset_id}/settings
        # {
        #   "guidelines": ....,
        #   "allow_extra_metadata": ....,
        # }
        # But this is not implemented yet, so we need to update the dataset model directly
        dataset_model = DatasetModel(
            id=self._dataset.id,
            name=self._dataset.name,
            guidelines=self.guidelines,
            allow_extra_metadata=self.allow_extra_metadata,
            distribution=self.distribution._api_model(),
        )
        self._client.api.datasets.update(dataset_model)

    def _validate_empty_settings(self):
        if not all([self.fields, self.questions]):
            message = "Fields and questions are required"
            raise SettingsError(message=message)

    def _validate_duplicate_names(self) -> None:
        dataset_properties_by_name = {}

        for properties in [self.fields, self.questions, self.vectors, self.metadata]:
            for property in properties:
                if property.name in dataset_properties_by_name:
                    raise SettingsError(
                        f"names of dataset settings must be unique, "
                        f"but the name {property.name!r} is used by {type(property).__name__!r} and {type(dataset_properties_by_name[property.name]).__name__!r} "
                    )
                dataset_properties_by_name[property.name] = property

    def __process_guidelines(self, guidelines):
        if guidelines is None:
            return guidelines

        if not isinstance(guidelines, str):
            raise SettingsError("Guidelines must be a string or a path to a file")

        if os.path.exists(guidelines):
            with open(guidelines, "r") as file:
                return file.read()

        return guidelines


Property = Union[TextField, VectorField, MetadataType, QuestionType]


class SettingsProperties(Sequence[Property]):
    """A collection of properties (fields, questions, vectors and metadata) for a dataset settings object.

    This class is used to store the properties of a dataset settings object
    """

    def __init__(self, settings: "Settings", properties: List[Property]):
        self._properties_by_name = {}
        self._settings = settings

        for property in properties or []:
            if self._settings.dataset and hasattr(property, "dataset"):
                property.dataset = self._settings.dataset
            self.add(property)

    def __getitem__(self, key: Union[UUID, str, int]) -> Optional[Property]:
        if isinstance(key, int):
            return list(self._properties_by_name.values())[key]
        elif isinstance(key, UUID):
            for prop in self._properties_by_name.values():
                if prop.id and prop.id == key:
                    return prop
        else:
            return self._properties_by_name.get(key)

    def __iter__(self) -> Iterator[Property]:
        return iter(self._properties_by_name.values())

    def __len__(self):
        return len(self._properties_by_name)

    def __eq__(self, other):
        """Check if two instances are equal. Overloads the == operator."""
        if not isinstance(other, SettingsProperties):
            return False
        return self._properties_by_name == other._properties_by_name

    def add(self, property: Property) -> Property:
        self._validate_new_property(property)
        self._properties_by_name[property.name] = property
        setattr(self, property.name, property)
        return property

    def create(self):
        for property in self:
            try:
                property.dataset = self._settings.dataset
                property.create()
            except ArgillaAPIError as e:
                raise SettingsError(f"Failed to create property {property.name!r}: {e.message}") from e

    def update(self):
        for item in self:
            try:
                item.dataset = self._settings.dataset
                item.update() if item.id else item.create()
            except ArgillaAPIError as e:
                raise SettingsError(f"Failed to update {item.name!r}: {e.message}") from e

    def serialize(self) -> List[dict]:
        return [property.serialize() for property in self]

    def _validate_new_property(self, property: Property) -> None:
        if property.name in self._properties_by_name:
            raise ValueError(f"Property with name {property.name!r} already exists in the collection")

        if property.name in dir(self):
            raise ValueError(f"Property with name {property.name!r} conflicts with an existing attribute")


class QuestionsProperties(SettingsProperties[QuestionType]):
    """
    This class is used to align questions with the rest of the settings.

    Since questions are not aligned with the Resource class definition, we use this
    class to work with questions as we do with fields, vectors, or metadata (specially when creating questions).

    Once issue https://github.com/argilla-io/argilla/issues/4931 is tackled, this class should be removed.
    """

    def create(self):
        for question in self:
            try:
                self._create_question(question)
            except ArgillaAPIError as e:
                raise SettingsError(f"Failed to create question {question.name}") from e

    def _create_question(self, question: QuestionType) -> None:
        question_model = self._settings._client.api.questions.create(
            dataset_id=self._settings.dataset.id,
            question=question.api_model(),
        )
        question._model = question_model<|MERGE_RESOLUTION|>--- conflicted
+++ resolved
@@ -68,7 +68,7 @@
         super().__init__(client=_dataset._client if _dataset else None)
 
         self._dataset = _dataset
-        self._distribution = distribution or DEFAULT_TASK_DISTRIBUTION
+        self._distribution = distribution
         self.__guidelines = self.__process_guidelines(guidelines)
         self.__allow_extra_metadata = allow_extra_metadata
 
@@ -77,16 +77,6 @@
         self.__vectors = SettingsProperties(self, vectors)
         self.__metadata = SettingsProperties(self, metadata)
 
-<<<<<<< HEAD
-=======
-        self.__guidelines = self.__process_guidelines(guidelines)
-        self.__allow_extra_metadata = allow_extra_metadata
-
-        self._distribution = distribution
-
-        self._dataset = _dataset
-
->>>>>>> b4e8bad5
     #####################
     # Properties        #
     #####################
