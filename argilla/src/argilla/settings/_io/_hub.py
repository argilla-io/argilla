--- conflicted
+++ resolved
@@ -140,7 +140,6 @@
     You can also add custom settings to the dataset by manipulting the settings object.
     """
     code_block = f"""
-<<<<<<< HEAD
     # 1. map the dataset columns to question, field, vector, or metadata                                      
     settings = rg.Settings.from_hub(                                                                               
         repo_id="{repo_id}",                                                                            
@@ -149,16 +148,6 @@
     # 2. or, create new questions, fields, vectors, or metadata properties                                         
     settings.questions = [rg.TextQuestion(name="new_question", required=True)]                                     
     dataset = rg.Dataset.from_hub(repo_id="{repo_id}", settings=settings) 
-=======
-    # 1. map the dataset columns to question, field, vector, or metadata
-    settings = rg.Settings.from_hub(
-        repo_id="yahma/alpaca-cleaned",
-        feature_mapping={"{"}"<column_name>": "question"{"}"},
-    )
-    # 2. or, create new questions, fields, vectors, or metadata properties
-    settings.questions = [rg.TextQuestion(name="new_question", required=True)]
-    dataset = rg.Dataset.from_hub(repo_id="{repo_id}", settings=settings)
->>>>>>> 6288e571
     """
 
     console = Console()
