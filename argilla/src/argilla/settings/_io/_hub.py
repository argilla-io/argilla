--- conflicted
+++ resolved
@@ -85,10 +85,7 @@
             return FeatureType.CHAT
     elif not isinstance(feature, dict):
         warnings.warn(f"Unsupported feature format: {feature}")
-<<<<<<< HEAD
         return None
-=======
->>>>>>> e9419d76
 
     hf_type = feature.get("_type")
     dtype = feature.get("dtype")
@@ -227,13 +224,12 @@
 
     if not questions:
         questions.append(TextQuestion(name="comment", required=True))
+
     if not fields:
         raise SettingsError("No fields found in the dataset features. Argilla datasets require at least one field.")
 
-    # validate that atleast one field is required
-    if not any(field.required for field in fields):
-        # set the first field as required
-        fields[0].required = True
+    questions[0].required = True
+    fields[0].required = True
 
     settings = Settings(fields=fields, questions=questions, metadata=metadata, mapping=mapping)
 
