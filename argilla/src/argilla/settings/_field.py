# Copyright 2024-present, Argilla, Inc.
#
# Licensed under the Apache License, Version 2.0 (the "License");
# you may not use this file except in compliance with the License.
# You may obtain a copy of the License at
#
#     http://www.apache.org/licenses/LICENSE-2.0
#
# Unless required by applicable law or agreed to in writing, software
# distributed under the License is distributed on an "AS IS" BASIS,
# WITHOUT WARRANTIES OR CONDITIONS OF ANY KIND, either express or implied.
# See the License for the specific language governing permissions and
# limitations under the License.
from abc import ABC
from typing import Optional, Union, TYPE_CHECKING

from argilla import Argilla
from argilla._api import FieldsAPI
from argilla._exceptions import ArgillaError
from argilla._models import FieldModel, TextFieldSettings
from argilla._models._settings._fields import ImageFieldSettings, FieldSettings
from argilla.settings._common import SettingsPropertyBase
from argilla.settings._metadata import MetadataField, MetadataType
from argilla.settings._vector import VectorField

try:
    from typing import Self
except ImportError:
    from typing_extensions import Self

if TYPE_CHECKING:
    from argilla.datasets import Dataset

__all__ = ["Field", "TextField", "ImageField", "AbstractField"]


class AbstractField(ABC, SettingsPropertyBase):
    """Abstract base class to work with Field resources"""

    _model: FieldModel
    _api: FieldsAPI
    _dataset: Optional["Dataset"]

    def __init__(
        self,
        name: str,
        settings: FieldSettings,
        title: Optional[str] = None,
        required: Optional[bool] = True,
        description: Optional[str] = None,
        _client: Optional[Argilla] = None,
    ):
        client = _client or Argilla._get_default()

        super().__init__(api=client.api.fields, client=client)

        self._dataset = None
        self._model = FieldModel(name=name, settings=settings, title=title, required=required, description=description)

    @classmethod
    def from_model(cls, model: FieldModel) -> "Self":
        instance = cls(name=model.name)  # noqa
        instance._model = model

        return instance

    @classmethod
    def from_dict(cls, data: dict) -> "Self":
        model = FieldModel(**data)
        return cls.from_model(model)

    @property
    def dataset(self) -> "Dataset":
        return self._dataset

    @dataset.setter
    def dataset(self, value: "Dataset") -> None:
        self._dataset = value
        self._model.dataset_id = self._dataset.id
        self._with_client(self._dataset._client)

    def _with_client(self, client: "Argilla") -> "Self":
        # TODO: Review and simplify. Maybe only one of them is required
        self._client = client
        self._api = self._client.api.fields

        return self


class TextField(AbstractField):
    """Text field for use in Argilla `Dataset` `Settings`"""

    def __init__(
        self,
        name: str,
        title: Optional[str] = None,
        use_markdown: Optional[bool] = False,
        required: bool = True,
        description: Optional[str] = None,
        client: Optional[Argilla] = None,
    ) -> None:
        """Text field for use in Argilla `Dataset` `Settings`

        Parameters:
            name (str): The name of the field
            title (Optional[str]): The name of the field, as it will be displayed in the UI.
            use_markdown (Optional[bool]): Whether to render the markdown in the UI. When True, you will be able \
                to use all the Markdown features for text formatting, including LaTex formulas and embedding multimedia content and PDFs.
            required (bool): Whether the field is required. At least one field must be required.
            description (Optional[str]): The description of the field.
        """

<<<<<<< HEAD
        super().__init__(
=======
        super().__init__(api=client.api.fields, client=client)

        self._model = FieldModel(
>>>>>>> 4510b3e0
            name=name,
            title=title,
            required=required,
            description=description,
            settings=TextFieldSettings(use_markdown=use_markdown),
            _client=client,
        )

    @property
    def use_markdown(self) -> Optional[bool]:
        return self._model.settings.use_markdown

    @use_markdown.setter
    def use_markdown(self, value: bool) -> None:
        self._model.settings.use_markdown = value


class ImageField(AbstractField):
    """Image field for use in Argilla `Dataset` `Settings`"""

    def __init__(
        self,
        name: str,
        title: Optional[str] = None,
        required: Optional[bool] = True,
        description: Optional[str] = None,
        _client: Optional[Argilla] = None,
    ) -> None:
        """
        Text field for use in Argilla `Dataset` `Settings`

        Parameters:
            name (str): The name of the field
            title (Optional[str], optional): The title of the field. Defaults to None.
            required (Optional[bool], optional): Whether the field is required. Defaults to True.
            description (Optional[str], optional): The description of the field. Defaults to None.
        """

        super().__init__(
            name=name,
            title=title,
            required=required,
            description=description,
            settings=ImageFieldSettings(),
            _client=_client,
        )


Field = Union[TextField, ImageField]


def _field_from_model(model: FieldModel) -> Field:
    if model.settings.type == "text":
        return TextField.from_model(model)
    elif model.settings.type == "image":
        return ImageField.from_model(model)
    else:
        raise ArgillaError(f"Unsupported field type: {model.settings.type}")


def _field_from_dict(data: dict) -> Union[Field, VectorField, MetadataType]:
    """Create a field instance from a field dictionary"""
    field_type = data["type"]

    if field_type == "text":
        return TextField.from_dict(data)
    elif field_type == "image":
        return ImageField.from_dict(data)
    elif field_type == "vector":
        return VectorField.from_dict(data)
    elif field_type == "metadata":
        return MetadataField.from_dict(data)
    else:
        raise ArgillaError(f"Unsupported field type: {field_type}")<|MERGE_RESOLUTION|>--- conflicted
+++ resolved
@@ -110,13 +110,9 @@
             description (Optional[str]): The description of the field.
         """
 
-<<<<<<< HEAD
-        super().__init__(
-=======
         super().__init__(api=client.api.fields, client=client)
 
         self._model = FieldModel(
->>>>>>> 4510b3e0
             name=name,
             title=title,
             required=required,
