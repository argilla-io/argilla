# Copyright 2024-present, Argilla, Inc.
#
# Licensed under the Apache License, Version 2.0 (the "License");
# you may not use this file except in compliance with the License.
# You may obtain a copy of the License at
#
#     http://www.apache.org/licenses/LICENSE-2.0
#
# Unless required by applicable law or agreed to in writing, software
# distributed under the License is distributed on an "AS IS" BASIS,
# WITHOUT WARRANTIES OR CONDITIONS OF ANY KIND, either express or implied.
# See the License for the specific language governing permissions and
# limitations under the License.
import warnings
from enum import Enum
from typing import TYPE_CHECKING, Any, Dict, Iterable, List, Optional, Union
from uuid import UUID

from argilla._exceptions._responses import RecordResponsesError
from argilla._models import ResponseStatus as ResponseStatusModel
from argilla._models import UserResponseModel
from argilla._resource import Resource
from argilla.settings import RankingQuestion

if TYPE_CHECKING:
    from argilla import Argilla, Record

__all__ = ["Response", "UserResponse", "ResponseStatus"]


class ResponseStatus(str, Enum):
    """Enum for the status of a response"""

    draft = "draft"
    submitted = "submitted"
    discarded = "discarded"


class Response:
    """Class for interacting with Argilla Responses of records. Responses are answers to questions by a user.
    Therefore, a record question can have multiple responses, one for each user that has answered the question.
    A `Response` is typically created by a user in the UI or consumed from a data source as a label,
    unlike a `Suggestion` which is typically created by a model prediction.

    """

    def __init__(
        self,
        question_name: str,
        value: Any,
        user_id: UUID,
        status: Optional[Union[ResponseStatus, str]] = None,
        _record: Optional["Record"] = None,
    ) -> None:
        """Initializes a `Response` for a `Record` with a user_id and value

        Attributes:
            question_name (str): The name of the question that the suggestion is for.
            value (str): The value of the response
            user_id (UUID): The id of the user that submits the response
            status (Union[ResponseStatus, str]): The status of the response as "draft", "submitted", "discarded".
        """

        if question_name is None:
            raise ValueError("question_name is required")
        if value is None:
            raise ValueError("value is required")
        if user_id is None:
            raise ValueError("user_id is required")

        if isinstance(status, str):
            status = ResponseStatus(status)

        self._record = _record
        self.question_name = question_name
        self.value = value
        self.user_id = user_id
        self.status = status

    @property
    def record(self) -> "Record":
        """Returns the record associated with the response"""
        return self._record

    @record.setter
    def record(self, record: "Record") -> None:
        """Sets the record associated with the response"""
        self._record = record

    def serialize(self) -> dict[str, Any]:
        """Serializes the Response to a dictionary. This is principally used for sending the response to the API, \
            but can be used for data wrangling or manual export.

        Returns:
            dict[str, Any]: The serialized response as a dictionary with keys `question_name`, `value`, and `user_id`.

        Examples:

        ```python
        response = rg.Response("label", "negative", user_id=user.id)
        response.serialize()
        ```
        """
        return {
            "question_name": self.question_name,
            "value": self.value,
            "user_id": self.user_id,
            "status": self.status,
        }

    #####################
    # Private Interface #
    #####################


class UserResponse(Resource):
    """
    Class for interacting with Argilla User Responses of records.  The UserResponse class is a collection
    of responses to questions for a given user. UserResponses are typically created by a user in the UI and
    are defined by ingesting a list of responses from a third-party data source.

    In most cases users will interact with the `UserResponse` class through the `Record` class when
    collected from the server or when creating new records.

    Attributes:
        responses (List[Response]): A list of responses to questions for the user

    """

    responses: List[Response]

    _model: UserResponseModel

    def __init__(
        self,
        responses: List[Response],
        client: Optional["Argilla"] = None,
        _record: Optional["Record"] = None,
    ) -> None:
        """Initializes a UserResponse with a user and a set of question answers"""

        super().__init__(client=client)

        self._record = _record
        self._model = UserResponseModel(
            values=self.__responses_as_model_values(responses),
            status=self._compute_status_from_responses(responses),
            user_id=self._compute_user_id_from_responses(responses),
        )

        for response in responses:
            response.record = _record

    def __iter__(self) -> Iterable[Response]:
        return iter(self.responses)

    @property
    def status(self) -> ResponseStatus:
        """Returns the status of the UserResponse"""
        return self._model.status

    @status.setter
    def status(self, status: ResponseStatus) -> None:
        """Sets the status of the UserResponse"""
        self._model.status = status

    @property
    def user_id(self) -> UUID:
        """Returns the user_id of the UserResponse"""
        return self._model.user_id

    @user_id.setter
    def user_id(self, user_id: UUID) -> None:
        """Sets the user_id of the UserResponse"""
        self._model.user_id = user_id

    @property
    def responses(self) -> List[Response]:
        """Returns the list of responses"""
        return self.__model_as_responses_list(self._model, record=self._record)

    @property
    def record(self) -> "Record":
        """Returns the record associated with the response"""
        return self._record

    @record.setter
    def record(self, record: "Record") -> None:
        """Sets the record associated with the response"""
        self._record = record
<<<<<<< HEAD

    @property
    def record(self) -> "Record":
        """Returns the record associated with the UserResponse"""
        return self._record

    @record.setter
    def record(self, record: "Record") -> None:
        """Sets the record associated with the UserResponse"""
        self._record = record
=======
>>>>>>> 3bef0e0a

    @classmethod
    def from_model(cls, model: UserResponseModel, record: "Record") -> "UserResponse":
        """Creates a UserResponse from a ResponseModel"""
        responses = cls.__model_as_responses_list(model, record=record)
        for response in responses:
            question = record.dataset.settings.questions[response.question_name]
            # We need to adapt the ranking question value to the expected format
            if isinstance(question, RankingQuestion):
                response.value = cls.__ranking_from_model_value(response.value)  # type: ignore

        return cls(responses=responses, _record=record)

    def api_model(self):
        """Returns the model that is used to interact with the API"""

        values = self.__responses_as_model_values(self.responses)
        for question_name, value in values.items():
            question = self._record.dataset.settings.questions[question_name]
            if question is None:
                raise RecordResponsesError(
                    f"Record response is invalid because question with name={question_name} does not exist in the dataset ({self._record.dataset.name}). Available questions are: {list(self._record.dataset.settings.questions._properties_by_name.keys())}"
                )
            if isinstance(question, RankingQuestion):
                value["value"] = self.__ranking_to_model_value(value["value"])

        return UserResponseModel(values=values, status=self._model.status, user_id=self._model.user_id)

    def to_dict(self) -> Dict[str, Any]:
        """Returns the UserResponse as a dictionary"""
        return self._model.model_dump()

    @staticmethod
    def _compute_status_from_responses(responses: List[Response]) -> ResponseStatus:
        """Computes the status of the UserResponse from the responses"""
        statuses = set([answer.status for answer in responses if answer.status is not None])
        if len(statuses) > 1:
            warnings.warn(f"Multiple status found in user responses. Using {ResponseStatus.draft.value!r} as default.")
        elif len(statuses) == 1:
            return ResponseStatusModel(next(iter(statuses)))
        return ResponseStatusModel.draft

    @staticmethod
    def _compute_user_id_from_responses(responses: List[Response]) -> Optional[UUID]:
        if len(responses) == 0:
            return None

        user_ids = set([answer.user_id for answer in responses])
        if len(user_ids) > 1:
            raise ValueError("Multiple user_ids found in user responses.")
        return next(iter(user_ids))

    @staticmethod
    def __responses_as_model_values(responses: List[Response]) -> Dict[str, Dict[str, Any]]:
        """Creates a dictionary of response values from a list of Responses"""
        return {answer.question_name: {"value": answer.value} for answer in responses}

    @classmethod
    def __model_as_responses_list(cls, model: UserResponseModel, record: "Record") -> List[Response]:
        """Creates a list of Responses from a UserResponseModel without changing the format of the values"""

        return [
            Response(
                question_name=question_name,
                value=value["value"],
                user_id=model.user_id,
                status=model.status,
                _record=record,
            )
            for question_name, value in model.values.items()
        ]

    @classmethod
    def __ranking_from_model_value(cls, value: List[Dict[str, Any]]) -> List[str]:
        return [v["value"] for v in value]

    @classmethod
    def __ranking_to_model_value(cls, value: List[str]) -> List[Dict[str, str]]:
        return [{"value": v} for v in value]<|MERGE_RESOLUTION|>--- conflicted
+++ resolved
@@ -188,7 +188,6 @@
     def record(self, record: "Record") -> None:
         """Sets the record associated with the response"""
         self._record = record
-<<<<<<< HEAD
 
     @property
     def record(self) -> "Record":
@@ -199,9 +198,8 @@
     def record(self, record: "Record") -> None:
         """Sets the record associated with the UserResponse"""
         self._record = record
-=======
->>>>>>> 3bef0e0a
-
+
+        
     @classmethod
     def from_model(cls, model: UserResponseModel, record: "Record") -> "UserResponse":
         """Creates a UserResponse from a ResponseModel"""
