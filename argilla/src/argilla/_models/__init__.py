# Copyright 2024-present, Argilla, Inc.
#
# Licensed under the Apache License, Version 2.0 (the "License");
# you may not use this file except in compliance with the License.
# You may obtain a copy of the License at
#
#     http://www.apache.org/licenses/LICENSE-2.0
#
# Unless required by applicable law or agreed to in writing, software
# distributed under the License is distributed on an "AS IS" BASIS,
# WITHOUT WARRANTIES OR CONDITIONS OF ANY KIND, either express or implied.
# See the License for the specific language governing permissions and
# limitations under the License.

# We skip the flake8 check because we are importing all the models and the import order is important
# flake8: noqa
from argilla._models._resource import ResourceModel
from argilla._models._workspace import WorkspaceModel
from argilla._models._user import UserModel, Role
from argilla._models._dataset import DatasetModel
from argilla._models._record._record import RecordModel, FieldValue
from argilla._models._record._suggestion import SuggestionModel
from argilla._models._record._response import UserResponseModel, ResponseStatus
from argilla._models._record._vector import VectorModel, VectorValue
from argilla._models._search import (
    SearchQueryModel,
    AndFilterModel,
    FilterModel,
    RangeFilterModel,
    TermsFilterModel,
    ScopeModel,
)
from argilla._models._settings._fields import (
    FieldModel,
    TextFieldSettings,
    ImageFieldSettings,
    ChatFieldSettings,
    CustomFieldSettings,
    FieldSettings,
)
from argilla._models._settings._questions import (
    QuestionModel,
    QuestionSettings,
    SpanQuestionSettings,
    TextQuestionSettings,
    LabelQuestionSettings,
    RatingQuestionSettings,
    MultiLabelQuestionSettings,
    RankingQuestionSettings,
)
from argilla._models._settings._metadata import (
    MetadataFieldModel,
    MetadataPropertyType,
    BaseMetadataPropertySettings,
    TermsMetadataPropertySettings,
    NumericMetadataPropertySettings,
    FloatMetadataPropertySettings,
    IntegerMetadataPropertySettings,
)
<<<<<<< HEAD
from argilla._models._settings._questions import (
    QuestionModel,
    QuestionSettings,
    LabelQuestionSettings,
    RatingQuestionSettings,
    TextQuestionSettings,
    MultiLabelQuestionSettings,
    RankingQuestionSettings,
    SpanQuestionSettings,
)
from argilla._models._settings._vectors import VectorFieldModel
from argilla._models._user import UserModel, Role
from argilla._models._workspace import WorkspaceModel
=======
from argilla._models._settings._vectors import VectorFieldModel
from argilla._models._webhook import WebhookModel, EventType
>>>>>>> 1c8f528b
<|MERGE_RESOLUTION|>--- conflicted
+++ resolved
@@ -57,7 +57,6 @@
     FloatMetadataPropertySettings,
     IntegerMetadataPropertySettings,
 )
-<<<<<<< HEAD
 from argilla._models._settings._questions import (
     QuestionModel,
     QuestionSettings,
@@ -69,9 +68,7 @@
     SpanQuestionSettings,
 )
 from argilla._models._settings._vectors import VectorFieldModel
+
 from argilla._models._user import UserModel, Role
 from argilla._models._workspace import WorkspaceModel
-=======
-from argilla._models._settings._vectors import VectorFieldModel
-from argilla._models._webhook import WebhookModel, EventType
->>>>>>> 1c8f528b
+from argilla._models._webhook import WebhookModel, EventType