--- conflicted
+++ resolved
@@ -33,7 +33,7 @@
 
 class ChatFieldSettings(BaseModel):
     type: Literal["chat"] = "chat"
-<<<<<<< HEAD
+    use_markdown: Optional[bool] = True
 
 
 class CustomFieldSettings(BaseModel):
@@ -43,17 +43,6 @@
 
 FieldSettings = Annotated[
     Union[TextFieldSettings, ImageFieldSettings, ChatFieldSettings, CustomFieldSettings],
-=======
-    use_markdown: Optional[bool] = True
-
-
-FieldSettings = Annotated[
-    Union[
-        TextFieldSettings,
-        ImageFieldSettings,
-        ChatFieldSettings,
-    ],
->>>>>>> e315c2f0
     Field(..., discriminator="type"),
 ]
 
