--- conflicted
+++ resolved
@@ -31,20 +31,16 @@
     type: Literal["image"] = "image"
 
 
-<<<<<<< HEAD
 class ChatFieldSettings(BaseModel):
     type: Literal["chat"] = "chat"
 
 
 FieldSettings = Annotated[
-    Union[TextFieldSettings, ImageFieldSettings, ChatFieldSettings],
-=======
-FieldSettings = Annotated[
     Union[
         TextFieldSettings,
         ImageFieldSettings,
+        ChatFieldSettings,
     ],
->>>>>>> 67aee5aa
     Field(..., discriminator="type"),
 ]
 
