--- conflicted
+++ resolved
@@ -12,13 +12,9 @@
 # See the License for the specific language governing permissions and
 # limitations under the License.
 
-<<<<<<< HEAD
 import warnings
 from typing import Any, Dict, List, Optional, Tuple, Union, Literal
-=======
 import uuid
-from typing import Any, Dict, List, Literal, Optional, Tuple, Union
->>>>>>> ad168ca1
 
 from pydantic import BaseModel, Field, field_serializer, field_validator
 
@@ -88,7 +84,6 @@
             return [MetadataModel(name=key, value=value) for key, value in metadata.items()]
         return metadata
 
-<<<<<<< HEAD
     @field_validator("fields", mode="before")
     @classmethod
     def validate_fields(cls, fields: Dict[str, Union[str, None, List[Dict[str, str]]]]) -> Dict[str, FieldValue]:
@@ -114,12 +109,11 @@
                 message = {key: value for key, value in message.items() if key in ["role", "content"]}
             validated_chat_field_values.append(ChatFieldValue(**message))
         return validated_chat_field_values
-=======
+
     @field_validator("external_id", mode="before")
     @classmethod
     def validate_external_id(cls, external_id: Any) -> Union[str, int, uuid.UUID]:
         """Ensure external_id is captured correctly and only converted if None."""
         if external_id is None:
             external_id = uuid.uuid4()
-        return external_id
->>>>>>> ad168ca1
+        return external_id