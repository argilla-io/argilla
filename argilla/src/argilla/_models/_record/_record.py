--- conflicted
+++ resolved
@@ -26,9 +26,6 @@
 
 __all__ = ["RecordModel", "FieldValue"]
 
-<<<<<<< HEAD
-FieldValue = Union[str, None, List[Dict[str, str]], Dict[str, Any]]
-=======
 
 class ChatFieldValue(BaseModel):
     """Schema for the chat field values of a `Record`"""
@@ -37,8 +34,9 @@
     content: str
 
 
-FieldValue = Union[str, None, List[ChatFieldValue]]
->>>>>>> e315c2f0
+CustomFieldValue = dict
+
+FieldValue = Union[CustomFieldValue, List[ChatFieldValue], str, None]
 
 
 class RecordModel(ResourceModel):
@@ -67,13 +65,7 @@
         return {metadata.name: metadata.value for metadata in value}
 
     @field_serializer("fields", when_used="always")
-<<<<<<< HEAD
-    def serialize_empty_fields(
-=======
-    def serialize_fields(
->>>>>>> e315c2f0
-        self, value: Dict[str, Union[str, None, List[Dict[str, str]]]]
-    ) -> Optional[Dict[str, Union[str, None, List[Dict[str, str]]]]]:
+    def serialize_fields(self, value: Dict[str, FieldValue]) -> Optional[Dict[str, FieldValue]]:
         """Serialize empty fields to None."""
         if isinstance(value, dict) and len(value) == 0:
             return None
