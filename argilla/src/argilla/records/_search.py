# Copyright 2024-present, Argilla, Inc.
#
# Licensed under the Apache License, Version 2.0 (the "License");
# you may not use this file except in compliance with the License.
# You may obtain a copy of the License at
#
#     http://www.apache.org/licenses/LICENSE-2.0
#
# Unless required by applicable law or agreed to in writing, software
# distributed under the License is distributed on an "AS IS" BASIS,
# WITHOUT WARRANTIES OR CONDITIONS OF ANY KIND, either express or implied.
# See the License for the specific language governing permissions and
# limitations under the License.
from datetime import datetime
from typing import Optional, List, Any, Union, Tuple
from uuid import UUID

from argilla._models import SearchQueryModel
from argilla._models._search import (
    TextQueryModel,
    ResponseFilterScopeModel,
    SuggestionFilterScopeModel,
    MetadataFilterScopeModel,
    ScopeModel,
    RangeFilterModel,
    TermsFilterModel,
    FilterModel,
    AndFilterModel,
    QueryModel,
    RecordFilterScopeModel,
)


class Condition(Tuple[str, str, Any]):
    """This class is used to map user conditions to the internal filter models"""

    def api_model(self) -> FilterModel:
        field, operator, value = self

        field = field.strip()
        scope = self._extract_filter_scope(field)

        # TODO: Remove this and move the serialization logic to the API classes
        if isinstance(value, UUID):
            value = str(value)
        # TODO: Remove this and move the serialization logic to the API classes
        elif isinstance(value, datetime):
            value = value.isoformat()

        operator = operator.strip()
        if operator == "==":
            return TermsFilterModel(values=[value], scope=scope)
        elif operator == "in":
            return TermsFilterModel(values=value, scope=scope)
        elif operator in [">="]:
            return RangeFilterModel(ge=value, scope=scope)
        elif operator == "<=":
            return RangeFilterModel(le=value, scope=scope)
        else:
            raise ValueError(f"Unknown operator: {operator}")

    @staticmethod
    def _extract_filter_scope(field: str) -> ScopeModel:
        field = field.strip()
        if field == "status":
            return RecordFilterScopeModel(property="status")
<<<<<<< HEAD
        elif field == "id":
            return RecordFilterScopeModel(property="external_id")
        elif field == "_server_id":
            return RecordFilterScopeModel(property="id")
        elif field == "inserted_at":
            return RecordFilterScopeModel(property="inserted_at")
        elif field == "updated_at":
            return RecordFilterScopeModel(property="updated_at")
=======
>>>>>>> 556950cd
        elif field == "response.status":
            return ResponseFilterScopeModel(property="status")
        elif field.startswith("metadata"):
            _, md_property = field.split(".")
            return MetadataFilterScopeModel(metadata_property=md_property)
        elif field.endswith("suggestion"):
            question, _ = field.split(".")
            return SuggestionFilterScopeModel(question=question)
        elif field.endswith("score"):
            question, _ = field.split(".")
            return SuggestionFilterScopeModel(question=question, property="score")
        elif field.endswith("agent"):
            question, _ = field.split(".")
            return SuggestionFilterScopeModel(question=question, property="agent")
        elif field.endswith("type"):
            question, _ = field.split(".")
            return SuggestionFilterScopeModel(question=question, property="type")
        elif field.endswith("response"):
            question, _ = field.split(".")
            return ResponseFilterScopeModel(question=question)
        else:  # Question field -> Suggestion
            # TODO: Return None and skip this filter
            return SuggestionFilterScopeModel(question=field)


Conditions = Union[List[Tuple[str, str, Any]], Tuple[str, str, Any]]


class Filter:
    """This class is used to map user filters to the internal filter models"""

    def __init__(self, conditions: Union[Conditions, None] = None):
        """ Create a filter object for use in Argilla search requests.

        Parameters:
            conditions (Union[List[Tuple[str, str, Any]], Tuple[str, str, Any], None], optional): \
                The conditions that will be used to filter the search results. \
                The conditions should be a list of tuples where each tuple contains \
                the field, operator, and value. For example `("label", "in", ["positive","happy"])`.\

        """

        if isinstance(conditions, tuple):
            conditions = [conditions]
        self.conditions = [Condition(condition) for condition in conditions]

    def api_model(self) -> AndFilterModel:
        return AndFilterModel.model_validate({"and": [condition.api_model() for condition in self.conditions]})


class Query:
    """This class is used to map user queries to the internal query models"""

    query: Optional[str] = None

    def __init__(self, *, query: Union[str, None] = None, filter: Union[Filter, Conditions, None] = None):
        """Create a query object for use in Argilla search requests.add()

        Parameters:
            query (Union[str, None], optional): The query string that will be used to search.
            filter (Union[Filter, None], optional): The filter object that will be used to filter the search results.
        """

        if isinstance(filter, tuple):
            filter = [filter]

        if isinstance(filter, list):
            filter = Filter(conditions=filter)

        self.query = query
        self.filter = filter

    def api_model(self) -> SearchQueryModel:
        model = SearchQueryModel()

        if self.query is not None:
            text_query = TextQueryModel(q=self.query)
            model.query = QueryModel(text=text_query)

        if self.filter is not None:
            model.filters = self.filter.api_model()

        return model


__all__ = ["Query", "Filter", "Condition"]<|MERGE_RESOLUTION|>--- conflicted
+++ resolved
@@ -64,7 +64,6 @@
         field = field.strip()
         if field == "status":
             return RecordFilterScopeModel(property="status")
-<<<<<<< HEAD
         elif field == "id":
             return RecordFilterScopeModel(property="external_id")
         elif field == "_server_id":
@@ -73,8 +72,6 @@
             return RecordFilterScopeModel(property="inserted_at")
         elif field == "updated_at":
             return RecordFilterScopeModel(property="updated_at")
-=======
->>>>>>> 556950cd
         elif field == "response.status":
             return ResponseFilterScopeModel(property="status")
         elif field.startswith("metadata"):
