# Copyright 2024-present, Argilla, Inc.
#
# Licensed under the Apache License, Version 2.0 (the "License");
# you may not use this file except in compliance with the License.
# You may obtain a copy of the License at
#
#     http://www.apache.org/licenses/LICENSE-2.0
#
# Unless required by applicable law or agreed to in writing, software
# distributed under the License is distributed on an "AS IS" BASIS,
# WITHOUT WARRANTIES OR CONDITIONS OF ANY KIND, either express or implied.
# See the License for the specific language governing permissions and
# limitations under the License.

<<<<<<< HEAD
__version__ = "2.3.0dev0"
=======
__version__ = "2.2.0"
>>>>>>> bcb1d989
<|MERGE_RESOLUTION|>--- conflicted
+++ resolved
@@ -12,8 +12,4 @@
 # See the License for the specific language governing permissions and
 # limitations under the License.
 
-<<<<<<< HEAD
-__version__ = "2.3.0dev0"
-=======
-__version__ = "2.2.0"
->>>>>>> bcb1d989
+__version__ = "2.2.0"