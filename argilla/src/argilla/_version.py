# Copyright 2024-present, Argilla, Inc.
#
# Licensed under the Apache License, Version 2.0 (the "License");
# you may not use this file except in compliance with the License.
# You may obtain a copy of the License at
#
#     http://www.apache.org/licenses/LICENSE-2.0
#
# Unless required by applicable law or agreed to in writing, software
# distributed under the License is distributed on an "AS IS" BASIS,
# WITHOUT WARRANTIES OR CONDITIONS OF ANY KIND, either express or implied.
# See the License for the specific language governing permissions and
# limitations under the License.

<<<<<<< HEAD
__version__ = "2.7.0dev0"
=======
__version__ = "2.6.0"
>>>>>>> d6f823b9
<|MERGE_RESOLUTION|>--- conflicted
+++ resolved
@@ -12,8 +12,4 @@
 # See the License for the specific language governing permissions and
 # limitations under the License.
 
-<<<<<<< HEAD
-__version__ = "2.7.0dev0"
-=======
-__version__ = "2.6.0"
->>>>>>> d6f823b9
+__version__ = "2.6.0"