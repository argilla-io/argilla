--- conflicted
+++ resolved
@@ -19,10 +19,7 @@
 from typing import TYPE_CHECKING, Any, Optional, Type, Union
 from uuid import UUID
 
-<<<<<<< HEAD
 import requests
-=======
->>>>>>> 0b21024e
 from argilla._exceptions._api import UnprocessableEntityError
 from argilla._exceptions._records import RecordsIngestionError
 from argilla._exceptions._settings import SettingsError
@@ -33,19 +30,15 @@
 from argilla.records._mapping import IngestedRecordMapper
 from argilla.responses import Response
 from argilla.settings import ImageField
-from git import repo
 
 if TYPE_CHECKING:
     from datasets import Dataset as HFDataset
 
     from argilla import Argilla, Dataset, Workspace, Settings
-<<<<<<< HEAD
 
 DATASET_SERVER_URL = "https://datasets-server.huggingface.co"
 HF_TOKEN = os.environ["HF_TOKEN_ARGILLA_INTERNAL_TESTING"]
 HEADERS = {"Authorization": f"Bearer {HF_TOKEN}"}
-=======
->>>>>>> 0b21024e
 
 
 class HubImportExportMixin(DiskImportExportMixin):
@@ -176,14 +169,10 @@
                             "Only one dataset can be loaded at a time, use `split` to select a split, available splits"
                             f" are: {', '.join(hf_dataset.keys())}."
                         )
-<<<<<<< HEAD
                     split = next(iter(hf_dataset.keys()))
                     hf_dataset: Dataset = hf_dataset[split]
                 if cls._has_image_features(hf_dataset, dataset):
                     hf_dataset = cls._cast_images_as_urls(hf_dataset, repo_id)
-=======
-                    hf_dataset: Dataset = hf_dataset[list(hf_dataset.keys())[0]]
->>>>>>> 0b21024e
                 for feature in hf_dataset.features:
                     if feature not in dataset.settings.fields or feature not in dataset.settings.questions:
                         warnings.warn(
@@ -193,11 +182,8 @@
                             message=f"Available fields: {dataset.settings.fields}. Available questions: {dataset.settings.questions}."
                         )
                 try:
-<<<<<<< HEAD
                     features = Features({feature_name: Value("string") for feature_name in hf_dataset.features})
                     hf_dataset = hf_dataset.cast(features)
-=======
->>>>>>> 0b21024e
                     cls._log_dataset_records(hf_dataset=hf_dataset, dataset=dataset)
                 except (RecordsIngestionError, UnprocessableEntityError) as e:
                     if settings is not None:
@@ -206,10 +192,6 @@
                         ) from e
                     else:
                         raise e
-<<<<<<< HEAD
-
-=======
->>>>>>> 0b21024e
             except EmptyDatasetError:
                 warnings.warn(
                     message="Trying to load a dataset `with_records=True` but dataset does not contain any records.",
