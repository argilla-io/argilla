# Copyright 2024-present, Argilla, Inc.
#
# Licensed under the Apache License, Version 2.0 (the "License");
# you may not use this file except in compliance with the License.
# You may obtain a copy of the License at
#
#     http://www.apache.org/licenses/LICENSE-2.0
#
# Unless required by applicable law or agreed to in writing, software
# distributed under the License is distributed on an "AS IS" BASIS,
# WITHOUT WARRANTIES OR CONDITIONS OF ANY KIND, either express or implied.
# See the License for the specific language governing permissions and
# limitations under the License.

import warnings
from typing import Optional, Union
from uuid import UUID, uuid4

from argilla._api import DatasetsAPI
from argilla._exceptions import NotFoundError, SettingsError
from argilla._models import DatasetModel
from argilla._resource import Resource
from argilla.client import Argilla
from argilla.datasets._export import DiskImportExportMixin
from argilla.records import DatasetRecords
from argilla.settings import Settings
from argilla.workspaces._resource import Workspace

__all__ = ["Dataset"]


class Dataset(Resource, DiskImportExportMixin):
    """Class for interacting with Argilla Datasets

    Attributes:
        name: Name of the dataset.
        records (DatasetRecords): The records object for the dataset. Used to interact with the records of the dataset by iterating, searching, etc.
        settings (Settings): The settings object of the dataset. Used to configure the dataset with fields, questions, guidelines, etc.
        fields (list): The fields of the dataset, for example the `rg.TextField` of the dataset. Defined in the settings.
        questions (list): The questions of the dataset defined in the settings. For example, the `rg.TextQuestion` that you want labelers to answer.
        guidelines (str): The guidelines of the dataset defined in the settings. Used to provide instructions to labelers.
        allow_extra_metadata (bool): True if extra metadata is allowed, False otherwise.
    """

    name: str
    id: Optional[UUID]

    _api: "DatasetsAPI"
    _model: "DatasetModel"

    def __init__(
        self,
        name: Optional[str] = None,
        workspace: Optional[Union["Workspace", str, UUID]] = None,
        settings: Optional[Settings] = None,
        client: Optional["Argilla"] = None,
    ) -> None:
        """Initializes a new Argilla Dataset object with the given parameters.

        Parameters:
            name (str): Name of the dataset. Replaced by random UUID if not assigned.
            workspace (UUID): Workspace of the dataset. Default is the first workspace found in the server.
            settings (Settings): Settings class to be used to configure the dataset.
            client (Argilla): Instance of Argilla to connect with the server. Default is the default client.
        """
        client = client or Argilla._get_default()
        super().__init__(client=client, api=client.api.datasets)
        if name is None:
            name = f"dataset_{uuid4()}"
            self._log_message(f"Settings dataset name to unique UUID: {name}")

        self._workspace = workspace
        self._model = DatasetModel(name=name)
        self._settings = settings or Settings(_dataset=self)
        self._settings.dataset = self
        self.__records = DatasetRecords(client=self._client, dataset=self)

    #####################
    #  Properties       #
    #####################

    @property
    def name(self) -> str:
        return self._model.name

    @name.setter
    def name(self, value: str) -> None:
        self._model.name = value

    @property
    def records(self) -> "DatasetRecords":
        return self.__records

    @property
    def settings(self) -> Settings:
        return self._settings

    @settings.setter
    def settings(self, value: Settings) -> None:
        value.dataset = self
        self._settings = value

    @property
    def fields(self) -> list:
        return self.settings.fields

    @property
    def questions(self) -> list:
        return self.settings.questions

    @property
    def guidelines(self) -> str:
        return self.settings.guidelines

    @guidelines.setter
    def guidelines(self, value: str) -> None:
        self.settings.guidelines = value

    @property
    def allow_extra_metadata(self) -> bool:
        return self.settings.allow_extra_metadata

    @allow_extra_metadata.setter
    def allow_extra_metadata(self, value: bool) -> None:
        self.settings.allow_extra_metadata = value

    @property
    def schema(self) -> dict:
        return self.settings.schema

    @property
    def workspace(self) -> Workspace:
        self._workspace = self._resolve_workspace()
        return self._workspace

    #####################
    #  Core methods     #
    #####################

    def get(self) -> "Dataset":
        super().get()
        self.settings.get()
        return self

    def exists(self) -> bool:
        """Checks if the dataset exists on the server

        Returns:
            bool: True if the dataset exists, False otherwise
        """
        return self.id and self._api.exists(self.id)

    def create(self) -> "Dataset":
        """Creates the dataset on the server with the `Settings` configuration.

        Returns:
            Dataset: The created dataset object.
        """
        super().create()
        try:
            return self._publish()
        except Exception as e:
            self._log_message(message=f"Error creating dataset: {e}", level="error")
            self._rollback_dataset_creation()
            raise SettingsError from e

    def update(self) -> "Dataset":
        """Updates the dataset on the server with the current settings.

        Returns:
            Dataset: The updated dataset object.
        """
        self.settings.update()
        return self

    @classmethod
    def from_model(cls, model: DatasetModel, client: "Argilla") -> "Dataset":
        instance = cls(client=client, workspace=model.workspace_id, name=model.name)
        instance._model = model

        return instance

    #####################
    #  Utility methods  #
    #####################

    def api_model(self) -> DatasetModel:
        self._model.workspace_id = self.workspace.id
        return self._model

    def _publish(self) -> "Dataset":
        self._settings.create()
        self._api.publish(dataset_id=self._model.id)

        return self.get()
<<<<<<< HEAD
=======

    def _resolve_workspace(self) -> Workspace:
        workspace = self._workspace
>>>>>>> 239d6b17

        if workspace is None:
            workspace = self._client.workspaces.default
            warnings.warn(f"Workspace not provided. Using default workspace: {workspace.name} id: {workspace.id}")
        elif isinstance(workspace, str):
            workspace = self._client.workspaces(workspace)
            if not workspace.exists():
                available_workspace_names = [ws.name for ws in self._client.workspaces]
                raise NotFoundError(
                    f"Workspace with name { workspace} not found. Available workspaces: {available_workspace_names}"
                )
        elif isinstance(workspace, UUID):
            ws_model = self._client.api.workspaces.get(workspace)
            workspace = Workspace.from_model(ws_model, client=self._client)
        elif not isinstance(workspace, Workspace):
            raise ValueError(f"Wrong workspace value found {workspace}")

        return workspace

    def _rollback_dataset_creation(self):
        if self.exists() and not self._is_published():
            self.delete()

    def _is_published(self) -> bool:
        return self.exists() and self._model.status == "ready"<|MERGE_RESOLUTION|>--- conflicted
+++ resolved
@@ -193,12 +193,9 @@
         self._api.publish(dataset_id=self._model.id)
 
         return self.get()
-<<<<<<< HEAD
-=======
 
     def _resolve_workspace(self) -> Workspace:
         workspace = self._workspace
->>>>>>> 239d6b17
 
         if workspace is None:
             workspace = self._client.workspaces.default
