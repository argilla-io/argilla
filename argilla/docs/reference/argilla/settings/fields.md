--- conflicted
+++ resolved
@@ -8,31 +8,25 @@
 
 ## Usage Examples
 
-To define a field, instantiate the `TextField` class and pass it to the `fields` parameter of the `Settings` class.
+To define a field, instantiate the different field classes and pass it to the `fields` parameter of the `Settings` class.
 
 ```python
 text_field = rg.TextField(name="text")
 markdown_field = rg.TextField(name="text", use_markdown=True)
-<<<<<<< HEAD
 image_field = rg.ImageField(name="image")
 ```
 
 The `fields` parameter of the `Settings` class can accept a list of fields, like this:
-=======
->>>>>>> 4510b3e0
 
+```python
 settings = rg.Settings(
     fields=[
-<<<<<<< HEAD
-        rg.TextField(name="text"),
-        rg.ImageField(name="image"),
-=======
         text_field,
         markdown_field,
+        image_field,
     ],
     questions=[
         rg.TextQuestion(name="response"),
->>>>>>> 4510b3e0
     ],
 )
 
@@ -40,7 +34,6 @@
     name="my_dataset",
     settings=settings,
 )
-
 ```
 
 > To add records with values for fields, refer to the [`rg.Dataset.records`](../records/records.md) documentation.
