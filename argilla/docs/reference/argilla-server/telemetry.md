--- conflicted
+++ resolved
@@ -49,7 +49,6 @@
 * The type of deployment: `quickstart` or `server`, and if it is deployed on Hugging Face spaces.
 * The dockerized deployment flag: `True` or `False`
 
-<<<<<<< HEAD
 This is performed by registering counters for the create, read, update, delete (CRUD) and list operations  for different API resources:
 
 * Users
@@ -65,8 +64,6 @@
     * Responses
 * Raised server API errors
 
-=======
->>>>>>> e044e271
 For transparency, you can inspect the source code where this is performed [here](https://github.com/argilla-io/argilla/argilla-server/src/argilla_server/telemetry.py).
 
 If you have any doubts, don't hesitate to join our [Discord channel](http://hf.co/join/discord) or open a GitHub issue. We'd be very happy to discuss how we can improve this.