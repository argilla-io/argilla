---
description: In this section, we will provide a step-by-step guide to show how to annotate records in the UI.
---
# Annotate your dataset

!!! note ""
    To experience the UI features firsthand, you can take a look at the [Demo ↗](https://demo.argilla.io/sign-in?auth=ZGVtbzoxMjM0NTY3OA==).

Argilla UI offers many functions to help you manage your annotation workflow, aiming to provide the most flexible approach to fit the wide variety of use cases handled by the community.

## Annotation interface overview

### Flexible layout

![UI overview](../assets/images/how_to_guides/annotate/ui_overview.png)

The UI is responsive with two columns for larger devices and one column for smaller devices. This enables you to annotate data using your mobile phone for simple datasets (i.e., not very long text and 1-2 questions) or resize your screen to get a more compact UI.

=== "Header"

    At the right side of the navigation breadcrumb, you can customize the dataset settings and edit your profile.

=== "Left pane"
    This area displays the **control panel** on the top. The control panel is used for performing keyword-based search, applying filters, and sorting the results.

    Below the control panel, the record card(s) are displayed one by one (Focus view) or in a vertical list (Bulk view). 

=== "Right pane"

    This is where you annotate your dataset. Simply fill it out as a form, then choose to `Submit`, `Save as Draft`, or `Discard`.

=== "Left bottom panel"

    This expandable area displays the annotation guidelines. The annotation guidelines can be edited by owner and admin roles in the dataset settings.

=== "Right bottom panel"

    This expandable area displays your annotation progress.

### Shortcuts

The Argilla UI includes a range of shortcuts. For the main actions (submit, discard, save as draft and selecting labels) the keys are showed in the corresponding button.

To learn how to move from one question to another or between records using the keyboard, take a look at the table below.

Shortcuts provide a smoother annotation experience, especially with datasets using a single question (Label, MultiLabel, Rating, or Ranking). 

??? "Available shortcuts"

    | Action | Keys |
    | --- | --- |
    | Activate form | ⇥ Tab |
    | Move between questions | ↓ Down arrow or ↑ Up arrow |
    | Select and unselect label | 1, 2, 3 |
    | Move between labels or ranking options | ⇥ Tab or ⇧ Shift ⇥ Tab |
    | Select rating and rank | 1, 2, 3 |
    | Fit span to character selection | Hold ⇧ Shift |
    | Activate text area | ⇧ Shift ↵ Enter |
    | Exit text area | Esc |
    | Discard | ⌫ Backspace |
    | Save draft (Mac os) | ⌘ Cmd S |
    | Save draft (Other) | Ctrl S |
    | Submit | ↵ Enter |
    | Move between pages | → Right arrow or ← Left arrow |

### View by status

The view selector is set by default on Pending.

If you are starting an annotation effort, all the records are initially kept in the Pending view. Once you start annotating, the records will move to the other queues: Draft, Submitted, Discarded.

- **Pending**: The records without a response.
- **Draft**: The records with partial responses. They can be submitted or discarded later. You can’t move them back to the pending queue.
- **Discarded**: The records may or may not have responses. They can be edited but you can’t move them back to the pending queue.
- **Submitted**: The records have been fully annotated and have already been submitted.

### Suggestions

If your dataset includes model predictions, you will see them represented by a sparkle icon `✨` in the label or value button. We call them “Suggestions” and they appear in the form as pre-filled responses. If confidence scores have been included by the dataset admin, they will be shown alongside with the label. Additionally, admins can choose to always show suggested labels at the beginning of the list. This can be configured from the dataset settings.

If you agree with the suggestions, you just need to click on the `Submit` button, and they will be considered as your response. If the suggestion is incorrect, you can modify it and submit your final response.

### Focus view

![Focus view](../assets/images/how_to_guides/annotate/focus_view.png){ width=10% height=10% }

This is the default view to annotate your dataset linearly, displaying one record after another.

!!! tip
    You should use this view if you have a large number of required questions or need a strong focus on the record content to be labelled. This is also the recommended view for annotating a dataset sample to avoid potential biases introduced by using filters, search, sorting and bulk labelling.
    
Once you submit your first response, the next record will appear automatically. To see again your submitted response, just click on `Prev`.

**Navigating through the records**

To navigate through the records, you can use the `Prev`, shown as `<`, and `Next`, `>` buttons on top of the record card.

Each time the page is fully refreshed, the records with modified statuses (Pending to Discarded, Pending to Save as Draft, Pending to Submitted) are sent to the corresponding queue. The **control panel** displays the **status selector**, which is set to Pending by default.

### Bulk view

![Bulk view](../assets/images/how_to_guides/annotate/bulk_view.png){ width=10% height=10% }

The bulk view is designed to speed up the annotation and get a quick overview of the whole dataset.

The bulk view displays the records in a vertical list. Once this view is active, some functions from the control panel will activate to optimize the view. You can define the number of records to display by page between `10`, `25`, `50`, `100` and whether records are shown with a fixed (`Collapse records`) or their natural height (`Expand records`).

!!! tip
    You should use this to quickly explore a dataset. This view is also recommended if you have a good understanding of the domain and want to apply your knowledge based on things like similarity and keyword search, filters, and suggestion score thresholds. For a datasets with a large number of required questions or very long fields, the focus view would be more suitable.

    With multiple questions, think about using the bulk view to annotate massively one question. Then, you can complete the annotation per record from the draft queue.

!!! note
    Please note that suggestions are not shown in bulk view (except for Spans) and that you will need to save as a draft when you are not providing responses to all required questions.

### Annotation progress

The global progress of the annotation task from all users is displayed in the dataset list. This is indicated in the `Global progress` column, which shows the number of records still to be annotated, along with a progress bar. The progress bar displays the percentage and number of records submitted, conflicting (i.e., those with both submitted and discarded responses), discarded and pending by hovering your mouse over it.

You can track your annotation progress in real time from the righ-bottom panel inside the dataset page. This means that, while you are annotating, the progress bar updates as you submit or discard a record. Expanding the panel, the distribution of `Pending`, `Draft`, `Submitted` and `Discarded` responses is displayed in a donut chart.

## Use search, filters, and sort

The UI offers various features designed for data exploration and understanding. Combining these features with bulk labelling can save you and your team hours of time.

!!! tip
    You should use this when you are familiar with your data and have large volumes to annotate based on verified beliefs and experience.

### Search

From the **control panel** at the top of the left pane, you can search by keyword across the entire dataset. If you have more than one field in your records, you may specify if the search is to be performed “All” fields or on a specific one. Matched results are highlighted in color.

### Order by record semantic similarity

You can retrieve records based on their similarity to another record if vectors have been added to the dataset.

!!! note
    Check these guides to know how to add vectors to your [dataset](dataset.md) and [records](record.md).

To use the search by semantic similarity function, click on `Find similar` within the record you wish to use as a reference. If multiple vectors are available, select the desired vector. You can also choose whether to retrieve the most or least similar records.

The retrieved records are then ordered by similarity, with the similarity score displayed on each record card.

While the semantic search is active, you can update the selected vector or adjust the order of similarity, and specify the number of desired results.

To cancel the search, click on the cross icon next to the reference record.

### Filter and sort by metadata, responses, and suggestions

#### Filter

If the dataset contains metadata, responses and suggestions, click on **Filter** in the **control panel** to display the available filters. You can select multiple filters and combine them.

!!! note
    Record info including metadata is visible from the ellipsis menu in the record card.

From the `Metadata` dropdown, type and select the property. You can set a range for integer and float properties, and select specific values for term metadata.

!!! note
    Note that if a metadata property was set to `visible_for_annotators=False` this metadata property will only appear in the metadata filter for users with the `admin` or `owner` role.

From the `Responses` dropdown, type and select the question. You can set a range for rating questions and select specific values for label, multi-label, and span questions.

<<<<<<< HEAD
!!! note
    The text and ranking questions are not available for filtering.
=======
    !!! note
        The text and ranking questions are not available for filtering.
>>>>>>> 241396e2

From the Suggestions dropdown, filter the suggestions by `Suggestion values`, `Score` , or `Agent`. 

#### Sort

You can sort your records according to one or several attributes.

The insertion time and last update are general to all records.

The suggestion scores, response, and suggestion values for rating questions and metadata properties are available only when they were provided.

## Annotate in teams

!!! note
    Argilla 2.1 will come with automatic task distribution, which will allow you to distribute the work across several users more efficiently.

### Edit guidelines in the settings

As an `owner` or `admin`, you can edit the guidelines as much as you need from the icon settings on the header. Markdown format is enabled.

!!! tip
    If you want further guidance on good practices for guidelines during the project development, check this [blog post](https://argilla.io/blog/annotation-guidelines-practices/).<|MERGE_RESOLUTION|>--- conflicted
+++ resolved
@@ -161,13 +161,9 @@
 
 From the `Responses` dropdown, type and select the question. You can set a range for rating questions and select specific values for label, multi-label, and span questions.
 
-<<<<<<< HEAD
 !!! note
     The text and ranking questions are not available for filtering.
-=======
-    !!! note
-        The text and ranking questions are not available for filtering.
->>>>>>> 241396e2
+
 
 From the Suggestions dropdown, filter the suggestions by `Suggestion values`, `Score` , or `Agent`. 
 
