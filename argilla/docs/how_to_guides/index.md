---
description: These are the how-to guides for the Argilla SDK. They provide step-by-step instructions for common scenarios, including detailed explanations and code samples.
hide: toc
---

# How-to guides

These guides provide step-by-step instructions for common scenarios, including detailed explanations and code samples. They are divided into two categories: basic and advanced. The basic guides will help you get started with the core concepts of Argilla, while the advanced guides will help you explore more advanced features.

## Basic

<div class="grid cards" markdown>

-   __Manage users and credentials__

    ---

    Learn what they are and how to manage (create, read and delete) `Users` in Argilla.

    [:octicons-arrow-right-24: How-to guide](user.md)

-   __Manage workspaces__

    ---

    Learn what they are and how to manage (create, read and delete) `Workspaces` in Argilla.

    [:octicons-arrow-right-24: How-to guide](workspace.md)

-   __Create, update, and delete datasets__

    ---

    Learn what they are and how to manage (create, read and delete) `Datasets` and customize them using the `Settings` for `Fields`, `Questions`,  `Metadata` and `Vectors`.

    [:octicons-arrow-right-24: How-to guide](dataset.md)

-   __Add, update, and delete records__

    ---

    Learn what they are and how to add, update and delete the values for a `Record`, which are made up of `Metadata`, `Vectors`, `Suggestions` and `Responses`.

    [:octicons-arrow-right-24: How-to guide](record.md)

-   __Distribute the annotation__

    ---

    Learn how to use Argilla's automatic `TaskDistribution` to annotate as a team efficiently.

    [:octicons-arrow-right-24: How-to guide](distribution.md)

-   __Annotate a dataset__

    ---

    Learn how to use the Argilla UI to navigate `Datasets` and submit `Responses`.

    [:octicons-arrow-right-24: How-to guide](annotate.md)

-   __Query and filter a dataset__

    ---

    Learn how to query and filter a `Dataset`.

    [:octicons-arrow-right-24: How-to guide](query.md)

-   __Import and export datasets and records__

    ---

    Learn how to export your `Dataset` or its `Records` to Python, your local disk, or the Hugging Face Hub.

    [:octicons-arrow-right-24: How-to guide](import_export.md)


</div>

## Advanced

<div class="grid cards" markdown>

<<<<<<< HEAD
-   __Use webhooks to respond to server events__

    ---

    Learn how to use Argilla webhooks to receive notifications about events in your Argilla Server.

    [:octicons-arrow-right-24: How-to guide](webhooks.md)

-   __Webhooks internals__

    ---

    Learn how Argilla webhooks are implented under the hood and the structure of the different events.

    [:octicons-arrow-right-24: How-to guide](webhooks_internals.md)
=======
-   __Custom fields with layout templates__

    ---

    Learn how to create `CustomFields` with HTML, CSS and JavaScript templates.

    [:octicons-arrow-right-24: How-to guide](custom_fields.md)
>>>>>>> e43c9bf8

-   __Use Markdown to format rich content__

    ---

    Learn how to use Markdown and HTML in `TextField` to format chat conversations and allow for basic multi-modal support for images, audio, video and PDFs.

    [:octicons-arrow-right-24: How-to guide](use_markdown_to_format_rich_content.md)

-   __Migrate to Argilla V2__

    ---

    Learn how to migrate `Users`, `Workspaces` and `Datasets` from Argilla V1 to V2.

    [:octicons-arrow-right-24: How-to guide](migrate_from_legacy_datasets.md)

</div><|MERGE_RESOLUTION|>--- conflicted
+++ resolved
@@ -82,7 +82,14 @@
 
 <div class="grid cards" markdown>
 
-<<<<<<< HEAD
+-   __Custom fields with layout templates__
+
+    ---
+
+    Learn how to create `CustomFields` with HTML, CSS and JavaScript templates.
+
+    [:octicons-arrow-right-24: How-to guide](custom_fields.md)
+
 -   __Use webhooks to respond to server events__
 
     ---
@@ -98,15 +105,7 @@
     Learn how Argilla webhooks are implented under the hood and the structure of the different events.
 
     [:octicons-arrow-right-24: How-to guide](webhooks_internals.md)
-=======
--   __Custom fields with layout templates__
 
-    ---
-
-    Learn how to create `CustomFields` with HTML, CSS and JavaScript templates.
-
-    [:octicons-arrow-right-24: How-to guide](custom_fields.md)
->>>>>>> e43c9bf8
 
 -   __Use Markdown to format rich content__
 
