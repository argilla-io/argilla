--- conflicted
+++ resolved
@@ -11,9 +11,8 @@
 - The dataset's complete configuration is defined in `rg.Settings`. This is useful if you want to share your feedback task or restore it later in Argilla.
 - The records stored in the dataset, including `Metadata`, `Vectors`, `Suggestions`, and `Responses`. This is useful if you want to use your dataset's records outside of Argilla.
 
-<<<<<<< HEAD
 Check the [Dataset - Python Reference](../reference/argilla/datasets/datasets.md) to see the attributes, arguments, and methods of the export `Dataset` class in detail.
-=======
+
 !!! info "Main Classes"
     === "`rg.Dataset.to_hub`"
 
@@ -36,6 +35,7 @@
             with_records=True
         )
         ```
+        
     === "`rg.Dataset.to_disk`"
 
         ```python
@@ -44,6 +44,7 @@
             with_records=True
         )
         ```
+        
     === "`rg.Dataset.from_disk`"
 
         ```python
@@ -55,6 +56,7 @@
             with_records=True
         )
         ```
+        
     === "`rg.Dataset.records.to_datasets()`"
 
         ```python
@@ -70,7 +72,6 @@
         ```python
         rg.Dataset.records.to_list()
         ```
->>>>>>> 122a17ad
 
     > Check the [Dataset - Python Reference](../reference/argilla/datasets/dataset.md) to see the attributes, arguments, and methods of the export `Dataset` class in detail.
 
