---
description: Argilla is a collaboration tool for AI engineers and domain experts to build high-quality datasets.
hide: navigation
---

# Welcome to Argilla

Argilla is a **collaboration tool for AI engineers and domain experts** to build high-quality datasets.

<<<<<<< HEAD
!!! INFO "Looking for Argilla 1.x?"
    Looking for documentation for Argilla 1.x? Visit [the latest release](https://docs.v1.argilla.io/en/latest/).

!!! NOTE "Migrate to Argilla 2.x"
    Want to learn how to migrate from Argilla 1.x to 2.x? Take a look at our dedicated [Migration Guide](how_to_guides/migrate_from_legacy_datasets.md).
=======
To get started:
>>>>>>> 6ad94bc2

<div class="grid cards" markdown>

-  __Get started in 5 minutes!__

    ---

    Deploy Argilla for free on the Hugging Face Hub or with `Docker`. Install the Python SDK with `pip` and create your first project.

    [:octicons-arrow-right-24: Quickstart](getting_started/quickstart.md)

-  __How-to guides__

    ---

    Get familiar with the basic workflows of Argilla. Learn how to manage `Users`, `Workspaces`, `Datasets`, and `Records` to set up your data annotation projects.

    [:octicons-arrow-right-24: Learn more](how_to_guides/index.md)

</div>

Or, play with the Argilla UI by signing in with your Hugging Face account:

<div class="iframe-wrapper">
<iframe
	src="https://argilla-argilla-template-space.hf.space"
	frameborder="0"
	width="100%"
	height="650"
></iframe>
</div>


!!! INFO "Looking for Argilla 1.x?"
    Looking for documentation for Argilla 1.x? Visit [the latest release](https://docs.argilla.io/en/latest/).

!!! NOTE "Migrate to Argilla 2.x"
    Want to learn how to migrate from Argilla 1.x to 2.x? Take a look at our dedicated [Migration Guide](how_to_guides/migrate_from_legacy_datasets.md).

<!-- ## Changelog -->

## Why use Argilla?

Argilla can be used for collecting human feedback for a wide variety of AI projects like traditional NLP (text classification, NER, etc.), LLMs (RAG, preference tuning, etc.), or multimodal models (text to image, etc.).

Argilla's programmatic approach lets you build workflows for continuous evaluation and model improvement. The goal of Argilla is to ensure **your data work pays off by quickly iterating on the right data and models**.

<p style="font-size:20px">Improve your AI output quality through data quality</p>

Compute is expensive and output quality is important. We help you focus on data, which tackles the root cause of both of these problems at once. Argilla helps you to **achieve and keep high-quality standards** for your data. This means you can improve the quality of your AI outputs.

<p style="font-size:20px">Take control of your data and models</p>

Most AI tools are black boxes. Argilla is different. We believe that you should be the owner of both your data and your models. That's why we provide you with all the tools your team needs to **manage your data and models in a way that suits you best**.

<p style="font-size:20px">Improve efficiency by quickly iterating on the right data and models</p>

Gathering data is a time-consuming process. Argilla helps by providing a tool that allows you to **interact with your data in a more engaging way**. This means you can quickly and easily label your data with filters, AI feedback suggestions and semantic search. So you can focus on training your models and monitoring their performance.


## What do people build with Argilla?

<p style="font-size:20px">Datasets and models</p>

Argilla is a tool that can be used to achieve and keep **high-quality data standards** with a **focus on NLP and LLMs**. The community uses Argilla to create amazing open-source [datasets](https://huggingface.co/datasets?other=argilla) and [models](https://huggingface.co/models?other=distilabel), and **we love contributions to open-source** too.

- [cleaned UltraFeedback dataset](https://huggingface.co/datasets/argilla/ultrafeedback-binarized-preferences-cleaned) and the [Notus](https://huggingface.co/argilla/notus-7b-v1) and [Notux](https://huggingface.co/argilla/notux-8x7b-v1) models, where we improved benchmark and empirical human judgment for the Mistral and Mixtral models with cleaner data using **human feedback**.
- [distilabeled Intel Orca DPO dataset](https://huggingface.co/datasets/argilla/distilabel-intel-orca-dpo-pairs) and the [improved OpenHermes model](https://huggingface.co/argilla/distilabeled-OpenHermes-2.5-Mistral-7B), show how we improve model performance by filtering out 50% of the original dataset through **human and AI feedback**.

<p style="font-size:20px">Projects and pipelines</p>

AI teams from companies like [the Red Cross](https://510.global/), [Loris.ai](https://loris.ai/) and [Prolific](https://www.prolific.com/) use Argilla to **improve the quality and efficiency of AI** projects. They shared their experiences in the [AI community meetup](https://lu.ma/embed-checkout/evt-IQtRiSuXZCIW6FB).

- AI for good: [the Red Cross presentation](https://youtu.be/ZsCqrAhzkFU?feature=shared) showcases **how their experts and AI team collaborate** by classifying and redirecting requests from refugees of the Ukrainian crisis to streamline the support processes of the Red Cross.
- Customer support: during [the Loris meetup](https://youtu.be/jWrtgf2w4VU?feature=shared) they showed how their AI team uses unsupervised and few-shot contrastive learning to help them **quickly validate and gain labelled samples for a huge amount of multi-label classifiers**.
- Research studies: [the showcase from Prolific](https://youtu.be/ePDlhIxnuAs?feature=shared) announced their integration with Argilla. They use it to actively **distribute data collection projects** among their annotating workforce. This allows them to quickly and **efficiently collect high-quality data** for their research studies.<|MERGE_RESOLUTION|>--- conflicted
+++ resolved
@@ -7,15 +7,7 @@
 
 Argilla is a **collaboration tool for AI engineers and domain experts** to build high-quality datasets.
 
-<<<<<<< HEAD
-!!! INFO "Looking for Argilla 1.x?"
-    Looking for documentation for Argilla 1.x? Visit [the latest release](https://docs.v1.argilla.io/en/latest/).
-
-!!! NOTE "Migrate to Argilla 2.x"
-    Want to learn how to migrate from Argilla 1.x to 2.x? Take a look at our dedicated [Migration Guide](how_to_guides/migrate_from_legacy_datasets.md).
-=======
 To get started:
->>>>>>> 6ad94bc2
 
 <div class="grid cards" markdown>
 
