--- conflicted
+++ resolved
@@ -15,10 +15,8 @@
 -->
 
 ## [Unreleased]()
-<<<<<<< HEAD
 ### Changed
 - Changed the __repr__ method for `SettingsProperties` to display the details of all the properties in `Setting` object. ([#5380](https://github.com/argilla-io/argilla/issues/5380))
-=======
 ### Fixed
 
 - Fixed the deployment yaml used to create a new Argilla server in K8s. Added `USERNAME` and `PASSWORD` to the environment variables of pod template. ([#5434](https://github.com/argilla-io/argilla/issues/5434))
@@ -30,7 +28,6 @@
 - Fixed `from_hub` errors when columns names contain uppercase letters. ([#5523](https://github.com/argilla-io/argilla/pull/5523))
 - Fixed `from_hub` errors when class feature values contains unlabelled values. ([#5523](https://github.com/argilla-io/argilla/pull/5523))
 - Fixed `from_hub` errors when loading cached datasets. ([#5523](https://github.com/argilla-io/argilla/pull/5523))
->>>>>>> 0ba6233f
 
 ## [2.2.0](https://github.com/argilla-io/argilla/compare/v2.1.0...v2.2.0)
 
