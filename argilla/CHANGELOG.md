--- conflicted
+++ resolved
@@ -16,15 +16,13 @@
 
 ## [Unreleased]()
 
-<<<<<<< HEAD
 ### Added
 
 - Added test mock for ArgillaAPI validation step so that the validation method is mocked instead of the entire API.
-=======
+
 ### Fixed
 
 - Fix bug when submit the latest record, sometimes you navigate to non existing page [#5419](https://github.com/argilla-io/argilla/pull/5419)
->>>>>>> 3990097a
 
 ## [2.0.0](https://github.com/argilla-io/argilla/compare/v2.0.0rc1...v2.0.0)
 
