--- conflicted
+++ resolved
@@ -19,14 +19,9 @@
 from pytest_httpx import HTTPXMock
 
 import argilla as rg
-<<<<<<< HEAD
-from argilla._models import FieldModel, ImageFieldSettings, ChatFieldSettings
+from argilla._models import FieldModel
+from argilla._models._settings._fields import ImageFieldSettings, ChatFieldSettings
 from argilla.settings._field import ImageField, ChatField
-=======
-from argilla._models import FieldModel
-from argilla._models._settings._fields import ImageFieldSettings
-from argilla.settings._field import ImageField
->>>>>>> 67aee5aa
 
 
 class TestImageField:
@@ -54,7 +49,6 @@
         assert field.description == "Image description"
         assert field.required is False
         assert isinstance(field._model.settings, ImageFieldSettings)
-<<<<<<< HEAD
 
 
 class TestChatField:
@@ -82,8 +76,6 @@
         assert field.description == "Chat description"
         assert field.required is False
         assert isinstance(field._model.settings, ChatFieldSettings)
-=======
->>>>>>> 67aee5aa
 
 
 class TestFieldsAPI:
