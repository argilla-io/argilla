# Copyright 2024-present, Argilla, Inc.
#
# Licensed under the Apache License, Version 2.0 (the "License");
# you may not use this file except in compliance with the License.
# You may obtain a copy of the License at
#
#     http://www.apache.org/licenses/LICENSE-2.0
#
# Unless required by applicable law or agreed to in writing, software
# distributed under the License is distributed on an "AS IS" BASIS,
# WITHOUT WARRANTIES OR CONDITIONS OF ANY KIND, either express or implied.
# See the License for the specific language governing permissions and
# limitations under the License.

import pytest
import argilla as rg

from argilla._exceptions._settings import SettingsError
from argilla.settings._io._hub import _define_settings_from_features


def test_define_settings_from_features_text():
    features = {"text_column": {"_type": "Value", "dtype": "string"}}
    settings = _define_settings_from_features(features, feature_mapping={})

    assert len(settings.fields) == 1
    assert isinstance(settings.fields[0], rg.TextField)
    assert settings.fields[0].name == "text_column"
<<<<<<< HEAD
    assert len(settings.questions) == 1
    assert isinstance(settings.questions[0], rg.TextQuestion)
    assert settings.questions[0].name == "comment"
    assert settings.mapping == {}
=======
    assert len(settings.questions) == 0
>>>>>>> 3bef0e0a


def test_define_settings_from_features_image():
    features = {"image_column": {"_type": "Image"}}
    settings = _define_settings_from_features(features, feature_mapping={})

    assert len(settings.fields) == 1
    assert isinstance(settings.fields[0], rg.ImageField)
    assert settings.fields[0].name == "image_column"


@pytest.mark.parametrize(
    "column,name",
    [
        ("Text column", "text_column"),
        ("text column", "text_column"),
        ("text:column", "text_column"),
        ("text.column", "text_column"),
    ],
)
def test_define_settings_from_features_with_non_curated_column_name(column: str, name: str):
    features = {column: {"_type": "Value", "dtype": "string"}}

    settings = _define_settings_from_features(features, feature_mapping={})

    assert len(settings.fields) == 1
    assert settings.fields[0].name == name


@pytest.mark.parametrize("column", ["text<column", "text>column", "text|column", "text]column", "text/column"])
def test_define_settings_from_features_with_unsupported_column_name(column: str):
    features = {column: {"_type": "Value", "dtype": "string"}}

    with pytest.raises(SettingsError):
        _define_settings_from_features(features, feature_mapping={})


def test_define_settings_from_features_multiple():
    features = {
        "text_column": {"_type": "Value", "dtype": "string"},
        "image_column": {"_type": "Image"},
        "label_column": {"_type": "ClassLabel", "names": ["A", "B"]},
    }
    settings = _define_settings_from_features(features, feature_mapping={})

    assert len(settings.fields) == 2
    assert isinstance(settings.fields[0], rg.TextField)
    assert settings.fields[0].name == "text_column"
    assert isinstance(settings.fields[1], rg.ImageField)
    assert settings.fields[1].name == "image_column"
    assert len(settings.questions) == 1
    assert isinstance(settings.questions[0], rg.LabelQuestion)
    assert settings.questions[0].name == "label_column"
<<<<<<< HEAD
    assert settings.mapping == {}
=======
>>>>>>> 3bef0e0a


def test_mapped_question():
    features = {
        "text_column": {"_type": "Value", "dtype": "string"},
        "image_column": {"_type": "Image"},
        "label_column": {"_type": "ClassLabel", "names": ["A", "B"]},
    }
    settings = _define_settings_from_features(features, feature_mapping={"text_column": "question"})

    assert len(settings.fields) == 1
    assert isinstance(settings.fields[0], rg.ImageField)
    assert settings.fields[0].name == "image_column"
    assert len(settings.questions) == 2
    assert isinstance(settings.questions[0], rg.TextQuestion)
    assert settings.questions[0].name == "text_column"
    assert isinstance(settings.questions[1], rg.LabelQuestion)
    assert settings.questions[1].name == "label_column"
<<<<<<< HEAD
    assert settings.mapping == {}
=======
>>>>>>> 3bef0e0a


def test_mapped_fields():
    features = {
        "text_column": {"_type": "Value", "dtype": "string"},
        "image_column": {"_type": "Image"},
        "label_column": {"_type": "ClassLabel", "names": ["A", "B"]},
    }
    settings = _define_settings_from_features(features, feature_mapping={"text_column": "field"})

    assert len(settings.fields) == 2
    assert isinstance(settings.fields[0], rg.TextField)
    assert settings.fields[0].name == "text_column"
    assert isinstance(settings.fields[1], rg.ImageField)
    assert settings.fields[1].name == "image_column"
    assert len(settings.questions) == 1
    assert isinstance(settings.questions[0], rg.LabelQuestion)
    assert settings.questions[0].name == "label_column"
<<<<<<< HEAD
    assert settings.mapping == {}
=======
>>>>>>> 3bef0e0a


def test_define_settings_from_features_unsupported():
    features = {
        "unsupported_column": {"_type": "Unsupported"},
        "text_field": {"_type": "Value", "dtype": "string"},
        "label_column": {"_type": "ClassLabel", "names": ["A", "B"]},
    }
    with pytest.warns(UserWarning, match="Feature 'unsupported_column' has an unsupported type"):
        settings = _define_settings_from_features(features, feature_mapping={})

    assert len(settings.fields) == 1
    assert len(settings.questions) == 1


def test_define_settings_from_only_label_raises():
    features = {"label_column": {"_type": "ClassLabel", "names": ["A", "B", "C"]}}

    with pytest.raises(SettingsError):
        _define_settings_from_features(features, feature_mapping={})<|MERGE_RESOLUTION|>--- conflicted
+++ resolved
@@ -26,14 +26,7 @@
     assert len(settings.fields) == 1
     assert isinstance(settings.fields[0], rg.TextField)
     assert settings.fields[0].name == "text_column"
-<<<<<<< HEAD
-    assert len(settings.questions) == 1
-    assert isinstance(settings.questions[0], rg.TextQuestion)
-    assert settings.questions[0].name == "comment"
-    assert settings.mapping == {}
-=======
     assert len(settings.questions) == 0
->>>>>>> 3bef0e0a
 
 
 def test_define_settings_from_features_image():
@@ -87,10 +80,6 @@
     assert len(settings.questions) == 1
     assert isinstance(settings.questions[0], rg.LabelQuestion)
     assert settings.questions[0].name == "label_column"
-<<<<<<< HEAD
-    assert settings.mapping == {}
-=======
->>>>>>> 3bef0e0a
 
 
 def test_mapped_question():
@@ -109,10 +98,6 @@
     assert settings.questions[0].name == "text_column"
     assert isinstance(settings.questions[1], rg.LabelQuestion)
     assert settings.questions[1].name == "label_column"
-<<<<<<< HEAD
-    assert settings.mapping == {}
-=======
->>>>>>> 3bef0e0a
 
 
 def test_mapped_fields():
@@ -131,10 +116,6 @@
     assert len(settings.questions) == 1
     assert isinstance(settings.questions[0], rg.LabelQuestion)
     assert settings.questions[0].name == "label_column"
-<<<<<<< HEAD
-    assert settings.mapping == {}
-=======
->>>>>>> 3bef0e0a
 
 
 def test_define_settings_from_features_unsupported():
