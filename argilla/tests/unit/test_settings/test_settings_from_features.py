--- conflicted
+++ resolved
@@ -38,26 +38,6 @@
     assert settings.fields[0].name == "image_column"
 
 
-<<<<<<< HEAD
-=======
-@pytest.mark.parametrize(
-    "column,name",
-    [
-        ("Text column", "text_column"),
-        ("text column", "text_column"),
-        ("text:column", "text_column"),
-        ("text.column", "text_column"),
-    ],
-)
-def test_define_settings_from_features_with_non_curated_column_name(column: str, name: str):
-    features = {column: {"_type": "Value", "dtype": "string"}}
-
-    settings = _define_settings_from_features(features, feature_mapping={})
-
-    assert len(settings.fields) == 1
-    assert settings.fields[0].name == name
-
-
 def test_define_settings_from_bool_features():
     features = {"text": {"_type": "Value", "dtype": "string"}, "bool_column": {"_type": "Value", "dtype": "bool"}}
     settings = _define_settings_from_features(features, feature_mapping={})
@@ -67,15 +47,6 @@
     assert settings.metadata[0].name == "bool_column"
 
 
-@pytest.mark.parametrize("column", ["text<column", "text>column", "text|column", "text]column", "text/column"])
-def test_define_settings_from_features_with_unsupported_column_name(column: str):
-    features = {column: {"_type": "Value", "dtype": "string"}}
-
-    with pytest.raises(SettingsError):
-        _define_settings_from_features(features, feature_mapping={})
-
-
->>>>>>> 8b959c50
 def test_define_settings_from_features_multiple():
     features = {
         "text_column": {"_type": "Value", "dtype": "string"},
