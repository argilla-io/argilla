--- conflicted
+++ resolved
@@ -344,7 +344,6 @@
         with_records_export: bool,
     ):
         repo_id = f"argilla-internal-testing/test_import_dataset_from_hub_using_wrong_settings_with_records_{with_records_export}"
-        mock_unique_name = f"test_import_dataset_from_hub_using_wrong_settings_{uuid.uuid4()}"
         dataset.records.log(records=mock_data)
         mock_dataset_name = f"test_import_dataset_from_hub_using_wrong_settings_{uuid.uuid4()}"
         dataset.to_hub(repo_id=repo_id, with_records=with_records_export, token=token)
@@ -359,14 +358,7 @@
         if with_records_export:
             with pytest.raises(SettingsError):
                 rg.Dataset.from_hub(
-<<<<<<< HEAD
                     repo_id=repo_id, client=client, token=token, settings=settings, name=mock_dataset_name
                 )
         else:
-            rg.Dataset.from_hub(repo_id=repo_id, client=client, token=token, settings=settings, name=mock_dataset_name)
-=======
-                    repo_id=repo_id, client=client, token=token, settings=settings, name=mock_unique_name
-                )
-        else:
-            rg.Dataset.from_hub(repo_id=repo_id, client=client, token=token, settings=settings, name=mock_unique_name)
->>>>>>> fee1f5a1
+            rg.Dataset.from_hub(repo_id=repo_id, client=client, token=token, settings=settings, name=mock_dataset_name)