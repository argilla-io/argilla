# Copyright 2024-present, Argilla, Inc.
#
# Licensed under the Apache License, Version 2.0 (the "License");
# you may not use this file except in compliance with the License.
# You may obtain a copy of the License at
#
#     http://www.apache.org/licenses/LICENSE-2.0
#
# Unless required by applicable law or agreed to in writing, software
# distributed under the License is distributed on an "AS IS" BASIS,
# WITHOUT WARRANTIES OR CONDITIONS OF ANY KIND, either express or implied.
# See the License for the specific language governing permissions and
# limitations under the License.

import json
import os
import random
import uuid
from string import ascii_lowercase
from tempfile import TemporaryDirectory
from typing import Any, List

import argilla as rg
import pytest
from argilla._exceptions import ConflictError, SettingsError
from huggingface_hub.utils._errors import BadRequestError, FileMetadataError, HfHubHTTPError

_RETRIES = 5


@pytest.fixture
def dataset(client) -> rg.Dataset:
    mock_dataset_name = "".join(random.choices(ascii_lowercase, k=16))
    settings = rg.Settings(
        fields=[
            rg.TextField(name="text"),
            rg.ImageField(name="image"),
        ],
        questions=[
            rg.LabelQuestion(name="label", labels=["positive", "negative"]),
        ],
    )
    dataset = rg.Dataset(
        name=mock_dataset_name,
        settings=settings,
        client=client,
    )
    dataset.create()
    yield dataset
    dataset.delete()


@pytest.fixture
def mock_data() -> List[dict[str, Any]]:
    return [
        {
            "text": "Hello World, how are you?",
            "image": "http://mock.url/image",
            "label": "positive",
            "id": uuid.uuid4(),
        },
        {
            "text": "Hello World, how are you?",
            "image": "http://mock.url/image",
            "label": "negative",
            "id": uuid.uuid4(),
        },
        {
            "text": "Hello World, how are you?",
            "image": "http://mock.url/image",
            "label": "positive",
            "id": uuid.uuid4(),
        },
    ]


@pytest.fixture
def token():
    return os.getenv("HF_TOKEN_ARGILLA_INTERNAL_TESTING")


@pytest.mark.flaky(retries=_RETRIES, only_on=[OSError])  # I/O consistency CICD pipline
@pytest.mark.parametrize("with_records_export", [True, False])
class TestDiskImportExportMixin:
    def test_export_dataset_to_disk(
        self, dataset: rg.Dataset, mock_data: List[dict[str, Any]], with_records_export: bool
    ):
        dataset.records.log(records=mock_data)

        with TemporaryDirectory() as temp_dir:
            output_dir = dataset.to_disk(path=temp_dir, with_records=with_records_export)

            records_path = os.path.join(output_dir, rg.Dataset._DEFAULT_RECORDS_PATH)
            if with_records_export:
                assert os.path.exists(records_path)
                with open(records_path, "r") as f:
                    exported_records = json.load(f)

                assert len(exported_records) == len(mock_data)
                assert exported_records[0]["fields"]["text"] == "Hello World, how are you?"
                assert exported_records[0]["suggestions"]["label"]["value"] == "positive"
            else:
                assert not os.path.exists(records_path)

            settings_path = os.path.join(output_dir, rg.Dataset._DEFAULT_SETTINGS_PATH)
            assert os.path.exists(settings_path)
            with open(settings_path, "r") as f:
                exported_settings = json.load(f)

            dataset_path = os.path.join(output_dir, rg.Dataset._DEFAULT_DATASET_PATH)
            assert os.path.exists(dataset_path)
            with open(dataset_path, "r") as f:
                exported_dataset = json.load(f)

        assert exported_settings["fields"][0]["name"] == "text"
        assert exported_settings["fields"][1]["name"] == "image"
        assert exported_settings["questions"][0]["name"] == "label"

        assert exported_dataset["name"] == dataset.name

    @pytest.mark.parametrize("with_records_import", [True, False])
    def test_import_dataset_from_disk(
        self,
        dataset: rg.Dataset,
        client,
        mock_data: List[dict[str, Any]],
        with_records_export: bool,
        with_records_import: bool,
    ):
        dataset.records.log(records=mock_data)

        with TemporaryDirectory() as temp_dir:
            output_dir = dataset.to_disk(path=temp_dir, with_records=with_records_export)
            new_dataset = rg.Dataset.from_disk(
                output_dir, client=client, with_records=with_records_import, name=f"test_{uuid.uuid4()}"
            )

        if with_records_export and with_records_import:
            for i, record in enumerate(new_dataset.records(with_suggestions=True)):
                assert record.fields["text"] == mock_data[i]["text"]
                assert record.fields["image"] == mock_data[i]["image"]
                assert record.suggestions["label"].value == mock_data[i]["label"]
        else:
            assert len(new_dataset.records.to_list()) == 0

        assert new_dataset.settings.fields[0].name == "text"
        assert new_dataset.settings.fields[1].name == "image"
        assert new_dataset.settings.questions[0].name == "label"


@pytest.mark.flaky(
    retries=_RETRIES, only_on=[BadRequestError, FileMetadataError, HfHubHTTPError, OSError]
)  # Hub consistency CICD pipline
@pytest.mark.skipif(
    not os.getenv("HF_TOKEN_ARGILLA_INTERNAL_TESTING"),
    reason="You are missing a token to write to `argilla-internal-testing` org on the Hugging Face Hub",
)
@pytest.mark.parametrize("with_records_export", [True, False])
class TestHubImportExportMixin:
    def test_export_dataset_to_hub(
        self, token: str, dataset: rg.Dataset, mock_data: List[dict[str, Any]], with_records_export: bool
    ):
        repo_id = f"argilla-internal-testing/test_export_dataset_to_hub_with_records_{with_records_export}"
        dataset.records.log(records=mock_data)
        dataset.to_hub(repo_id=repo_id, with_records=with_records_export, token=token)

    @pytest.mark.parametrize("with_records_import", [True, False])
    def test_import_dataset_from_hub(
        self,
        token: str,
        dataset: rg.Dataset,
        client,
        mock_data: List[dict[str, Any]],
        with_records_export: bool,
        with_records_import: bool,
    ):
        repo_id = f"argilla-internal-testing/test_import_dataset_from_hub_with_records_{with_records_export}"
        dataset.records.log(records=mock_data)

        dataset.to_hub(repo_id=repo_id, with_records=with_records_export, token=token)

        if with_records_import and not with_records_export:
            with pytest.warns(
                expected_warning=UserWarning,
                match="Trying to load a dataset `with_records=True` but dataset does not contain any records.",
            ):
                new_dataset = rg.Dataset.from_hub(
                    repo_id=repo_id,
                    client=client,
                    with_records=with_records_import,
                    token=token,
                    name=f"test_{uuid.uuid4()}",
                )
        else:
            new_dataset = rg.Dataset.from_hub(
                repo_id=repo_id,
                client=client,
                with_records=with_records_import,
                token=token,
                name=f"test_{uuid.uuid4()}",
            )

        if with_records_import and with_records_export:
            for i, record in enumerate(new_dataset.records(with_suggestions=True)):
                assert record.fields["text"] == mock_data[i]["text"]
                assert record.fields["image"] == mock_data[i]["image"]
                assert record.suggestions["label"].value == mock_data[i]["label"]
        else:
            assert len(new_dataset.records.to_list()) == 0

        assert new_dataset.settings.fields[0].name == "text"
<<<<<<< HEAD
=======
        assert new_dataset.settings.fields[1].name == "image"
>>>>>>> fee1f5a1
        assert new_dataset.settings.questions[0].name == "label"

    @pytest.mark.parametrize("with_records_import", [True, False])
    def test_import_dataset_from_hub_using_settings(
        self,
        token: str,
        dataset: rg.Dataset,
        client,
        mock_data: List[dict[str, Any]],
        with_records_export: bool,
        with_records_import: bool,
    ):
        repo_id = (
            f"argilla-internal-testing/test_import_dataset_from_hub_using_settings_with_records{with_records_export}"
        )
        dataset.records.log(records=mock_data)

        dataset.to_hub(repo_id=repo_id, with_records=with_records_export, token=token)
        settings = rg.Settings(
            fields=[
                rg.TextField(name="text"),
            ],
            questions=[
                rg.LabelQuestion(name="label", labels=["positive", "negative"]),
                rg.LabelQuestion(name="extra_label", labels=["extra_positive", "extra_negative"]),
            ],
        )
        if with_records_import and not with_records_export:
            with pytest.warns(
                expected_warning=UserWarning,
                match="Trying to load a dataset `with_records=True` but dataset does not contain any records.",
            ):
                new_dataset = rg.Dataset.from_hub(
                    repo_id=repo_id, client=client, with_records=with_records_import, token=token, settings=settings
                )
        else:
            new_dataset = rg.Dataset.from_hub(
                repo_id=repo_id, client=client, with_records=with_records_import, token=token, settings=settings
            )

        if with_records_import and with_records_export:
            for i, record in enumerate(new_dataset.records(with_suggestions=True)):
                assert record.fields["text"] == mock_data[i]["text"]
                assert record.suggestions["label"].value == mock_data[i]["label"]
        else:
            assert len(new_dataset.records.to_list()) == 0

        assert new_dataset.settings.fields[0].name == "text"
        assert new_dataset.settings.questions[0].name == "label"
<<<<<<< HEAD
=======

    @pytest.mark.parametrize("with_records_import", [True, False])
    def test_import_dataset_from_hub_using_settings(
        self,
        token: str,
        dataset: rg.Dataset,
        client,
        mock_data: List[dict[str, Any]],
        with_records_export: bool,
        with_records_import: bool,
    ):
        repo_id = (
            f"argilla-internal-testing/test_import_dataset_from_hub_using_settings_with_records{with_records_export}"
        )
        mock_dataset_name = f"test_import_dataset_from_hub_using_settings_{uuid.uuid4()}"
        dataset.records.log(records=mock_data)

        dataset.to_hub(repo_id=repo_id, with_records=with_records_export, token=token)
        settings = rg.Settings(
            fields=[
                rg.TextField(name="text"),
            ],
            questions=[
                rg.LabelQuestion(name="label", labels=["positive", "negative"]),
                rg.LabelQuestion(name="extra_label", labels=["extra_positive", "extra_negative"]),
            ],
        )
        if with_records_import and not with_records_export:
            with pytest.warns(
                expected_warning=UserWarning,
                match="Trying to load a dataset `with_records=True` but dataset does not contain any records.",
            ):
                new_dataset = rg.Dataset.from_hub(
                    repo_id=repo_id,
                    client=client,
                    with_records=with_records_import,
                    token=token,
                    settings=settings,
                    name=mock_dataset_name,
                )
        else:
            new_dataset = rg.Dataset.from_hub(
                repo_id=repo_id,
                client=client,
                with_records=with_records_import,
                token=token,
                settings=settings,
                name=mock_dataset_name,
            )

        if with_records_import and with_records_export:
            for i, record in enumerate(new_dataset.records(with_suggestions=True)):
                assert record.fields["text"] == mock_data[i]["text"]
                assert record.suggestions["label"].value == mock_data[i]["label"]
        else:
            assert len(new_dataset.records.to_list()) == 0

        assert new_dataset.settings.fields[0].name == "text"
        assert new_dataset.settings.questions[0].name == "label"
>>>>>>> fee1f5a1
        assert new_dataset.settings.questions[1].name == "extra_label"
        assert len(new_dataset.settings.questions[1].labels) == 2
        assert new_dataset.settings.questions[1].labels[0] == "extra_positive"
        assert new_dataset.settings.questions[1].labels[1] == "extra_negative"
<<<<<<< HEAD
=======
        assert new_dataset.name == mock_dataset_name
>>>>>>> fee1f5a1

    def test_import_dataset_from_hub_using_wrong_settings(
        self,
        token: str,
        dataset: rg.Dataset,
        client,
        mock_data: List[dict[str, Any]],
        with_records_export: bool,
    ):
        repo_id = f"argilla-internal-testing/test_import_dataset_from_hub_using_wrong_settings_with_records_{with_records_export}"
<<<<<<< HEAD
=======
        mock_unique_name = f"test_import_dataset_from_hub_using_wrong_settings_{uuid.uuid4()}"
>>>>>>> fee1f5a1
        dataset.records.log(records=mock_data)

        dataset.to_hub(repo_id=repo_id, with_records=with_records_export, token=token)
        settings = rg.Settings(
            fields=[
                rg.TextField(name="text"),
            ],
            questions=[
                rg.RatingQuestion(name="label", values=[1, 2, 3, 4, 5]),
            ],
        )
        if with_records_export:
            with pytest.raises(SettingsError):
<<<<<<< HEAD
                rg.Dataset.from_hub(repo_id=repo_id, client=client, token=token, settings=settings)
        else:
            rg.Dataset.from_hub(repo_id=repo_id, client=client, token=token, settings=settings)
=======
                rg.Dataset.from_hub(
                    repo_id=repo_id, client=client, token=token, settings=settings, name=mock_unique_name
                )
        else:
            rg.Dataset.from_hub(repo_id=repo_id, client=client, token=token, settings=settings, name=mock_unique_name)
>>>>>>> fee1f5a1
<|MERGE_RESOLUTION|>--- conflicted
+++ resolved
@@ -209,10 +209,7 @@
             assert len(new_dataset.records.to_list()) == 0
 
         assert new_dataset.settings.fields[0].name == "text"
-<<<<<<< HEAD
-=======
         assert new_dataset.settings.fields[1].name == "image"
->>>>>>> fee1f5a1
         assert new_dataset.settings.questions[0].name == "label"
 
     @pytest.mark.parametrize("with_records_import", [True, False])
@@ -262,8 +259,6 @@
 
         assert new_dataset.settings.fields[0].name == "text"
         assert new_dataset.settings.questions[0].name == "label"
-<<<<<<< HEAD
-=======
 
     @pytest.mark.parametrize("with_records_import", [True, False])
     def test_import_dataset_from_hub_using_settings(
@@ -323,15 +318,11 @@
 
         assert new_dataset.settings.fields[0].name == "text"
         assert new_dataset.settings.questions[0].name == "label"
->>>>>>> fee1f5a1
         assert new_dataset.settings.questions[1].name == "extra_label"
         assert len(new_dataset.settings.questions[1].labels) == 2
         assert new_dataset.settings.questions[1].labels[0] == "extra_positive"
         assert new_dataset.settings.questions[1].labels[1] == "extra_negative"
-<<<<<<< HEAD
-=======
         assert new_dataset.name == mock_dataset_name
->>>>>>> fee1f5a1
 
     def test_import_dataset_from_hub_using_wrong_settings(
         self,
@@ -342,10 +333,7 @@
         with_records_export: bool,
     ):
         repo_id = f"argilla-internal-testing/test_import_dataset_from_hub_using_wrong_settings_with_records_{with_records_export}"
-<<<<<<< HEAD
-=======
         mock_unique_name = f"test_import_dataset_from_hub_using_wrong_settings_{uuid.uuid4()}"
->>>>>>> fee1f5a1
         dataset.records.log(records=mock_data)
 
         dataset.to_hub(repo_id=repo_id, with_records=with_records_export, token=token)
@@ -359,14 +347,8 @@
         )
         if with_records_export:
             with pytest.raises(SettingsError):
-<<<<<<< HEAD
-                rg.Dataset.from_hub(repo_id=repo_id, client=client, token=token, settings=settings)
-        else:
-            rg.Dataset.from_hub(repo_id=repo_id, client=client, token=token, settings=settings)
-=======
                 rg.Dataset.from_hub(
                     repo_id=repo_id, client=client, token=token, settings=settings, name=mock_unique_name
                 )
         else:
-            rg.Dataset.from_hub(repo_id=repo_id, client=client, token=token, settings=settings, name=mock_unique_name)
->>>>>>> fee1f5a1
+            rg.Dataset.from_hub(repo_id=repo_id, client=client, token=token, settings=settings, name=mock_unique_name)