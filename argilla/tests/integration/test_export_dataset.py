# Copyright 2024-present, Argilla, Inc.
#
# Licensed under the Apache License, Version 2.0 (the "License");
# you may not use this file except in compliance with the License.
# You may obtain a copy of the License at
#
#     http://www.apache.org/licenses/LICENSE-2.0
#
# Unless required by applicable law or agreed to in writing, software
# distributed under the License is distributed on an "AS IS" BASIS,
# WITHOUT WARRANTIES OR CONDITIONS OF ANY KIND, either express or implied.
# See the License for the specific language governing permissions and
# limitations under the License.

import json
import os
import random
import uuid
from string import ascii_lowercase
from tempfile import TemporaryDirectory
from typing import Any, List

import argilla as rg
import pytest
from argilla._exceptions import ConflictError, SettingsError
from huggingface_hub.utils._errors import BadRequestError, FileMetadataError, HfHubHTTPError

_RETRIES = 5


@pytest.fixture
def dataset(client) -> rg.Dataset:
    mock_dataset_name = "".join(random.choices(ascii_lowercase, k=16))
    settings = rg.Settings(
        fields=[
            rg.TextField(name="text"),
            rg.ImageField(name="image"),
        ],
        questions=[
            rg.LabelQuestion(name="label", labels=["positive", "negative"]),
        ],
    )
    dataset = rg.Dataset(
        name=mock_dataset_name,
        settings=settings,
        client=client,
    )
    dataset.create()
    yield dataset
    dataset.delete()


@pytest.fixture
def mock_data() -> List[dict[str, Any]]:
    return [
        {
            "text": "Hello World, how are you?",
            "image": "http://mock.url/image",
            "label": "positive",
            "id": uuid.uuid4(),
        },
        {
            "text": "Hello World, how are you?",
            "image": "http://mock.url/image",
            "label": "negative",
            "id": uuid.uuid4(),
        },
        {
            "text": "Hello World, how are you?",
            "image": "http://mock.url/image",
            "label": "positive",
            "id": uuid.uuid4(),
        },
    ]


@pytest.fixture
def token():
    return os.getenv("HF_TOKEN_ARGILLA_INTERNAL_TESTING")


@pytest.mark.flaky(retries=_RETRIES, only_on=[OSError])  # I/O consistency CICD pipline
@pytest.mark.parametrize("with_records_export", [True, False])
class TestDiskImportExportMixin:
    def test_export_dataset_to_disk(
        self, dataset: rg.Dataset, mock_data: List[dict[str, Any]], with_records_export: bool
    ):
        dataset.records.log(records=mock_data)

        with TemporaryDirectory() as temp_dir:
            output_dir = dataset.to_disk(path=temp_dir, with_records=with_records_export)

            records_path = os.path.join(output_dir, rg.Dataset._DEFAULT_RECORDS_PATH)
            if with_records_export:
                assert os.path.exists(records_path)
                with open(records_path, "r") as f:
                    exported_records = json.load(f)

                assert len(exported_records) == len(mock_data)
                assert exported_records[0]["fields"]["text"] == "Hello World, how are you?"
                assert exported_records[0]["suggestions"]["label"]["value"] == "positive"
            else:
                assert not os.path.exists(records_path)

            settings_path = os.path.join(output_dir, rg.Dataset._DEFAULT_SETTINGS_PATH)
            assert os.path.exists(settings_path)
            with open(settings_path, "r") as f:
                exported_settings = json.load(f)

            dataset_path = os.path.join(output_dir, rg.Dataset._DEFAULT_DATASET_PATH)
            assert os.path.exists(dataset_path)
            with open(dataset_path, "r") as f:
                exported_dataset = json.load(f)

        assert exported_settings["fields"][0]["name"] == "text"
        assert exported_settings["fields"][1]["name"] == "image"
        assert exported_settings["questions"][0]["name"] == "label"

        assert exported_dataset["name"] == dataset.name

    @pytest.mark.parametrize("with_records_import", [True, False])
    def test_import_dataset_from_disk(
        self,
        dataset: rg.Dataset,
        client,
        mock_data: List[dict[str, Any]],
        with_records_export: bool,
        with_records_import: bool,
    ):
        dataset.records.log(records=mock_data)

        with TemporaryDirectory() as temp_dir:
            output_dir = dataset.to_disk(path=temp_dir, with_records=with_records_export)
            new_dataset = rg.Dataset.from_disk(
                output_dir, client=client, with_records=with_records_import, name=f"test_{uuid.uuid4()}"
            )

        if with_records_export and with_records_import:
            for i, record in enumerate(new_dataset.records(with_suggestions=True)):
                assert record.fields["text"] == mock_data[i]["text"]
                assert record.fields["image"] == mock_data[i]["image"]
                assert record.suggestions["label"].value == mock_data[i]["label"]
        else:
            assert len(new_dataset.records.to_list()) == 0

        assert new_dataset.settings.fields[0].name == "text"
        assert new_dataset.settings.fields[1].name == "image"
        assert new_dataset.settings.questions[0].name == "label"


@pytest.mark.flaky(
    retries=_RETRIES, only_on=[BadRequestError, FileMetadataError, HfHubHTTPError, OSError]
)  # Hub consistency CICD pipline
@pytest.mark.skipif(
    not os.getenv("HF_TOKEN_ARGILLA_INTERNAL_TESTING"),
    reason="You are missing a token to write to `argilla-internal-testing` org on the Hugging Face Hub",
)
@pytest.mark.parametrize("with_records_export", [True, False])
class TestHubImportExportMixin:
    def test_export_dataset_to_hub(
        self, token: str, dataset: rg.Dataset, mock_data: List[dict[str, Any]], with_records_export: bool
    ):
        repo_id = f"argilla-internal-testing/test_export_dataset_to_hub_with_records_{with_records_export}"
        dataset.records.log(records=mock_data)
        dataset.to_hub(repo_id=repo_id, with_records=with_records_export, token=token)

    @pytest.mark.parametrize("with_records_import", [True, False])
    def test_import_dataset_from_hub(
        self,
        token: str,
        dataset: rg.Dataset,
        client,
        mock_data: List[dict[str, Any]],
        with_records_export: bool,
        with_records_import: bool,
    ):
        repo_id = f"argilla-internal-testing/test_import_dataset_from_hub_with_records_{with_records_export}"
        dataset.records.log(records=mock_data)

        dataset.to_hub(repo_id=repo_id, with_records=with_records_export, token=token)

        if with_records_import and not with_records_export:
            with pytest.warns(
                expected_warning=UserWarning,
                match="Trying to load a dataset `with_records=True` but dataset does not contain any records.",
            ):
                new_dataset = rg.Dataset.from_hub(
                    repo_id=repo_id,
                    client=client,
                    with_records=with_records_import,
                    token=token,
                    name=f"test_{uuid.uuid4()}",
                )
        else:
            new_dataset = rg.Dataset.from_hub(
                repo_id=repo_id,
                client=client,
                with_records=with_records_import,
                token=token,
                name=f"test_{uuid.uuid4()}",
            )

        if with_records_import and with_records_export:
            for i, record in enumerate(new_dataset.records(with_suggestions=True)):
                assert record.fields["text"] == mock_data[i]["text"]
                assert record.fields["image"] == mock_data[i]["image"]
                assert record.suggestions["label"].value == mock_data[i]["label"]
        else:
            assert len(new_dataset.records.to_list()) == 0

        assert new_dataset.settings.fields[0].name == "text"
<<<<<<< HEAD
        assert new_dataset.settings.fields[1].name == "image"
        assert new_dataset.settings.questions[0].name == "label"

    @pytest.mark.parametrize("with_records_import", [True])
    def test_import_image_dataset_from_hub(
        self,
        token: str,
        dataset: rg.Dataset,
        client,
        mock_data: List[dict[str, Any]],
        with_records_export: bool,
        with_records_import: bool,
    ):
        repo_id = "argilla-internal-testing/test_import_image_dataset_from_hub"

        settings = rg.Settings(
            fields=[
                rg.ImageField(name="image"),
            ],
            questions=[
                rg.LabelQuestion(name="label", labels=list(map(str, range(10)))),
            ],
        )

        new_dataset = rg.Dataset.from_hub(
            repo_id=repo_id,
            client=client,
            with_records=with_records_import,
            token=token,
            name=f"test_{uuid.uuid4()}",
            settings=settings,
        )

        assert new_dataset.settings.fields[0].name == "image"
        assert new_dataset.settings.questions[0].name == "label"

        for record in new_dataset.records(with_suggestions=True):
            assert record.fields["image"].startswith("http")
            assert record.suggestions["label"].value in list(map(str, range(10)))

=======
        assert new_dataset.settings.questions[0].name == "label"

>>>>>>> 0b21024e
    @pytest.mark.parametrize("with_records_import", [True, False])
    def test_import_dataset_from_hub_using_settings(
        self,
        token: str,
        dataset: rg.Dataset,
        client,
        mock_data: List[dict[str, Any]],
        with_records_export: bool,
        with_records_import: bool,
    ):
        repo_id = (
            f"argilla-internal-testing/test_import_dataset_from_hub_using_settings_with_records{with_records_export}"
        )
        dataset.records.log(records=mock_data)

        dataset.to_hub(repo_id=repo_id, with_records=with_records_export, token=token)
        settings = rg.Settings(
            fields=[
                rg.TextField(name="text"),
            ],
            questions=[
                rg.LabelQuestion(name="label", labels=["positive", "negative"]),
                rg.LabelQuestion(name="extra_label", labels=["extra_positive", "extra_negative"]),
            ],
        )
        if with_records_import and not with_records_export:
            with pytest.warns(
                expected_warning=UserWarning,
                match="Trying to load a dataset `with_records=True` but dataset does not contain any records.",
            ):
                new_dataset = rg.Dataset.from_hub(
                    repo_id=repo_id, client=client, with_records=with_records_import, token=token, settings=settings
                )
        else:
            new_dataset = rg.Dataset.from_hub(
                repo_id=repo_id, client=client, with_records=with_records_import, token=token, settings=settings
            )

        if with_records_import and with_records_export:
            for i, record in enumerate(new_dataset.records(with_suggestions=True)):
                assert record.fields["text"] == mock_data[i]["text"]
                assert record.suggestions["label"].value == mock_data[i]["label"]
        else:
            assert len(new_dataset.records.to_list()) == 0

        assert new_dataset.settings.fields[0].name == "text"
        assert new_dataset.settings.questions[0].name == "label"
        assert new_dataset.settings.questions[1].name == "extra_label"
        assert len(new_dataset.settings.questions[1].labels) == 2
        assert new_dataset.settings.questions[1].labels[0] == "extra_positive"
        assert new_dataset.settings.questions[1].labels[1] == "extra_negative"

    def test_import_dataset_from_hub_using_wrong_settings(
        self,
        token: str,
        dataset: rg.Dataset,
        client,
        mock_data: List[dict[str, Any]],
        with_records_export: bool,
    ):
        repo_id = f"argilla-internal-testing/test_import_dataset_from_hub_using_wrong_settings_with_records_{with_records_export}"
        dataset.records.log(records=mock_data)

        dataset.to_hub(repo_id=repo_id, with_records=with_records_export, token=token)
        settings = rg.Settings(
            fields=[
                rg.TextField(name="text"),
            ],
            questions=[
                rg.RatingQuestion(name="label", values=[1, 2, 3, 4, 5]),
            ],
        )
        if with_records_export:
            with pytest.raises(SettingsError):
                rg.Dataset.from_hub(repo_id=repo_id, client=client, token=token, settings=settings)
        else:
            rg.Dataset.from_hub(repo_id=repo_id, client=client, token=token, settings=settings)<|MERGE_RESOLUTION|>--- conflicted
+++ resolved
@@ -209,7 +209,6 @@
             assert len(new_dataset.records.to_list()) == 0
 
         assert new_dataset.settings.fields[0].name == "text"
-<<<<<<< HEAD
         assert new_dataset.settings.fields[1].name == "image"
         assert new_dataset.settings.questions[0].name == "label"
 
@@ -250,10 +249,6 @@
             assert record.fields["image"].startswith("http")
             assert record.suggestions["label"].value in list(map(str, range(10)))
 
-=======
-        assert new_dataset.settings.questions[0].name == "label"
-
->>>>>>> 0b21024e
     @pytest.mark.parametrize("with_records_import", [True, False])
     def test_import_dataset_from_hub_using_settings(
         self,
@@ -301,6 +296,54 @@
 
         assert new_dataset.settings.fields[0].name == "text"
         assert new_dataset.settings.questions[0].name == "label"
+
+    @pytest.mark.parametrize("with_records_import", [True, False])
+    def test_import_dataset_from_hub_using_settings(
+        self,
+        token: str,
+        dataset: rg.Dataset,
+        client,
+        mock_data: List[dict[str, Any]],
+        with_records_export: bool,
+        with_records_import: bool,
+    ):
+        repo_id = (
+            f"argilla-internal-testing/test_import_dataset_from_hub_using_settings_with_records{with_records_export}"
+        )
+        dataset.records.log(records=mock_data)
+
+        dataset.to_hub(repo_id=repo_id, with_records=with_records_export, token=token)
+        settings = rg.Settings(
+            fields=[
+                rg.TextField(name="text"),
+            ],
+            questions=[
+                rg.LabelQuestion(name="label", labels=["positive", "negative"]),
+                rg.LabelQuestion(name="extra_label", labels=["extra_positive", "extra_negative"]),
+            ],
+        )
+        if with_records_import and not with_records_export:
+            with pytest.warns(
+                expected_warning=UserWarning,
+                match="Trying to load a dataset `with_records=True` but dataset does not contain any records.",
+            ):
+                new_dataset = rg.Dataset.from_hub(
+                    repo_id=repo_id, client=client, with_records=with_records_import, token=token, settings=settings
+                )
+        else:
+            new_dataset = rg.Dataset.from_hub(
+                repo_id=repo_id, client=client, with_records=with_records_import, token=token, settings=settings
+            )
+
+        if with_records_import and with_records_export:
+            for i, record in enumerate(new_dataset.records(with_suggestions=True)):
+                assert record.fields["text"] == mock_data[i]["text"]
+                assert record.suggestions["label"].value == mock_data[i]["label"]
+        else:
+            assert len(new_dataset.records.to_list()) == 0
+
+        assert new_dataset.settings.fields[0].name == "text"
+        assert new_dataset.settings.questions[0].name == "label"
         assert new_dataset.settings.questions[1].name == "extra_label"
         assert len(new_dataset.settings.questions[1].labels) == 2
         assert new_dataset.settings.questions[1].labels[0] == "extra_positive"
