# Copyright 2024-present, Argilla, Inc.
#
# Licensed under the Apache License, Version 2.0 (the "License");
# you may not use this file except in compliance with the License.
# You may obtain a copy of the License at
#
#     http://www.apache.org/licenses/LICENSE-2.0
#
# Unless required by applicable law or agreed to in writing, software
# distributed under the License is distributed on an "AS IS" BASIS,
# WITHOUT WARRANTIES OR CONDITIONS OF ANY KIND, either express or implied.
# See the License for the specific language governing permissions and
# limitations under the License.

import pytest

<<<<<<< HEAD
from argilla import Argilla, Dataset, Settings, TextField, RatingQuestion, Workspace
=======
from argilla import Argilla, Dataset, Settings, TextField, RatingQuestion, LabelQuestion
from argilla.settings._task_distribution import TaskDistribution
>>>>>>> e640924c


@pytest.fixture(scope="session", autouse=True)
def clean_datasets(client: Argilla):
    datasets = client.datasets
    for dataset in datasets:
        if dataset.name.startswith("test_"):
            dataset.delete()
    yield


class TestCreateDatasets:
    def test_create_dataset(self, client: Argilla, dataset_name: str):
        dataset = Dataset(
            name=dataset_name,
            settings=Settings(
                fields=[TextField(name="test_field")],
                questions=[RatingQuestion(name="test_question", values=[1, 2, 3, 4, 5])],
            ),
        )
        client.datasets.add(dataset)

        assert dataset in client.datasets
        assert dataset is not None

        created_dataset = client.datasets(name=dataset_name)
        assert created_dataset.settings == dataset.settings
        assert created_dataset.settings.distribution == TaskDistribution(min_submitted=1)

    def test_create_multiple_dataset_with_same_settings(self, client: Argilla, dataset_name: str):
        settings = Settings(
            fields=[TextField(name="text")],
            questions=[RatingQuestion(name="question", values=[1, 2, 3, 4, 5])],
        )
        dataset = Dataset(name=dataset_name, settings=settings, client=client).create()
        dataset2 = Dataset(name=f"{dataset_name}_2", settings=settings, client=client).create()

        assert dataset in client.datasets
        assert dataset2 in client.datasets

        assert client.api.datasets.exists(dataset.id)
        assert client.api.datasets.exists(dataset2.id)

        for ds in [dataset, dataset2]:
            schema = client.datasets(name=ds.name).schema

            assert isinstance(schema["text"], TextField)
            assert schema["text"].name == "text"
            assert isinstance(schema["question"], RatingQuestion)
            assert schema["question"].name == "question"
            assert schema["question"].values == [1, 2, 3, 4, 5]

    def test_create_dataset_from_existing_dataset(self, client: Argilla, dataset_name: str):
        dataset = Dataset(
            name=dataset_name,
            settings=Settings(
                fields=[TextField(name="text")],
                questions=[RatingQuestion(name="question", values=[1, 2, 3, 4, 5])],
            ),
        ).create()

        assert dataset in client.datasets
        created_dataset = client.datasets(dataset.name)

        dataset_copy = Dataset(name=f"{dataset.name}_copy", settings=created_dataset.settings, client=client).create()
        assert dataset_copy in client.datasets

        schema = dataset_copy.schema
        assert isinstance(schema["text"], TextField)
        assert schema["text"].name == "text"
        assert isinstance(schema["question"], RatingQuestion)
        assert schema["question"].name == "question"
        assert schema["question"].values == [1, 2, 3, 4, 5]

<<<<<<< HEAD
    def test_copy_datasets_from_different_clients(self, client: Argilla):
        dataset_name = f"test_dataset_{uuid.uuid4()}"
        dataset = Dataset(
            name=dataset_name,
            settings=Settings(
                fields=[TextField(name="text")],
                questions=[RatingQuestion(name="question", values=[1, 2, 3, 4, 5])],
            ),
            client=client,
        ).create()

        new_client = Argilla()
        new_ws = Workspace("test_copy_workspace")
        new_client.workspaces.add(new_ws)

        new_dataset = Dataset(
            name=dataset.name,
            workspace=new_ws,
            settings=dataset.settings,
            client=new_client,
        ).create()

        assert new_dataset._client == new_client
        assert dataset._client != new_dataset._client

        assert dataset.settings != new_dataset.settings

        assert isinstance(new_dataset.settings.fields["text"], TextField)
        assert len(new_dataset.settings.questions) == 1
        for question in new_dataset.settings.questions:
            assert question.name == "question"

    def test_create_a_dataset_copy(self, client: Argilla):
        dataset_name = f"test_dataset{uuid.uuid4()}"
        dataset = Dataset(
            name=dataset_name,
            settings=Settings(
                fields=[TextField(name="text")],
                questions=[RatingQuestion(name="question", values=[1, 2, 3, 4, 5])],
            ),
        ).create()

        dataset.records.log([{"text": "This is a text"}])

        new_dataset = Dataset(
            name=f"{dataset_name}_copy",
            settings=dataset.settings,
        ).create()

        records = list(dataset.records)
        new_dataset.records.log(records)

        assert len(list(dataset.records)) == len(list(new_dataset.records))
=======
        assert dataset.distribution == dataset_copy.distribution

    def test_create_dataset_with_custom_task_distribution(self, client: Argilla, dataset_name: str):
        task_distribution = TaskDistribution(min_submitted=4)

        settings = Settings(
            fields=[TextField(name="text", title="text")],
            questions=[LabelQuestion(name="label", title="text", labels=["positive", "negative"])],
            distribution=task_distribution,
        )
        dataset = Dataset(dataset_name, settings=settings).create()

        assert client.api.datasets.exists(dataset.id)
        assert dataset.settings.distribution == task_distribution
>>>>>>> e640924c
<|MERGE_RESOLUTION|>--- conflicted
+++ resolved
@@ -14,12 +14,8 @@
 
 import pytest
 
-<<<<<<< HEAD
-from argilla import Argilla, Dataset, Settings, TextField, RatingQuestion, Workspace
-=======
-from argilla import Argilla, Dataset, Settings, TextField, RatingQuestion, LabelQuestion
+from argilla import Argilla, Dataset, Settings, TextField, RatingQuestion, LabelQuestion, Workspace
 from argilla.settings._task_distribution import TaskDistribution
->>>>>>> e640924c
 
 
 @pytest.fixture(scope="session", autouse=True)
@@ -94,7 +90,6 @@
         assert schema["question"].name == "question"
         assert schema["question"].values == [1, 2, 3, 4, 5]
 
-<<<<<<< HEAD
     def test_copy_datasets_from_different_clients(self, client: Argilla):
         dataset_name = f"test_dataset_{uuid.uuid4()}"
         dataset = Dataset(
@@ -148,7 +143,6 @@
         new_dataset.records.log(records)
 
         assert len(list(dataset.records)) == len(list(new_dataset.records))
-=======
         assert dataset.distribution == dataset_copy.distribution
 
     def test_create_dataset_with_custom_task_distribution(self, client: Argilla, dataset_name: str):
@@ -162,5 +156,4 @@
         dataset = Dataset(dataset_name, settings=settings).create()
 
         assert client.api.datasets.exists(dataset.id)
-        assert dataset.settings.distribution == task_distribution
->>>>>>> e640924c
+        assert dataset.settings.distribution == task_distribution