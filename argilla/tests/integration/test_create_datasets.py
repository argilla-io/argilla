--- conflicted
+++ resolved
@@ -21,13 +21,10 @@
     Settings,
     TermsMetadataProperty,
     TextField,
-<<<<<<< HEAD
     ImageField,
     RatingQuestion,
     LabelQuestion,
     Workspace,
-=======
->>>>>>> 4510b3e0
     VectorField,
     Workspace,
 )
