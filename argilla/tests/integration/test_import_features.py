--- conflicted
+++ resolved
@@ -141,10 +141,7 @@
             token=token,
             name=dataset_name,
             split="train",
-<<<<<<< HEAD
-=======
             settings="auto",
->>>>>>> 19322108
         )
 
         records = list(created_dataset.records)
