[build-system]
requires = ["setuptools>=61.0.0"]
build-backend = "setuptools.build_meta"

[project]
name = "argilla"
description = "Open-source tool for exploring, labeling, and monitoring data for NLP projects."
readme = "README.md"
requires-python = ">=3.7"
license = {text = "Apache-2.0"}
keywords = [
    "data-science",
    "natural-language-processing",
    "text-labeling",
    "data-annotation",
    "artificial-intelligence",
    "knowledged-graph",
    "developers-tools",
    "human-in-the-loop",
    "mlops"
]
authors = [
    {name = "recognai", email = "contact@recogn.ai"}
]
maintainers = [
    {name = "recognai", email = "contact@recogn.ai"}
]
dependencies = [
    # Client
    "httpx >= 0.15,< 0.24",
    "deprecated ~= 1.2.0",
    "packaging >= 20.0",
    # pandas -> For data loading
    "pandas >=1.0.0,<2.0.0",
    # Aligned pydantic version with server fastAPI
    "pydantic >= 1.7.1",
    # monitoring
    "wrapt >= 1.13,< 1.15",
    # weaksupervision
    "numpy < 1.24.0",
    "tqdm >= 4.27.0",
    # monitor background consumers
    "backoff",
    "monotonic"

]
dynamic = ["version"]

[project.optional-dependencies]
server = [
    # Basic dependencies
<<<<<<< HEAD
    "fastapi ~= 0.75.0",
    "opensearch-py ~=1.0.0",
    "elasticsearch ~=8.5.0",
=======
    "fastapi >= 0.75,< 0.89",
    "opensearch-py >= 1.0,< 2.1",
>>>>>>> a7a47c4d
    "uvicorn[standard] >= 0.15.0,< 0.21.0",
    "smart-open",
    "brotli-asgi ~= 1.1.0",
    "Deprecated ~= 1.2.0",
    # Advanced query search dsl
    "luqum >= 0.11,< 0.13",
    # metrics
    "scikit-learn >= 0.24.2",
    # Statics server
    "aiofiles>=0.6,<22.2",
    "PyYAML~=5.4.1",
    # security dependencies
    "python-multipart~=0.0.5",
    "python-jose[cryptography]>=3.2,<3.4",
    "passlib[bcrypt]~=1.7.4",
    # Info status
    "psutil >= 5.8,< 5.10",
    # Telemetry
    "segment-analytics-python == 2.2.0"
]
listeners = [
    "schedule ~= 1.1.0",
    "prodict ~= 0.8.0"
]

[project.urls]
homepage = "https://www.argilla.io"
documentation = "https://docs.argilla.io"
repository = "https://github.com/argilla-io/argilla"

[tool.setuptools.dynamic]
version = {attr = "argilla.__version__"}

[tool.pytest.ini_options]
log_format = "%(asctime)s %(name)s %(levelname)s %(message)s"
log_date_format = "%Y-%m-%d %H:%M:%S"
log_cli = "True"
testpaths = [
    "tests"
]

[tool.coverage.report]
exclude_lines = [
    "pragma: no cover",
    "def __repr__",
    "def __str__",
    "raise AssertionError",
    "raise NotImplementedError",
    "if __name__ == .__main__.:",
    "if TYPE_CHECKING:",
    "if _TYPE_CHECKING:",
    "if typing.TYPE_CHECKING:"
]

[tool.isort]
profile = "black"<|MERGE_RESOLUTION|>--- conflicted
+++ resolved
@@ -49,14 +49,9 @@
 [project.optional-dependencies]
 server = [
     # Basic dependencies
-<<<<<<< HEAD
-    "fastapi ~= 0.75.0",
-    "opensearch-py ~=1.0.0",
-    "elasticsearch ~=8.5.0",
-=======
     "fastapi >= 0.75,< 0.89",
     "opensearch-py >= 1.0,< 2.1",
->>>>>>> a7a47c4d
+    "elasticsearch ~=8.5.0",
     "uvicorn[standard] >= 0.15.0,< 0.21.0",
     "smart-open",
     "brotli-asgi ~= 1.1.0",
