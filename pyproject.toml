--- conflicted
+++ resolved
@@ -47,13 +47,8 @@
 dynamic = ["version"]
 
 [project.optional-dependencies]
-<<<<<<< HEAD
-server = ["argilla-server ~= 1.27.0.dev0"]
-server-postgresql = ["argilla-server[postgresql] ~= 1.27.0.dev0"]
-=======
 server = ["argilla-server ~= 1.27.0"]
 server-postgresql = ["argilla-server[postgresql] ~= 1.27.0"]
->>>>>>> a9228f1d
 listeners = ["schedule ~= 1.1.0"]
 integrations = [
     "PyYAML >= 5.4.1,< 6.1.0", # Required by `argilla.client.feedback.config` just used in `HuggingFaceDatasetMixin`
