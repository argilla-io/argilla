[build-system]
requires = ["setuptools>=61.0.0"]
build-backend = "setuptools.build_meta"

[project]
name = "argilla"
description = "Open-source tool for exploring, labeling, and monitoring data for NLP projects."
readme = "README.md"
requires-python = ">=3.8,<3.12"
license = { text = "Apache-2.0" }
keywords = [
    "data-science",
    "natural-language-processing",
    "text-labeling",
    "data-annotation",
    "artificial-intelligence",
    "knowledged-graph",
    "developers-tools",
    "human-in-the-loop",
    "mlops",
]
authors = [{ name = "argilla", email = "contact@argilla.io" }]
maintainers = [{ name = "argilla", email = "contact@argilla.io" }]
dependencies = [
    # Client
    "httpx >= 0.15,<= 0.26",
    "deprecated ~= 1.2.0",
    "packaging >= 20.0",
    # pandas -> For data loading
    "pandas >=1.0.0,<2.0.0",
    # Aligned pydantic version with server fastAPI
    "pydantic >= 1.10.7",
    # monitoring
    "wrapt >= 1.13,< 1.15",
    # weaksupervision
    "numpy < 1.24.0",
    # for progressbars
    "tqdm >= 4.27.0",
    # monitor background consumers
    "backoff",
    "monotonic",
    # for logging, tracebacks, printing, progressbars
    "rich != 13.1.0",
    # for CLI
    "typer >= 0.6.0, < 0.10.0", # spaCy only supports typer<0.10.0
]
dynamic = ["version"]

[project.optional-dependencies]
server = [
<<<<<<< HEAD
    "argilla-server",
=======
    # Basic dependencies
    "fastapi >= 0.103.1,< 1.0.0",
    "pydantic >= 1.10.7,< 2.0",
    "uvicorn[standard] >= 0.15.0,< 0.25.0",
    "opensearch-py ~= 2.0.0",
    "elasticsearch8[async] ~= 8.7.0",
    "smart-open",
    "brotli-asgi >= 1.1,< 1.3",
    # Database dependencies
    "alembic ~= 1.9.0",
    "SQLAlchemy ~= 2.0.0",
    "greenlet >= 2.0.0",
    # Async SQLite
    "aiosqlite >=0.19.0",
    # metrics
    "scikit-learn >= 0.24.2",
    # Statics server
    "aiofiles >= 0.6,< 22.2",
    "PyYAML >= 5.4.1,< 6.1.0",
    # security dependencies
    "python-multipart ~= 0.0.5",
    "python-jose[cryptography] >= 3.2,< 3.4",
    "passlib[bcrypt] ~= 1.7.4",
    # OAuth2 integration
    "oauthlib ~= 3.2.0",
    "social-auth-core ~= 4.5.0",
    # Info status
    "psutil >= 5.8, <5.10",
    # Telemetry
    "segment-analytics-python == 2.2.0",
>>>>>>> bb51edac
]
postgresql = [
    "psycopg2 ~= 2.9.5; sys_platform != 'darwin'",
    # If we're on macOS, then install `psycopg2-binary` instead
    "psycopg2-binary ~= 2.9.5; sys_platform == 'darwin'",
    # Async PostgreSQL
    "asyncpg >=0.27.0",
]
listeners = ["schedule ~= 1.1.0", "prodict ~= 0.8.0"]
integrations = [
    "PyYAML >= 5.4.1,< 6.1.0", # Required by `argilla.client.feedback.config` just used in `HuggingFaceDatasetMixin`
    "cleanlab ~= 2.0.0",
    # TODO: `push_to_hub` fails up to 2.3.2, check patches when they come out eventually
    "datasets > 1.17.0,!= 2.3.2",
    # TODO: some backward comp. problems introduced in 0.5.0
    "huggingface_hub >= 0.5.0",
    # Version 0.12 fixes a known installation issue related to `sentencepiece` and `tokenizers`, more at https://github.com/flairNLP/flair/issues/3129
    # Version 0.12.2 relaxes the `huggingface_hub` dependency
    "flair >= 0.12.2",
    "faiss-cpu",
    "flyingsquid",
    "pgmpy",
    "plotly >= 4.1.0",
    "snorkel >= 0.9.7",
    "spacy>=3.5.0,<3.7.0",
    "spacy-transformers >= 1.2.5",
    "spacy-huggingface-hub >= 0.0.10",
    "transformers[torch] >= 4.30.0",
    "evaluate",
    "seqeval",
    "sentence-transformers",
    "setfit>=1.0.0",
    "span_marker",
    "sentence-transformers>=2.0.0,<3.0.0",
    "textdescriptives>=2.7.0,<3.0.0",
    "openai>=0.27.10,<1.0.0",
    "peft",
    "trl>=0.5.0",
    # To find the notebook name from within a notebook
    "ipynbname",
]
tests = [
    "pytest",
    "pytest-cov",
    "pytest-mock",
    "pytest-asyncio",
    "pytest-env",
    "factory_boy ~= 3.2.1",
]

[project.urls]
homepage = "https://www.argilla.io"
documentation = "https://docs.argilla.io"
repository = "https://github.com/argilla-io/argilla"

[project.scripts]
argilla = "argilla.cli.app:app"

[tool.setuptools.packages.find]
where = ["src"]

[tool.setuptools.dynamic]
version = { attr = "argilla.__version__" }

[tool.setuptools.package-data]
"argilla.client.feedback.integrations.huggingface.card" = [
    "argilla_template.md",
]
"argilla.client.feedback.integrations.huggingface.model_card" = [
    "argilla_model_template.md",
]

[tool.pytest.ini_options]
log_format = "%(asctime)s %(name)s %(levelname)s %(message)s"
log_date_format = "%Y-%m-%d %H:%M:%S"
log_cli = "True"
testpaths = ["tests"]
env = ["ARGILLA_ENABLE_TELEMETRY=0"]


[tool.coverage.run]
concurrency = ["greenlet", "thread", "multiprocessing"]

[tool.coverage.report]
exclude_lines = [
    "pragma: no cover",
    "def __repr__",
    "def __str__",
    "raise AssertionError",
    "raise NotImplementedError",
    "if __name__ == .__main__.:",
    "if TYPE_CHECKING:",
    "if _TYPE_CHECKING:",
    "if typing.TYPE_CHECKING:",
]

[tool.isort]
profile = "black"

[tool.ruff]
# Ignore line length violations
ignore = ["E501"]

# Exclude a variety of commonly ignored directories.
exclude = [
    ".bzr",
    ".direnv",
    ".eggs",
    ".git",
    ".hg",
    ".mypy_cache",
    ".nox",
    ".pants.d",
    ".ruff_cache",
    ".svn",
    ".tox",
    ".venv",
    "__pypackages__",
    "_build",
    "buck-out",
    "build",
    "dist",
    "node_modules",
    "venv",
]
line-length = 120

[tool.ruff.per-file-ignores]
# Ignore imported but unused;
"__init__.py" = ["F401"]

[tool.black]
line-length = 120<|MERGE_RESOLUTION|>--- conflicted
+++ resolved
@@ -48,40 +48,7 @@
 
 [project.optional-dependencies]
 server = [
-<<<<<<< HEAD
     "argilla-server",
-=======
-    # Basic dependencies
-    "fastapi >= 0.103.1,< 1.0.0",
-    "pydantic >= 1.10.7,< 2.0",
-    "uvicorn[standard] >= 0.15.0,< 0.25.0",
-    "opensearch-py ~= 2.0.0",
-    "elasticsearch8[async] ~= 8.7.0",
-    "smart-open",
-    "brotli-asgi >= 1.1,< 1.3",
-    # Database dependencies
-    "alembic ~= 1.9.0",
-    "SQLAlchemy ~= 2.0.0",
-    "greenlet >= 2.0.0",
-    # Async SQLite
-    "aiosqlite >=0.19.0",
-    # metrics
-    "scikit-learn >= 0.24.2",
-    # Statics server
-    "aiofiles >= 0.6,< 22.2",
-    "PyYAML >= 5.4.1,< 6.1.0",
-    # security dependencies
-    "python-multipart ~= 0.0.5",
-    "python-jose[cryptography] >= 3.2,< 3.4",
-    "passlib[bcrypt] ~= 1.7.4",
-    # OAuth2 integration
-    "oauthlib ~= 3.2.0",
-    "social-auth-core ~= 4.5.0",
-    # Info status
-    "psutil >= 5.8, <5.10",
-    # Telemetry
-    "segment-analytics-python == 2.2.0",
->>>>>>> bb51edac
 ]
 postgresql = [
     "psycopg2 ~= 2.9.5; sys_platform != 'darwin'",
