[build-system]
requires = ["setuptools>=61.0.0"]
build-backend = "setuptools.build_meta"

[project]
name = "argilla"
description = "Open-source tool for exploring, labeling, and monitoring data for NLP projects."
readme = "README.md"
requires-python = ">=3.7"
license = {text = "Apache-2.0"}
keywords = [
    "data-science",
    "natural-language-processing",
    "text-labeling",
    "data-annotation",
    "artificial-intelligence",
    "knowledged-graph",
    "developers-tools",
    "human-in-the-loop",
    "mlops"
]
authors = [
    {name = "recognai", email = "contact@recogn.ai"}
]
maintainers = [
    {name = "recognai", email = "contact@recogn.ai"}
]
dependencies = [
    # Client
    "httpx ~= 0.15.0",
    "deprecated ~= 1.2.0",
    "packaging >= 20.0",
    # pandas -> For data loading
    "pandas >=1.0.0,<2.0.0",
    # Aligned pydantic version with server fastAPI
    "pydantic >= 1.7.1",
    # monitoring
    "wrapt ~= 1.13.0",
    # weaksupervision
    "numpy",
    "tqdm >= 4.27.0",
    # monitor background consumers
    "backoff",
    "monotonic"

]
dynamic = ["version"]

[project.optional-dependencies]
server = [
    # Basic dependencies
    "fastapi ~= 0.75.0",
<<<<<<< HEAD
    "opensearch-py ~=1.0.0",
    "elasticsearch ~=8.5.0",
    "uvicorn[standard] >= 0.15.0,<0.18.0",
=======
    "opensearch-py ~= 1.0.0",
    "uvicorn[standard] >= 0.15.0,< 0.21.0",
>>>>>>> 82c6e08e
    "smart-open",
    "brotli-asgi ~= 1.1.0",
    "Deprecated ~= 1.2.0",
    # Advanced query search dsl
    "luqum >= 0.11,< 0.13",
    # metrics
    "scikit-learn >= 0.24.2",
    # Words cloud
    "stopwordsiso ~= 0.6.1",
    # Statics server
    "aiofiles>=0.6,<22.2",
    "PyYAML~=5.4.1",
    # security dependencies
    "python-multipart~=0.0.5",
    "python-jose[cryptography]>=3.2,<3.4",
    "passlib[bcrypt]~=1.7.4",
    # Info status
    "psutil >= 5.8,< 5.10",
    # Telemetry
    "segment-analytics-python == 2.2.0"
]
listeners = [
    "schedule ~= 1.1.0",
    "prodict ~= 0.8.0"
]

[project.urls]
homepage = "https://www.argilla.io"
documentation = "https://docs.argilla.io"
repository = "https://github.com/argilla-io/argilla"

[tool.setuptools.dynamic]
version = {attr = "argilla.__version__"}

[tool.pytest.ini_options]
log_format = "%(asctime)s %(name)s %(levelname)s %(message)s"
log_date_format = "%Y-%m-%d %H:%M:%S"
log_cli = "True"
testpaths = [
    "tests"
]

[tool.coverage.report]
exclude_lines = [
    "pragma: no cover",
    "def __repr__",
    "def __str__",
    "raise AssertionError",
    "raise NotImplementedError",
    "if __name__ == .__main__.:",
    "if TYPE_CHECKING:",
    "if _TYPE_CHECKING:",
    "if typing.TYPE_CHECKING:"
]

[tool.isort]
profile = "black"<|MERGE_RESOLUTION|>--- conflicted
+++ resolved
@@ -50,14 +50,9 @@
 server = [
     # Basic dependencies
     "fastapi ~= 0.75.0",
-<<<<<<< HEAD
     "opensearch-py ~=1.0.0",
     "elasticsearch ~=8.5.0",
-    "uvicorn[standard] >= 0.15.0,<0.18.0",
-=======
-    "opensearch-py ~= 1.0.0",
     "uvicorn[standard] >= 0.15.0,< 0.21.0",
->>>>>>> 82c6e08e
     "smart-open",
     "brotli-asgi ~= 1.1.0",
     "Deprecated ~= 1.2.0",
