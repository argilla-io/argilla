<<<<<<< HEAD
FROM python:3.9-slim AS builder
=======
FROM python:3.10.12-slim

# Environment Variables
ENV ARGILLA_HOME_PATH=/var/lib/argilla
ENV DEFAULT_USER_ENABLED=true
ENV DEFAULT_USER_PASSWORD=1234
ENV DEFAULT_USER_API_KEY=argilla.apikey
ENV USERS_DB=/config/.users.yml
ENV UVICORN_PORT=6900

# Copying script for starting argilla server
COPY scripts/start_argilla_server.sh /
>>>>>>> 97947ede

# Copying argilla distribution files
COPY dist/*.whl /packages/
RUN python -m venv /my-virtual-env
ENV PATH="/my-virtual-env/bin:$PATH"
RUN apt-get update && \
<<<<<<< HEAD
    apt-get install -y python-dev-is-python3 libpq-dev gcc && \
    for wheel in /packages/*.whl; do pip install "$wheel"[server,postgresql]; done && \
    apt-get remove -y python-dev-is-python3 libpq-dev gcc && \
=======
    apt-get install -y libpq-dev gcc && \
    chmod +x /start_argilla_server.sh && \
    for wheel in /packages/*.whl; do pip install "$wheel"[server,postgresql]; done && \
    apt-get remove -y libpq-dev gcc && \
>>>>>>> 97947ede
    apt-get clean && \
    rm -rf /var/lib/apt/lists/* && \
    rm -rf /packages


FROM python:3.9-slim

# Environment Variables
ENV ARGILLA_HOME_PATH=/home/worker/argilla
ENV DEFAULT_USER_ENABLED=true
ENV DEFAULT_USER_PASSWORD=1234
ENV DEFAULT_USER_API_KEY=argilla.apikey
ENV USERS_DB=/config/.users.yml
ENV UVICORN_PORT=6900

RUN useradd -ms /bin/bash worker
COPY scripts/start_argilla_server.sh /home/worker
COPY --chown=worker:worker --from=builder /my-virtual-env /home/worker/my-virtual-env
ENV PATH="/home/worker/my-virtual-env/bin:$PATH"

# Create argilla volume
RUN mkdir -p "$ARGILLA_HOME_PATH"
VOLUME $ARGILLA_HOME_PATH

WORKDIR /home/worker
RUN chmod +x start_argilla_server.sh
USER worker

# Exposing ports
EXPOSE 6900

CMD /bin/bash start_argilla_server.sh<|MERGE_RESOLUTION|>--- conflicted
+++ resolved
@@ -1,41 +1,19 @@
-<<<<<<< HEAD
-FROM python:3.9-slim AS builder
-=======
-FROM python:3.10.12-slim
-
-# Environment Variables
-ENV ARGILLA_HOME_PATH=/var/lib/argilla
-ENV DEFAULT_USER_ENABLED=true
-ENV DEFAULT_USER_PASSWORD=1234
-ENV DEFAULT_USER_API_KEY=argilla.apikey
-ENV USERS_DB=/config/.users.yml
-ENV UVICORN_PORT=6900
-
-# Copying script for starting argilla server
-COPY scripts/start_argilla_server.sh /
->>>>>>> 97947ede
+FROM python:3.10.12-slim AS builder
 
 # Copying argilla distribution files
 COPY dist/*.whl /packages/
 RUN python -m venv /my-virtual-env
 ENV PATH="/my-virtual-env/bin:$PATH"
 RUN apt-get update && \
-<<<<<<< HEAD
     apt-get install -y python-dev-is-python3 libpq-dev gcc && \
     for wheel in /packages/*.whl; do pip install "$wheel"[server,postgresql]; done && \
     apt-get remove -y python-dev-is-python3 libpq-dev gcc && \
-=======
-    apt-get install -y libpq-dev gcc && \
-    chmod +x /start_argilla_server.sh && \
-    for wheel in /packages/*.whl; do pip install "$wheel"[server,postgresql]; done && \
-    apt-get remove -y libpq-dev gcc && \
->>>>>>> 97947ede
     apt-get clean && \
     rm -rf /var/lib/apt/lists/* && \
     rm -rf /packages
 
 
-FROM python:3.9-slim
+FROM python:3.10.12-slim
 
 # Environment Variables
 ENV ARGILLA_HOME_PATH=/home/worker/argilla
