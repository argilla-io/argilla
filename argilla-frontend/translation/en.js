--- conflicted
+++ resolved
@@ -39,8 +39,6 @@
   taskDistributionTooltip:
     "A task is complete when all records have the \nminimum number of submitted responses",
   noAnnotationGuidelines: "This dataset has no annotation guidelines",
-<<<<<<< HEAD
-=======
   required: "Required",
   optional: "Optional",
   noRecordsMessages: {
@@ -55,7 +53,6 @@
     noPendingRecordsToAnnotate: "🎉 Your have no pending records to annotate",
     noDraftRecordsToReview: "You have no draft records to review",
   },
->>>>>>> e315c2f0
   couldNotLoadImage: "Could not load image",
   breadcrumbs: {
     home: "Home",
