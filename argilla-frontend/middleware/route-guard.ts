/*
 * coding=utf-8
 * Copyright 2021-present, the Recognai S.L. team.
 *
 * Licensed under the Apache License, Version 2.0 (the "License");
 * you may not use this file except in compliance with the License.
 * You may obtain a copy of the License at
 *
 *     http://www.apache.org/licenses/LICENSE-2.0
 *
 * Unless required by applicable law or agreed to in writing, software
 * distributed under the License is distributed on an "AS IS" BASIS,
 * WITHOUT WARRANTIES OR CONDITIONS OF ANY KIND, either express or implied.
 * See the License for the specific language governing permissions and
 * limitations under the License.
 */

import { Context } from "@nuxt/types";
import { useRunningEnvironment } from "~/v1/infrastructure/services/useRunningEnvironment";
import { useLocalStorage } from "~/v1/infrastructure/services";

const { set } = useLocalStorage();

export default ({ $auth, route, redirect }: Context) => {
  const { isRunningOnHuggingFace } = useRunningEnvironment();

  // By-pass unknown routes. This is needed to avoid errors with API calls.
  if (route.name == null) return;

  switch (route.name) {
    case "sign-in":
      if ($auth.loggedIn) return redirect("/");

      if (route.params.omitCTA) return;

      if (isRunningOnHuggingFace()) {
        return redirect({
          name: "welcome-hf-sign-in",
        });
      }
      break;
    case "oauth-provider-callback":
      if (!Object.keys(route.query).length) return redirect("/");

      break;
    case "welcome-hf-sign-in":
      if ($auth.loggedIn) return redirect("/");

      if (!isRunningOnHuggingFace()) return redirect("/");

      break;
    default:
      if (!$auth.loggedIn) {
        if (route.path !== "/") {
<<<<<<< HEAD
          set("redirectTo", route.path);
=======
          set("redirectTo", route.fullPath);
>>>>>>> e425c89d
        }

        redirect({
          name: "sign-in",
        });
      }
  }
};<|MERGE_RESOLUTION|>--- conflicted
+++ resolved
@@ -52,11 +52,7 @@
     default:
       if (!$auth.loggedIn) {
         if (route.path !== "/") {
-<<<<<<< HEAD
-          set("redirectTo", route.path);
-=======
           set("redirectTo", route.fullPath);
->>>>>>> e425c89d
         }
 
         redirect({
