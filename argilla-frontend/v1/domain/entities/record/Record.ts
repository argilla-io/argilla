--- conflicted
+++ resolved
@@ -21,15 +21,9 @@
     private readonly suggestions: Suggestion[],
     score: number,
     public readonly page: number,
-<<<<<<< HEAD
-    public readonly metadataInsertedAt: Date,
-    public readonly metadataUpdatedAt: Date,
-    public readonly metadata: Object
-=======
     public readonly metadata: MetadataRecord,
-    public readonly insertedAt: string,
-    public readonly updatedAt?: string
->>>>>>> 7b3c5ac4
+    public readonly insertedAt: Date,
+    public readonly updatedAt?: Date
   ) {
     this.completeQuestion();
     this.score = new Score(score);
