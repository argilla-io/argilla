--- conflicted
+++ resolved
@@ -28,27 +28,15 @@
   public settings: QuestionSetting;
   public title: string;
   public readonly id: string;
-<<<<<<< HEAD
-  constructor(
-    public readonly name: string,
-    public required: boolean,
-    public column: string,
-    settings: QuestionPrototype
-=======
   public required: boolean;
   constructor(
     public readonly name: string,
     settings: QuestionPrototype,
     public column: string = "no mapping"
->>>>>>> af241efc
   ) {
     this.settings = new QuestionSetting(settings);
     this.title = this.name;
     this.id = this.name;
-<<<<<<< HEAD
-    this.column = column;
-=======
->>>>>>> af241efc
 
     this.initialize();
   }
