--- conflicted
+++ resolved
@@ -18,16 +18,15 @@
   }
 
   get isTextType() {
-<<<<<<< HEAD
-    return this.fieldType === "text";
+    return this.type === "text";
   }
 
   get isImageType() {
-    return this.fieldType === "image";
+    return this.type === "image";
   }
 
-  get isChatType() {
-    return this.fieldType === "chat";
+  public get isChatType() {
+    return this.type === "chat";
   }
 
   get isCustomType() {
@@ -45,21 +44,7 @@
     return this.record.fields[this.name];
   }
 
-  private get fieldType() {
-=======
-    return this.type === "text";
-  }
-
-  get isImageType() {
-    return this.type === "image";
-  }
-
-  public get isChatType() {
-    return this.type === "chat";
-  }
-
   private get type() {
->>>>>>> e315c2f0
     return this.settings?.type?.toLowerCase() ?? null;
   }
 
