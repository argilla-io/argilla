--- conflicted
+++ resolved
@@ -21,10 +21,6 @@
     return this.fieldType === "text";
   }
 
-<<<<<<< HEAD
-  public get isChatType() {
-    return this.fieldType === "chat";
-=======
   public get isCustomType() {
     return this.fieldType === "custom";
   }
@@ -38,7 +34,6 @@
     }
 
     return this.record.fields[this.name];
->>>>>>> f53e720e
   }
 
   private get fieldType() {
