--- conflicted
+++ resolved
@@ -139,15 +139,9 @@
           [],
           0,
           0,
-<<<<<<< HEAD
-          null,
-          null,
-          {}
-=======
           referenceRecordFromBackend.metadata,
           referenceRecordFromBackend.inserted_at,
           referenceRecordFromBackend.updated_at
->>>>>>> 7b3c5ac4
         );
       }
 
