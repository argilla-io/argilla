<<<<<<< HEAD
import type { ComputedRef } from "vue";
=======
import { ComputedRef, computed } from "vue-demi";
import { useUser } from "./useUser";
>>>>>>> c6b2065d
import { RoleService } from "~/v1/domain/services/RoleService";

export const useRole = (): RoleService & {
  isAdminOrOwnerRole: ComputedRef<boolean>;
} => {
<<<<<<< HEAD
  const { $auth } = useNuxtApp();
=======
  const { getUser } = useUser();
>>>>>>> c6b2065d

  const isAdminOrOwner = () => {
    const user = getUser();

    return user.isAdminOrOwner;
  };

  const isAdminOrOwnerRole = computed(() => {
    return isAdminOrOwner();
  });

  return { isAdminOrOwnerRole, isAdminOrOwner };
};<|MERGE_RESOLUTION|>--- conflicted
+++ resolved
@@ -1,19 +1,11 @@
-<<<<<<< HEAD
 import type { ComputedRef } from "vue";
-=======
-import { ComputedRef, computed } from "vue-demi";
 import { useUser } from "./useUser";
->>>>>>> c6b2065d
 import { RoleService } from "~/v1/domain/services/RoleService";
 
 export const useRole = (): RoleService & {
   isAdminOrOwnerRole: ComputedRef<boolean>;
 } => {
-<<<<<<< HEAD
-  const { $auth } = useNuxtApp();
-=======
   const { getUser } = useUser();
->>>>>>> c6b2065d
 
   const isAdminOrOwner = () => {
     const user = getUser();
