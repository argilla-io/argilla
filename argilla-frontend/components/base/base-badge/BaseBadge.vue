--- conflicted
+++ resolved
@@ -18,13 +18,10 @@
       type: String,
       default: "12px",
     },
-<<<<<<< HEAD
-=======
     color: {
       type: String,
       default: "var(--fg-secondary)",
     },
->>>>>>> 8c8782d2
   },
   data() {
     return {
@@ -46,24 +43,6 @@
 
 <style lang="scss" scoped>
 .badge {
-<<<<<<< HEAD
-  display: flex;
-  align-items: center;
-  height: calc(v-bind(fontSize) * 2);
-  width: fit-content;
-  padding: 0.8em;
-  border: 1px solid var(--fg-tertiary);
-  border-radius: $border-radius-rounded;
-  margin: 0;
-  color: var(--fg-secondary);
-  font-size: v-bind(fontSize);
-  &.--clickable {
-    cursor: pointer;
-    background-color: var(--bg-opacity-4);
-    border: unset;
-    &:hover {
-      background-color: var(--bg-opacity-10);
-=======
   p,
   .button {
     display: flex;
@@ -83,7 +62,6 @@
       &:hover {
         background-color: var(--bg-opacity-10);
       }
->>>>>>> 8c8782d2
     }
   }
 }
