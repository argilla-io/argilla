--- conflicted
+++ resolved
@@ -12,13 +12,6 @@
     </div>
     <div class="table-info__body">
       <ul>
-<<<<<<< HEAD
-        <li>
-          <div class="table-info__item"><span class="table-info__item__col text"><span class="text"><span>recognai</span></span></span></div>
-        </li>
-        <li>
-          <div class="table-info__item"><span class="table-info__item__col text"><span class="text"><span>recognai</span></span></span></div>
-=======
         <li id="data1">
           <nuxt-link-stub to="() => {}" class="table-info__item"><span class="table-info__item__col text"><span class="text"><span>recognai</span>
             <!----></span></span></nuxt-link-stub>
@@ -26,7 +19,6 @@
         <li id="data2">
           <nuxt-link-stub to="() => {}" class="table-info__item"><span class="table-info__item__col text"><span class="text"><span>recognai</span>
             <!----></span></span></nuxt-link-stub>
->>>>>>> 817111a6
         </li>
       </ul>
     </div>
