--- conflicted
+++ resolved
@@ -52,26 +52,14 @@
       <template v-else>
         <div class="table-info__body" ref="table">
           <ul>
-<<<<<<< HEAD
-            <li v-for="item in filteredResults" :key="String(item.id)">
-              <div class="table-info__item">
-=======
             <li v-for="item in filteredResults" :key="item.id" :id="item.id">
               <nuxt-link :to="rowLink(item)" class="table-info__item">
->>>>>>> 817111a6
                 <span
                   v-for="(column, idx) in columns"
                   :key="idx"
                   :class="[`table-info__item__col`, column.class]"
                 >
                   <span :class="column.class">
-<<<<<<< HEAD
-                    <span v-if="column.type === 'action'">
-                      <div class="table-info__actions">
-                        <nuxt-link v-if="item.link" :to="item.link"
-                          >{{ itemValue(item, column) }}
-                        </nuxt-link>
-=======
                     <span v-if="column.actions">
                       <div class="table-info__actions">
                         <p
@@ -80,7 +68,6 @@
                         >
                           {{ itemValue(item, column) }}
                         </p>
->>>>>>> 817111a6
                         <span v-else>{{ itemValue(item, column) }}</span>
                         <div class="table-info__actions__buttons">
                           <base-action-tooltip
@@ -91,13 +78,9 @@
                             <base-button
                               :title="action.title"
                               class="table-info__actions__button button-icon"
-<<<<<<< HEAD
-                              @click="onActionClicked(action.name, item)"
-=======
                               @click.prevent="
                                 onActionClicked(action.name, item)
                               "
->>>>>>> 817111a6
                             >
                               <svgicon
                                 v-if="action.icon !== undefined"
@@ -109,24 +92,15 @@
                           </base-action-tooltip>
                         </div>
                       </div>
-<<<<<<< HEAD
-                    </span>
-                    <span v-else-if="column.type === 'progress'">
-                      <DatasetProgress :dataset="item" />
-=======
->>>>>>> 817111a6
                     </span>
                     <base-date
                       v-else-if="column.type === 'date'"
                       format="date-relative-now"
                       :date="itemValue(item, column)"
                     />
-<<<<<<< HEAD
-=======
                     <nuxt-link v-else-if="column.link" :to="column.link(item)">
                       {{ itemValue(item, column) }}
                     </nuxt-link>
->>>>>>> 817111a6
                     <span v-else>{{ itemValue(item, column) }}</span>
                     <span v-if="column.component">
                       <component
@@ -137,11 +111,7 @@
                     </span>
                   </span>
                 </span>
-<<<<<<< HEAD
-              </div>
-=======
               </nuxt-link>
->>>>>>> 817111a6
             </li>
           </ul>
         </div>
@@ -259,12 +229,9 @@
       ?.forEach(({ column, values }) => {
         this.$set(this.filters, column, values);
       });
-<<<<<<< HEAD
-=======
   },
   mounted() {
     this.changeVisibility();
->>>>>>> 817111a6
   },
   methods: {
     itemValue(item, column) {
@@ -294,8 +261,6 @@
         values: selectedOptions,
       });
     },
-<<<<<<< HEAD
-=======
     changeVisibility() {
       const handleIntersection = (entries) => {
         for (const entry of entries) {
@@ -311,7 +276,6 @@
         observer.observe(document.getElementById(item.id));
       });
     },
->>>>>>> 817111a6
   },
 };
 </script>
@@ -333,12 +297,8 @@
     margin: 0;
   }
   &__header {
-<<<<<<< HEAD
-    border: 1px solid $greyColor;
-=======
     border: 1px solid $black-4;
     border-bottom: 0;
->>>>>>> 817111a6
     border-radius: var(--m, 10px) var(--m, 10px) 0px 0px;
     background: $greyColor;
     min-height: 49px;
@@ -455,10 +415,7 @@
 
     &__buttons {
       display: flex;
-<<<<<<< HEAD
-=======
       flex-shrink: 0;
->>>>>>> 817111a6
 
       &__button {
         position: relative;
