--- conflicted
+++ resolved
@@ -105,7 +105,6 @@
       width: 80px;
       height: 24px;
       padding: $base-space * 2;
-<<<<<<< HEAD
       border: 1px solid var(--bg-opacity-20);
       border-radius: $border-radius;
       background: var(--bg-opacity-4);
@@ -121,24 +120,7 @@
       overflow: visible;
       @include tooltip-mini("top", $base-space);
     }
-=======
-      border: 1px solid $black-20;
-      border-radius: $border-radius;
-      background: $black-4;
-      border: 1px solid $black-20;
-      opacity: 0.6;
-    }
   }
 }
 
-.info-icon {
-  color: $black-37;
-  margin-right: $base-space * 2;
-  &[data-title] {
-    position: relative;
-    overflow: visible;
-    @include tooltip-mini("top", $base-space);
->>>>>>> 788dec67
-  }
-}
 </styles>