<template>
  <div class="settings__container">
    <div class="settings__content">
      <h2 class="--heading5 --medium">{{ $t("settings.datasetInfo") }}</h2>
      <div class="settings__area">
        <div class="settings__row">
          <div class="settings__item">
            <p
              class="settings__dataset-name --body1"
              v-html="settings.dataset.name"
            />
          </div>
          <base-action-tooltip :tooltip="$t('copied')">
            <base-button
              title="Copy to clipboard"
              class="secondary small"
              @click.prevent="$copyToClipboard(datasetSettingsUrl)"
            >
              {{ $t("copyLink") }}
            </base-button>
          </base-action-tooltip>
        </div>
      </div>
      <div class="settings__area">
        <form
          @submit.prevent="onSubmitDatasetTaskMinimumResponse()"
          class="settings__edition-form-fields"
        >
          <h2
            class="--heading5 --medium description__title"
            v-text="$t('taskDistribution')"
          />

          <div class="form_group">
            <label
              for="task-distribution"
              v-text="$t('minimumSubmittedResponses')"
            />
            <span class="info-icon" :data-title="$t('taskDistributionTooltip')">
              <svgicon name="info" width="20" height="20"></svgicon>
            </span>
            <input
              type="number"
              id="task-distribution"
              min="1"
              v-model="settings.dataset.distribution.minSubmitted"
            />
          </div>

<<<<<<< HEAD
          <div class="settings__edition-form__footer">
            <BaseButton
              type="button"
              class="secondary light small"
              @on-click="settings.dataset.restoreDistribution()"
              :disabled="!settings.dataset.isModifiedTaskDistribution"
            >
              <span v-text="$t('cancel')" />
            </BaseButton>
            <BaseButton
              type="submit"
              class="primary small"
              :disabled="!settings.dataset.isModifiedTaskDistribution"
            >
              <span v-text="$t('update')" />
            </BaseButton>
=======
            <div class="form_group">
              <label
                for="task-distribution"
                v-text="$t('minimumSubmittedResponses')"
              />
              <span
                class="info-icon"
                :data-title="$t('taskDistributionTooltip')"
              >
                <svgicon name="info" width="22" height="22"></svgicon>
              </span>
              <input
                type="number"
                id="task-distribution"
                min="1"
                v-model="settings.dataset.distribution.minSubmitted"
              />
            </div>
>>>>>>> bac699ac
          </div>
        </form>
      </div>

      <div class="settings__area">
        <form
          @submit.prevent="onSubmitDatasetGuidelines()"
          class="settings__edition-form-fields"
        >
          <Validation :validations="settings.dataset.validate().guidelines">
            <DatasetDescription
              :key="settings.dataset.updatedAt"
              v-model="settings.dataset"
            />
          </Validation>

          <div class="settings__edition-form__footer">
            <BaseButton
              type="button"
              class="secondary light small"
              @on-click="settings.dataset.restoreGuidelines()"
              :disabled="!settings.dataset.isModifiedGuidelines"
            >
              <span v-text="$t('cancel')" />
            </BaseButton>
            <BaseButton
              type="submit"
              class="primary small"
              :disabled="
                !settings.dataset.isModifiedGuidelines ||
                !settings.dataset.isValid
              "
            >
              <span v-text="$t('update')" />
            </BaseButton>
          </div>
        </form>
      </div>
    </div>
  </div>
</template>

<script>
import { useSettingInfoViewModel } from "./useSettingInfoViewModel";
export default {
  name: "SettingsInfo",
  props: {
    settings: {
      type: Object,
      required: true,
    },
  },
  computed: {
    datasetSettingsUrl() {
      const { fullPath } = this.$route;
      return `${window.origin}${fullPath}`;
    },
  },
  methods: {
    onSubmitDatasetGuidelines() {
      this.update(this.settings.dataset, "guidelines");
    },
    onSubmitDatasetTaskMinimumResponse() {
      this.update(this.settings.dataset, "distribution");
    },
  },
  setup() {
    return useSettingInfoViewModel();
  },
};
</script>

<styles lang="scss" scoped>
.settings {
  &__container {
    display: flex;
    gap: $base-space * 4;
    height: 100%;
    flex-wrap: wrap;
    min-height: 0;
    overflow: auto;
  }

  &__content {
    flex: 1;
    max-width: 800px;
    padding-top: $base-space;
  }
  &__area {
    max-width: 800px;
    padding-bottom: $base-space * 3;
    border-bottom: 1px solid $black-10;
  }

  &__row {
    display: flex;
    align-items: center;
    justify-content: space-between;
  }

  &__item {
    display: flex;
    align-items: center;
    gap: $base-space * 3;
    flex-wrap: wrap;
  }

  &__dataset-name {
    margin: 0;
  }

  &__edition-form {
    &__footer {
      width: 100%;
      display: flex;
      flex-direction: row;
      justify-content: flex-end;
      align-items: center;
      padding-top: $base-space * 3;
      gap: $base-space;
    }
  }
}

.form_group {
  display: flex;
  align-items: center;
  width: 100%;
  gap: $base-space;

  & > label {
    color: $black-87;
  }

  & input,
  &__input--read-only {
    display: flex;
    flex-direction: row;
    align-items: center;
    width: 80px;
    height: 24px;
    padding: $base-space * 2;
    background: palette(white);
    border: 1px solid $black-20;
    border-radius: $border-radius;
    outline: 0;
    &:focus {
      border: 1px solid $primary-color;
    }
  }
  &__input {
    &--read-only {
      background: $black-4;
      border: 1px solid $black-20;
      opacity: 0.6;
    }
  }
}
.info-icon {
  color: $black-37;
  margin-right: $base-space * 2;
  &[data-title] {
    position: relative;
    overflow: visible;
    @include tooltip-mini("top", $base-space);
  }
}
</styles><|MERGE_RESOLUTION|>--- conflicted
+++ resolved
@@ -47,7 +47,6 @@
             />
           </div>
 
-<<<<<<< HEAD
           <div class="settings__edition-form__footer">
             <BaseButton
               type="button"
@@ -64,26 +63,6 @@
             >
               <span v-text="$t('update')" />
             </BaseButton>
-=======
-            <div class="form_group">
-              <label
-                for="task-distribution"
-                v-text="$t('minimumSubmittedResponses')"
-              />
-              <span
-                class="info-icon"
-                :data-title="$t('taskDistributionTooltip')"
-              >
-                <svgicon name="info" width="22" height="22"></svgicon>
-              </span>
-              <input
-                type="number"
-                id="task-distribution"
-                min="1"
-                v-model="settings.dataset.distribution.minSubmitted"
-              />
-            </div>
->>>>>>> bac699ac
           </div>
         </form>
       </div>
