<template>
  <div class="import-data">
    <BaseButton
      :data-title="$t('datasetCreation.addRecords')"
      class="primary import-data__button"
      @click.prevent="visibleSnippet = !visibleSnippet"
      ><svgicon name="plus"
    /></BaseButton>
    <transition name="fade" appear>
      <dialog
        v-if="visibleSnippet"
        class="import-data__dialog"
        v-click-outside="closeDialog"
      >
        <p class="import-data__title">{{ $t("datasetCreation.addRecords") }}</p>
        <div class="import-data__code">
          <MarkdownRenderer :markdown="snippet" />
        </div>
      </dialog>
    </transition>
  </div>
</template>

<script>
export default {
  props: {
    snippet: {
      type: String,
      required: true,
    },
  },
  data() {
    return {
      visibleSnippet: false,
    };
  },
  methods: {
    copy(code) {
      this.$copyToClipboard(code);
    },
    closeDialog() {
      this.visibleSnippet = false;
    },
  },
};
</script>

<style lang="scss" scoped>
.import-data {
  position: relative;
  margin-left: auto;
  margin-right: 0;
  &__dialog {
    position: absolute;
    right: 0;
    left: auto;
    width: auto;
    min-width: 360px;
    top: calc(100% + $base-space + 2px);
    display: block;
    margin-left: auto;
    padding: $base-space * 2;
<<<<<<< HEAD
    background: var(--bg-accent-grey-2);
=======
    background: var(--bg-accent-grey-1);
>>>>>>> 0f6dd099
    border: 1px solid var(--bg-opacity-10);
    border-radius: $border-radius-m;
    box-shadow: $shadow;
    z-index: 2;
  }
  &__title {
    margin-top: 0;
  }
  &__code {
    position: relative;
    display: block;
    border-radius: $border-radius-m;
    white-space: pre-wrap;
    min-width: 50vw;
  }
  &__copy {
    position: absolute;
    top: $base-space;
    right: $base-space;
  }
  &__button.button {
    padding: $base-space * 1.45;
    background: hsl(0, 1%, 18%);
    overflow: visible;
    &:hover {
      background: hsl(0, 1%, 22%);
    }
  }
}
.fade-enter-active,
.fade-leave-active {
  transition: all 0.4s;
}
.fade-enter-from,
.fade-leave-to {
  opacity: 0;
}
[data-title] {
  position: relative;
  overflow: visible;
  @include tooltip-mini("bottom", 8px);
}
</style><|MERGE_RESOLUTION|>--- conflicted
+++ resolved
@@ -60,11 +60,7 @@
     display: block;
     margin-left: auto;
     padding: $base-space * 2;
-<<<<<<< HEAD
-    background: var(--bg-accent-grey-2);
-=======
     background: var(--bg-accent-grey-1);
->>>>>>> 0f6dd099
     border: 1px solid var(--bg-opacity-10);
     border-radius: $border-radius-m;
     box-shadow: $shadow;
