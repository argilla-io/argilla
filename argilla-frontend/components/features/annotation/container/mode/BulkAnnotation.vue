--- conflicted
+++ resolved
@@ -487,12 +487,8 @@
     }
   }
   &__text {
-<<<<<<< HEAD
     color: var(--fg-secondary);
-=======
-    color: $black-54;
     max-width: 80%;
->>>>>>> 3c54ecbc
   }
   &--empty {
     width: 100%;
