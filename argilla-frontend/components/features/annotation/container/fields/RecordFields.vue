<template>
  <div class="fields">
    <div
<<<<<<< HEAD
      v-for="{
        id,
        name,
        title,
        content,
        settings,
        isTextType,
        isChatType,
      } in fields"
=======
      v-for="{ id, name, title, content, settings, isTextType } in fields"
>>>>>>> fbfae988
      :key="id"
    >
      <SpanAnnotationTextField
        v-if="hasSpanQuestion(name)"
        :id="`${id}-${record.id}-span-field`"
        :name="name"
        :title="title"
        :fieldText="content"
        :spanQuestion="getSpanQuestion(name)"
        :searchText="recordCriteria.committed.searchText.value.text"
      />
<<<<<<< HEAD
      <TextFieldComponent
=======
      <TextField
>>>>>>> fbfae988
        v-else-if="isTextType"
        :name="name"
        :title="title"
        :fieldText="content"
        :useMarkdown="settings.use_markdown"
        :searchText="recordCriteria.committed.searchText.value.text"
      />
<<<<<<< HEAD
      <ChatField
        v-else-if="isChatType"
        :name="name"
        :title="title"
        :content="content"
      />
=======
      <ImageField v-else :name="name" :title="title" :content="content" />
>>>>>>> fbfae988
    </div>
  </div>
</template>
<script>
export default {
  props: {
    record: {
      type: Object,
    },
    fields: {
      type: Array,
      required: true,
    },
    recordCriteria: {
      type: Object,
      required: true,
    },
  },
  methods: {
    getSpanQuestion(fieldName) {
      return this.spanQuestions?.find((q) => q.settings.field === fieldName);
    },
    hasSpanQuestion(fieldName) {
      return !!this.getSpanQuestion(fieldName);
    },
  },
  computed: {
    spanQuestions() {
      return this.record?.questions.filter((q) => q.isSpanType);
    },
  },
};
</script>
<style lang="scss" scoped>
.fields {
  flex: 1;
  display: flex;
  flex-direction: column;
  gap: $base-space;
  min-width: 0;
  height: 100%;
  min-height: 0;
}
</style><|MERGE_RESOLUTION|>--- conflicted
+++ resolved
@@ -1,7 +1,6 @@
 <template>
   <div class="fields">
     <div
-<<<<<<< HEAD
       v-for="{
         id,
         name,
@@ -10,10 +9,7 @@
         settings,
         isTextType,
         isChatType,
-      } in fields"
-=======
-      v-for="{ id, name, title, content, settings, isTextType } in fields"
->>>>>>> fbfae988
+     , isTextType } in fields"
       :key="id"
     >
       <SpanAnnotationTextField
@@ -25,11 +21,7 @@
         :spanQuestion="getSpanQuestion(name)"
         :searchText="recordCriteria.committed.searchText.value.text"
       />
-<<<<<<< HEAD
-      <TextFieldComponent
-=======
       <TextField
->>>>>>> fbfae988
         v-else-if="isTextType"
         :name="name"
         :title="title"
@@ -37,16 +29,13 @@
         :useMarkdown="settings.use_markdown"
         :searchText="recordCriteria.committed.searchText.value.text"
       />
-<<<<<<< HEAD
       <ChatField
         v-else-if="isChatType"
         :name="name"
         :title="title"
         :content="content"
       />
-=======
       <ImageField v-else :name="name" :title="title" :content="content" />
->>>>>>> fbfae988
     </div>
   </div>
 </template>
