--- conflicted
+++ resolved
@@ -8,14 +8,9 @@
         content,
         settings,
         isTextType,
-<<<<<<< HEAD
-        isChatType,
-      } in fields"
-=======
         isImageType,
       } in fields"
       :class="[isImageType ? 'fields__container--image' : '']"
->>>>>>> 67aee5aa
       :key="id"
     >
       <SpanAnnotationTextField
@@ -35,15 +30,12 @@
         :useMarkdown="settings.use_markdown"
         :searchText="recordCriteria.committed.searchText.value.text"
       />
-<<<<<<< HEAD
       <ChatField
         v-else-if="isChatType"
         :name="name"
         :title="title"
         :content="content"
       />
-=======
->>>>>>> 67aee5aa
       <ImageField v-else :name="name" :title="title" :content="content" />
     </div>
   </div>
