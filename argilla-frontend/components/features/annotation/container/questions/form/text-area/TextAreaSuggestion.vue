<template>
  <div class="container">
    <RenderMarkdownBaseComponent
      class="textarea--markdown"
      :markdown="question.suggestion?.value"
    />
    <BaseActionTooltip :tooltip="$t('copied')" class="button-copy">
      <BaseButton @on-click="$copyToClipboard(question.suggestion?.value)">
        <svgicon name="copy" width="16" height="16" />
      </BaseButton>
    </BaseActionTooltip>
  </div>
</template>

<script>
import "assets/icons/copy";
export default {
  name: "TextAreaComponent",
  props: {
    question: {
      type: Object,
      required: true,
    },
  },
};
</script>

<style lang="scss" scoped>
.container {
  position: relative;
  display: flex;
  padding: $base-space * 2;
  border: 1px solid var(--bg-opacity-20);
  border-radius: $border-radius-s;
<<<<<<< HEAD
  min-height: 10em;
  background: var(--bg-accent-grey-2);
=======
  min-height: 5em;
  background: palette(white);
>>>>>>> 879e1047
  &:hover {
    .button-copy {
      display: block;
    }
  }
}
.button-copy {
  display: none;
  position: absolute;
  right: $base-space * 2;
  bottom: $base-space * 2;
  .button {
    padding: 0;
  }
  .svg-icon {
    color: var(--fg-tertiary);
  }
}
</style><|MERGE_RESOLUTION|>--- conflicted
+++ resolved
@@ -32,13 +32,8 @@
   padding: $base-space * 2;
   border: 1px solid var(--bg-opacity-20);
   border-radius: $border-radius-s;
-<<<<<<< HEAD
-  min-height: 10em;
   background: var(--bg-accent-grey-2);
-=======
   min-height: 5em;
-  background: palette(white);
->>>>>>> 879e1047
   &:hover {
     .button-copy {
       display: block;
