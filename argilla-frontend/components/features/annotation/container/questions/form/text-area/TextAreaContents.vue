--- conflicted
+++ resolved
@@ -119,12 +119,7 @@
   padding: $base-space;
   border: 1px solid var(--bg-opacity-20);
   border-radius: $border-radius-s;
-<<<<<<< HEAD
-  min-height: 10em;
   background: var(--bg-accent-grey-2);
-=======
-  background: palette(white);
->>>>>>> 879e1047
   outline: none;
   &.--editing {
     border-color: var(--fg-cuaternary);
