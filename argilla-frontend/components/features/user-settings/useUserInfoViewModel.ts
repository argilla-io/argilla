--- conflicted
+++ resolved
@@ -3,12 +3,7 @@
 import { useUser } from "~/v1/infrastructure/services/useUser";
 
 export const useUserInfoViewModel = () => {
-<<<<<<< HEAD
-=======
-  const isLoadingWorkspaces = ref(false);
-  const workspaces = ref<any[]>([]);
   const { user } = useUser();
->>>>>>> c6b2065d
   const getWorkspacesUseCase = useResolve(GetWorkspacesUseCase);
 
   const { status, data: workspaces } = useLazyAsyncData("user", () =>
