--- conflicted
+++ resolved
@@ -75,12 +75,8 @@
     { src: "~/plugins/plugins/vue-draggable.js" },
     { src: "~/plugins/plugins/platform.ts" },
     { src: "~/plugins/plugins/language.ts" },
-<<<<<<< HEAD
-    { src: "~/plugins/plugins/color-generator" },
-=======
     { src: "~/plugins/plugins/color-schema" },
     { src: "~/plugins/plugins/color-generator.ts" },
->>>>>>> e315c2f0
   ],
 
   // Auto import components (https://go.nuxtjs.dev/config-components)
