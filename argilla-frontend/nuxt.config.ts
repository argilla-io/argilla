/*
 * coding=utf-8
 * Copyright 2021-present, the Recognai S.L. team.
 *
 * Licensed under the Apache License, Version 2.0 (the "License");
 * you may not use this file except in compliance with the License.
 * You may obtain a copy of the License at
 *
 *     http://www.apache.org/licenses/LICENSE-2.0
 *
 * Unless required by applicable law or agreed to in writing, software
 * distributed under the License is distributed on an "AS IS" BASIS,
 * WITHOUT WARRANTIES OR CONDITIONS OF ANY KIND, either express or implied.
 * See the License for the specific language governing permissions and
 * limitations under the License.
 */

import Mode from "frontmatter-markdown-loader/mode";
import { NuxtConfig } from "@nuxt/types";
import pkg from "./package.json";

const LOCAL_ENVIRONMENT = "http://0.0.0.0:6900";
const BASE_URL = process.env.API_BASE_URL ?? LOCAL_ENVIRONMENT;
const DIST_FOLDER = process.env.DIST_FOLDER || "dist";

const config: NuxtConfig = {
  // Disable server-side rendering (https://go.nuxtjs.dev/ssr-mode)
  ssr: false,
  telemetry: false,
  generate: {
    dir: DIST_FOLDER,
  },

  // Global page headers (https://go.nuxtjs.dev/config-head)
  head: {
    title: "Argilla",
    meta: [
      { charset: "utf-8" },
      { name: "viewport", content: "width=device-width, initial-scale=1" },
      { hid: "description", name: "description", content: "" },
    ],
    link: [
      { rel: "icon", type: "image/x-icon", href: "favicon.ico" },
      {
        rel: "apple-touch-icon",
        sizes: "180x180",
        href: "apple-touch-icon.png",
      },
      { rel: "icon", sizes: "32x32", href: "favicon-32x32.png" },
      { rel: "icon", sizes: "16x16", href: "favicon-16x16.png" },
      { rel: "manifest", href: "site.webmanifest" },
    ],
  },

  // Global CSS (https://go.nuxtjs.dev/config-css)
  css: ["~assets/scss/base/base.scss"],

  // Plugins to run before rendering page (https://go.nuxtjs.dev/config-plugins)
  plugins: [
    { src: "~/plugins/logo" },

    { src: "~/plugins/directives" },

    { src: "~/plugins/di" },

    { src: "~/plugins/language" },

    { src: "~/plugins/plugins/axios.ts" },
    { src: "~/plugins/plugins/axios-cache.ts" },
    { src: "~/plugins/plugins/svg-icon.js" },
    { src: "~/plugins/plugins/click-outside.js" },
    { src: "~/plugins/plugins/toast.ts" },
    { src: "~/plugins/plugins/copy-to-clipboard.js" },
    { src: "~/plugins/plugins/filters.js" },
    { src: "~/plugins/plugins/vue-draggable.js" },
    { src: "~/plugins/plugins/platform.ts" },
    { src: "~/plugins/plugins/language.ts" },
<<<<<<< HEAD
    { src: "~/plugins/plugins/color-generator" },
=======
    { src: "~/plugins/plugins/color-schema" },
>>>>>>> 67aee5aa
  ],

  // Auto import components (https://go.nuxtjs.dev/config-components)
  components: [
    {
      path: "~/components",
      pattern: "**/*.vue",
      pathPrefix: false,
      level: 1,
    },
  ],

  // Modules for dev and build (recommended) (https://go.nuxtjs.dev/config-modules)
  buildModules: [
    // https://go.nuxtjs.dev/typescript
    "@nuxt/typescript-build",
    "@nuxtjs/composition-api/module",
    ["@pinia/nuxt", { disableVuex: false }],
  ],

  // Modules (https://go.nuxtjs.dev/config-modules)
  modules: [
    "@nuxtjs/style-resources",
    "@nuxtjs/axios",
    "@nuxtjs/auth-next",
    "nuxt-highlightjs",
    "@nuxtjs/i18n",
  ],

  i18n: {
    locales: [
      {
        code: "en",
        file: "en.js",
      },
      {
        code: "de",
        file: "de.js",
      },
      {
        code: "es",
        file: "es.js",
      },
    ],
    detectBrowserLanguage: false,
    vueI18n: {
      fallbackLocale: "en",
    },
    lazy: true,
    langDir: "translation/",
    defaultLocale: "en",
    strategy: "no_prefix",
  },

  // Axios module configuration (https://go.nuxtjs.dev/config-axios)
  axios: {
    proxy: true,
    browserBaseURL: "api",
  },

  proxy: {
    "/api/": {
      target: BASE_URL,
    },
  },

  // Build Configuration (https://go.nuxtjs.dev/config-build)
  build: {
    cssSourceMap: false,
    extend(config) {
      config.resolve.alias.vue = "vue/dist/vue.common";
      config.module.rules.push({
        test: /\.md$/,
        loader: "frontmatter-markdown-loader",
        options: {
          mode: [Mode.BODY],
        },
      });
    },
    babel: {
      plugins: [["@babel/plugin-proposal-private-methods", { loose: true }]],
    },
    terser: {
      terserOptions: {
        keep_classnames: true,
        keep_fnames: true,
      },
    },
  },

  // https://github.com/nuxt-community/style-resources-module
  styleResources: {
    scss: "./assets/scss/abstract.scss",
  },

  loading: false,

  auth: {
    strategies: {
      local: {
        endpoints: {
          logout: false,
          user: false,
          login: false,
        },
      },
    },
    cookie: false,
    resetOnError: true,
    redirect: { login: "/sign-in", logout: "/sign-in" },
  },

  router: {
    middleware: ["route-guard", "me"],
    base: process.env.BASE_URL ?? "/",
  },

  publicRuntimeConfig: {
    clientVersion: pkg.version,
    documentationSite: "https://docs.argilla.io/",
    documentationPersistentStorage:
      "https://docs.argilla.io/latest/getting_started/how-to-configure-argilla-on-huggingface/#persistent-storage",
  },
};
export default config;<|MERGE_RESOLUTION|>--- conflicted
+++ resolved
@@ -75,11 +75,7 @@
     { src: "~/plugins/plugins/vue-draggable.js" },
     { src: "~/plugins/plugins/platform.ts" },
     { src: "~/plugins/plugins/language.ts" },
-<<<<<<< HEAD
-    { src: "~/plugins/plugins/color-generator" },
-=======
     { src: "~/plugins/plugins/color-schema" },
->>>>>>> 67aee5aa
   ],
 
   // Auto import components (https://go.nuxtjs.dev/config-components)
