--- conflicted
+++ resolved
@@ -48,10 +48,7 @@
             @on-import-dataset="importDataset"
             :error="error"
           />
-<<<<<<< HEAD
-=======
           <ImportFromPython v-if="!showImportDatasetInput" />
->>>>>>> 19322108
         </div>
         <div class="home__sidebar__content">
           <p
