--- conflicted
+++ resolved
@@ -56,12 +56,9 @@
 </template>
 
 <script>
-<<<<<<< HEAD
+
 import AuthenticationLayout from "@/layouts/AuthenticationLayout";
-import { Notification } from "@/models/Notifications";
 
-=======
->>>>>>> fe825514
 export default {
   data() {
     return {
@@ -152,58 +149,4 @@
     },
   },
 };
-</script>
-
-<style lang="scss" scoped>
-// .form {
-//   display: flex;
-//   flex-flow: column;
-//   &__label {
-//     display: block;
-//     margin-bottom: $base-space;
-//     font-weight: 500;
-//   }
-//   &__title {
-//     @include font-size(36px);
-//     line-height: 1.2em;
-//     margin: 0 auto $base-space * 5 auto;
-//     color: $black-87;
-//     font-weight: 500;
-//     letter-spacing: 0.03em;
-//     font-family: "raptor_v2_premiumbold", "Helvetica", "Arial", sans-serif;
-//   }
-//   &__input {
-//     border: 1px solid palette(grey, 600);
-//     border-radius: $border-radius;
-//     padding: 0 1em;
-//     outline: none;
-//     background: transparent;
-//     min-height: 40px;
-//     width: 100%;
-//     .active:focus-within & {
-//       border-color: $primary-color;
-//     }
-//   }
-//   &__error {
-//     color: palette(orange-red-crayola);
-//   }
-// }
-
-// input:-webkit-autofill {
-//   box-shadow: 0 0 0px 1000px palette(white) inset;
-// }
-// .login {
-//   &__form {
-//     width: 340px;
-//     margin: auto;
-//     height: 90%;
-//     display: flex;
-//     flex-direction: column;
-//     justify-content: center;
-//     @include media("<=tablet") {
-//       width: 100%;
-//       margin: auto 0;
-//     }
-//   }
-// }
-</style>+</script>