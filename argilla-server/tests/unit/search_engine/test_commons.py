#  Copyright 2021-present, the Recognai S.L. team.
#
#  Licensed under the Apache License, Version 2.0 (the "License");
#  you may not use this file except in compliance with the License.
#  You may obtain a copy of the License at
#
#      http://www.apache.org/licenses/LICENSE-2.0
#
#  Unless required by applicable law or agreed to in writing, software
#  distributed under the License is distributed on an "AS IS" BASIS,
#  WITHOUT WARRANTIES OR CONDITIONS OF ANY KIND, either express or implied.
#  See the License for the specific language governing permissions and
#  limitations under the License.
import random
from typing import Any, Dict, List, Optional, Union

import pytest
import pytest_asyncio
<<<<<<< HEAD
from argilla_server.enums import MetadataPropertyType, QuestionType, ResponseStatusFilter, SimilarityOrder, RecordStatus
=======
from argilla_server.enums import (
    MetadataPropertyType,
    QuestionType,
    ResponseStatusFilter,
    SimilarityOrder,
    RecordStatus,
    SortOrder,
)
>>>>>>> f284720c
from argilla_server.models import Dataset, Question, Record, User, VectorSettings
from argilla_server.search_engine import (
    ResponseFilterScope,
    SortBy,
    SuggestionFilterScope,
    TermsFilter,
    TextQuery,
    UserResponseStatusFilter,
    Filter,
    MetadataFilterScope,
    RangeFilter,
    Order,
    RecordFilterScope,
)
from argilla_server.search_engine.commons import (
    ALL_RESPONSES_STATUSES_FIELD,
    BaseElasticAndOpenSearchEngine,
    es_index_name_for_dataset,
)
from argilla_server.settings import settings as server_settings
from opensearchpy import OpenSearch
from sqlalchemy.ext.asyncio import AsyncSession
from sqlalchemy.orm import Session

from tests.factories import (
    DatasetFactory,
    FloatMetadataPropertyFactory,
    IntegerMetadataPropertyFactory,
    LabelSelectionQuestionFactory,
    MultiLabelSelectionQuestionFactory,
    QuestionFactory,
    RatingQuestionFactory,
    RecordFactory,
    ResponseFactory,
    SuggestionFactory,
    TermsMetadataPropertyFactory,
    TextFieldFactory,
    TextQuestionFactory,
    UserFactory,
    VectorFactory,
    VectorSettingsFactory,
)


@pytest_asyncio.fixture(scope="function")
async def dataset_for_pagination(opensearch: OpenSearch):
    from opensearchpy import helpers

    dataset = await DatasetFactory.create(fields=[], questions=[])
    records = await RecordFactory.create_batch(size=100, dataset=dataset)
    await dataset.awaitable_attrs.records
    index_name = es_index_name_for_dataset(dataset)

    opensearch.indices.create(index=index_name, body={"mappings": {"properties": {"id": {"type": "keyword"}}}})

    bulk_actions = [
        {
            "_op_type": "index",
            "_id": record.id,
            "_index": index_name,
            "id": record.id,
            "fields": {"text": "The same text for all documents"},
        }
        for record in records
    ]

    helpers.bulk(client=opensearch, actions=bulk_actions)

    opensearch.indices.refresh(index=index_name)

    yield dataset

    opensearch.indices.delete(index=index_name)


@pytest_asyncio.fixture(scope="function")
@pytest.mark.asyncio
async def test_banking_sentiment_dataset_non_indexed():
    text_question = await TextQuestionFactory(name="text")
    rating_question = await RatingQuestionFactory(name="rating")

    dataset = await DatasetFactory.create(
        fields=[
            await TextFieldFactory.create(name="textId"),
            await TextFieldFactory.create(name="text"),
            await TextFieldFactory.create(name="label"),
        ],
        metadata_properties=[
            await TermsMetadataPropertyFactory.create(name="label"),
            await IntegerMetadataPropertyFactory.create(name="textId"),
            await FloatMetadataPropertyFactory.create(name="seq_float"),
        ],
        questions=[text_question, rating_question],
    )

    records = [
        await RecordFactory.create(
            dataset=dataset,
            fields={"textId": "00000", "text": "My card payment had the wrong exchange rate", "label": "negative"},
            metadata_={"label": None, "textId": "00000", "seq_float": 0.13},
            responses=[],
        ),
        await RecordFactory.create(
            dataset=dataset,
            fields={
                "textId": "00001",
                "text": "I believe that a card payment I made was cancelled.",
                "label": "neutral",
            },
            metadata_={"label": "neutral", "textId": "00001", "seq_float": 0.343},
            responses=[],
        ),
        await RecordFactory.create(
            dataset=dataset,
            fields={
                "textId": "00002",
                "text": "I tried to make a payment with my card and it was declined.",
                "label": "negative",
            },
            metadata_={"label": "negative", "textId": "00002", "seq_float": 1.123},
            responses=[],
        ),
        await RecordFactory.create(
            dataset=dataset,
            fields={
                "textId": "00003",
                "text": "My credit card was declined when I tried to make a payment.",
                "label": "negative",
            },
            metadata_={"label": "negative", "textId": "00003", "seq_float": 12.13},
            responses=[],
        ),
        await RecordFactory.create(
            dataset=dataset,
            fields={
                "textId": "00004",
                "text": "I made a successful payment towards my mortgage loan earlier today.",
                "label": "positive",
            },
            metadata_={"label": "positive", "textId": "00004", "seq_float": -120.13},
            responses=[],
        ),
        await RecordFactory.create(
            dataset=dataset,
            fields={
                "textId": "00005",
                "text": "Please confirm the receipt of my payment for the credit card bill due on the 15th.",
                "label": "neutral",
            },
            metadata_={"label": "neutral", "textId": "00005", "seq_float": -149.13},
            responses=[],
        ),
        await RecordFactory.create(
            dataset=dataset,
            fields={
                "textId": "00006",
                "text": "Why was I charged for getting cash?",
                "label": "neutral",
            },
            metadata_={"label": "neutral", "textId": "00006", "seq_float": 200.13},
            responses=[],
        ),
        await RecordFactory.create(
            dataset=dataset,
            fields={
                "textId": "00007",
                "text": "Why was I charged for getting cash?",
                "label": "neutral",
            },
            metadata_={"label": "neutral", "textId": "00007", "seq_float": 20020.13},
            responses=[],
        ),
        await RecordFactory.create(
            dataset=dataset,
            fields={
                "textId": "00008",
                "text": "I deposited cash into my account a week ago and it is still not available,"
                " please tell me why? I need the cash back now.",
                "label": "negative",
            },
            metadata_={"label": "negative", "textId": "00008", "seq_float": 120020.13},
            responses=[],
        ),
    ]

    await refresh_dataset(dataset)
    await refresh_records(records)
    await dataset.awaitable_attrs.records

    return dataset


@pytest_asyncio.fixture(scope="function")
@pytest.mark.asyncio
async def test_banking_sentiment_dataset(
    search_engine: BaseElasticAndOpenSearchEngine,
    opensearch: OpenSearch,
    test_banking_sentiment_dataset_non_indexed: Dataset,
) -> Dataset:
    records = test_banking_sentiment_dataset_non_indexed.records

    await search_engine.create_index(test_banking_sentiment_dataset_non_indexed)
    await search_engine.index_records(test_banking_sentiment_dataset_non_indexed, records=records)

    return test_banking_sentiment_dataset_non_indexed


@pytest_asyncio.fixture(scope="function")
@pytest.mark.asyncio
async def test_banking_sentiment_dataset_with_vectors(
    search_engine: BaseElasticAndOpenSearchEngine, opensearch: OpenSearch, test_banking_sentiment_dataset: Dataset
) -> Dataset:
    vectors_settings = await VectorSettingsFactory.create_batch(5, dataset=test_banking_sentiment_dataset)

    for settings in vectors_settings:
        await search_engine.configure_index_vectors(settings)

    vectors = []
    for record in test_banking_sentiment_dataset.records:
        for settings in vectors_settings:
            vectors.append(
                await VectorFactory.create(
                    vector_settings=settings,
                    record=record,
                    value=[random.uniform(-10, 10) for _ in range(0, settings.dimensions)],
                )
            )
        await record.awaitable_attrs.vectors

    await search_engine.set_records_vectors(test_banking_sentiment_dataset, vectors=vectors)

    await refresh_dataset(test_banking_sentiment_dataset)
    await test_banking_sentiment_dataset.awaitable_attrs.records

    return test_banking_sentiment_dataset


async def refresh_dataset(dataset: Dataset):
    await dataset.awaitable_attrs.fields
    await dataset.awaitable_attrs.questions
    await dataset.awaitable_attrs.metadata_properties
    await dataset.awaitable_attrs.vectors_settings


async def refresh_records(records: List[Record]):
    for record in records:
        await record.awaitable_attrs.suggestions
        await record.awaitable_attrs.responses
        await record.awaitable_attrs.responses_submitted
        await record.awaitable_attrs.vectors


def _expected_value_for_question(question: Question) -> Dict[str, Any]:
    if question.type in [QuestionType.label_selection, QuestionType.multi_label_selection]:
        return {"type": "keyword"}
    elif question.type == QuestionType.rating:
        return {"type": "integer"}
    else:
        return {"type": "object", "enabled": False}


@pytest.mark.asyncio
@pytest.mark.skipif(
    server_settings.search_engine not in ["elasticsearch", "opensearch"],
    reason="Running on elasticsearch/opensearch engine",
)
class TestBaseElasticAndOpenSearchEngine:
    """
    This test suite check all common methods for ElasticSearch and OpenSearch engines.

    If you need to test a specific method for one of these engines, you should the
    `test_elasticsearch.py` and `test_opensearch.py` files.

    """

    async def test_create_index_for_dataset(
        self, search_engine: BaseElasticAndOpenSearchEngine, db: "AsyncSession", opensearch: OpenSearch
    ):
        dataset = await DatasetFactory.create()

        await refresh_dataset(dataset)

        await search_engine.create_index(dataset)

        index_name = es_index_name_for_dataset(dataset)
        assert opensearch.indices.exists(index=index_name)

        index = opensearch.indices.get(index=index_name, flat_settings=True)[index_name]
        assert index["mappings"] == {
            "dynamic": "strict",
            "dynamic_templates": [
                {
                    "status_responses": {
                        "mapping": {"type": "keyword", "copy_to": ALL_RESPONSES_STATUSES_FIELD},
                        "path_match": "responses.*.status",
                    }
                }
            ],
            "properties": {
                "id": {"type": "keyword"},
                "status": {"type": "keyword"},
                "inserted_at": {"type": "date_nanos"},
                "updated_at": {"type": "date_nanos"},
                ALL_RESPONSES_STATUSES_FIELD: {"type": "keyword"},
                "responses": {"dynamic": "true", "type": "object"},
                "metadata": {"dynamic": "false", "type": "object"},
            },
        }

        assert index["settings"]["index.max_result_window"] == str(search_engine.max_result_window)
        assert index["settings"]["index.number_of_shards"] == str(search_engine.number_of_shards)
        assert index["settings"]["index.number_of_replicas"] == str(search_engine.number_of_replicas)
        assert index["settings"]["index.mapping.total_fields.limit"] == str(search_engine.default_total_fields_limit)

    async def test_create_index_for_dataset_with_fields(
        self,
        search_engine: BaseElasticAndOpenSearchEngine,
        opensearch: OpenSearch,
        db: Session,
    ):
        text_fields = await TextFieldFactory.create_batch(5)
        dataset = await DatasetFactory.create(fields=text_fields)

        await refresh_dataset(dataset)

        await search_engine.create_index(dataset)

        index_name = es_index_name_for_dataset(dataset)
        assert opensearch.indices.exists(index=index_name)

        index = opensearch.indices.get(index=index_name)[index_name]
        assert index["mappings"] == {
            "dynamic": "strict",
            "dynamic_templates": [
                {
                    "status_responses": {
                        "mapping": {"type": "keyword", "copy_to": ALL_RESPONSES_STATUSES_FIELD},
                        "path_match": "responses.*.status",
                    }
                }
            ],
            "properties": {
                "id": {"type": "keyword"},
                "status": {"type": "keyword"},
                "inserted_at": {"type": "date_nanos"},
                "updated_at": {"type": "date_nanos"},
                ALL_RESPONSES_STATUSES_FIELD: {"type": "keyword"},
                "fields": {"properties": {field.name: {"type": "text"} for field in dataset.fields}},
                "responses": {"type": "object", "dynamic": "true"},
                "metadata": {"dynamic": "false", "type": "object"},
            },
        }

    async def test_create_metadata_property(
        self,
        search_engine: BaseElasticAndOpenSearchEngine,
        opensearch: OpenSearch,
        db: "AsyncSession",
    ):
        text_field = await TextFieldFactory.create(name="field")

        terms_property = await TermsMetadataPropertyFactory.create(name="terms")
        integer_property = await IntegerMetadataPropertyFactory.create(name="integer")
        float_property = await FloatMetadataPropertyFactory.create(name="float")

        metadata_properties = [terms_property, integer_property]

        dataset = await DatasetFactory.create(fields=[text_field], metadata_properties=metadata_properties)

        await refresh_dataset(dataset)

        await search_engine.create_index(dataset)
        await search_engine.configure_metadata_property(dataset, float_property)

        index_name = es_index_name_for_dataset(dataset)
        assert opensearch.indices.exists(index=index_name)

        index = opensearch.indices.get(index=index_name)[index_name]
        assert index["mappings"]["properties"]["metadata"]["properties"][str(float_property.name)] == {"type": "float"}

    async def test_create_index_for_dataset_with_metadata_properties(
        self,
        search_engine: BaseElasticAndOpenSearchEngine,
        opensearch: OpenSearch,
        db: "AsyncSession",
    ):
        text_field = await TextFieldFactory.create(name="field")

        terms_property = await TermsMetadataPropertyFactory.create(name="terms")
        integer_property = await IntegerMetadataPropertyFactory.create(name="integer")
        float_property = await FloatMetadataPropertyFactory.create(name="float")

        metadata_properties = [terms_property, integer_property, float_property]

        dataset = await DatasetFactory.create(fields=[text_field], metadata_properties=metadata_properties)

        await refresh_dataset(dataset)

        await search_engine.create_index(dataset)

        index_name = es_index_name_for_dataset(dataset)
        assert opensearch.indices.exists(index=index_name)

        index = opensearch.indices.get(index=index_name)[index_name]
        assert index["mappings"] == {
            "dynamic": "strict",
            "dynamic_templates": [
                {
                    "status_responses": {
                        "mapping": {"type": "keyword", "copy_to": ALL_RESPONSES_STATUSES_FIELD},
                        "path_match": "responses.*.status",
                    }
                }
            ],
            "properties": {
                "id": {"type": "keyword"},
                "status": {"type": "keyword"},
                "inserted_at": {"type": "date_nanos"},
                "updated_at": {"type": "date_nanos"},
                ALL_RESPONSES_STATUSES_FIELD: {"type": "keyword"},
                "fields": {"properties": {"field": {"type": "text"}}},
                "responses": {"type": "object", "dynamic": "true"},
                "metadata": {
                    "dynamic": "false",
                    "properties": {
                        str(terms_property.name): {"type": "keyword"},
                        str(integer_property.name): {"type": "long"},
                        str(float_property.name): {"type": "float"},
                    },
                },
            },
        }

    @pytest.mark.parametrize(
        argnames=("text_ann_size", "rating_ann_size"),
        argvalues=[(random.randint(1, 9), random.randint(1, 9)) for _ in range(1, 5)],
    )
    async def test_create_index_for_dataset_with_questions(
        self,
        search_engine: BaseElasticAndOpenSearchEngine,
        opensearch: OpenSearch,
        text_ann_size: int,
        rating_ann_size: int,
    ):
        text_questions = await TextQuestionFactory.create_batch(size=text_ann_size)
        rating_questions = await RatingQuestionFactory.create_batch(size=rating_ann_size)
        label_questions = await LabelSelectionQuestionFactory.create_batch(size=text_ann_size)
        multilabel_questions = await MultiLabelSelectionQuestionFactory.create_batch(size=rating_ann_size)

        all_questions = text_questions + rating_questions + label_questions + multilabel_questions
        dataset = await DatasetFactory.create(questions=all_questions)

        await refresh_dataset(dataset)

        await search_engine.create_index(dataset)

        index_name = es_index_name_for_dataset(dataset)
        assert opensearch.indices.exists(index=index_name)

        index = opensearch.indices.get(index=index_name)[index_name]
        assert index["mappings"] == {
            "dynamic": "strict",
            "properties": {
                "id": {"type": "keyword"},
                "status": {"type": "keyword"},
                "inserted_at": {"type": "date_nanos"},
                "updated_at": {"type": "date_nanos"},
                ALL_RESPONSES_STATUSES_FIELD: {"type": "keyword"},
                "responses": {"dynamic": "true", "type": "object"},
                "metadata": {"dynamic": "false", "type": "object"},
                "suggestions": {
                    "properties": {
                        question.name: {
                            "properties": {
                                "type": {"type": "keyword"},
                                "agent": {"type": "keyword"},
                                "value": _expected_value_for_question(question),
                                "score": {"type": "float"},
                            }
                        }
                        for question in all_questions
                    }
                },
            },
            "dynamic_templates": [
                {
                    "status_responses": {
                        "mapping": {"type": "keyword", "copy_to": ALL_RESPONSES_STATUSES_FIELD},
                        "path_match": "responses.*.status",
                    }
                },
                *[
                    config
                    for question in all_questions
                    for config in [
                        {
                            f"{question.name}_responses": {
                                "mapping": _expected_value_for_question(question),
                                "path_match": f"responses.*.values.{question.name}",
                            }
                        },
                    ]
                ],
            ],
        }

    @pytest.mark.parametrize(
        ("query", "expected_items"),
        [
            ("card", 5),
            ("account", 1),
            ("payment", 6),
            ("cash", 3),
            ("negative", 4),
            ("00000", 1),
            ("card payment", 5),
            ("nothing", 0),
            (TextQuery(q="card"), 5),
            (TextQuery(q="account"), 1),
            (TextQuery(q="payment"), 6),
            (TextQuery(q="cash"), 3),
            (TextQuery(q="card payment"), 5),
            (TextQuery(q="nothing"), 0),
            (TextQuery(q="rate negative"), 1),  # Terms are found in two different fields
            (TextQuery(q="negative", field="label"), 4),
            (TextQuery(q="00000", field="textId"), 1),
            (TextQuery(q="card payment", field="text"), 5),
        ],
    )
    async def test_search_with_query_string(
        self,
        search_engine: BaseElasticAndOpenSearchEngine,
        opensearch: OpenSearch,
        test_banking_sentiment_dataset: Dataset,
        query: Union[str, TextQuery],
        expected_items: int,
    ):
        result = await search_engine.search(test_banking_sentiment_dataset, query=query)

        assert len(result.items) == expected_items
        assert result.total == expected_items

        scores = [item.score > 0 for item in result.items]
        assert all(map(lambda s: s > 0, scores))

        sorted_scores = scores.copy()
        sorted_scores.sort(reverse=True)

        assert scores == sorted_scores

    @pytest.mark.parametrize(
        "statuses, expected_items",
        [
            ([], 6),
            ([ResponseStatusFilter.missing], 6),
            ([ResponseStatusFilter.draft], 2),
            ([ResponseStatusFilter.submitted], 2),
            ([ResponseStatusFilter.discarded], 2),
            ([ResponseStatusFilter.missing, ResponseStatusFilter.draft], 6),
            ([ResponseStatusFilter.submitted, ResponseStatusFilter.discarded], 4),
            ([ResponseStatusFilter.missing, ResponseStatusFilter.draft, ResponseStatusFilter.discarded], 6),
        ],
    )
    async def test_search_with_response_status_filter(
        self,
        search_engine: BaseElasticAndOpenSearchEngine,
        opensearch: OpenSearch,
        test_banking_sentiment_dataset: Dataset,
        statuses: List[ResponseStatusFilter],
        expected_items: int,
    ):
        user = await UserFactory.create()

        await self._configure_record_responses(
            opensearch, test_banking_sentiment_dataset, statuses, expected_items, user
        )

        result = await search_engine.search(
            test_banking_sentiment_dataset,
            query=TextQuery(q="payment"),
            filter=TermsFilter(scope=ResponseFilterScope(property="status"), values=statuses),
        )
        assert len(result.items) == expected_items
        assert result.total == expected_items

    async def test_search_with_response_value_without_user(
        self,
        search_engine: BaseElasticAndOpenSearchEngine,
        opensearch: OpenSearch,
        test_banking_sentiment_dataset: Dataset,
    ):
        user = await UserFactory.create()
        await self._configure_record_responses(
            opensearch,
            test_banking_sentiment_dataset,
            [ResponseStatusFilter.draft],
            number_of_answered_records=2,
            user=user,
            rating_value=2,
        )

        another_user = await UserFactory.create()
        await self._configure_record_responses(
            opensearch,
            test_banking_sentiment_dataset,
            [ResponseStatusFilter.draft],
            number_of_answered_records=3,
            user=another_user,
            rating_value=4,
        )

        results_for_user = await search_engine.search(
            test_banking_sentiment_dataset,
            filter=TermsFilter(ResponseFilterScope(question="rating", user=None), values=["2"]),
        )
        assert results_for_user.total == 2

        results_for_another_user = await search_engine.search(
            test_banking_sentiment_dataset,
            filter=TermsFilter(ResponseFilterScope(question="rating", user=None), values=["4"]),
        )
        assert results_for_another_user.total == 3

        combined_results = await search_engine.search(
            test_banking_sentiment_dataset,
            filter=TermsFilter(ResponseFilterScope(question="rating", user=None), values=["2", "4"]),
        )
        assert combined_results.total == 3

    @pytest.mark.parametrize(
        "statuses, expected_items",
        [
            ([], 9),
            ([ResponseStatusFilter.missing], 3),
            ([ResponseStatusFilter.draft], 5),
            ([ResponseStatusFilter.submitted], 3),
            ([ResponseStatusFilter.discarded], 2),
            ([ResponseStatusFilter.missing, ResponseStatusFilter.draft], 5),
            ([ResponseStatusFilter.submitted, ResponseStatusFilter.discarded], 3),
            ([ResponseStatusFilter.missing, ResponseStatusFilter.draft, ResponseStatusFilter.discarded], 4),
        ],
    )
    async def test_search_with_response_status_filter_with_no_user(
        self,
        search_engine: BaseElasticAndOpenSearchEngine,
        opensearch: OpenSearch,
        test_banking_sentiment_dataset: Dataset,
        statuses: List[ResponseStatusFilter],
        expected_items: int,
    ):
        await self._configure_record_responses(opensearch, test_banking_sentiment_dataset, statuses, expected_items)

        result = await search_engine.search(
            test_banking_sentiment_dataset,
            filter=TermsFilter(ResponseFilterScope(property="status"), values=statuses),
        )

        assert len(result.items) == expected_items
        assert result.total == expected_items

    @pytest.mark.parametrize(
        ("filter", "expected_items"),
        [
            (TermsFilter(scope=MetadataFilterScope(metadata_property="label"), values=["neutral"]), 4),
            (TermsFilter(scope=MetadataFilterScope(metadata_property="label"), values=["positive"]), 1),
            (TermsFilter(scope=MetadataFilterScope(metadata_property="label"), values=["neutral", "positive"]), 5),
            (RangeFilter(scope=MetadataFilterScope(metadata_property="textId"), ge=3, le=4), 2),
            (RangeFilter(scope=MetadataFilterScope(metadata_property="textId"), ge=3, le=3), 1),
            (RangeFilter(scope=MetadataFilterScope(metadata_property="textId"), ge=3), 6),
            (RangeFilter(scope=MetadataFilterScope(metadata_property="textId"), le=4), 5),
            (RangeFilter(scope=MetadataFilterScope(metadata_property="seq_float"), ge=0, le=12.03), 3),
            (RangeFilter(scope=MetadataFilterScope(metadata_property="seq_float"), ge=0.13, le=0.13), 1),
            (RangeFilter(scope=MetadataFilterScope(metadata_property="seq_float"), ge=0.0), 7),
            (RangeFilter(scope=MetadataFilterScope(metadata_property="seq_float"), le=12.03), 5),
        ],
    )
    async def test_search_with_metadata_filter(
        self,
        search_engine: BaseElasticAndOpenSearchEngine,
        opensearch: OpenSearch,
        test_banking_sentiment_dataset: Dataset,
        filter: Filter,
        expected_items: int,
    ):
        result = await search_engine.search(test_banking_sentiment_dataset, filter=filter)
        assert len(result.items) == expected_items
        assert result.total == expected_items

    async def test_search_with_no_query(
        self,
        search_engine: BaseElasticAndOpenSearchEngine,
        opensearch: OpenSearch,
        test_banking_sentiment_dataset: Dataset,
    ):
        result = await search_engine.search(test_banking_sentiment_dataset)
        assert len(result.items) == len(test_banking_sentiment_dataset.records)
        assert result.total == len(test_banking_sentiment_dataset.records)

        result_scores = set([item.score for item in result.items])
        assert result_scores == {1.0}

    async def test_search_with_response_status_filter_does_not_affect_the_result_scores(
        self,
        search_engine: BaseElasticAndOpenSearchEngine,
        opensearch: OpenSearch,
        test_banking_sentiment_dataset: Dataset,
    ):
        user = await UserFactory.create()

        all_statuses = [ResponseStatusFilter.missing, ResponseStatusFilter.draft, ResponseStatusFilter.discarded]
        await self._configure_record_responses(
            opensearch, test_banking_sentiment_dataset, all_statuses, len(test_banking_sentiment_dataset.records), user
        )

        no_filter_results = await search_engine.search(test_banking_sentiment_dataset, query=TextQuery(q="payment"))

        results = await search_engine.search(
            test_banking_sentiment_dataset,
            query=TextQuery(q="payment"),
            filter=TermsFilter(scope=ResponseFilterScope(property="status", user=user), values=all_statuses),
        )

        assert len(no_filter_results.items) == len(results.items)
        assert no_filter_results.total == results.total
        assert [item.score for item in no_filter_results.items] == [item.score for item in results.items]

    @pytest.mark.parametrize(
        "property, filter_match_value, filter_unmatch_value",
        [("value", "A", "C"), ("score", "0.5", "0"), ("agent", "peter", "john"), ("type", "human", "model")],
    )
    async def test_search_with_suggestion_filter(
        self,
        search_engine: BaseElasticAndOpenSearchEngine,
        opensearch: OpenSearch,
        property: str,
        filter_match_value: str,
        filter_unmatch_value: str,
    ):
        text_field = await TextFieldFactory.create()
        label_question = await QuestionFactory.create(
            settings={
                "type": QuestionType.label_selection.value,
                "options": [{"value": "A"}, {"value": "B"}],
            }
        )
        dataset = await DatasetFactory.create(fields=[text_field], questions=[label_question])
        records = await RecordFactory.create_batch(
            size=2,
            dataset=dataset,
            fields={text_field.name: f"This is the value for {text_field.name}"},
        )

        await SuggestionFactory.create(
            record=records[0], question=label_question, value="A", type="human", agent="peter", score=0.5
        )
        await SuggestionFactory.create(record=records[1], question=label_question, value="B")

        await refresh_dataset(dataset)
        await refresh_records(records)

        await search_engine.create_index(dataset)
        await search_engine.index_records(dataset, records)

        scope = SuggestionFilterScope(question=label_question.name, property=property)

        await self._check_filter_match(
            dataset, search_engine, filter=TermsFilter(scope=scope, values=[filter_match_value])
        )
        await self._check_filter_unmatch(
            dataset, search_engine, filter=TermsFilter(scope=scope, values=[filter_unmatch_value])
        )

    async def _check_filter_unmatch(
        self, dataset: Dataset, elasticsearch_engine: BaseElasticAndOpenSearchEngine, filter: TermsFilter
    ) -> None:
        result = await elasticsearch_engine.search(dataset, filter=filter)

        assert len(result.items) == 0
        assert result.total == 0

    async def _check_filter_match(
        self, dataset: Dataset, elasticsearch_engine: BaseElasticAndOpenSearchEngine, filter: TermsFilter
    ):
        result = await elasticsearch_engine.search(dataset, filter=filter)

        assert len(result.items) == 1
        assert result.total == 1

    @pytest.mark.parametrize(("offset", "limit"), [(0, 50), (10, 5), (0, 0), (90, 100)])
    async def test_search_with_pagination(
        self,
        search_engine: BaseElasticAndOpenSearchEngine,
        opensearch: OpenSearch,
        dataset_for_pagination: Dataset,
        offset: int,
        limit: int,
    ):
        all_results = await search_engine.search(dataset_for_pagination, query="documents", offset=0, limit=100)
        results = await search_engine.search(dataset_for_pagination, query="documents", offset=offset, limit=limit)

        assert len(results.items) == min(len(dataset_for_pagination.records) - offset, limit)
        assert results.total == 100
        assert all_results.items[offset : offset + limit] == results.items

    @pytest.mark.parametrize(
        ("sort_order"),
        [
            Order(scope=RecordFilterScope(property="inserted_at"), order=SortOrder.asc),
            Order(scope=RecordFilterScope(property="updated_at"), order=SortOrder.asc),
            Order(scope=RecordFilterScope(property="inserted_at"), order=SortOrder.desc),
            Order(scope=RecordFilterScope(property="updated_at"), order=SortOrder.desc),
        ],
    )
    async def test_search_with_sort_by(
        self,
        search_engine: BaseElasticAndOpenSearchEngine,
        opensearch: OpenSearch,
        test_banking_sentiment_dataset: Dataset,
        sort_order: Order,
    ):
        def _local_sort_by(record: Record) -> Any:
            return getattr(record, sort_order.scope.property)

        results = await search_engine.search(test_banking_sentiment_dataset, sort=[sort_order])

        records = test_banking_sentiment_dataset.records
        records = sorted(records, key=_local_sort_by, reverse=sort_order.order == "desc")

        assert [item.record_id for item in results.items] == [record.id for record in records]

    async def test_index_records(self, search_engine: BaseElasticAndOpenSearchEngine, opensearch: OpenSearch):
        text_fields = await TextFieldFactory.create_batch(5)
        dataset = await DatasetFactory.create(fields=text_fields, questions=[])
        records = await RecordFactory.create_batch(
            size=10,
            dataset=dataset,
            fields={field.name: f"This is the value for {field.name}" for field in text_fields},
            responses=[],
        )

        await refresh_dataset(dataset)
        await refresh_records(records)

        await search_engine.create_index(dataset)
        await search_engine.index_records(dataset, records)

        index_name = es_index_name_for_dataset(dataset)

        es_docs = [hit["_source"] for hit in opensearch.search(index=index_name)["hits"]["hits"]]
        assert es_docs == [
            {
                "id": str(record.id),
                "status": RecordStatus.pending,
                "fields": record.fields,
                "inserted_at": record.inserted_at.isoformat(),
                "updated_at": record.updated_at.isoformat(),
            }
            for record in records
        ]

    async def test_configure_metadata_property(
        self, search_engine: BaseElasticAndOpenSearchEngine, opensearch: OpenSearch
    ):
        dataset = await DatasetFactory.create()
        await refresh_dataset(dataset)

        await search_engine.create_index(dataset)

        terms_property = await TermsMetadataPropertyFactory.create(name="terms")
        await search_engine.configure_metadata_property(dataset, terms_property)

        index_name = es_index_name_for_dataset(dataset)
        index = opensearch.indices.get(index=index_name)[index_name]
        assert index["mappings"]["properties"]["metadata"] == {
            "dynamic": "false",
            "properties": {str(terms_property.name): {"type": "keyword"}},
        }

    async def test_index_records_with_suggestions(
        self, search_engine: BaseElasticAndOpenSearchEngine, opensearch: OpenSearch
    ):
        text_field = await TextFieldFactory.create()
        label_question = await QuestionFactory.create(
            settings={
                "type": QuestionType.label_selection.value,
                "options": [{"value": "A"}, {"value": "B"}],
            }
        )
        dataset = await DatasetFactory.create(fields=[text_field], questions=[label_question])
        records = await RecordFactory.create_batch(
            size=2,
            dataset=dataset,
            fields={text_field.name: f"This is the value for {text_field.name}"},
            responses=[],
        )

        await SuggestionFactory.create(record=records[0], question=label_question, value="A")
        await SuggestionFactory.create(record=records[1], question=label_question, value="B")

        await refresh_dataset(dataset)
        await refresh_records(records)

        await search_engine.create_index(dataset)
        await search_engine.index_records(dataset, records)

        index_name = es_index_name_for_dataset(dataset)

        es_docs = [hit["_source"] for hit in opensearch.search(index=index_name)["hits"]["hits"]]
        assert es_docs == [
            {
                "id": str(records[0].id),
                "status": RecordStatus.pending,
                "fields": records[0].fields,
                "inserted_at": records[0].inserted_at.isoformat(),
                "updated_at": records[0].updated_at.isoformat(),
                "suggestions": {label_question.name: {"agent": None, "score": None, "type": None, "value": "A"}},
            },
            {
                "id": str(records[1].id),
                "status": RecordStatus.pending,
                "fields": records[1].fields,
                "inserted_at": records[1].inserted_at.isoformat(),
                "updated_at": records[1].updated_at.isoformat(),
                "suggestions": {label_question.name: {"agent": None, "score": None, "type": None, "value": "B"}},
            },
        ]

    async def test_index_records_with_metadata(
        self, search_engine: BaseElasticAndOpenSearchEngine, opensearch: OpenSearch
    ):
        text_fields = await TextFieldFactory.create_batch(5)
        metadata_properties = await TermsMetadataPropertyFactory.create_batch(3)

        dataset = await DatasetFactory.create(fields=text_fields, metadata_properties=metadata_properties, questions=[])
        records = await RecordFactory.create_batch(
            size=10,
            dataset=dataset,
            fields={field.name: f"This is the value for {field.name}" for field in text_fields},
            metadata_={metadata_prop.name: "Value for Metadata Property" for metadata_prop in metadata_properties},
            responses=[],
        )

        await refresh_dataset(dataset)
        await refresh_records(records)

        await search_engine.create_index(dataset)
        await search_engine.index_records(dataset, records)

        index_name = es_index_name_for_dataset(dataset)

        es_docs = [hit["_source"] for hit in opensearch.search(index=index_name)["hits"]["hits"]]
        assert es_docs == [
            {
                "id": str(record.id),
                "status": RecordStatus.pending,
                "fields": record.fields,
                "inserted_at": record.inserted_at.isoformat(),
                "updated_at": record.updated_at.isoformat(),
                "metadata": {
                    str(metadata_prop.name): record.metadata_[metadata_prop.name]
                    for metadata_prop in metadata_properties
                },
            }
            for record in records
        ]

    async def test_index_records_with_vectors(
        self, search_engine: BaseElasticAndOpenSearchEngine, opensearch: OpenSearch
    ):
        dataset = await DatasetFactory.create()
        text_fields = await TextFieldFactory.create_batch(size=5, dataset=dataset)
        vectors_settings = await VectorSettingsFactory.create_batch(size=5, dataset=dataset, dimensions=5)
        records = await RecordFactory.create_batch(
            size=5, fields={field.name: f"This is the value for {field.name}" for field in text_fields}, responses=[]
        )

        for record in records:
            for vector_settings in vectors_settings:
                await VectorFactory.create(
                    record=record, vector_settings=vector_settings, value=[1.0, 2.0, 3.0, 4.0, 5.0]
                )

        await refresh_dataset(dataset)
        await refresh_records(records)

        await search_engine.create_index(dataset)
        await search_engine.index_records(dataset, records)

        index_name = es_index_name_for_dataset(dataset)

        es_docs = [hit["_source"] for hit in opensearch.search(index=index_name)["hits"]["hits"]]
        assert es_docs == [
            {
                "id": str(record.id),
                "status": RecordStatus.pending,
                "fields": record.fields,
                "inserted_at": record.inserted_at.isoformat(),
                "updated_at": record.updated_at.isoformat(),
                "vectors": {str(vector_settings.id): [1.0, 2.0, 3.0, 4.0, 5.0] for vector_settings in vectors_settings},
            }
            for record in records
        ]

    async def test_delete_records(self, search_engine: BaseElasticAndOpenSearchEngine, opensearch: OpenSearch):
        text_fields = await TextFieldFactory.create_batch(5)
        dataset = await DatasetFactory.create(fields=text_fields, questions=[])
        records = await RecordFactory.create_batch(
            size=10,
            dataset=dataset,
            fields={field.name: f"This is the value for {field.name}" for field in text_fields},
            responses=[],
        )

        await refresh_dataset(dataset)
        await refresh_records(records)

        await search_engine.create_index(dataset)
        await search_engine.index_records(dataset, records)

        records_to_delete, records_to_keep = records[:5], records[5:]
        await search_engine.delete_records(dataset, records_to_delete)

        index_name = es_index_name_for_dataset(dataset)

        deleted_docs = [
            hit["_source"]
            for hit in opensearch.search(
                index=index_name, body={"query": {"ids": {"values": [str(record.id) for record in records_to_delete]}}}
            )["hits"]["hits"]
        ]
        assert len(deleted_docs) == 0

        es_docs = [
            hit["_source"]
            for hit in opensearch.search(
                index=index_name, body={"query": {"ids": {"values": [str(record.id) for record in records_to_keep]}}}
            )["hits"]["hits"]
        ]
        assert len(records_to_keep) == 5

    async def test_update_record_response(
        self,
        search_engine: BaseElasticAndOpenSearchEngine,
        opensearch: OpenSearch,
        test_banking_sentiment_dataset: Dataset,
    ):
        record = test_banking_sentiment_dataset.records[0]
        question = test_banking_sentiment_dataset.questions[0]

        response = await ResponseFactory.create(record=record, values={question.name: {"value": "test"}})
        record = await response.awaitable_attrs.record
        await record.awaitable_attrs.dataset
        await search_engine.update_record_response(response)

        index_name = es_index_name_for_dataset(test_banking_sentiment_dataset)

        results = opensearch.get(index=index_name, id=record.id)

        assert results["_source"]["responses"] == {
            str(response.user.id): {
                "values": {question.name: "test"},
                "status": response.status.value,
            }
        }

        index = opensearch.indices.get(index=index_name)[index_name]
        assert index["mappings"]["properties"]["responses"] == {
            "dynamic": "true",
            "properties": {
                str(response.user.id): {
                    "properties": {
                        "status": {"type": "keyword", "copy_to": [ALL_RESPONSES_STATUSES_FIELD]},
                        "values": {"properties": {question.name: _expected_value_for_question(question)}},
                    }
                }
            },
        }

    @pytest.mark.parametrize("annotators_size", [20, 200, 400])
    async def test_annotators_limits(
        self,
        search_engine: BaseElasticAndOpenSearchEngine,
        opensearch: OpenSearch,
        test_banking_sentiment_dataset_non_indexed: Dataset,
        annotators_size: int,
    ):
        dataset = test_banking_sentiment_dataset_non_indexed
        records = dataset.records

        annotators = await UserFactory.create_batch(size=annotators_size)

        await search_engine.create_index(dataset)
        await search_engine.index_records(dataset, records)

        record = records[0]
        question = dataset.questions[0]
        index_name = es_index_name_for_dataset(dataset)

        for user in annotators:
            await ResponseFactory.create(record=record, user=user, values={question.name: {"value": "test"}})

        await record.awaitable_attrs.dataset
        await record.awaitable_attrs.responses
        await search_engine.index_records(dataset, [record])

        properties = opensearch.indices.get_mapping(index=index_name)[index_name]["mappings"]["properties"]

        for user in annotators:
            assert str(user.id) in properties["responses"]["properties"]

    @pytest.mark.parametrize("annotators_size", [1000, 2000, 4000])
    async def test_annotator_limits_increasing_default_fields_limit(
        self,
        search_engine: BaseElasticAndOpenSearchEngine,
        opensearch: OpenSearch,
        test_banking_sentiment_dataset_non_indexed: Dataset,
        annotators_size: int,
    ):
        dataset = test_banking_sentiment_dataset_non_indexed
        records = dataset.records

        annotators = await UserFactory.create_batch(size=annotators_size)

        search_engine.default_total_fields_limit = annotators_size * 5
        await search_engine.create_index(dataset)
        await search_engine.index_records(dataset, records)

        record = records[0]
        question = dataset.questions[0]
        index_name = es_index_name_for_dataset(dataset)

        for user in annotators:
            await ResponseFactory.create(record=record, user=user, values={question.name: {"value": "test"}})

        await record.awaitable_attrs.dataset
        await record.awaitable_attrs.responses
        await search_engine.index_records(dataset, [record])

        properties = opensearch.indices.get_mapping(index=index_name)[index_name]["mappings"]["properties"]

        for user in annotators:
            assert str(user.id) in properties["responses"]["properties"]

    async def test_delete_record_response(
        self,
        search_engine: BaseElasticAndOpenSearchEngine,
        opensearch: OpenSearch,
        db: AsyncSession,
        test_banking_sentiment_dataset: Dataset,
    ):
        record = test_banking_sentiment_dataset.records[0]
        question = test_banking_sentiment_dataset.questions[0]

        response = await ResponseFactory.create(record=record, values={question.name: {"value": "test"}})
        record = await response.awaitable_attrs.record
        await record.awaitable_attrs.dataset
        await search_engine.update_record_response(response)

        index_name = es_index_name_for_dataset(test_banking_sentiment_dataset)

        results = opensearch.get(index=index_name, id=record.id)
        assert results["_source"]["responses"] == {
            str(response.user.id): {
                "values": {question.name: "test"},
                "status": response.status.value,
            }
        }

        await search_engine.delete_record_response(response)

        results = opensearch.get(index=index_name, id=record.id)
        assert results["_source"]["responses"] == {}

    @pytest.mark.parametrize(
        ("property_name", "expected_metrics"),
        [
            (
                "label",
                {
                    "total": 8,
                    "type": MetadataPropertyType.terms,
                    "values": [
                        {"count": 4, "term": "neutral"},
                        {"count": 3, "term": "negative"},
                        {"count": 1, "term": "positive"},
                    ],
                },
            ),
            ("textId", {"max": 8, "min": 0, "type": MetadataPropertyType.integer}),
            ("seq_float", {"max": 120020.1328125, "min": -149.1300048828125, "type": MetadataPropertyType.float}),
        ],
    )
    async def test_compute_metrics_for(
        self,
        search_engine: BaseElasticAndOpenSearchEngine,
        opensearch: OpenSearch,
        db: "AsyncSession",
        test_banking_sentiment_dataset: Dataset,
        property_name: str,
        expected_metrics: dict,
    ):
        for property in test_banking_sentiment_dataset.metadata_properties:
            if property.name == property_name:
                break

        metrics = await search_engine.compute_metrics_for(property)

        assert metrics.type == property.type
        assert metrics.dict() == expected_metrics

    @pytest.mark.parametrize(
        ("property_type", "expected_metrics"),
        [
            (MetadataPropertyType.terms, {"total": 0, "values": []}),
            (MetadataPropertyType.integer, {"min": None, "max": None}),
            (MetadataPropertyType.float, {"min": None, "max": None}),
        ],
    )
    async def test_compute_metrics_for_missing_property(
        self,
        search_engine: BaseElasticAndOpenSearchEngine,
        db: "AsyncSession",
        property_type: MetadataPropertyType,
        expected_metrics: dict,
    ):
        dataset = await DatasetFactory.create()

        await refresh_dataset(dataset)
        await search_engine.create_index(dataset)

        if property_type == MetadataPropertyType.terms:
            property = await TermsMetadataPropertyFactory.create(dataset=dataset)
        elif property_type == MetadataPropertyType.integer:
            property = await IntegerMetadataPropertyFactory.create(dataset=dataset)
        elif property_type == MetadataPropertyType.float:
            property = await FloatMetadataPropertyFactory.create(dataset=dataset)
        else:
            pytest.fail(f"Wrong property type {property_type}")

        metrics = await search_engine.compute_metrics_for(property)

        assert metrics.dict() == {"type": property_type, **expected_metrics}

    async def test_similarity_search_with_incomplete_inputs(
        self,
        search_engine: BaseElasticAndOpenSearchEngine,
        opensearch: OpenSearch,
        test_banking_sentiment_dataset_with_vectors: Dataset,
    ):
        settings: VectorSettings = test_banking_sentiment_dataset_with_vectors.vectors_settings[0]
        with pytest.raises(
            expected_exception=ValueError,
            match="Must provide either vector value or record to compute the similarity search",
        ):
            await search_engine.similarity_search(
                dataset=test_banking_sentiment_dataset_with_vectors, vector_settings=settings
            )

    async def test_similarity_search_with_too_much_inputs(
        self,
        search_engine: BaseElasticAndOpenSearchEngine,
        opensearch: OpenSearch,
        test_banking_sentiment_dataset_with_vectors: Dataset,
    ):
        settings: VectorSettings = test_banking_sentiment_dataset_with_vectors.vectors_settings[0]
        with pytest.raises(
            expected_exception=ValueError,
            match="Must provide either vector value or record to compute the similarity search",
        ):
            await search_engine.similarity_search(
                dataset=test_banking_sentiment_dataset_with_vectors,
                vector_settings=settings,
                value=[1, 2, 3],
                record=test_banking_sentiment_dataset_with_vectors.records[0],
            )

    async def test_similarity_search_by_vector_value(
        self,
        search_engine: BaseElasticAndOpenSearchEngine,
        opensearch: OpenSearch,
        test_banking_sentiment_dataset_with_vectors: Dataset,
    ):
        selected_record = test_banking_sentiment_dataset_with_vectors.records[0]
        selected_vector = selected_record.vectors[0]

        responses = await search_engine.similarity_search(
            dataset=test_banking_sentiment_dataset_with_vectors,
            vector_settings=selected_vector.vector_settings,
            value=selected_vector.value,
            max_results=1,
        )

        assert responses.total == 1
        assert responses.items[0].record_id == selected_record.id

    async def test_similarity_search_by_vector_value_with_order(
        self,
        search_engine: BaseElasticAndOpenSearchEngine,
        opensearch: OpenSearch,
        test_banking_sentiment_dataset_with_vectors: Dataset,
    ):
        selected_record: Record = test_banking_sentiment_dataset_with_vectors.records[0]
        vector_settings: VectorSettings = test_banking_sentiment_dataset_with_vectors.vectors_settings[0]

        responses = await search_engine.similarity_search(
            dataset=test_banking_sentiment_dataset_with_vectors,
            vector_settings=vector_settings,
            value=selected_record.vectors[0].value,
            order=SimilarityOrder.least_similar,
            max_results=1,
        )

        assert responses.total == 1
        assert responses.items[0].record_id != selected_record.id

    @pytest.mark.parametrize(
        "statuses",
        [
            [],
            [ResponseStatusFilter.missing, ResponseStatusFilter.draft],
        ],
    )
    async def test_similarity_search_by_record_and_response_status_filter(
        self,
        search_engine: BaseElasticAndOpenSearchEngine,
        opensearch: OpenSearch,
        test_banking_sentiment_dataset_with_vectors: Dataset,
        statuses: List[ResponseStatusFilter],
    ):
        selected_record: Record = test_banking_sentiment_dataset_with_vectors.records[0]
        vector_settings: VectorSettings = test_banking_sentiment_dataset_with_vectors.vectors_settings[0]

        scope = ResponseFilterScope(property="status")

        if statuses:
            test_user = await UserFactory.create()
            scope.user = test_user

        responses = await search_engine.similarity_search(
            dataset=test_banking_sentiment_dataset_with_vectors,
            vector_settings=vector_settings,
            record=selected_record,
            max_results=1,
            filter=TermsFilter(scope=scope, values=statuses),
        )

        assert responses.total == 1
        assert responses.items[0].record_id != selected_record.id

    async def test_similarity_search_by_record(
        self,
        search_engine: BaseElasticAndOpenSearchEngine,
        opensearch: OpenSearch,
        test_banking_sentiment_dataset_with_vectors: Dataset,
    ):
        selected_record: Record = test_banking_sentiment_dataset_with_vectors.records[0]
        vector_settings: VectorSettings = test_banking_sentiment_dataset_with_vectors.vectors_settings[0]

        responses = await search_engine.similarity_search(
            dataset=test_banking_sentiment_dataset_with_vectors,
            vector_settings=vector_settings,
            record=selected_record,
            max_results=1,
        )

        assert responses.total == 1
        assert responses.items[0].record_id != selected_record.id

    async def test_similarity_search_by_record_and_response_value_filter(
        self,
        search_engine: BaseElasticAndOpenSearchEngine,
        opensearch: OpenSearch,
        test_banking_sentiment_dataset_with_vectors: Dataset,
    ):
        user = await UserFactory.create()

        await self._configure_record_responses(
            opensearch,
            test_banking_sentiment_dataset_with_vectors,
            [ResponseStatusFilter.draft],
            number_of_answered_records=len(test_banking_sentiment_dataset_with_vectors.records),
            user=user,
            rating_value=2,
        )

        selected_record: Record = test_banking_sentiment_dataset_with_vectors.records[0]
        vector_settings: VectorSettings = test_banking_sentiment_dataset_with_vectors.vectors_settings[0]

        responses = await search_engine.similarity_search(
            dataset=test_banking_sentiment_dataset_with_vectors,
            vector_settings=vector_settings,
            record=selected_record,
            max_results=1,
            filter=TermsFilter(ResponseFilterScope(question="rating", user=None), values=["2"]),
        )

        assert responses.total == 1

    async def test_similarity_search_by_record_and_response_value_filter_without_responses(
        self,
        search_engine: BaseElasticAndOpenSearchEngine,
        opensearch: OpenSearch,
        test_banking_sentiment_dataset_with_vectors: Dataset,
    ):
        selected_record: Record = test_banking_sentiment_dataset_with_vectors.records[0]
        vector_settings: VectorSettings = test_banking_sentiment_dataset_with_vectors.vectors_settings[0]

        responses = await search_engine.similarity_search(
            dataset=test_banking_sentiment_dataset_with_vectors,
            vector_settings=vector_settings,
            record=selected_record,
            max_results=1,
            filter=TermsFilter(ResponseFilterScope(question="rating", user=None), values=["2"]),
        )

        assert responses.total == 0

    @pytest.mark.parametrize("query, expected_results", [("payment", 5), ("nothing to find", 0)])
    async def test_similarity_search_with_text_search(
        self,
        search_engine: BaseElasticAndOpenSearchEngine,
        opensearch: OpenSearch,
        test_banking_sentiment_dataset_with_vectors: Dataset,
        query: str,
        expected_results: int,
    ):
        records = test_banking_sentiment_dataset_with_vectors.records
        selected_record: Record = records[0]
        vector_settings: VectorSettings = test_banking_sentiment_dataset_with_vectors.vectors_settings[0]

        responses = await search_engine.similarity_search(
            dataset=test_banking_sentiment_dataset_with_vectors,
            vector_settings=vector_settings,
            record=selected_record,
            query=TextQuery(q=query),
        )

        assert responses.total == expected_results

        for response in responses.items:
            for record in records:
                if record.id == response.record_id:
                    assert query in "\n".join(record.fields.values())

    async def _configure_record_responses(
        self,
        opensearch: OpenSearch,
        dataset: Dataset,
        response_status: List[ResponseStatusFilter],
        number_of_answered_records: int,
        user: Optional[User] = None,
        rating_value: Optional[int] = None,
    ):
        index_name = es_index_name_for_dataset(dataset)

        all_statuses = [
            ResponseStatusFilter.draft,
            ResponseStatusFilter.missing,
            ResponseStatusFilter.discarded,
            ResponseStatusFilter.submitted,
        ]
        selected_records = dataset.records[:number_of_answered_records]
        rest_of_the_records = dataset.records[number_of_answered_records:]

        # Create two responses with the same status (one in each record)
        for i, status in enumerate(response_status):
            if status != ResponseStatusFilter.missing:
                await self._update_records_responses(
                    opensearch, index_name, selected_records, status, user, rating_value
                )

        for status in all_statuses:
            if status not in response_status and status != ResponseStatusFilter.missing:
                await self._update_records_responses(opensearch, index_name, rest_of_the_records, status, user)

        opensearch.indices.refresh(index=index_name)

    async def _update_records_responses(
        self,
        opensearch: OpenSearch,
        index_name: str,
        records: List[Record],
        status: ResponseStatusFilter,
        user: Optional[User] = None,
        rating_value: Optional[int] = None,
    ):
        another_user = await UserFactory.create()

        for record in records:
            users_responses = {
                f"{another_user.id}.status": status.value,
                f"{another_user.id}.values.rating": -1,
            }
            if user:
                users_responses.update(
                    {
                        f"{user.id}.status": status.value,
                        f"{user.id}.values.rating": rating_value or -1,
                    }
                )
            opensearch.update(index_name, id=record.id, body={"doc": {"responses": users_responses}})<|MERGE_RESOLUTION|>--- conflicted
+++ resolved
@@ -16,9 +16,6 @@
 
 import pytest
 import pytest_asyncio
-<<<<<<< HEAD
-from argilla_server.enums import MetadataPropertyType, QuestionType, ResponseStatusFilter, SimilarityOrder, RecordStatus
-=======
 from argilla_server.enums import (
     MetadataPropertyType,
     QuestionType,
@@ -27,7 +24,6 @@
     RecordStatus,
     SortOrder,
 )
->>>>>>> f284720c
 from argilla_server.models import Dataset, Question, Record, User, VectorSettings
 from argilla_server.search_engine import (
     ResponseFilterScope,
