--- conflicted
+++ resolved
@@ -66,10 +66,7 @@
     VectorFactory,
     VectorSettingsFactory,
     ImageFieldFactory,
-<<<<<<< HEAD
-=======
     ChatFieldFactory,
->>>>>>> e315c2f0
 )
 
 
