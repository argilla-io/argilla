#  Copyright 2021-present, the Recognai S.L. team.
#
#  Licensed under the Apache License, Version 2.0 (the "License");
#  you may not use this file except in compliance with the License.
#  You may obtain a copy of the License at
#
#      http://www.apache.org/licenses/LICENSE-2.0
#
#  Unless required by applicable law or agreed to in writing, software
#  distributed under the License is distributed on an "AS IS" BASIS,
#  WITHOUT WARRANTIES OR CONDITIONS OF ANY KIND, either express or implied.
#  See the License for the specific language governing permissions and
#  limitations under the License.
import random
import uuid
from typing import Any, Dict, List, Optional, Union, Sequence

import pytest
import pytest_asyncio
<<<<<<< HEAD
=======
from opensearchpy import OpenSearch
from sqlalchemy.ext.asyncio import AsyncSession
from sqlalchemy.orm import Session

>>>>>>> d30c4291
from argilla_server.enums import (
    MetadataPropertyType,
    QuestionType,
    ResponseStatusFilter,
    SimilarityOrder,
    RecordStatus,
    SortOrder,
)
<<<<<<< HEAD
from argilla_server.models import Dataset, Question, Record, User, VectorSettings
=======
from argilla_server.models import Dataset, Question, Record, User, VectorSettings, Vector
>>>>>>> d30c4291
from argilla_server.search_engine import (
    ResponseFilterScope,
    SuggestionFilterScope,
    TermsFilter,
    TextQuery,
<<<<<<< HEAD
    UserResponseStatusFilter,
=======
>>>>>>> d30c4291
    Filter,
    MetadataFilterScope,
    RangeFilter,
    Order,
    RecordFilterScope,
)
from argilla_server.search_engine.commons import (
    BaseElasticAndOpenSearchEngine,
    es_index_name_for_dataset,
    es_field_for_vector_settings,
)
from argilla_server.settings import settings as server_settings
from tests.factories import (
    DatasetFactory,
    FloatMetadataPropertyFactory,
    IntegerMetadataPropertyFactory,
    LabelSelectionQuestionFactory,
    MultiLabelSelectionQuestionFactory,
    QuestionFactory,
    RatingQuestionFactory,
    RecordFactory,
    ResponseFactory,
    SuggestionFactory,
    TermsMetadataPropertyFactory,
    TextFieldFactory,
    TextQuestionFactory,
    UserFactory,
    VectorFactory,
    VectorSettingsFactory,
)


@pytest_asyncio.fixture(scope="function")
async def dataset_for_pagination(opensearch: OpenSearch):
    from opensearchpy import helpers

    dataset = await DatasetFactory.create(fields=[], questions=[])
    records = await RecordFactory.create_batch(size=100, dataset=dataset)
    await dataset.awaitable_attrs.records
    index_name = es_index_name_for_dataset(dataset)

    opensearch.indices.create(index=index_name, body={"mappings": {"properties": {"id": {"type": "keyword"}}}})

    bulk_actions = [
        {
            "_op_type": "index",
            "_id": record.id,
            "_index": index_name,
            "id": record.id,
            "fields": {"text": "The same text for all documents"},
        }
        for record in records
    ]

    helpers.bulk(client=opensearch, actions=bulk_actions)

    opensearch.indices.refresh(index=index_name)

    yield dataset

    opensearch.indices.delete(index=index_name)


@pytest_asyncio.fixture(scope="function")
@pytest.mark.asyncio
async def test_banking_sentiment_dataset_non_indexed():
    text_question = await TextQuestionFactory(name="text")
    rating_question = await RatingQuestionFactory(name="rating")

    dataset = await DatasetFactory.create(
        fields=[
            await TextFieldFactory.create(name="textId"),
            await TextFieldFactory.create(name="text"),
            await TextFieldFactory.create(name="label"),
        ],
        metadata_properties=[
            await TermsMetadataPropertyFactory.create(name="label"),
            await IntegerMetadataPropertyFactory.create(name="textId"),
            await FloatMetadataPropertyFactory.create(name="seq_float"),
        ],
        questions=[text_question, rating_question],
    )

    records = [
        await RecordFactory.create(
            dataset=dataset,
            fields={"textId": "00000", "text": "My card payment had the wrong exchange rate", "label": "negative"},
            metadata_={"label": None, "textId": "00000", "seq_float": 0.13},
            responses=[],
        ),
        await RecordFactory.create(
            dataset=dataset,
            fields={
                "textId": "00001",
                "text": "I believe that a card payment I made was cancelled.",
                "label": "neutral",
            },
            metadata_={"label": "neutral", "textId": "00001", "seq_float": 0.343},
            responses=[],
        ),
        await RecordFactory.create(
            dataset=dataset,
            fields={
                "textId": "00002",
                "text": "I tried to make a payment with my card and it was declined.",
                "label": "negative",
            },
            metadata_={"label": "negative", "textId": "00002", "seq_float": 1.123},
            responses=[],
        ),
        await RecordFactory.create(
            dataset=dataset,
            fields={
                "textId": "00003",
                "text": "My credit card was declined when I tried to make a payment.",
                "label": "negative",
            },
            metadata_={"label": "negative", "textId": "00003", "seq_float": 12.13},
            responses=[],
        ),
        await RecordFactory.create(
            dataset=dataset,
            fields={
                "textId": "00004",
                "text": "I made a successful payment towards my mortgage loan earlier today.",
                "label": "positive",
            },
            metadata_={"label": "positive", "textId": "00004", "seq_float": -120.13},
            responses=[],
        ),
        await RecordFactory.create(
            dataset=dataset,
            fields={
                "textId": "00005",
                "text": "Please confirm the receipt of my payment for the credit card bill due on the 15th.",
                "label": "neutral",
            },
            metadata_={"label": "neutral", "textId": "00005", "seq_float": -149.13},
            responses=[],
        ),
        await RecordFactory.create(
            dataset=dataset,
            fields={
                "textId": "00006",
                "text": "Why was I charged for getting cash?",
                "label": "neutral",
            },
            metadata_={"label": "neutral", "textId": "00006", "seq_float": 200.13},
            responses=[],
        ),
        await RecordFactory.create(
            dataset=dataset,
            fields={
                "textId": "00007",
                "text": "Why was I charged for getting cash?",
                "label": "neutral",
            },
            metadata_={"label": "neutral", "textId": "00007", "seq_float": 20020.13},
            responses=[],
        ),
        await RecordFactory.create(
            dataset=dataset,
            fields={
                "textId": "00008",
                "text": "I deposited cash into my account a week ago and it is still not available,"
                " please tell me why? I need the cash back now.",
                "label": "negative",
            },
            metadata_={"label": "negative", "textId": "00008", "seq_float": 120020.13},
            responses=[],
        ),
    ]

    await refresh_dataset(dataset)
    await refresh_records(records)
    await dataset.awaitable_attrs.records

    return dataset


@pytest_asyncio.fixture(scope="function")
@pytest.mark.asyncio
async def test_banking_sentiment_dataset(
    search_engine: BaseElasticAndOpenSearchEngine,
    opensearch: OpenSearch,
    test_banking_sentiment_dataset_non_indexed: Dataset,
) -> Dataset:
    records = test_banking_sentiment_dataset_non_indexed.records

    await search_engine.create_index(test_banking_sentiment_dataset_non_indexed)
    await search_engine.index_records(test_banking_sentiment_dataset_non_indexed, records=records)

    return test_banking_sentiment_dataset_non_indexed


@pytest_asyncio.fixture(scope="function")
@pytest.mark.asyncio
async def test_banking_sentiment_dataset_with_vectors(
    search_engine: BaseElasticAndOpenSearchEngine, opensearch: OpenSearch, test_banking_sentiment_dataset: Dataset
) -> Dataset:
    vectors_settings = await VectorSettingsFactory.create_batch(5, dataset=test_banking_sentiment_dataset)

    for settings in vectors_settings:
        await search_engine.configure_index_vectors(settings)

    vectors = []
    for record in test_banking_sentiment_dataset.records:
        for settings in vectors_settings:
            vectors.append(
                await VectorFactory.create(
                    vector_settings=settings,
                    record=record,
                    value=[random.uniform(-10, 10) for _ in range(0, settings.dimensions)],
                )
            )
        await record.awaitable_attrs.vectors

    await set_records_vectors(search_engine, test_banking_sentiment_dataset, vectors=vectors)

    await refresh_dataset(test_banking_sentiment_dataset)
    await test_banking_sentiment_dataset.awaitable_attrs.records

    return test_banking_sentiment_dataset


async def set_records_vectors(
    search_engine: BaseElasticAndOpenSearchEngine, dataset: Dataset, vectors: Sequence[Vector]
):
    index_name = es_index_name_for_dataset(dataset)

    bulk_actions = [
        {
            "_op_type": "update",
            "_id": vector.record_id,
            "_index": index_name,
            "doc": {es_field_for_vector_settings(vector.vector_settings): vector.value},
        }
        for vector in vectors
    ]

    await search_engine._bulk_op_request(bulk_actions)


async def refresh_dataset(dataset: Dataset):
    await dataset.awaitable_attrs.fields
    await dataset.awaitable_attrs.questions
    await dataset.awaitable_attrs.metadata_properties
    await dataset.awaitable_attrs.vectors_settings


async def refresh_records(records: List[Record]):
    for record in records:
        await record.awaitable_attrs.suggestions
        await record.awaitable_attrs.responses
        await record.awaitable_attrs.responses_submitted
        await record.awaitable_attrs.vectors


def _expected_value_for_question(question: Question) -> Dict[str, Any]:
    if question.type in [QuestionType.label_selection, QuestionType.multi_label_selection]:
        return {"type": "keyword"}
    elif question.type == QuestionType.rating:
        return {"type": "integer"}
    else:
        return {"type": "object", "enabled": False}


@pytest.mark.asyncio
@pytest.mark.skipif(
    server_settings.search_engine not in ["elasticsearch", "opensearch"],
    reason="Running on elasticsearch/opensearch engine",
)
class TestBaseElasticAndOpenSearchEngine:
    """
    This test suite check all common methods for ElasticSearch and OpenSearch engines.

    If you need to test a specific method for one of these engines, you should the
    `test_elasticsearch.py` and `test_opensearch.py` files.

    """

    async def test_create_index_for_dataset(
        self, search_engine: BaseElasticAndOpenSearchEngine, db: "AsyncSession", opensearch: OpenSearch
    ):
        dataset = await DatasetFactory.create()

        await refresh_dataset(dataset)

        await search_engine.create_index(dataset)

        index_name = es_index_name_for_dataset(dataset)
        assert opensearch.indices.exists(index=index_name)

        index = opensearch.indices.get(index=index_name, flat_settings=True)[index_name]
        assert index["mappings"] == {
            "dynamic": "strict",
            "properties": {
                "id": {"type": "keyword"},
                "status": {"type": "keyword"},
                "inserted_at": {"type": "date_nanos"},
                "updated_at": {"type": "date_nanos"},
                "metadata": {"dynamic": "false", "type": "object"},
                "responses": {
                    "dynamic": "strict",
                    "include_in_root": True,
                    "properties": {
                        "id": {"type": "keyword"},
                        "status": {"type": "keyword"},
                        "user_id": {"type": "keyword"},
                    },
                    "type": "nested",
                },
            },
        }

        assert index["settings"]["index.max_result_window"] == str(search_engine.max_result_window)
        assert index["settings"]["index.number_of_shards"] == str(search_engine.number_of_shards)
        assert index["settings"]["index.number_of_replicas"] == str(search_engine.number_of_replicas)
        assert index["settings"]["index.mapping.total_fields.limit"] == str(search_engine.default_total_fields_limit)

    async def test_create_index_for_dataset_with_fields(
        self,
        search_engine: BaseElasticAndOpenSearchEngine,
        opensearch: OpenSearch,
        db: Session,
    ):
        text_fields = await TextFieldFactory.create_batch(5)
        dataset = await DatasetFactory.create(fields=text_fields)

        await refresh_dataset(dataset)

        await search_engine.create_index(dataset)

        index_name = es_index_name_for_dataset(dataset)
        assert opensearch.indices.exists(index=index_name)

        index = opensearch.indices.get(index=index_name)[index_name]
        assert index["mappings"] == {
            "dynamic": "strict",
            "properties": {
                "id": {"type": "keyword"},
                "status": {"type": "keyword"},
                "inserted_at": {"type": "date_nanos"},
                "updated_at": {"type": "date_nanos"},
                "fields": {"properties": {field.name: {"type": "text"} for field in dataset.fields}},
                "metadata": {"dynamic": "false", "type": "object"},
                "responses": {
                    "dynamic": "strict",
                    "include_in_root": True,
                    "properties": {
                        "id": {"type": "keyword"},
                        "status": {"type": "keyword"},
                        "user_id": {"type": "keyword"},
                    },
                    "type": "nested",
                },
            },
        }

    async def test_create_metadata_property(
        self,
        search_engine: BaseElasticAndOpenSearchEngine,
        opensearch: OpenSearch,
        db: "AsyncSession",
    ):
        text_field = await TextFieldFactory.create(name="field")

        terms_property = await TermsMetadataPropertyFactory.create(name="terms")
        integer_property = await IntegerMetadataPropertyFactory.create(name="integer")
        float_property = await FloatMetadataPropertyFactory.create(name="float")

        metadata_properties = [terms_property, integer_property]

        dataset = await DatasetFactory.create(fields=[text_field], metadata_properties=metadata_properties)

        await refresh_dataset(dataset)

        await search_engine.create_index(dataset)
        await search_engine.configure_metadata_property(dataset, float_property)

        index_name = es_index_name_for_dataset(dataset)
        assert opensearch.indices.exists(index=index_name)

        index = opensearch.indices.get(index=index_name)[index_name]
        assert index["mappings"]["properties"]["metadata"]["properties"][str(float_property.name)] == {"type": "float"}

    async def test_create_index_for_dataset_with_metadata_properties(
        self,
        search_engine: BaseElasticAndOpenSearchEngine,
        opensearch: OpenSearch,
        db: "AsyncSession",
    ):
        text_field = await TextFieldFactory.create(name="field")

        terms_property = await TermsMetadataPropertyFactory.create(name="terms")
        integer_property = await IntegerMetadataPropertyFactory.create(name="integer")
        float_property = await FloatMetadataPropertyFactory.create(name="float")

        metadata_properties = [terms_property, integer_property, float_property]

        dataset = await DatasetFactory.create(fields=[text_field], metadata_properties=metadata_properties)

        await refresh_dataset(dataset)

        await search_engine.create_index(dataset)

        index_name = es_index_name_for_dataset(dataset)
        assert opensearch.indices.exists(index=index_name)

        index = opensearch.indices.get(index=index_name)[index_name]
        assert index["mappings"] == {
            "dynamic": "strict",
            "properties": {
                "id": {"type": "keyword"},
                "status": {"type": "keyword"},
                "inserted_at": {"type": "date_nanos"},
                "updated_at": {"type": "date_nanos"},
                "fields": {"properties": {"field": {"type": "text"}}},
                "responses": {
                    "dynamic": "strict",
                    "include_in_root": True,
                    "properties": {
                        "id": {"type": "keyword"},
                        "status": {"type": "keyword"},
                        "user_id": {"type": "keyword"},
                    },
                    "type": "nested",
                },
                "metadata": {
                    "dynamic": "false",
                    "properties": {
                        str(terms_property.name): {"type": "keyword"},
                        str(integer_property.name): {"type": "long"},
                        str(float_property.name): {"type": "float"},
                    },
                },
            },
        }

    @pytest.mark.parametrize(
        argnames=("text_ann_size", "rating_ann_size"),
        argvalues=[(random.randint(1, 9), random.randint(1, 9)) for _ in range(1, 5)],
    )
    async def test_create_index_for_dataset_with_questions(
        self,
        search_engine: BaseElasticAndOpenSearchEngine,
        opensearch: OpenSearch,
        text_ann_size: int,
        rating_ann_size: int,
    ):
        text_questions = await TextQuestionFactory.create_batch(size=text_ann_size)
        rating_questions = await RatingQuestionFactory.create_batch(size=rating_ann_size)
        label_questions = await LabelSelectionQuestionFactory.create_batch(size=text_ann_size)
        multilabel_questions = await MultiLabelSelectionQuestionFactory.create_batch(size=rating_ann_size)

        all_questions = text_questions + rating_questions + label_questions + multilabel_questions
        dataset = await DatasetFactory.create(questions=all_questions)

        await refresh_dataset(dataset)

        await search_engine.create_index(dataset)

        index_name = es_index_name_for_dataset(dataset)
        assert opensearch.indices.exists(index=index_name)

        index = opensearch.indices.get(index=index_name)[index_name]
        assert index["mappings"] == {
            "dynamic": "strict",
            "properties": {
                "id": {"type": "keyword"},
                "status": {"type": "keyword"},
                "inserted_at": {"type": "date_nanos"},
                "updated_at": {"type": "date_nanos"},
                "metadata": {"dynamic": "false", "type": "object"},
                "responses": {
                    "dynamic": "strict",
                    "include_in_root": True,
                    "properties": {
                        "id": {"type": "keyword"},
                        "status": {"type": "keyword"},
                        "user_id": {"type": "keyword"},
                        **{question.name: _expected_value_for_question(question) for question in all_questions},
                    },
                    "type": "nested",
                },
                "suggestions": {
                    "properties": {
                        question.name: {
                            "properties": {
                                "type": {"type": "keyword"},
                                "agent": {"type": "keyword"},
                                "value": _expected_value_for_question(question),
                                "score": {"type": "float"},
                            }
                        }
                        for question in all_questions
                    }
                },
            },
        }

    @pytest.mark.parametrize(
        ("query", "expected_items"),
        [
            ("card", 5),
            ("account", 1),
            ("payment", 6),
            ("cash", 3),
            ("negative", 4),
            ("00000", 1),
            ("card payment", 5),
            ("nothing", 0),
            (TextQuery(q="card"), 5),
            (TextQuery(q="account"), 1),
            (TextQuery(q="payment"), 6),
            (TextQuery(q="cash"), 3),
            (TextQuery(q="card payment"), 5),
            (TextQuery(q="nothing"), 0),
            (TextQuery(q="rate negative"), 1),  # Terms are found in two different fields
            (TextQuery(q="negative", field="label"), 4),
            (TextQuery(q="00000", field="textId"), 1),
            (TextQuery(q="card payment", field="text"), 5),
        ],
    )
    async def test_search_with_query_string(
        self,
        search_engine: BaseElasticAndOpenSearchEngine,
        opensearch: OpenSearch,
        test_banking_sentiment_dataset: Dataset,
        query: Union[str, TextQuery],
        expected_items: int,
    ):
        result = await search_engine.search(test_banking_sentiment_dataset, query=query)

        assert len(result.items) == expected_items
        assert result.total == expected_items

        scores = [item.score > 0 for item in result.items]
        assert all(map(lambda s: s > 0, scores))

        sorted_scores = scores.copy()
        sorted_scores.sort(reverse=True)

        assert scores == sorted_scores

    @pytest.mark.parametrize(
        "statuses, expected_items",
        [
            ([], 6),
            ([ResponseStatusFilter.pending], 6),
            ([ResponseStatusFilter.draft], 2),
            ([ResponseStatusFilter.submitted], 2),
            ([ResponseStatusFilter.discarded], 2),
            ([ResponseStatusFilter.pending, ResponseStatusFilter.draft], 6),
            ([ResponseStatusFilter.submitted, ResponseStatusFilter.discarded], 4),
            ([ResponseStatusFilter.pending, ResponseStatusFilter.draft, ResponseStatusFilter.discarded], 6),
        ],
    )
    async def test_search_with_response_status_filter(
        self,
        search_engine: BaseElasticAndOpenSearchEngine,
        opensearch: OpenSearch,
        test_banking_sentiment_dataset: Dataset,
        statuses: List[ResponseStatusFilter],
        expected_items: int,
    ):
        user = await UserFactory.create()

        await self._configure_record_responses(
            opensearch, test_banking_sentiment_dataset, statuses, expected_items, user
        )

        result = await search_engine.search(
            test_banking_sentiment_dataset,
            query=TextQuery(q="payment"),
            filter=TermsFilter(scope=ResponseFilterScope(property="status"), values=statuses),
        )
        assert len(result.items) == expected_items
        assert result.total == expected_items

    async def test_search_with_response_value_without_user(
        self,
        search_engine: BaseElasticAndOpenSearchEngine,
        opensearch: OpenSearch,
        test_banking_sentiment_dataset: Dataset,
    ):
        user = await UserFactory.create()
        await self._configure_record_responses(
            opensearch,
            test_banking_sentiment_dataset,
            [ResponseStatusFilter.draft],
            number_of_answered_records=2,
            user=user,
            rating_value=2,
        )

        another_user = await UserFactory.create()
        await self._configure_record_responses(
            opensearch,
            test_banking_sentiment_dataset,
            [ResponseStatusFilter.draft],
            number_of_answered_records=3,
            user=another_user,
            rating_value=4,
        )

        results_for_user = await search_engine.search(
            test_banking_sentiment_dataset,
            filter=TermsFilter(ResponseFilterScope(question="rating", user=None), values=["2"]),
        )
        assert results_for_user.total == 2

        results_for_another_user = await search_engine.search(
            test_banking_sentiment_dataset,
            filter=TermsFilter(ResponseFilterScope(question="rating", user=None), values=["4"]),
        )
        assert results_for_another_user.total == 3

        combined_results = await search_engine.search(
            test_banking_sentiment_dataset,
            filter=TermsFilter(ResponseFilterScope(question="rating", user=None), values=["2", "4"]),
        )
        assert combined_results.total == 3

    @pytest.mark.parametrize(
        "statuses, expected_items",
        [
            ([], 9),
            ([ResponseStatusFilter.pending], 3),
            ([ResponseStatusFilter.draft], 5),
            ([ResponseStatusFilter.submitted], 3),
            ([ResponseStatusFilter.discarded], 2),
            ([ResponseStatusFilter.pending, ResponseStatusFilter.draft], 5),
            ([ResponseStatusFilter.submitted, ResponseStatusFilter.discarded], 3),
            ([ResponseStatusFilter.pending, ResponseStatusFilter.draft, ResponseStatusFilter.discarded], 4),
        ],
    )
    async def test_search_with_response_status_filter_with_no_user(
        self,
        search_engine: BaseElasticAndOpenSearchEngine,
        opensearch: OpenSearch,
        test_banking_sentiment_dataset: Dataset,
        statuses: List[ResponseStatusFilter],
        expected_items: int,
    ):
        await self._configure_record_responses(opensearch, test_banking_sentiment_dataset, statuses, expected_items)

        result = await search_engine.search(
            test_banking_sentiment_dataset,
            filter=TermsFilter(ResponseFilterScope(property="status"), values=statuses),
        )

        assert len(result.items) == expected_items
        assert result.total == expected_items

    @pytest.mark.parametrize(
        ("filter", "expected_items"),
        [
            (TermsFilter(scope=MetadataFilterScope(metadata_property="label"), values=["neutral"]), 4),
            (TermsFilter(scope=MetadataFilterScope(metadata_property="label"), values=["positive"]), 1),
            (TermsFilter(scope=MetadataFilterScope(metadata_property="label"), values=["neutral", "positive"]), 5),
            (RangeFilter(scope=MetadataFilterScope(metadata_property="textId"), ge=3, le=4), 2),
            (RangeFilter(scope=MetadataFilterScope(metadata_property="textId"), ge=3, le=3), 1),
            (RangeFilter(scope=MetadataFilterScope(metadata_property="textId"), ge=3), 6),
            (RangeFilter(scope=MetadataFilterScope(metadata_property="textId"), le=4), 5),
            (RangeFilter(scope=MetadataFilterScope(metadata_property="seq_float"), ge=0, le=12.03), 3),
            (RangeFilter(scope=MetadataFilterScope(metadata_property="seq_float"), ge=0.13, le=0.13), 1),
            (RangeFilter(scope=MetadataFilterScope(metadata_property="seq_float"), ge=0.0), 7),
            (RangeFilter(scope=MetadataFilterScope(metadata_property="seq_float"), le=12.03), 5),
        ],
    )
    async def test_search_with_metadata_filter(
        self,
        search_engine: BaseElasticAndOpenSearchEngine,
        opensearch: OpenSearch,
        test_banking_sentiment_dataset: Dataset,
        filter: Filter,
        expected_items: int,
    ):
        result = await search_engine.search(test_banking_sentiment_dataset, filter=filter)
        assert len(result.items) == expected_items
        assert result.total == expected_items

    async def test_search_with_no_query(
        self,
        search_engine: BaseElasticAndOpenSearchEngine,
        opensearch: OpenSearch,
        test_banking_sentiment_dataset: Dataset,
    ):
        result = await search_engine.search(test_banking_sentiment_dataset)
        assert len(result.items) == len(test_banking_sentiment_dataset.records)
        assert result.total == len(test_banking_sentiment_dataset.records)

        result_scores = set([item.score for item in result.items])
        assert result_scores == {1.0}

    async def test_search_with_response_status_filter_does_not_affect_the_result_scores(
        self,
        search_engine: BaseElasticAndOpenSearchEngine,
        opensearch: OpenSearch,
        test_banking_sentiment_dataset: Dataset,
    ):
        user = await UserFactory.create()

        all_statuses = [ResponseStatusFilter.pending, ResponseStatusFilter.draft, ResponseStatusFilter.discarded]
        await self._configure_record_responses(
            opensearch, test_banking_sentiment_dataset, all_statuses, len(test_banking_sentiment_dataset.records), user
        )

        no_filter_results = await search_engine.search(test_banking_sentiment_dataset, query=TextQuery(q="payment"))

        results = await search_engine.search(
            test_banking_sentiment_dataset,
            query=TextQuery(q="payment"),
            filter=TermsFilter(scope=ResponseFilterScope(property="status", user=user), values=all_statuses),
        )

        assert len(no_filter_results.items) == len(results.items)
        assert no_filter_results.total == results.total
        assert [item.score for item in no_filter_results.items] == [item.score for item in results.items]

    @pytest.mark.parametrize(
        "property, filter_match_value, filter_unmatch_value",
        [("value", "A", "C"), ("score", "0.5", "0"), ("agent", "peter", "john"), ("type", "human", "model")],
    )
    async def test_search_with_suggestion_filter(
        self,
        search_engine: BaseElasticAndOpenSearchEngine,
        opensearch: OpenSearch,
        property: str,
        filter_match_value: str,
        filter_unmatch_value: str,
    ):
        text_field = await TextFieldFactory.create()
        label_question = await QuestionFactory.create(
            settings={
                "type": QuestionType.label_selection.value,
                "options": [{"value": "A"}, {"value": "B"}],
            }
        )
        dataset = await DatasetFactory.create(fields=[text_field], questions=[label_question])
        records = await RecordFactory.create_batch(
            size=2,
            dataset=dataset,
            fields={text_field.name: f"This is the value for {text_field.name}"},
        )

        await SuggestionFactory.create(
            record=records[0], question=label_question, value="A", type="human", agent="peter", score=0.5
        )
        await SuggestionFactory.create(record=records[1], question=label_question, value="B")

        await refresh_dataset(dataset)
        await refresh_records(records)

        await search_engine.create_index(dataset)
        await search_engine.index_records(dataset, records)

        scope = SuggestionFilterScope(question=label_question.name, property=property)

        await self._check_filter_match(
            dataset, search_engine, filter=TermsFilter(scope=scope, values=[filter_match_value])
        )
        await self._check_filter_unmatch(
            dataset, search_engine, filter=TermsFilter(scope=scope, values=[filter_unmatch_value])
        )

    async def _check_filter_unmatch(
        self, dataset: Dataset, elasticsearch_engine: BaseElasticAndOpenSearchEngine, filter: TermsFilter
    ) -> None:
        result = await elasticsearch_engine.search(dataset, filter=filter)

        assert len(result.items) == 0
        assert result.total == 0

    async def _check_filter_match(
        self, dataset: Dataset, elasticsearch_engine: BaseElasticAndOpenSearchEngine, filter: TermsFilter
    ):
        result = await elasticsearch_engine.search(dataset, filter=filter)

        assert len(result.items) == 1
        assert result.total == 1

    @pytest.mark.parametrize(("offset", "limit"), [(0, 50), (10, 5), (0, 0), (90, 100)])
    async def test_search_with_pagination(
        self,
        search_engine: BaseElasticAndOpenSearchEngine,
        opensearch: OpenSearch,
        dataset_for_pagination: Dataset,
        offset: int,
        limit: int,
    ):
        all_results = await search_engine.search(dataset_for_pagination, query="documents", offset=0, limit=100)
        results = await search_engine.search(dataset_for_pagination, query="documents", offset=offset, limit=limit)

        assert len(results.items) == min(len(dataset_for_pagination.records) - offset, limit)
        assert results.total == 100
        assert all_results.items[offset : offset + limit] == results.items

    @pytest.mark.parametrize(
        ("sort_order"),
        [
            Order(scope=RecordFilterScope(property="inserted_at"), order=SortOrder.asc),
            Order(scope=RecordFilterScope(property="updated_at"), order=SortOrder.asc),
            Order(scope=RecordFilterScope(property="inserted_at"), order=SortOrder.desc),
            Order(scope=RecordFilterScope(property="updated_at"), order=SortOrder.desc),
        ],
    )
    async def test_search_with_sort_by(
        self,
        search_engine: BaseElasticAndOpenSearchEngine,
        opensearch: OpenSearch,
        test_banking_sentiment_dataset: Dataset,
        sort_order: Order,
    ):
        def _local_sort_by(record: Record) -> Any:
            return getattr(record, sort_order.scope.property)

        results = await search_engine.search(test_banking_sentiment_dataset, sort=[sort_order])

        records = test_banking_sentiment_dataset.records
        records = sorted(records, key=_local_sort_by, reverse=sort_order.order == "desc")

        assert [item.record_id for item in results.items] == [record.id for record in records]

    async def test_index_records(self, search_engine: BaseElasticAndOpenSearchEngine, opensearch: OpenSearch):
        text_fields = await TextFieldFactory.create_batch(5)
        dataset = await DatasetFactory.create(fields=text_fields, questions=[])
        records = await RecordFactory.create_batch(
            size=10,
            dataset=dataset,
            fields={field.name: f"This is the value for {field.name}" for field in text_fields},
            responses=[],
        )

        await refresh_dataset(dataset)
        await refresh_records(records)

        await search_engine.create_index(dataset)
        await search_engine.index_records(dataset, records)

        index_name = es_index_name_for_dataset(dataset)

        es_docs = [hit["_source"] for hit in opensearch.search(index=index_name)["hits"]["hits"]]
        assert es_docs == [
            {
                "id": str(record.id),
                "status": RecordStatus.pending,
                "fields": record.fields,
                "inserted_at": record.inserted_at.isoformat(),
                "updated_at": record.updated_at.isoformat(),
            }
            for record in records
        ]

    async def test_configure_metadata_property(
        self, search_engine: BaseElasticAndOpenSearchEngine, opensearch: OpenSearch
    ):
        dataset = await DatasetFactory.create()
        await refresh_dataset(dataset)

        await search_engine.create_index(dataset)

        terms_property = await TermsMetadataPropertyFactory.create(name="terms")
        await search_engine.configure_metadata_property(dataset, terms_property)

        index_name = es_index_name_for_dataset(dataset)
        index = opensearch.indices.get(index=index_name)[index_name]
        assert index["mappings"]["properties"]["metadata"] == {
            "dynamic": "false",
            "properties": {str(terms_property.name): {"type": "keyword"}},
        }

    async def test_index_records_with_suggestions(
        self, search_engine: BaseElasticAndOpenSearchEngine, opensearch: OpenSearch
    ):
        text_field = await TextFieldFactory.create()
        label_question = await QuestionFactory.create(
            settings={
                "type": QuestionType.label_selection.value,
                "options": [{"value": "A"}, {"value": "B"}],
            }
        )
        dataset = await DatasetFactory.create(fields=[text_field], questions=[label_question])
        records = await RecordFactory.create_batch(
            size=2,
            dataset=dataset,
            fields={text_field.name: f"This is the value for {text_field.name}"},
            responses=[],
        )

        await SuggestionFactory.create(record=records[0], question=label_question, value="A")
        await SuggestionFactory.create(record=records[1], question=label_question, value="B")

        await refresh_dataset(dataset)
        await refresh_records(records)

        await search_engine.create_index(dataset)
        await search_engine.index_records(dataset, records)

        index_name = es_index_name_for_dataset(dataset)

        es_docs = [hit["_source"] for hit in opensearch.search(index=index_name)["hits"]["hits"]]
        assert es_docs == [
            {
                "id": str(records[0].id),
                "status": RecordStatus.pending,
                "fields": records[0].fields,
                "inserted_at": records[0].inserted_at.isoformat(),
                "updated_at": records[0].updated_at.isoformat(),
                "suggestions": {label_question.name: {"agent": None, "score": None, "type": None, "value": "A"}},
            },
            {
                "id": str(records[1].id),
                "status": RecordStatus.pending,
                "fields": records[1].fields,
                "inserted_at": records[1].inserted_at.isoformat(),
                "updated_at": records[1].updated_at.isoformat(),
                "suggestions": {label_question.name: {"agent": None, "score": None, "type": None, "value": "B"}},
            },
        ]

    async def test_index_records_with_metadata(
        self, search_engine: BaseElasticAndOpenSearchEngine, opensearch: OpenSearch
    ):
        text_fields = await TextFieldFactory.create_batch(5)
        metadata_properties = await TermsMetadataPropertyFactory.create_batch(3)

        dataset = await DatasetFactory.create(fields=text_fields, metadata_properties=metadata_properties, questions=[])
        records = await RecordFactory.create_batch(
            size=10,
            dataset=dataset,
            fields={field.name: f"This is the value for {field.name}" for field in text_fields},
            metadata_={metadata_prop.name: "Value for Metadata Property" for metadata_prop in metadata_properties},
            responses=[],
        )

        await refresh_dataset(dataset)
        await refresh_records(records)

        await search_engine.create_index(dataset)
        await search_engine.index_records(dataset, records)

        index_name = es_index_name_for_dataset(dataset)

        es_docs = [hit["_source"] for hit in opensearch.search(index=index_name)["hits"]["hits"]]
        assert es_docs == [
            {
                "id": str(record.id),
                "status": RecordStatus.pending,
                "fields": record.fields,
                "inserted_at": record.inserted_at.isoformat(),
                "updated_at": record.updated_at.isoformat(),
                "metadata": {
                    str(metadata_prop.name): record.metadata_[metadata_prop.name]
                    for metadata_prop in metadata_properties
                },
            }
            for record in records
        ]

    async def test_index_records_with_vectors(
        self, search_engine: BaseElasticAndOpenSearchEngine, opensearch: OpenSearch
    ):
        dataset = await DatasetFactory.create()
        text_fields = await TextFieldFactory.create_batch(size=5, dataset=dataset)
        vectors_settings = await VectorSettingsFactory.create_batch(size=5, dataset=dataset, dimensions=5)
        records = await RecordFactory.create_batch(
            size=5, fields={field.name: f"This is the value for {field.name}" for field in text_fields}, responses=[]
        )

        for record in records:
            for vector_settings in vectors_settings:
                await VectorFactory.create(
                    record=record, vector_settings=vector_settings, value=[1.0, 2.0, 3.0, 4.0, 5.0]
                )

        await refresh_dataset(dataset)
        await refresh_records(records)

        await search_engine.create_index(dataset)
        await search_engine.index_records(dataset, records)

        index_name = es_index_name_for_dataset(dataset)

        es_docs = [hit["_source"] for hit in opensearch.search(index=index_name)["hits"]["hits"]]
        assert es_docs == [
            {
                "id": str(record.id),
                "status": RecordStatus.pending,
                "fields": record.fields,
                "inserted_at": record.inserted_at.isoformat(),
                "updated_at": record.updated_at.isoformat(),
                "vectors": {str(vector_settings.id): [1.0, 2.0, 3.0, 4.0, 5.0] for vector_settings in vectors_settings},
            }
            for record in records
        ]

    async def test_delete_records(self, search_engine: BaseElasticAndOpenSearchEngine, opensearch: OpenSearch):
        text_fields = await TextFieldFactory.create_batch(5)
        dataset = await DatasetFactory.create(fields=text_fields, questions=[])
        records = await RecordFactory.create_batch(
            size=10,
            dataset=dataset,
            fields={field.name: f"This is the value for {field.name}" for field in text_fields},
            responses=[],
        )

        await refresh_dataset(dataset)
        await refresh_records(records)

        await search_engine.create_index(dataset)
        await search_engine.index_records(dataset, records)

        records_to_delete, records_to_keep = records[:5], records[5:]
        await search_engine.delete_records(dataset, records_to_delete)

        index_name = es_index_name_for_dataset(dataset)

        deleted_docs = [
            hit["_source"]
            for hit in opensearch.search(
                index=index_name, body={"query": {"ids": {"values": [str(record.id) for record in records_to_delete]}}}
            )["hits"]["hits"]
        ]
        assert len(deleted_docs) == 0

        es_docs = [
            hit["_source"]
            for hit in opensearch.search(
                index=index_name, body={"query": {"ids": {"values": [str(record.id) for record in records_to_keep]}}}
            )["hits"]["hits"]
        ]
        assert len(records_to_keep) == 5

    async def test_update_record_response(
        self,
        search_engine: BaseElasticAndOpenSearchEngine,
        opensearch: OpenSearch,
        test_banking_sentiment_dataset: Dataset,
    ):
        record = test_banking_sentiment_dataset.records[0]
        question = test_banking_sentiment_dataset.questions[0]

        response = await ResponseFactory.create(record=record, values={question.name: {"value": "test"}})
        record = await response.awaitable_attrs.record
        await record.awaitable_attrs.dataset
        await search_engine.update_record_response(response)

        index_name = es_index_name_for_dataset(test_banking_sentiment_dataset)

        results = opensearch.get(index=index_name, id=record.id)

        assert results["_source"]["responses"] == [
            {"id": str(response.id), "status": "submitted", "text": "test", "user_id": str(response.user_id)},
        ]

        index = opensearch.indices.get(index=index_name)[index_name]
        assert index["mappings"]["properties"]["responses"] == {
            "dynamic": "strict",
            "include_in_root": True,
            "properties": {
                "id": {"type": "keyword"},
                "rating": {"type": "integer"},
                "status": {"type": "keyword"},
                "text": {"enabled": False, "type": "object"},
                "user_id": {"type": "keyword"},
            },
            "type": "nested",
        }

    @pytest.mark.parametrize("annotators_size", [20, 200, 400])
    async def test_annotators_limits(
        self,
        search_engine: BaseElasticAndOpenSearchEngine,
        opensearch: OpenSearch,
        test_banking_sentiment_dataset_non_indexed: Dataset,
        annotators_size: int,
    ):
        dataset = test_banking_sentiment_dataset_non_indexed
        records = dataset.records

        annotators = await UserFactory.create_batch(size=annotators_size)

        await search_engine.create_index(dataset)
        await search_engine.index_records(dataset, records)

        record = records[0]
        question = dataset.questions[0]
        index_name = es_index_name_for_dataset(dataset)

        for user in annotators:
            await ResponseFactory.create(record=record, user=user, values={question.name: {"value": "test"}})

        await record.awaitable_attrs.dataset
        await record.awaitable_attrs.responses
        await search_engine.index_records(dataset, [record])

        properties = opensearch.indices.get_mapping(index=index_name)[index_name]["mappings"]["properties"]
        assert properties["responses"] == {
            "dynamic": "strict",
            "include_in_root": True,
            "properties": {
                "id": {"type": "keyword"},
                "status": {"type": "keyword"},
                "user_id": {"type": "keyword"},
                "rating": {"type": "integer"},
                "text": {"enabled": False, "type": "object"},
            },
            "type": "nested",
        }

    @pytest.mark.parametrize("annotators_size", [1000, 2000, 4000])
    async def test_annotator_limits_increasing_default_fields_limit(
        self,
        search_engine: BaseElasticAndOpenSearchEngine,
        opensearch: OpenSearch,
        test_banking_sentiment_dataset_non_indexed: Dataset,
        annotators_size: int,
    ):
        dataset = test_banking_sentiment_dataset_non_indexed
        records = dataset.records

        annotators = await UserFactory.create_batch(size=annotators_size)

        search_engine.default_total_fields_limit = annotators_size * 5
        await search_engine.create_index(dataset)
        await search_engine.index_records(dataset, records)

        record = records[0]
        question = dataset.questions[0]
        index_name = es_index_name_for_dataset(dataset)

        for user in annotators:
            await ResponseFactory.create(record=record, user=user, values={question.name: {"value": "test"}})

        await record.awaitable_attrs.dataset
        await record.awaitable_attrs.responses
        await search_engine.index_records(dataset, [record])

        properties = opensearch.indices.get_mapping(index=index_name)[index_name]["mappings"]["properties"]

        assert properties["responses"] == {
            "dynamic": "strict",
            "include_in_root": True,
            "properties": {
                "id": {"type": "keyword"},
                "status": {"type": "keyword"},
                "user_id": {"type": "keyword"},
                "rating": {"type": "integer"},
                "text": {"enabled": False, "type": "object"},
            },
            "type": "nested",
        }

    async def test_delete_record_response(
        self,
        search_engine: BaseElasticAndOpenSearchEngine,
        opensearch: OpenSearch,
        db: AsyncSession,
        test_banking_sentiment_dataset: Dataset,
    ):
        record = test_banking_sentiment_dataset.records[0]
        question = test_banking_sentiment_dataset.questions[0]

        response = await ResponseFactory.create(record=record, values={question.name: {"value": "test"}})
        record = await response.awaitable_attrs.record
        await record.awaitable_attrs.dataset
        await search_engine.update_record_response(response)

        index_name = es_index_name_for_dataset(test_banking_sentiment_dataset)

        results = opensearch.get(index=index_name, id=record.id)
        assert results["_source"]["responses"] == [
            {
                "id": str(response.id),
                "status": "submitted",
                "text": "test",
                "user_id": str(response.user_id),
            },
        ]

        await search_engine.delete_record_response(response)

        results = opensearch.get(index=index_name, id=record.id)
        assert results["_source"]["responses"] == []

    @pytest.mark.parametrize(
        ("property_name", "expected_metrics"),
        [
            (
                "label",
                {
                    "total": 8,
                    "type": MetadataPropertyType.terms,
                    "values": [
                        {"count": 4, "term": "neutral"},
                        {"count": 3, "term": "negative"},
                        {"count": 1, "term": "positive"},
                    ],
                },
            ),
            ("textId", {"max": 8, "min": 0, "type": MetadataPropertyType.integer}),
            ("seq_float", {"max": 120020.1328125, "min": -149.1300048828125, "type": MetadataPropertyType.float}),
        ],
    )
    async def test_compute_metrics_for(
        self,
        search_engine: BaseElasticAndOpenSearchEngine,
        opensearch: OpenSearch,
        db: "AsyncSession",
        test_banking_sentiment_dataset: Dataset,
        property_name: str,
        expected_metrics: dict,
    ):
        for property in test_banking_sentiment_dataset.metadata_properties:
            if property.name == property_name:
                break

        metrics = await search_engine.compute_metrics_for(property)

        assert metrics.type == property.type
        assert metrics.dict() == expected_metrics

    @pytest.mark.parametrize(
        ("property_type", "expected_metrics"),
        [
            (MetadataPropertyType.terms, {"total": 0, "values": []}),
            (MetadataPropertyType.integer, {"min": None, "max": None}),
            (MetadataPropertyType.float, {"min": None, "max": None}),
        ],
    )
    async def test_compute_metrics_for_missing_property(
        self,
        search_engine: BaseElasticAndOpenSearchEngine,
        db: "AsyncSession",
        property_type: MetadataPropertyType,
        expected_metrics: dict,
    ):
        dataset = await DatasetFactory.create()

        await refresh_dataset(dataset)
        await search_engine.create_index(dataset)

        if property_type == MetadataPropertyType.terms:
            property = await TermsMetadataPropertyFactory.create(dataset=dataset)
        elif property_type == MetadataPropertyType.integer:
            property = await IntegerMetadataPropertyFactory.create(dataset=dataset)
        elif property_type == MetadataPropertyType.float:
            property = await FloatMetadataPropertyFactory.create(dataset=dataset)
        else:
            pytest.fail(f"Wrong property type {property_type}")

        metrics = await search_engine.compute_metrics_for(property)

        assert metrics.dict() == {"type": property_type, **expected_metrics}

    async def test_similarity_search_with_incomplete_inputs(
        self,
        search_engine: BaseElasticAndOpenSearchEngine,
        opensearch: OpenSearch,
        test_banking_sentiment_dataset_with_vectors: Dataset,
    ):
        settings: VectorSettings = test_banking_sentiment_dataset_with_vectors.vectors_settings[0]
        with pytest.raises(
            expected_exception=ValueError,
            match="Must provide either vector value or record to compute the similarity search",
        ):
            await search_engine.similarity_search(
                dataset=test_banking_sentiment_dataset_with_vectors, vector_settings=settings
            )

    async def test_similarity_search_with_too_much_inputs(
        self,
        search_engine: BaseElasticAndOpenSearchEngine,
        opensearch: OpenSearch,
        test_banking_sentiment_dataset_with_vectors: Dataset,
    ):
        settings: VectorSettings = test_banking_sentiment_dataset_with_vectors.vectors_settings[0]
        with pytest.raises(
            expected_exception=ValueError,
            match="Must provide either vector value or record to compute the similarity search",
        ):
            await search_engine.similarity_search(
                dataset=test_banking_sentiment_dataset_with_vectors,
                vector_settings=settings,
                value=[1, 2, 3],
                record=test_banking_sentiment_dataset_with_vectors.records[0],
            )

    async def test_similarity_search_by_vector_value(
        self,
        search_engine: BaseElasticAndOpenSearchEngine,
        opensearch: OpenSearch,
        test_banking_sentiment_dataset_with_vectors: Dataset,
    ):
        selected_record = test_banking_sentiment_dataset_with_vectors.records[0]
        selected_vector = selected_record.vectors[0]

        responses = await search_engine.similarity_search(
            dataset=test_banking_sentiment_dataset_with_vectors,
            vector_settings=selected_vector.vector_settings,
            value=selected_vector.value,
            max_results=1,
        )

        assert responses.total == 1
        assert responses.items[0].record_id == selected_record.id

    async def test_similarity_search_by_vector_value_with_order(
        self,
        search_engine: BaseElasticAndOpenSearchEngine,
        opensearch: OpenSearch,
        test_banking_sentiment_dataset_with_vectors: Dataset,
    ):
        selected_record: Record = test_banking_sentiment_dataset_with_vectors.records[0]
        vector_settings: VectorSettings = test_banking_sentiment_dataset_with_vectors.vectors_settings[0]

        responses = await search_engine.similarity_search(
            dataset=test_banking_sentiment_dataset_with_vectors,
            vector_settings=vector_settings,
            value=selected_record.vectors[0].value,
            order=SimilarityOrder.least_similar,
            max_results=1,
        )

        assert responses.total == 1
        assert responses.items[0].record_id != selected_record.id

    @pytest.mark.parametrize(
        "statuses",
        [
            [],
<<<<<<< HEAD
            [ResponseStatusFilter.missing, ResponseStatusFilter.draft],
=======
            [ResponseStatusFilter.pending, ResponseStatusFilter.draft],
>>>>>>> d30c4291
        ],
    )
    async def test_similarity_search_by_record_and_response_status_filter(
        self,
        search_engine: BaseElasticAndOpenSearchEngine,
        opensearch: OpenSearch,
        test_banking_sentiment_dataset_with_vectors: Dataset,
        statuses: List[ResponseStatusFilter],
    ):
        selected_record: Record = test_banking_sentiment_dataset_with_vectors.records[0]
        vector_settings: VectorSettings = test_banking_sentiment_dataset_with_vectors.vectors_settings[0]

        scope = ResponseFilterScope(property="status")

        if statuses:
            test_user = await UserFactory.create()
            scope.user = test_user

        responses = await search_engine.similarity_search(
            dataset=test_banking_sentiment_dataset_with_vectors,
            vector_settings=vector_settings,
            record=selected_record,
            max_results=1,
            filter=TermsFilter(scope=scope, values=statuses),
        )

        assert responses.total == 1
        assert responses.items[0].record_id != selected_record.id

    async def test_similarity_search_by_record(
        self,
        search_engine: BaseElasticAndOpenSearchEngine,
        opensearch: OpenSearch,
        test_banking_sentiment_dataset_with_vectors: Dataset,
    ):
        selected_record: Record = test_banking_sentiment_dataset_with_vectors.records[0]
        vector_settings: VectorSettings = test_banking_sentiment_dataset_with_vectors.vectors_settings[0]

        responses = await search_engine.similarity_search(
            dataset=test_banking_sentiment_dataset_with_vectors,
            vector_settings=vector_settings,
            record=selected_record,
            max_results=1,
        )

        assert responses.total == 1
        assert responses.items[0].record_id != selected_record.id

    async def test_similarity_search_by_record_and_response_value_filter(
        self,
        search_engine: BaseElasticAndOpenSearchEngine,
        opensearch: OpenSearch,
        test_banking_sentiment_dataset_with_vectors: Dataset,
    ):
        user = await UserFactory.create()

        await self._configure_record_responses(
            opensearch,
            test_banking_sentiment_dataset_with_vectors,
            [ResponseStatusFilter.draft],
            number_of_answered_records=len(test_banking_sentiment_dataset_with_vectors.records),
            user=user,
            rating_value=2,
        )

        selected_record: Record = test_banking_sentiment_dataset_with_vectors.records[0]
        vector_settings: VectorSettings = test_banking_sentiment_dataset_with_vectors.vectors_settings[0]

        responses = await search_engine.similarity_search(
            dataset=test_banking_sentiment_dataset_with_vectors,
            vector_settings=vector_settings,
            record=selected_record,
            max_results=1,
            filter=TermsFilter(ResponseFilterScope(question="rating", user=None), values=["2"]),
        )

        assert responses.total == 1

    async def test_similarity_search_by_record_and_response_value_filter_without_responses(
        self,
        search_engine: BaseElasticAndOpenSearchEngine,
        opensearch: OpenSearch,
        test_banking_sentiment_dataset_with_vectors: Dataset,
    ):
        selected_record: Record = test_banking_sentiment_dataset_with_vectors.records[0]
        vector_settings: VectorSettings = test_banking_sentiment_dataset_with_vectors.vectors_settings[0]

        responses = await search_engine.similarity_search(
            dataset=test_banking_sentiment_dataset_with_vectors,
            vector_settings=vector_settings,
            record=selected_record,
            max_results=1,
            filter=TermsFilter(ResponseFilterScope(question="rating", user=None), values=["2"]),
        )

        assert responses.total == 0

    @pytest.mark.parametrize("query, expected_results", [("payment", 5), ("nothing to find", 0)])
    async def test_similarity_search_with_text_search(
        self,
        search_engine: BaseElasticAndOpenSearchEngine,
        opensearch: OpenSearch,
        test_banking_sentiment_dataset_with_vectors: Dataset,
        query: str,
        expected_results: int,
    ):
        records = test_banking_sentiment_dataset_with_vectors.records
        selected_record: Record = records[0]
        vector_settings: VectorSettings = test_banking_sentiment_dataset_with_vectors.vectors_settings[0]

        responses = await search_engine.similarity_search(
            dataset=test_banking_sentiment_dataset_with_vectors,
            vector_settings=vector_settings,
            record=selected_record,
            query=TextQuery(q=query),
        )

        assert responses.total == expected_results

        for response in responses.items:
            for record in records:
                if record.id == response.record_id:
                    assert query in "\n".join(record.fields.values())

    async def _configure_record_responses(
        self,
        opensearch: OpenSearch,
        dataset: Dataset,
        response_status: List[ResponseStatusFilter],
        number_of_answered_records: int,
        user: Optional[User] = None,
        rating_value: Optional[int] = None,
    ):
        index_name = es_index_name_for_dataset(dataset)

        all_statuses = [
            ResponseStatusFilter.draft,
            ResponseStatusFilter.pending,
            ResponseStatusFilter.discarded,
            ResponseStatusFilter.submitted,
        ]
        selected_records = dataset.records[:number_of_answered_records]
        rest_of_the_records = dataset.records[number_of_answered_records:]

        # Create two responses with the same status (one in each record)
        for i, status in enumerate(response_status):
            if status != ResponseStatusFilter.pending:
                await self._update_records_responses(
                    opensearch, index_name, selected_records, status, user, rating_value
                )

        for status in all_statuses:
            if status not in response_status and status != ResponseStatusFilter.pending:
                await self._update_records_responses(opensearch, index_name, rest_of_the_records, status, user)

        opensearch.indices.refresh(index=index_name)

    async def _update_records_responses(
        self,
        opensearch: OpenSearch,
        index_name: str,
        records: List[Record],
        status: ResponseStatusFilter,
        user: Optional[User] = None,
        rating_value: Optional[int] = None,
    ):
        another_user = await UserFactory.create()

        for record in records:
            responses = [
                {
                    "id": str(uuid.uuid4()),
                    "status": status.value,
                    "user_id": str(another_user.id),
                    "rating": -1,
                }
            ]
            if user:
                responses.append(
                    {
                        "id": str(uuid.uuid4()),
                        "status": status.value,
                        "user_id": str(user.id),
                        "rating": rating_value or -1,
                    }
                )
            record_responses = opensearch.get(index=index_name, id=record.id)["_source"].get("responses") or []
            record_responses.extend(responses)

            opensearch.update(index_name, id=record.id, body={"doc": {"responses": record_responses}})<|MERGE_RESOLUTION|>--- conflicted
+++ resolved
@@ -17,13 +17,10 @@
 
 import pytest
 import pytest_asyncio
-<<<<<<< HEAD
-=======
 from opensearchpy import OpenSearch
 from sqlalchemy.ext.asyncio import AsyncSession
 from sqlalchemy.orm import Session
 
->>>>>>> d30c4291
 from argilla_server.enums import (
     MetadataPropertyType,
     QuestionType,
@@ -32,20 +29,12 @@
     RecordStatus,
     SortOrder,
 )
-<<<<<<< HEAD
-from argilla_server.models import Dataset, Question, Record, User, VectorSettings
-=======
 from argilla_server.models import Dataset, Question, Record, User, VectorSettings, Vector
->>>>>>> d30c4291
 from argilla_server.search_engine import (
     ResponseFilterScope,
     SuggestionFilterScope,
     TermsFilter,
     TextQuery,
-<<<<<<< HEAD
-    UserResponseStatusFilter,
-=======
->>>>>>> d30c4291
     Filter,
     MetadataFilterScope,
     RangeFilter,
@@ -1379,11 +1368,7 @@
         "statuses",
         [
             [],
-<<<<<<< HEAD
-            [ResponseStatusFilter.missing, ResponseStatusFilter.draft],
-=======
             [ResponseStatusFilter.pending, ResponseStatusFilter.draft],
->>>>>>> d30c4291
         ],
     )
     async def test_similarity_search_by_record_and_response_status_filter(
