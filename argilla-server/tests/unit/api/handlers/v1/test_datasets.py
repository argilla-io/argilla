#  Copyright 2021-present, the Recognai S.L. team.
#
#  Licensed under the Apache License, Version 2.0 (the "License");
#  you may not use this file except in compliance with the License.
#  You may obtain a copy of the License at
#
#      http://www.apache.org/licenses/LICENSE-2.0
#
#  Unless required by applicable law or agreed to in writing, software
#  distributed under the License is distributed on an "AS IS" BASIS,
#  WITHOUT WARRANTIES OR CONDITIONS OF ANY KIND, either express or implied.
#  See the License for the specific language governing permissions and
#  limitations under the License.
import math
import uuid
from datetime import datetime
from typing import TYPE_CHECKING, Any, Dict, List, Tuple, Type
from unittest.mock import ANY
from uuid import UUID, uuid4

import pytest
from sqlalchemy import func, inspect, select

from argilla_server.api.handlers.v1.datasets.records import LIST_DATASET_RECORDS_LIMIT_DEFAULT
from argilla_server.api.schemas.v1.datasets import DATASET_GUIDELINES_MAX_LENGTH, DATASET_NAME_MAX_LENGTH
from argilla_server.api.schemas.v1.fields import FIELD_CREATE_NAME_MAX_LENGTH, FIELD_CREATE_TITLE_MAX_LENGTH
from argilla_server.api.schemas.v1.metadata_properties import (
    METADATA_PROPERTY_CREATE_NAME_MAX_LENGTH,
    METADATA_PROPERTY_CREATE_TITLE_MAX_LENGTH,
    TERMS_METADATA_PROPERTY_VALUES_MAX_ITEMS,
)
from argilla_server.api.schemas.v1.records import RECORDS_CREATE_MAX_ITEMS, RECORDS_CREATE_MIN_ITEMS
from argilla_server.api.schemas.v1.vector_settings import (
    VECTOR_SETTINGS_CREATE_NAME_MAX_LENGTH,
    VECTOR_SETTINGS_CREATE_TITLE_MAX_LENGTH,
)
from argilla_server.constants import API_KEY_HEADER_NAME
from argilla_server.enums import (
    DatasetDistributionStrategy,
    DatasetStatus,
    OptionsOrder,
    RecordInclude,
    RecordStatus,
    ResponseStatusFilter,
    SimilarityOrder,
    SortOrder,
)
from argilla_server.models import (
    Dataset,
    Field,
    MetadataProperty,
    Question,
    Record,
    Response,
    ResponseStatus,
    Suggestion,
    User,
    UserRole,
    Vector,
    VectorSettings,
)
from argilla_server.search_engine import (
    AndFilter,
    MetadataFilterScope,
    Order,
    RangeFilter,
    RecordFilterScope,
    ResponseFilterScope,
    SearchEngine,
    SearchResponseItem,
    SearchResponses,
    TermsFilter,
    TextQuery,
)
from tests.factories import (
    AdminFactory,
    AnnotatorFactory,
    DatasetFactory,
    FieldFactory,
    FloatMetadataPropertyFactory,
    IntegerMetadataPropertyFactory,
    LabelSelectionQuestionFactory,
    MetadataPropertyFactory,
    MultiLabelSelectionQuestionFactory,
    QuestionFactory,
    RatingQuestionFactory,
    RecordFactory,
    ResponseFactory,
    SuggestionFactory,
    TermsMetadataPropertyFactory,
    TextFieldFactory,
    TextQuestionFactory,
    UserFactory,
    VectorFactory,
    VectorSettingsFactory,
    WorkspaceFactory,
)

if TYPE_CHECKING:
    from httpx import AsyncClient
    from sqlalchemy.ext.asyncio import AsyncSession


@pytest.mark.asyncio
class TestSuiteDatasets:
    async def test_list_current_user_datasets(self, async_client: "AsyncClient", owner_auth_header: dict) -> None:
        dataset_a = await DatasetFactory.create(name="dataset-a")
        dataset_b = await DatasetFactory.create(name="dataset-b", guidelines="guidelines")
        dataset_c = await DatasetFactory.create(name="dataset-c", status=DatasetStatus.ready)

        response = await async_client.get("/api/v1/me/datasets", headers=owner_auth_header)

        assert response.status_code == 200
        assert response.json() == {
            "items": [
                {
                    "id": str(dataset_a.id),
                    "name": "dataset-a",
                    "guidelines": None,
                    "allow_extra_metadata": True,
                    "status": "draft",
                    "distribution": {
                        "strategy": DatasetDistributionStrategy.overlap,
                        "min_submitted": 1,
                    },
                    "workspace_id": str(dataset_a.workspace_id),
                    "last_activity_at": dataset_a.last_activity_at.isoformat(),
                    "inserted_at": dataset_a.inserted_at.isoformat(),
                    "updated_at": dataset_a.updated_at.isoformat(),
                },
                {
                    "id": str(dataset_b.id),
                    "name": "dataset-b",
                    "guidelines": "guidelines",
                    "allow_extra_metadata": True,
                    "status": "draft",
                    "distribution": {
                        "strategy": DatasetDistributionStrategy.overlap,
                        "min_submitted": 1,
                    },
                    "workspace_id": str(dataset_b.workspace_id),
                    "last_activity_at": dataset_b.last_activity_at.isoformat(),
                    "inserted_at": dataset_b.inserted_at.isoformat(),
                    "updated_at": dataset_b.updated_at.isoformat(),
                },
                {
                    "id": str(dataset_c.id),
                    "name": "dataset-c",
                    "guidelines": None,
                    "allow_extra_metadata": True,
                    "status": "ready",
                    "distribution": {
                        "strategy": DatasetDistributionStrategy.overlap,
                        "min_submitted": 1,
                    },
                    "workspace_id": str(dataset_c.workspace_id),
                    "last_activity_at": dataset_c.last_activity_at.isoformat(),
                    "inserted_at": dataset_c.inserted_at.isoformat(),
                    "updated_at": dataset_c.updated_at.isoformat(),
                },
            ]
        }

    async def test_list_current_user_datasets_without_authentication(self, async_client: "AsyncClient") -> None:
        response = await async_client.get("/api/v1/me/datasets")

        assert response.status_code == 401

    @pytest.mark.parametrize("role", [UserRole.annotator, UserRole.admin])
    async def test_list_current_user_datasets_as_restricted_user_role(
        self, async_client: "AsyncClient", role: UserRole
    ) -> None:
        workspace = await WorkspaceFactory.create()
        user = await UserFactory.create(workspaces=[workspace], role=role)

        await DatasetFactory.create(name="dataset-a", workspace=workspace)
        await DatasetFactory.create(name="dataset-b", workspace=workspace)
        await DatasetFactory.create(name="dataset-c")

        response = await async_client.get("/api/v1/me/datasets", headers={API_KEY_HEADER_NAME: user.api_key})

        assert response.status_code == 200

        response_body = response.json()
        assert [dataset["name"] for dataset in response_body["items"]] == ["dataset-a", "dataset-b"]

    @pytest.mark.parametrize("role", [UserRole.owner, UserRole.annotator, UserRole.admin])
    async def test_list_current_user_datasets_by_workspace_id(
        self, async_client: "AsyncClient", role: UserRole
    ) -> None:
        workspace = await WorkspaceFactory.create()
        another_workspace = await WorkspaceFactory.create()

        user = (
            await UserFactory.create(role=role)
            if role == UserRole.owner
            else await UserFactory.create(workspaces=[workspace], role=role)
        )

        await DatasetFactory.create(name="dataset-a", workspace=workspace)
        await DatasetFactory.create(name="dataset-b", workspace=another_workspace)

        response = await async_client.get(
            "/api/v1/me/datasets", params={"workspace_id": workspace.id}, headers={API_KEY_HEADER_NAME: user.api_key}
        )

        assert response.status_code == 200

        response_body = response.json()
        assert [dataset["name"] for dataset in response_body["items"]] == ["dataset-a"]

    async def test_list_dataset_fields(self, async_client: "AsyncClient", owner_auth_header: dict):
        dataset = await DatasetFactory.create()
        text_field_a = await TextFieldFactory.create(
            name="text-field-a", title="Text Field A", required=True, dataset=dataset
        )
        text_field_b = await TextFieldFactory.create(name="text-field-b", title="Text Field B", dataset=dataset)

        other_dataset = await DatasetFactory.create()
        await TextFieldFactory.create_batch(size=2, dataset=other_dataset)

        response = await async_client.get(f"/api/v1/datasets/{dataset.id}/fields", headers=owner_auth_header)

        assert response.status_code == 200
        assert response.json() == {
            "items": [
                {
                    "id": str(text_field_a.id),
                    "name": "text-field-a",
                    "title": "Text Field A",
                    "required": True,
                    "settings": {"type": "text", "use_markdown": False},
                    "dataset_id": str(dataset.id),
                    "inserted_at": text_field_a.inserted_at.isoformat(),
                    "updated_at": text_field_a.updated_at.isoformat(),
                },
                {
                    "id": str(text_field_b.id),
                    "name": "text-field-b",
                    "title": "Text Field B",
                    "required": False,
                    "settings": {"type": "text", "use_markdown": False},
                    "dataset_id": str(dataset.id),
                    "inserted_at": text_field_b.inserted_at.isoformat(),
                    "updated_at": text_field_b.updated_at.isoformat(),
                },
            ],
        }

    async def test_list_dataset_fields_without_authentication(self, async_client: "AsyncClient"):
        dataset = await DatasetFactory.create()

        response = await async_client.get(f"/api/v1/datasets/{dataset.id}/fields")

        assert response.status_code == 401

    @pytest.mark.parametrize("role", [UserRole.annotator, UserRole.admin])
    async def test_list_dataset_fields_as_restricted_user_role(self, async_client: "AsyncClient", role: UserRole):
        dataset = await DatasetFactory.create()
        user = await UserFactory.create(workspaces=[dataset.workspace], role=role)
        await TextFieldFactory.create(name="text-field-a", dataset=dataset)
        await TextFieldFactory.create(name="text-field-b", dataset=dataset)

        other_dataset = await DatasetFactory.create()
        await TextFieldFactory.create_batch(size=2, dataset=other_dataset)

        response = await async_client.get(
            f"/api/v1/datasets/{dataset.id}/fields", headers={API_KEY_HEADER_NAME: user.api_key}
        )

        assert response.status_code == 200

        response_body = response.json()
        assert [field["name"] for field in response_body["items"]] == ["text-field-a", "text-field-b"]

    @pytest.mark.parametrize("role", [UserRole.annotator, UserRole.admin])
    async def test_list_dataset_fields_as_restricted_user_from_different_workspace(
        self, async_client: "AsyncClient", role: UserRole
    ):
        dataset = await DatasetFactory.create()
        workspace = await WorkspaceFactory.create()
        user = await UserFactory.create(workspaces=[workspace], role=role)

        response = await async_client.get(
            f"/api/v1/datasets/{dataset.id}/fields", headers={API_KEY_HEADER_NAME: user.api_key}
        )

        assert response.status_code == 403

    async def test_list_dataset_fields_with_nonexistent_dataset_id(
        self, async_client: "AsyncClient", owner_auth_header: dict
    ):
        dataset_id = uuid4()

        await DatasetFactory.create()

        response = await async_client.get(
            f"/api/v1/datasets/{dataset_id}/fields",
            headers=owner_auth_header,
        )

        assert response.status_code == 404
        assert response.json() == {"detail": f"Dataset with id `{dataset_id}` not found"}

    async def test_list_dataset_questions(self, async_client: "AsyncClient", owner_auth_header: dict):
        dataset = await DatasetFactory.create()
        text_question = await TextQuestionFactory.create(
            name="text-question",
            title="Text Question",
            required=True,
            dataset=dataset,
        )
        rating_question = await RatingQuestionFactory.create(
            name="rating-question",
            title="Rating Question",
            description="Rating Description",
            dataset=dataset,
        )
        await TextQuestionFactory.create()
        await RatingQuestionFactory.create()

        response = await async_client.get(f"/api/v1/datasets/{dataset.id}/questions", headers=owner_auth_header)

        assert response.status_code == 200
        assert response.json() == {
            "items": [
                {
                    "id": str(text_question.id),
                    "name": "text-question",
                    "title": "Text Question",
                    "description": "Question Description",
                    "required": True,
                    "settings": {"type": "text", "use_markdown": False},
                    "dataset_id": str(text_question.dataset_id),
                    "inserted_at": text_question.inserted_at.isoformat(),
                    "updated_at": text_question.updated_at.isoformat(),
                },
                {
                    "id": str(rating_question.id),
                    "name": "rating-question",
                    "title": "Rating Question",
                    "description": "Rating Description",
                    "required": False,
                    "settings": {
                        "type": "rating",
                        "options": [
                            {"value": 0},
                            {"value": 1},
                            {"value": 2},
                            {"value": 3},
                            {"value": 4},
                            {"value": 5},
                            {"value": 6},
                            {"value": 7},
                            {"value": 8},
                            {"value": 9},
                            {"value": 10},
                        ],
                    },
                    "dataset_id": str(rating_question.dataset_id),
                    "inserted_at": rating_question.inserted_at.isoformat(),
                    "updated_at": rating_question.updated_at.isoformat(),
                },
            ]
        }

    @pytest.mark.parametrize(
        "QuestionFactory, settings",
        [
            (RatingQuestionFactory, {"options": [{"value": 1}, {"value": 2}, {"value": 2}]}),
            (
                LabelSelectionQuestionFactory,
                {
                    "options": [
                        {"value": "a", "text": "a", "description": "a"},
                        {"value": "b", "text": "b", "description": "b"},
                        {"value": "b", "text": "b", "description": "b"},
                    ],
                    "visible_options": None,
                },
            ),
            (
                MultiLabelSelectionQuestionFactory,
                {
                    "options": [
                        {"value": "a", "text": "a", "description": "a"},
                        {"value": "b", "text": "b", "description": "b"},
                        {"value": "b", "text": "b", "description": "b"},
                    ],
                    "visible_options": None,
                    "options_order": OptionsOrder.natural,
                },
            ),
        ],
    )
    async def test_list_dataset_questions_with_duplicate_values(
        self,
        async_client: "AsyncClient",
        owner_auth_header: dict,
        QuestionFactory: Type[QuestionFactory],
        settings: dict,
    ):
        dataset = await DatasetFactory.create()
        question = await QuestionFactory.create(dataset=dataset, settings=settings)

        response = await async_client.get(f"/api/v1/datasets/{dataset.id}/questions", headers=owner_auth_header)
        assert response.status_code == 200
        assert response.json() == {
            "items": [
                {
                    "id": str(question.id),
                    "name": question.name,
                    "title": question.title,
                    "description": question.description,
                    "required": question.required,
                    "settings": {"type": QuestionFactory.settings["type"], **settings},
                    "dataset_id": str(question.dataset_id),
                    "inserted_at": question.inserted_at.isoformat(),
                    "updated_at": question.updated_at.isoformat(),
                }
            ]
        }

    async def test_list_dataset_questions_without_authentication(self, async_client: "AsyncClient"):
        dataset = await DatasetFactory.create()

        response = await async_client.get(f"/api/v1/datasets/{dataset.id}/questions")

        assert response.status_code == 401

    @pytest.mark.parametrize("role", [UserRole.annotator, UserRole.admin])
    async def test_list_dataset_questions_as_restricted_user(self, async_client: "AsyncClient", role: UserRole):
        dataset = await DatasetFactory.create()
        user = await UserFactory.create(workspaces=[dataset.workspace], role=role)
        await TextQuestionFactory.create(name="text-question", dataset=dataset)
        await RatingQuestionFactory.create(name="rating-question", dataset=dataset)
        await TextQuestionFactory.create()
        await RatingQuestionFactory.create()

        response = await async_client.get(
            f"/api/v1/datasets/{dataset.id}/questions", headers={API_KEY_HEADER_NAME: user.api_key}
        )

        assert response.status_code == 200

        response_body = response.json()
        assert [question["name"] for question in response_body["items"]] == ["text-question", "rating-question"]

    @pytest.mark.parametrize("role", [UserRole.annotator, UserRole.admin])
    async def test_list_dataset_questions_as_restricted_user_from_different_workspace(
        self, async_client: "AsyncClient", role: UserRole
    ):
        dataset = await DatasetFactory.create()
        workspace = await WorkspaceFactory.create()
        user = await UserFactory.create(workspaces=[workspace], role=role)

        response = await async_client.get(
            f"/api/v1/datasets/{dataset.id}/questions", headers={API_KEY_HEADER_NAME: user.api_key}
        )

        assert response.status_code == 403

    async def test_list_dataset_questions_with_nonexistent_dataset_id(
        self, async_client: "AsyncClient", owner_auth_header: dict
    ):
        dataset_id = uuid4()

        await DatasetFactory.create()

        response = await async_client.get(
            f"/api/v1/datasets/{dataset_id}/questions",
            headers=owner_auth_header,
        )

        assert response.status_code == 404
        assert response.json() == {"detail": f"Dataset with id `{dataset_id}` not found"}

    async def test_list_current_user_dataset_metadata_properties(
        self, async_client: "AsyncClient", owner_auth_header: dict
    ):
        dataset = await DatasetFactory.create()

        terms_property = await TermsMetadataPropertyFactory.create(name="terms", dataset=dataset)
        integer_property = await IntegerMetadataPropertyFactory.create(name="integer", dataset=dataset)
        float_property = await FloatMetadataPropertyFactory.create(name="float", dataset=dataset)

        await TermsMetadataPropertyFactory.create()
        await IntegerMetadataPropertyFactory.create()
        await FloatMetadataPropertyFactory.create()

        response = await async_client.get(
            f"/api/v1/me/datasets/{dataset.id}/metadata-properties", headers=owner_auth_header
        )

        assert response.status_code == 200, response.json()
        assert response.json() == {
            "items": [
                {
                    "id": str(terms_property.id),
                    "name": "terms",
                    "title": terms_property.title,
                    "settings": {"type": "terms", "values": ["a", "b", "c"]},
                    "visible_for_annotators": True,
                    "dataset_id": str(terms_property.dataset_id),
                    "inserted_at": terms_property.inserted_at.isoformat(),
                    "updated_at": terms_property.updated_at.isoformat(),
                },
                {
                    "id": str(integer_property.id),
                    "name": "integer",
                    "title": integer_property.title,
                    "settings": {"type": "integer", "min": None, "max": None},
                    "visible_for_annotators": True,
                    "dataset_id": str(integer_property.dataset_id),
                    "inserted_at": integer_property.inserted_at.isoformat(),
                    "updated_at": integer_property.updated_at.isoformat(),
                },
                {
                    "id": str(float_property.id),
                    "name": "float",
                    "title": float_property.title,
                    "settings": {"type": "float", "min": None, "max": None},
                    "visible_for_annotators": True,
                    "dataset_id": str(float_property.dataset_id),
                    "inserted_at": float_property.inserted_at.isoformat(),
                    "updated_at": float_property.updated_at.isoformat(),
                },
            ]
        }

    async def test_list_current_user_dataset_metadata_properties_without_authentication(
        self, async_client: "AsyncClient"
    ):
        dataset = await DatasetFactory.create()

        response = await async_client.get(f"/api/v1/me/datasets/{dataset.id}/metadata-properties")

        assert response.status_code == 401

    async def test_list_current_user_dataset_metadata_properties_as_owner(
        self, async_client: "AsyncClient", owner_auth_header: dict
    ):
        dataset = await DatasetFactory.create()

        await TermsMetadataPropertyFactory.create(name="property-01", dataset=dataset, allowed_roles=[])
        await TermsMetadataPropertyFactory.create(name="property-02", dataset=dataset, allowed_roles=[UserRole.admin])
        await IntegerMetadataPropertyFactory.create(
            name="property-03", dataset=dataset, allowed_roles=[UserRole.annotator]
        )
        await IntegerMetadataPropertyFactory.create(
            name="property-04", dataset=dataset, allowed_roles=[UserRole.admin, UserRole.annotator]
        )
        await TermsMetadataPropertyFactory.create()
        await IntegerMetadataPropertyFactory.create()

        response = await async_client.get(
            f"/api/v1/me/datasets/{dataset.id}/metadata-properties", headers=owner_auth_header
        )

        assert response.status_code == 200

        response_body = response.json()
        assert [metadata_property["name"] for metadata_property in response_body["items"]] == [
            "property-01",
            "property-02",
            "property-03",
            "property-04",
        ]

    @pytest.mark.parametrize("role", [UserRole.admin, UserRole.annotator])
    async def test_list_current_user_dataset_metadata_properties_as_restricted_user_role(
        self, async_client: "AsyncClient", role: UserRole
    ):
        dataset = await DatasetFactory.create()
        user = await UserFactory.create(workspaces=[dataset.workspace], role=role)

        await TermsMetadataPropertyFactory.create(name="allowed-property-01", dataset=dataset, allowed_roles=[role])
        await TermsMetadataPropertyFactory.create(name="allowed-property-02", dataset=dataset, allowed_roles=[role])
        await IntegerMetadataPropertyFactory.create(name="not-allowed-property-03", dataset=dataset, allowed_roles=[])
        await IntegerMetadataPropertyFactory.create(name="not-allowed-property-04", dataset=dataset, allowed_roles=[])
        await TermsMetadataPropertyFactory.create()
        await IntegerMetadataPropertyFactory.create()

        response = await async_client.get(
            f"/api/v1/me/datasets/{dataset.id}/metadata-properties", headers={API_KEY_HEADER_NAME: user.api_key}
        )

        assert response.status_code == 200

        response_body = response.json()
        assert [metadata_property["name"] for metadata_property in response_body["items"]] == [
            "allowed-property-01",
            "allowed-property-02",
        ]

    @pytest.mark.parametrize("role", [UserRole.admin, UserRole.annotator])
    async def test_list_current_user_dataset_metadata_properties_as_restricted_user_role_from_different_workspace(
        self, async_client: "AsyncClient", role: UserRole
    ):
        dataset = await DatasetFactory.create()
        workspace = await WorkspaceFactory.create()
        user = await UserFactory.create(workspaces=[workspace], role=role)

        response = await async_client.get(
            f"/api/v1/me/datasets/{dataset.id}/metadata-properties", headers={API_KEY_HEADER_NAME: user.api_key}
        )

        assert response.status_code == 403

    async def test_list_current_user_dataset_metadata_properties_with_nonexistent_dataset_id(
        self, async_client: "AsyncClient", owner_auth_header: dict
    ):
        dataset_id = uuid4()

        await DatasetFactory.create()

        response = await async_client.get(
            f"/api/v1/me/datasets/{dataset_id}/metadata-properties",
            headers=owner_auth_header,
        )

        assert response.status_code == 404
        assert response.json() == {"detail": f"Dataset with id `{dataset_id}` not found"}

    @pytest.mark.parametrize("role", [UserRole.owner, UserRole.admin])
    async def test_list_dataset_vectors_settings(self, async_client: "AsyncClient", role: UserRole):
        dataset = await DatasetFactory.create()
        vectors_settings = await VectorSettingsFactory.create_batch(size=3, dataset=dataset)
        user = await UserFactory.create(workspaces=[dataset.workspace], role=role)

        response = await async_client.get(
            f"/api/v1/datasets/{dataset.id}/vectors-settings", headers={API_KEY_HEADER_NAME: user.api_key}
        )

        assert response.status_code == 200
        assert response.json() == {
            "items": [
                {
                    "id": str(vector_settings.id),
                    "name": vector_settings.name,
                    "title": vector_settings.title,
                    "dimensions": vector_settings.dimensions,
                    "dataset_id": str(vector_settings.dataset_id),
                    "inserted_at": vector_settings.inserted_at.isoformat(),
                    "updated_at": vector_settings.updated_at.isoformat(),
                }
                for vector_settings in vectors_settings
            ]
        }

    @pytest.mark.parametrize("role", [UserRole.annotator, UserRole.admin])
    async def test_list_dataset_vectors_settings_as_user_from_another_workspace(
        self, async_client: "AsyncClient", role: UserRole
    ):
        dataset = await DatasetFactory.create()
        annotator = await UserFactory.create(role=role)

        response = await async_client.get(
            f"/api/v1/datasets/{dataset.id}/vectors-settings", headers={API_KEY_HEADER_NAME: annotator.api_key}
        )

        assert response.status_code == 403

    async def test_list_dataset_vectors_settings_without_authentication(self, async_client: "AsyncClient"):
        dataset = await DatasetFactory.create()

        response = await async_client.get(f"/api/v1/datasets/{dataset.id}/vectors-settings")

        assert response.status_code == 401

    async def test_get_dataset(self, async_client: "AsyncClient", owner_auth_header: dict):
        dataset = await DatasetFactory.create(name="dataset")

        response = await async_client.get(f"/api/v1/datasets/{dataset.id}", headers=owner_auth_header)

        assert response.status_code == 200
        assert response.json() == {
            "id": str(dataset.id),
            "name": "dataset",
            "guidelines": None,
            "allow_extra_metadata": True,
            "status": "draft",
            "distribution": {
                "strategy": DatasetDistributionStrategy.overlap,
                "min_submitted": 1,
            },
            "workspace_id": str(dataset.workspace_id),
            "last_activity_at": dataset.last_activity_at.isoformat(),
            "inserted_at": dataset.inserted_at.isoformat(),
            "updated_at": dataset.updated_at.isoformat(),
        }

    async def test_get_dataset_without_authentication(self, async_client: "AsyncClient"):
        dataset = await DatasetFactory.create()

        response = await async_client.get(f"/api/v1/datasets/{dataset.id}")

        assert response.status_code == 401

    @pytest.mark.parametrize("role", [UserRole.annotator, UserRole.admin])
    async def test_get_dataset_as_restricted_user(self, async_client: "AsyncClient", role: UserRole):
        dataset = await DatasetFactory.create(name="dataset")
        user = await UserFactory.create(workspaces=[dataset.workspace], role=role)

        response = await async_client.get(f"/api/v1/datasets/{dataset.id}", headers={API_KEY_HEADER_NAME: user.api_key})

        assert response.status_code == 200
        assert response.json()["name"] == "dataset"

    @pytest.mark.parametrize("role", [UserRole.annotator, UserRole.admin])
    async def test_get_dataset_as_restricted_user_from_different_workspace(
        self, async_client: "AsyncClient", role: UserRole
    ):
        dataset = await DatasetFactory.create()
        workspace = await WorkspaceFactory.create()
        user = await UserFactory.create(workspaces=[workspace], role=role)

        response = await async_client.get(f"/api/v1/datasets/{dataset.id}", headers={API_KEY_HEADER_NAME: user.api_key})

        assert response.status_code == 403

    async def test_get_dataset_with_nonexistent_dataset_id(self, async_client: "AsyncClient", owner_auth_header: dict):
        dataset_id = uuid4()

        await DatasetFactory.create()

        response = await async_client.get(
            f"/api/v1/datasets/{dataset_id}",
            headers=owner_auth_header,
        )

        assert response.status_code == 404
        assert response.json() == {"detail": f"Dataset with id `{dataset_id}` not found"}

    async def test_get_current_user_dataset_metrics(
        self, async_client: "AsyncClient", owner: User, owner_auth_header: dict
    ):
        dataset = await DatasetFactory.create()
        record_a = await RecordFactory.create(dataset=dataset, status=RecordStatus.completed)
        record_b = await RecordFactory.create(dataset=dataset, status=RecordStatus.completed)
        record_c = await RecordFactory.create(dataset=dataset)
        record_d = await RecordFactory.create(dataset=dataset)
        await RecordFactory.create_batch(3, dataset=dataset)
        await RecordFactory.create_batch(2, dataset=dataset, status=RecordStatus.completed)
        await ResponseFactory.create(record=record_a, user=owner)
        await ResponseFactory.create(record=record_b, user=owner, status=ResponseStatus.discarded)
        await ResponseFactory.create(record=record_c, user=owner, status=ResponseStatus.discarded)
        await ResponseFactory.create(record=record_d, user=owner, status=ResponseStatus.draft)

        other_dataset = await DatasetFactory.create()
        other_record_a = await RecordFactory.create(dataset=other_dataset)
        other_record_b = await RecordFactory.create(dataset=other_dataset)
        other_record_c = await RecordFactory.create(dataset=other_dataset)
        await RecordFactory.create_batch(2, dataset=other_dataset)
        await ResponseFactory.create(record=other_record_a, user=owner)
        await ResponseFactory.create(record=other_record_b)
        await ResponseFactory.create(record=other_record_c, status=ResponseStatus.discarded)

        response = await async_client.get(f"/api/v1/me/datasets/{dataset.id}/metrics", headers=owner_auth_header)

        assert response.status_code == 200
        assert response.json() == {
            "responses": {
                "total": 7,
                "submitted": 1,
                "discarded": 2,
                "draft": 1,
                "pending": 3,
            },
        }

    async def test_get_current_user_dataset_metrics_with_empty_dataset(
        self, async_client: "AsyncClient", owner_auth_header: dict
    ):
        dataset = await DatasetFactory.create()

        response = await async_client.get(f"/api/v1/me/datasets/{dataset.id}/metrics", headers=owner_auth_header)

        assert response.status_code == 200
        assert response.json() == {
            "responses": {
                "total": 0,
                "submitted": 0,
                "discarded": 0,
                "draft": 0,
                "pending": 0,
            },
        }

    @pytest.mark.parametrize("role", [UserRole.annotator, UserRole.admin])
    async def test_get_current_user_dataset_metrics_as_annotator(self, async_client: "AsyncClient", role: UserRole):
        dataset = await DatasetFactory.create()
        user = await AnnotatorFactory.create(workspaces=[dataset.workspace], role=role)
        record_a = await RecordFactory.create(dataset=dataset)
        record_b = await RecordFactory.create(dataset=dataset, status=RecordStatus.completed)
        record_c = await RecordFactory.create(dataset=dataset)
        record_d = await RecordFactory.create(dataset=dataset)
        await RecordFactory.create_batch(2, dataset=dataset)
        await RecordFactory.create_batch(3, dataset=dataset, status=RecordStatus.completed)
        await ResponseFactory.create(record=record_a, user=user)
        await ResponseFactory.create(record=record_b, user=user)
        await ResponseFactory.create(record=record_c, user=user, status=ResponseStatus.discarded)
        await ResponseFactory.create(record=record_d, user=user, status=ResponseStatus.draft)

        other_dataset = await DatasetFactory.create()
        other_record_a = await RecordFactory.create(dataset=other_dataset)
        other_record_b = await RecordFactory.create(dataset=other_dataset)
        other_record_c = await RecordFactory.create(dataset=other_dataset)
        await RecordFactory.create_batch(3, dataset=other_dataset)
        await ResponseFactory.create(record=other_record_a, user=user)
        await ResponseFactory.create(record=other_record_b)
        await ResponseFactory.create(record=other_record_c, status=ResponseStatus.discarded)

        response = await async_client.get(
            f"/api/v1/me/datasets/{dataset.id}/metrics",
            headers={API_KEY_HEADER_NAME: user.api_key},
        )

        assert response.status_code == 200
        assert response.json() == {
            "responses": {
                "total": 6,
                "submitted": 2,
                "discarded": 1,
                "draft": 1,
                "pending": 2,
            },
        }

    async def test_get_current_user_dataset_metrics_without_authentication(self, async_client: "AsyncClient"):
        dataset = await DatasetFactory.create()

        response = await async_client.get(f"/api/v1/me/datasets/{dataset.id}/metrics")

        assert response.status_code == 401

    @pytest.mark.parametrize("role", [UserRole.annotator, UserRole.admin])
    async def test_get_current_user_dataset_metrics_restricted_user_from_different_workspace(
        self, async_client: "AsyncClient", role: UserRole
    ):
        dataset = await DatasetFactory.create()
        workspace = await WorkspaceFactory.create()
        user = await UserFactory.create(workspaces=[workspace], role=role)

        response = await async_client.get(
            f"/api/v1/me/datasets/{dataset.id}/metrics", headers={API_KEY_HEADER_NAME: user.api_key}
        )

        assert response.status_code == 403

    async def test_get_current_user_dataset_metrics_with_nonexistent_dataset_id(
        self, async_client: "AsyncClient", owner_auth_header: dict
    ):
        dataset_id = uuid4()

        await DatasetFactory.create()

        response = await async_client.get(
            f"/api/v1/me/datasets/{dataset_id}/metrics",
            headers=owner_auth_header,
        )

        assert response.status_code == 404
        assert response.json() == {"detail": f"Dataset with id `{dataset_id}` not found"}

    async def test_create_dataset(self, async_client: "AsyncClient", db: "AsyncSession", owner_auth_header: dict):
        workspace = await WorkspaceFactory.create()
        dataset_json = {
            "name": "name",
            "guidelines": "guidelines",
            "allow_extra_metadata": False,
            "workspace_id": str(workspace.id),
        }

        response = await async_client.post("/api/v1/datasets", headers=owner_auth_header, json=dataset_json)

        assert response.status_code == 201
        assert (await db.execute(select(func.count(Dataset.id)))).scalar() == 1

        await db.refresh(workspace)

        response_body = response.json()
        assert response_body == {
            "id": str(UUID(response_body["id"])),
            "name": "name",
            "guidelines": "guidelines",
            "allow_extra_metadata": False,
            "status": "draft",
            "distribution": {
                "strategy": DatasetDistributionStrategy.overlap,
                "min_submitted": 1,
            },
            "workspace_id": str(workspace.id),
            "last_activity_at": datetime.fromisoformat(response_body["last_activity_at"]).isoformat(),
            "inserted_at": datetime.fromisoformat(response_body["inserted_at"]).isoformat(),
            "updated_at": datetime.fromisoformat(response_body["updated_at"]).isoformat(),
        }
        assert response_body["last_activity_at"] == response_body["inserted_at"] == response_body["updated_at"]

    async def test_create_dataset_with_invalid_length_guidelines(
        self, async_client: "AsyncClient", db: "AsyncSession", owner_auth_header: dict
    ):
        workspace = await WorkspaceFactory.create()
        dataset_json = {
            "name": "name",
            "guidelines": "a" * (DATASET_GUIDELINES_MAX_LENGTH + 1),
            "workspace_id": str(workspace.id),
        }

        response = await async_client.post("/api/v1/datasets", headers=owner_auth_header, json=dataset_json)

        assert response.status_code == 422
        assert (await db.execute(select(func.count(Dataset.id)))).scalar() == 0

<<<<<<< HEAD
=======
    @pytest.mark.parametrize(
        "dataset_json",
        [
            {"name": ""},
            {"name": "a" * (DATASET_NAME_MAX_LENGTH + 1)},
            {"name": "test-dataset", "guidelines": ""},
            {"name": "test-dataset", "guidelines": "a" * (DATASET_GUIDELINES_MAX_LENGTH + 1)},
        ],
    )
    async def test_create_dataset_with_invalid_settings(
        self, async_client: "AsyncClient", db: "AsyncSession", owner_auth_header: dict, dataset_json: dict
    ):
        workspace = await WorkspaceFactory.create()
        dataset_json.update({"workspace_id": str(workspace.id)})

        response = await async_client.post("/api/v1/datasets", headers=owner_auth_header, json=dataset_json)

        assert response.status_code == 422
        assert (await db.execute(select(func.count(Dataset.id)))).scalar() == 0

>>>>>>> 485f3ff4
    async def test_create_dataset_without_authentication(self, async_client: "AsyncClient", db: "AsyncSession"):
        workspace = await WorkspaceFactory.create()
        dataset_json = {"name": "name", "workspace_id": str(workspace.id)}

        response = await async_client.post("/api/v1/datasets", json=dataset_json)

        assert response.status_code == 401
        assert (await db.execute(select(func.count(Dataset.id)))).scalar() == 0

    async def test_create_dataset_as_admin(self, async_client: "AsyncClient", db: "AsyncSession"):
        workspace = await WorkspaceFactory.create()
        admin = await AdminFactory.create(workspaces=[workspace])

        dataset_json = {"name": "name", "workspace_id": str(workspace.id)}
        response = await async_client.post(
            "/api/v1/datasets", headers={API_KEY_HEADER_NAME: admin.api_key}, json=dataset_json
        )

        assert response.status_code == 201
        assert (await db.execute(select(func.count(Dataset.id)))).scalar() == 1

    async def test_create_dataset_as_annotator(self, async_client: "AsyncClient", db: "AsyncSession"):
        annotator = await AnnotatorFactory.create()
        workspace = await WorkspaceFactory.create()
        dataset_json = {"name": "name", "workspace_id": str(workspace.id)}

        response = await async_client.post(
            "/api/v1/datasets", headers={API_KEY_HEADER_NAME: annotator.api_key}, json=dataset_json
        )

        assert response.status_code == 403
        assert (await db.execute(select(func.count(Dataset.id)))).scalar() == 0

    async def test_create_dataset_with_existent_name(
        self, async_client: "AsyncClient", db: "AsyncSession", owner_auth_header: dict
    ):
        dataset = await DatasetFactory.create(name="name")

        response = await async_client.post(
            "/api/v1/datasets",
            headers=owner_auth_header,
            json={
                "name": "name",
                "workspace_id": str(dataset.workspace_id),
            },
        )

        assert response.status_code == 409
        assert response.json() == {
            "detail": f"Dataset with name `{dataset.name}` already exists for workspace with id `{dataset.workspace_id}`",
        }

        assert (await db.execute(select(func.count(Dataset.id)))).scalar() == 1

    async def test_create_dataset_with_nonexistent_workspace_id(
        self, async_client: "AsyncClient", db: "AsyncSession", owner_auth_header: dict
    ):
        workspace_id = uuid4()

        response = await async_client.post(
            "/api/v1/datasets",
            headers=owner_auth_header,
            json={
                "name": "name",
                "workspace_id": str(workspace_id),
            },
        )

        assert response.status_code == 422
        assert response.json() == {"detail": f"Workspace with id `{workspace_id}` not found"}

        assert (await db.execute(select(func.count(Dataset.id)))).scalar() == 0

    @pytest.mark.parametrize(
        ("settings", "expected_settings"),
        [
            ({"type": "terms"}, {"type": "terms", "values": None}),
            ({"type": "terms", "values": ["a"]}, {"type": "terms", "values": ["a"]}),
            (
                {"type": "terms", "values": ["a", "b", "c", "d", "e"]},
                {"type": "terms", "values": ["a", "b", "c", "d", "e"]},
            ),
            ({"type": "integer"}, {"type": "integer", "min": None, "max": None}),
            ({"type": "integer", "min": 2}, {"type": "integer", "min": 2, "max": None}),
            ({"type": "integer", "max": 10}, {"type": "integer", "min": None, "max": 10}),
            ({"type": "integer", "min": 2, "max": 10}, {"type": "integer", "min": 2, "max": 10}),
            ({"type": "float"}, {"type": "float", "min": None, "max": None}),
            ({"type": "float", "min": 2}, {"type": "float", "min": 2, "max": None}),
            ({"type": "float", "max": 10}, {"type": "float", "min": None, "max": 10}),
            ({"type": "float", "min": 2, "max": 10}, {"type": "float", "min": 2, "max": 10}),
            ({"type": "float", "min": 0.3, "max": 1.0}, {"type": "float", "min": 0.3, "max": 1.0}),
        ],
    )
    async def test_create_dataset_metadata_property(
        self,
        async_client: "AsyncClient",
        db: "AsyncSession",
        owner_auth_header: dict,
        settings: dict,
        expected_settings: dict,
    ):
        dataset = await DatasetFactory.create()
        metadata_property_json = {"name": "name", "title": "title", "settings": settings}

        response = await async_client.post(
            f"/api/v1/datasets/{dataset.id}/metadata-properties", headers=owner_auth_header, json=metadata_property_json
        )

        assert response.status_code == 201
        assert (await db.execute(select(func.count(MetadataProperty.id)))).scalar() == 1

        response_body = response.json()
        assert await db.get(MetadataProperty, UUID(response_body["id"]))
        assert response_body == {
            "id": str(UUID(response_body["id"])),
            "name": "name",
            "title": "title",
            "settings": expected_settings,
            "visible_for_annotators": True,
            "dataset_id": str(dataset.id),
            "inserted_at": datetime.fromisoformat(response_body["inserted_at"]).isoformat(),
            "updated_at": datetime.fromisoformat(response_body["updated_at"]).isoformat(),
        }

    async def test_create_dataset_metadata_property_with_dataset_ready(
        self,
        async_client: "AsyncClient",
        db: "AsyncSession",
        mock_search_engine: "SearchEngine",
        owner_auth_header: dict,
    ):
        dataset = await DatasetFactory.create(status=DatasetStatus.ready)
        metadata_property_json = {
            "name": "name",
            "title": "title",
            "settings": {"type": "terms", "values": ["valueA", "valueB", "valueC"]},
        }

        response = await async_client.post(
            f"/api/v1/datasets/{dataset.id}/metadata-properties", headers=owner_auth_header, json=metadata_property_json
        )

        assert response.status_code == 201
        assert (await db.execute(select(func.count(MetadataProperty.id)))).scalar() == 1

        response_body = response.json()
        created_metadata_property = await db.get(MetadataProperty, UUID(response_body["id"]))

        assert created_metadata_property
        assert response_body == {
            "id": str(UUID(response_body["id"])),
            "visible_for_annotators": True,
            "dataset_id": str(dataset.id),
            "inserted_at": datetime.fromisoformat(response_body["inserted_at"]).isoformat(),
            "updated_at": datetime.fromisoformat(response_body["updated_at"]).isoformat(),
            **metadata_property_json,
        }

        mock_search_engine.configure_metadata_property.assert_called_once_with(dataset, created_metadata_property)

    async def test_create_dataset_metadata_property_as_admin(self, async_client: "AsyncClient", db: "AsyncSession"):
        workspace = await WorkspaceFactory.create()
        admin = await AdminFactory.create(workspaces=[workspace])
        dataset = await DatasetFactory.create(workspace=workspace)
        metadata_property_json = {
            "name": "name",
            "title": "title",
            "settings": {"type": "terms", "values": ["a", "b", "c"]},
        }

        response = await async_client.post(
            f"/api/v1/datasets/{dataset.id}/metadata-properties",
            headers={API_KEY_HEADER_NAME: admin.api_key},
            json=metadata_property_json,
        )

        assert response.status_code == 201
        assert (await db.execute(select(func.count(MetadataProperty.id)))).scalar() == 1

    @pytest.mark.parametrize(
        "settings",
        [
            None,
            {},
            {"type": "wrong-type"},
            {"type": None},
            {"type": "terms", "values": []},
            {"type": "integer", "min": 5, "max": 2},
            {"type": "float", "min": 5.0, "max": 2.0},
        ],
    )
    async def test_create_dataset_metadata_property_with_invalid_settings(
        self, async_client: "AsyncClient", db: "AsyncSession", owner_auth_header: dict, settings: dict
    ):
        dataset = await DatasetFactory.create()
        metadata_property_json = {"name": "name", "title": "title", "settings": settings}

        response = await async_client.post(
            f"/api/v1/datasets/{dataset.id}/metadata-properties", headers=owner_auth_header, json=metadata_property_json
        )

        assert response.status_code == 422
        assert (await db.execute(select(func.count(Field.id)))).scalar() == 0

    async def test_create_dataset_metadata_property_as_admin_for_different_workspace(
        self, async_client: "AsyncClient", db: "AsyncSession"
    ):
        workspace = await WorkspaceFactory.create()
        admin = await AdminFactory.create(workspaces=[workspace])

        dataset = await DatasetFactory.create()
        metadata_property_json = {
            "name": "name",
            "title": "title",
            "settings": {"type": "terms", "values": ["a", "b", "c"]},
        }

        response = await async_client.post(
            f"/api/v1/datasets/{dataset.id}/metadata-properties",
            headers={API_KEY_HEADER_NAME: admin.api_key},
            json=metadata_property_json,
        )

        assert response.status_code == 403
        assert (await db.execute(select(func.count(Question.id)))).scalar() == 0

    async def test_create_dataset_metadata_property_as_annotator(self, async_client: "AsyncClient", db: "AsyncSession"):
        annotator = await AnnotatorFactory.create()
        dataset = await DatasetFactory.create()
        question_json = {"name": "name", "title": "title", "settings": {"type": "terms", "values": ["a", "b", "c"]}}

        response = await async_client.post(
            f"/api/v1/datasets/{dataset.id}/metadata-properties",
            headers={API_KEY_HEADER_NAME: annotator.api_key},
            json=question_json,
        )

        assert response.status_code == 403
        assert (await db.execute(select(func.count(Question.id)))).scalar() == 0

    async def test_create_dataset_metadata_property_with_existent_name(
        self, async_client: "AsyncClient", db: "AsyncSession", owner_auth_header: dict
    ):
        metadata_property = await TermsMetadataPropertyFactory.create(name="name")

        response = await async_client.post(
            f"/api/v1/datasets/{metadata_property.dataset_id}/metadata-properties",
            headers=owner_auth_header,
            json={
                "name": "name",
                "title": "title",
                "settings": {"type": "terms", "values": ["a", "b", "c"]},
            },
        )

        assert response.status_code == 409
        assert response.json() == {
            "detail": f"Metadata property with name `{metadata_property.name}` already exists for dataset with id `{metadata_property.dataset_id}`"
        }

        assert (await db.execute(select(func.count(MetadataProperty.id)))).scalar() == 1

    @pytest.mark.parametrize(
        "title",
        ["", "a" * (METADATA_PROPERTY_CREATE_TITLE_MAX_LENGTH + 1)],
    )
    async def test_create_dataset_metadata_property_with_invalid_title(
        self, async_client: "AsyncClient", db: "AsyncSession", owner_auth_header: dict, title: str
    ):
        dataset = await DatasetFactory.create()
        metadata_property_json = {"name": "name", "title": title, "settings": {"type": "terms"}}

        response = await async_client.post(
            f"/api/v1/datasets/{dataset.id}/metadata-properties", headers=owner_auth_header, json=metadata_property_json
        )

        assert response.status_code == 422
        assert (await db.execute(select(func.count(Field.id)))).scalar() == 0

    async def test_create_dataset_metadata_property_visible_for_annotators(
        self, async_client: "AsyncClient", db: "AsyncSession", owner_auth_header: dict
    ):
        dataset = await DatasetFactory.create()
        metadata_property_json = {
            "name": "name",
            "title": "title",
            "settings": {"type": "terms"},
            "visible_for_annotators": True,
        }

        response = await async_client.post(
            f"/api/v1/datasets/{dataset.id}/metadata-properties", headers=owner_auth_header, json=metadata_property_json
        )

        assert response.status_code == 201
        assert (await db.execute(select(func.count(MetadataProperty.id)))).scalar() == 1

        response_body = response.json()
        assert response_body["visible_for_annotators"] == True

        created_metadata_property = await db.get(MetadataProperty, UUID(response_body["id"]))
        assert created_metadata_property
        assert created_metadata_property.allowed_roles == [UserRole.admin, UserRole.annotator]

    async def test_create_dataset_metadata_property_not_visible_for_annotators(
        self, async_client: "AsyncClient", db: "AsyncSession", owner_auth_header: dict
    ):
        dataset = await DatasetFactory.create()
        metadata_property_json = {
            "name": "name",
            "title": "title",
            "settings": {"type": "terms"},
            "visible_for_annotators": False,
        }

        response = await async_client.post(
            f"/api/v1/datasets/{dataset.id}/metadata-properties", headers=owner_auth_header, json=metadata_property_json
        )

        assert response.status_code == 201
        assert (await db.execute(select(func.count(MetadataProperty.id)))).scalar() == 1

        response_body = response.json()
        assert response_body["visible_for_annotators"] == False

        created_metadata_property = await db.get(MetadataProperty, UUID(response_body["id"]))
        assert created_metadata_property
        assert created_metadata_property.allowed_roles == [UserRole.admin]

    async def test_create_dataset_metadata_property_without_visible_for_annotators(
        self, async_client: "AsyncClient", db: "AsyncSession", owner_auth_header: dict
    ):
        dataset = await DatasetFactory.create()
        metadata_property_json = {"name": "name", "title": "title", "settings": {"type": "terms"}}

        response = await async_client.post(
            f"/api/v1/datasets/{dataset.id}/metadata-properties", headers=owner_auth_header, json=metadata_property_json
        )

        assert response.status_code == 201
        assert (await db.execute(select(func.count(MetadataProperty.id)))).scalar() == 1

        response_body = response.json()
        assert response_body["visible_for_annotators"] == True

        created_metadata_property = await db.get(MetadataProperty, UUID(response_body["id"]))
        assert created_metadata_property
        assert created_metadata_property.allowed_roles == [UserRole.admin, UserRole.annotator]

    @pytest.mark.parametrize("values", [[], ["value"] * (TERMS_METADATA_PROPERTY_VALUES_MAX_ITEMS + 1)])
    async def test_create_dataset_terms_metadata_property_with_invalid_number_of_values(
        self, async_client: "AsyncClient", db: "AsyncSession", owner_auth_header: dict, values: List[str]
    ):
        dataset = await DatasetFactory.create()

        response = await async_client.post(
            f"/api/v1/datasets/{dataset.id}/metadata-properties",
            headers=owner_auth_header,
            json={"name": "name", "title": "title", "settings": {"type": "terms", "values": values}},
        )

        assert response.status_code == 422
        assert (await db.execute(select(func.count(MetadataProperty.id)))).scalar() == 0

    @pytest.mark.parametrize("role", [UserRole.owner, UserRole.admin])
    @pytest.mark.parametrize("dataset_status", [DatasetStatus.draft, DatasetStatus.ready])
    async def test_create_dataset_vector_settings(
        self,
        async_client: "AsyncClient",
        db: "AsyncSession",
        mock_search_engine: SearchEngine,
        role: UserRole,
        dataset_status: DatasetStatus,
    ):
        dataset = await DatasetFactory.create(status=dataset_status)
        user = await UserFactory.create(role=role, workspaces=[dataset.workspace])

        vector_settings_json = {
            "name": "vectors-for-semantic-search",
            "title": "Vectors generated with sentence-transformers/all-MiniLM-L6-v2",
            "dimensions": 384,
        }

        response = await async_client.post(
            f"/api/v1/datasets/{dataset.id}/vectors-settings",
            headers={API_KEY_HEADER_NAME: user.api_key},
            json=vector_settings_json,
        )

        response_json = response.json()

        assert response.status_code == 201
        vector_settings = await db.get(VectorSettings, UUID(response_json["id"]))
        assert response_json == {
            "id": str(vector_settings.id),
            "name": "vectors-for-semantic-search",
            "title": "Vectors generated with sentence-transformers/all-MiniLM-L6-v2",
            "dimensions": 384,
            "dataset_id": str(vector_settings.dataset_id),
            "inserted_at": vector_settings.inserted_at.isoformat(),
            "updated_at": vector_settings.updated_at.isoformat(),
        }
        if dataset_status == DatasetStatus.draft:
            mock_search_engine.configure_index_vectors.assert_not_called()
        else:
            mock_search_engine.configure_index_vectors.assert_called_once_with(vector_settings)

    @pytest.mark.parametrize(
        "payload",
        [
            {"name": "", "title": "vectors", "dimensions": 5},
            {"name": "a" * (VECTOR_SETTINGS_CREATE_NAME_MAX_LENGTH + 1), "title": "vectors", "dimensions": 5},
            {"name": "vectors", "title": "", "dimensions": 5},
            {
                "name": "vectors",
                "title": "a" * (VECTOR_SETTINGS_CREATE_TITLE_MAX_LENGTH + 1),
                "dimensions": 5,
            },
            {
                "name": "vectors",
                "title": "vectors",
                "dimensions": 0,
            },
            {"name": "vectors", "title": "vectors", "dimensions": -1},
        ],
    )
    async def test_create_dataset_vector_settings_with_invalid_settings(
        self, async_client: "AsyncClient", owner_auth_header: dict, payload: dict
    ):
        dataset = await DatasetFactory.create()

        response = await async_client.post(
            f"/api/v1/datasets/{dataset.id}/vectors-settings",
            headers=owner_auth_header,
            json=payload,
        )

        assert response.status_code == 422

    async def test_create_dataset_vector_settings_with_existent_name(
        self, async_client: "AsyncClient", owner_auth_header: dict
    ):
        vector_settings = await VectorSettingsFactory.create(name="vectors")

        response = await async_client.post(
            f"/api/v1/datasets/{vector_settings.dataset_id}/vectors-settings",
            headers=owner_auth_header,
            json={
                "name": "vectors",
                "title": "vectors",
                "dimensions": 384,
            },
        )

        assert response.status_code == 409
        assert response.json() == {
            "detail": f"Vector settings with name `{vector_settings.name}` already exists for dataset with id `{vector_settings.dataset_id}`"
        }

    async def test_create_dataset_vector_settings_with_non_existent_dataset_id(
        self, async_client: "AsyncClient", owner_auth_header: dict
    ):
        dataset_id = uuid4()

        response = await async_client.post(
            f"/api/v1/datasets/{dataset_id}/vectors-settings",
            headers=owner_auth_header,
            json={"name": "vectors", "title": "vectors", "dimensions": 384},
        )

        assert response.status_code == 404
        assert response.json() == {"detail": f"Dataset with id `{dataset_id}` not found"}

    async def test_create_dataset_vector_settings_as_annotator(self, async_client: "AsyncClient"):
        dataset = await DatasetFactory.create()
        annotator = await AnnotatorFactory.create(workspaces=[dataset.workspace])

        response = await async_client.post(
            f"/api/v1/datasets/{dataset.id}/vectors-settings",
            headers={API_KEY_HEADER_NAME: annotator.api_key},
            json={
                "name": "vectors-for-search",
                "title": "Vectors generated with sentence-transformers/all-MiniLM-L6-v2",
                "dimensions": 384,
            },
        )

        assert response.status_code == 403

    async def test_create_dataset_vector_settings_as_admin_from_different_workspace(self, async_client: "AsyncClient"):
        dataset = await DatasetFactory.create()
        admin = await AdminFactory.create()

        response = await async_client.post(
            f"/api/v1/datasets/{dataset.id}/vectors-settings",
            headers={API_KEY_HEADER_NAME: admin.api_key},
            json={
                "name": "vectors-for-search",
                "title": "Vectors generated with sentence-transformers/all-MiniLM-L6-v2",
                "dimensions": 384,
            },
        )

        assert response.status_code == 403

    async def test_create_dataset_vector_settings_without_authentication(self, async_client: "AsyncClient"):
        dataset = await DatasetFactory.create()

        response = await async_client.post(
            f"/api/v1/datasets/{dataset.id}/vectors-settings",
            json={
                "name": "vectors-for-search",
                "dimensions": 384,
                "description": "Vectors generated with sentence-transformers/all-MiniLM-L6-v2",
            },
        )

        assert response.status_code == 401

    async def test_create_dataset_records(
        self,
        async_client: "AsyncClient",
        mock_search_engine: SearchEngine,
        db: "AsyncSession",
        owner: User,
        owner_auth_header: dict,
    ):
        dataset = await DatasetFactory.create(status=DatasetStatus.ready)
        await TextFieldFactory.create(name="input", dataset=dataset)
        await TextFieldFactory.create(name="output", dataset=dataset)

        question_a = await TextQuestionFactory.create(name="input_ok", dataset=dataset)
        question_b = await TextQuestionFactory.create(name="output_ok", dataset=dataset)

        await TermsMetadataPropertyFactory.create(name="terms-metadata", dataset=dataset)
        await IntegerMetadataPropertyFactory.create(name="integer-metadata", dataset=dataset)
        await FloatMetadataPropertyFactory.create(name="float-metadata", dataset=dataset)

        records_json = {
            "items": [
                {
                    "fields": {"input": "Say Hello", "output": "Hello"},
                    "external_id": "1",
                    "responses": [
                        {
                            "values": {"input_ok": {"value": "yes"}, "output_ok": {"value": "yes"}},
                            "status": "submitted",
                            "user_id": str(owner.id),
                        }
                    ],
                    "suggestions": [
                        {
                            "question_id": str(question_a.id),
                            "type": "model",
                            "score": 0.8,
                            "value": "yes",
                            "agent": "unit-test-agent",
                        },
                        {
                            "question_id": str(question_b.id),
                            "value": "yes",
                        },
                    ],
                    "metadata": {
                        "terms-metadata": "a",
                        "integer-metadata": 1,
                        "float-metadata": 1.2,
                    },
                },
                {
                    "fields": {"input": "Say Hello", "output": "Hi"},
                    "suggestions": [{"question_id": str(question_a.id), "value": "no"}],
                    "metadata": {
                        "terms-metadata": "a",
                    },
                },
                {
                    "fields": {"input": "Say Pello", "output": "Hello World"},
                    "external_id": "3",
                    "responses": [
                        {
                            "values": {"input_ok": {"value": "no"}, "output_ok": {"value": "no"}},
                            "status": "submitted",
                            "user_id": str(owner.id),
                        }
                    ],
                },
                {
                    "fields": {"input": "Say Hello", "output": "Good Morning"},
                    "responses": [
                        {
                            "values": {"input_ok": {"value": "yes"}, "output_ok": {"value": "no"}},
                            "status": "discarded",
                            "user_id": str(owner.id),
                        }
                    ],
                },
                {
                    "fields": {"input": "Say Hello", "output": "Say Hello"},
                    "responses": [
                        {
                            "user_id": str(owner.id),
                            "status": "discarded",
                        }
                    ],
                },
            ]
        }

        response = await async_client.post(
            f"/api/v1/datasets/{dataset.id}/records/bulk", headers=owner_auth_header, json=records_json
        )

        assert response.status_code == 201, response.json()
        assert (await db.execute(select(func.count(Record.id)))).scalar() == 5
        assert (await db.execute(select(func.count(Response.id)))).scalar() == 4
        assert (await db.execute(select(func.count(Suggestion.id)))).scalar() == 3

        records = (await db.execute(select(Record))).scalars().all()
        mock_search_engine.index_records.assert_called_once_with(dataset, records)

    async def test_create_dataset_records_with_response_for_multiple_users(
        self,
        async_client: "AsyncClient",
        mock_search_engine: SearchEngine,
        db: "AsyncSession",
        owner: "User",
        owner_auth_header: dict,
    ):
        workspace = await WorkspaceFactory.create()

        dataset = await DatasetFactory.create(status=DatasetStatus.ready, workspace=workspace)
        await TextFieldFactory.create(name="input", dataset=dataset)
        await TextFieldFactory.create(name="output", dataset=dataset)
        await TextQuestionFactory.create(name="input_ok", dataset=dataset)
        await TextQuestionFactory.create(name="output_ok", dataset=dataset)

        annotator = await AnnotatorFactory.create(workspaces=[workspace])

        records_json = {
            "items": [
                {
                    "fields": {"input": "Say Hello", "output": "Hello"},
                    "external_id": "1",
                    "responses": [
                        {
                            "values": {"input_ok": {"value": "yes"}, "output_ok": {"value": "yes"}},
                            "status": "submitted",
                            "user_id": str(owner.id),
                        },
                        {
                            "status": "discarded",
                            "user_id": str(annotator.id),
                        },
                    ],
                },
                {
                    "fields": {"input": "Say Pello", "output": "Hello World"},
                    "external_id": "3",
                    "responses": [
                        {
                            "values": {"input_ok": {"value": "no"}, "output_ok": {"value": "no"}},
                            "status": "submitted",
                            "user_id": str(annotator.id),
                        }
                    ],
                },
            ]
        }

        response = await async_client.post(
            f"/api/v1/datasets/{dataset.id}/records/bulk", headers=owner_auth_header, json=records_json
        )

        await db.refresh(annotator)
        await db.refresh(owner)

        assert response.status_code == 201, response.json()
        assert (await db.execute(select(func.count(Record.id)))).scalar() == 2
        assert (await db.execute(select(func.count(Response.id)).where(Response.user_id == annotator.id))).scalar() == 2
        assert (await db.execute(select(func.count(Response.id)).where(Response.user_id == owner.id))).scalar() == 1

        records = (await db.execute(select(Record))).scalars().all()
        mock_search_engine.index_records.assert_called_once_with(dataset, records)

    async def test_create_dataset_records_with_response_for_unknown_user(
        self, async_client: "AsyncClient", db: "AsyncSession", owner_auth_header: dict
    ):
        dataset = await DatasetFactory.create(status=DatasetStatus.ready)
        await TextFieldFactory.create(name="input", dataset=dataset)
        await TextFieldFactory.create(name="output", dataset=dataset)
        await TextQuestionFactory.create(name="input_ok", dataset=dataset)
        await TextQuestionFactory.create(name="output_ok", dataset=dataset)

        records_json = {
            "items": [
                {
                    "fields": {"input": "Say Hello", "output": "Hello"},
                    "external_id": "1",
                    "responses": [
                        {
                            "values": {"input_ok": {"value": "yes"}, "output_ok": {"value": "yes"}},
                            "status": "submitted",
                            "user_id": str(uuid4()),
                        },
                    ],
                },
            ]
        }

        response = await async_client.post(
            f"/api/v1/datasets/{dataset.id}/records/bulk", headers=owner_auth_header, json=records_json
        )

        assert response.status_code == 422, response.json()
        assert (await db.execute(select(func.count(Record.id)))).scalar() == 0
        assert (await db.execute(select(func.count(Response.id)))).scalar() == 0

    async def test_create_dataset_records_with_duplicated_response_for_an_user(
        self, async_client: "AsyncClient", db: "AsyncSession", owner: "User", owner_auth_header: dict
    ):
        dataset = await DatasetFactory.create(status=DatasetStatus.ready)
        await TextFieldFactory.create(name="input", dataset=dataset)
        await TextFieldFactory.create(name="output", dataset=dataset)
        await TextQuestionFactory.create(name="input_ok", dataset=dataset)
        await TextQuestionFactory.create(name="output_ok", dataset=dataset)

        records_json = {
            "items": [
                {
                    "fields": {"input": "Say Hello", "output": "Hello"},
                    "external_id": "1",
                    "responses": [
                        {
                            "values": {"input_ok": {"value": "yes"}, "output_ok": {"value": "yes"}},
                            "status": "submitted",
                            "user_id": str(owner.id),
                        },
                        {
                            "values": {"input_ok": {"value": "no"}, "output_ok": {"value": "no"}},
                            "status": "submitted",
                            "user_id": str(owner.id),
                        },
                    ],
                },
            ]
        }

        response = await async_client.post(
            f"/api/v1/datasets/{dataset.id}/records/bulk", headers=owner_auth_header, json=records_json
        )

        assert response.status_code == 422, response.json()
        assert response.json() == {
            "detail": {
                "code": "argilla.api.errors::ValidationError",
                "params": {
                    "errors": [
                        {
                            "loc": ["body", "items", 0, "responses"],
                            "msg": f"'responses' contains several responses for the same user_id='{str(owner.id)}'",
                            "type": "value_error",
                        }
                    ],
                },
            }
        }
        assert (await db.execute(select(func.count(Record.id)))).scalar() == 0
        assert (await db.execute(select(func.count(Response.id)))).scalar() == 0

    @pytest.mark.parametrize(
        "payload",
        [
            {},
            {"question_id": str(uuid4()), "value": "yes"},
            {"value": {"this": "is not a valid response for a TextQuestion"}},
        ],
    )
    async def test_create_dataset_records_with_not_valid_suggestion(
        self, async_client: "AsyncClient", db: "AsyncSession", owner_auth_header: dict, payload: dict
    ):
        dataset = await DatasetFactory.create(status=DatasetStatus.ready)
        question = await TextFieldFactory.create(name="input", dataset=dataset)

        response = await async_client.post(
            f"/api/v1/datasets/{dataset.id}/records/bulk",
            headers=owner_auth_header,
            json={"question_id": str(question.id), **payload},
        )

        assert response.status_code == 422
        assert (await db.execute(select(func.count(Record.id)))).scalar() == 0
        assert (await db.execute(select(func.count(Suggestion.id)))).scalar() == 0

    async def test_create_dataset_records_with_missing_required_fields(
        self, async_client: "AsyncClient", db: "AsyncSession", owner_auth_header: dict
    ):
        dataset = await DatasetFactory.create(status=DatasetStatus.ready)
        await FieldFactory.create(name="input", dataset=dataset, required=True)
        await FieldFactory.create(name="output", dataset=dataset, required=True)

        await TextQuestionFactory.create(name="input_ok", dataset=dataset)
        await TextQuestionFactory.create(name="output_ok", dataset=dataset)

        records_json = {
            "items": [
                {
                    "fields": {"input": "Say Hello"},
                },
                {
                    "fields": {"input": "Say Hello", "output": "Hi"},
                },
                {
                    "fields": {"input": "Say Pello", "output": "Hello World"},
                },
            ]
        }

        response = await async_client.post(
            f"/api/v1/datasets/{dataset.id}/records/bulk", headers=owner_auth_header, json=records_json
        )

        assert response.status_code == 422
        assert (await db.execute(select(func.count(Record.id)))).scalar() == 0

    async def test_create_dataset_records_with_wrong_value_field(
        self, async_client: "AsyncClient", db: "AsyncSession", owner_auth_header: dict
    ):
        dataset = await DatasetFactory.create(status=DatasetStatus.ready)
        await FieldFactory.create(name="input", dataset=dataset)
        await FieldFactory.create(name="output", dataset=dataset)

        await TextQuestionFactory.create(name="input_ok", dataset=dataset)
        await TextQuestionFactory.create(name="output_ok", dataset=dataset)

        response = await async_client.post(
            f"/api/v1/datasets/{dataset.id}/records/bulk",
            headers=owner_auth_header,
            json={
                "items": [
                    {
                        "fields": {
                            "input": "Say Hello",
                            "output": 33,
                        },
                    },
                    {
                        "fields": {
                            "input": "Say Hello",
                            "output": "Hi",
                        },
                    },
                    {
                        "fields": {
                            "input": "Say Pello",
                            "output": "Hello World",
                        },
                    },
                ],
            },
        )

        assert response.status_code == 422
        assert response.json() == {
            "detail": {
                "code": "argilla.api.errors::ValidationError",
                "params": {
                    "errors": [
                        {
                            "loc": ["body", "items", 0, "fields", "output"],
                            "msg": "value is not a valid list",
                            "type": "type_error.list",
                        },
                        {
                            "loc": ["body", "items", 0, "fields", "output"],
                            "msg": "value is not a valid dict",
                            "type": "type_error.dict",
                        },
                        {
                            "loc": ["body", "items", 0, "fields", "output"],
                            "msg": "str type expected",
                            "type": "type_error.str",
                        },
                    ]
                },
            }
        }
        assert (await db.execute(select(func.count(Record.id)))).scalar() == 0

    async def test_create_dataset_records_with_extra_fields(
        self, async_client: "AsyncClient", db: "AsyncSession", owner_auth_header: dict
    ):
        dataset = await DatasetFactory.create(status=DatasetStatus.ready)
        await FieldFactory.create(name="input", dataset=dataset)

        await TextQuestionFactory.create(name="input_ok", dataset=dataset)
        await TextQuestionFactory.create(name="output_ok", dataset=dataset)

        response = await async_client.post(
            f"/api/v1/datasets/{dataset.id}/records/bulk",
            headers=owner_auth_header,
            json={
                "items": [
                    {
                        "fields": {
                            "input": "Say Hello",
                            "output": "unexpected",
                        },
                    },
                    {
                        "fields": {
                            "input": "Say Hello",
                        },
                    },
                    {
                        "fields": {
                            "input": "Say Pello",
                        },
                    },
                ],
            },
        )

        assert response.status_code == 422
        assert (await db.execute(select(func.count(Record.id)))).scalar() == 0

    @pytest.mark.parametrize(
        "record_json",
        [
            {"fields": {"input": "text-input", "output": "text-output"}},
            {"fields": {"input": "text-input", "output": None}},
            {"fields": {"input": "text-input"}},
        ],
    )
    async def test_create_dataset_records_with_optional_fields(
        self, async_client: "AsyncClient", db: "AsyncSession", owner_auth_header: dict, record_json: dict
    ):
        dataset = await DatasetFactory.create(status=DatasetStatus.ready)

        await FieldFactory.create(name="input", dataset=dataset)
        await FieldFactory.create(name="output", dataset=dataset, required=False)

        records_json = {"items": [record_json]}

        response = await async_client.post(
            f"/api/v1/datasets/{dataset.id}/records/bulk", headers=owner_auth_header, json=records_json
        )

        assert response.status_code == 201, response.json()
        await db.refresh(dataset, attribute_names=["records"])
        assert (await db.execute(select(func.count(Record.id)))).scalar() == 1

    async def test_create_dataset_records_with_wrong_optional_fields(
        self, async_client: "AsyncClient", db: "AsyncSession", owner_auth_header: dict
    ):
        dataset = await DatasetFactory.create(status=DatasetStatus.ready)
        await FieldFactory.create(name="input", dataset=dataset)
        await FieldFactory.create(name="output", dataset=dataset, required=False)
        await TextQuestionFactory.create(name="input_ok", dataset=dataset)
        await TextQuestionFactory.create(name="output_ok", dataset=dataset)

        records_json = {
            "items": [
                {
                    "fields": {"input": "text-input", "output": 1},
                },
            ]
        }

        response = await async_client.post(
            f"/api/v1/datasets/{dataset.id}/records/bulk", headers=owner_auth_header, json=records_json
        )
        assert response.status_code == 422
        assert response.json() == {
            "detail": {
                "code": "argilla.api.errors::ValidationError",
                "params": {
                    "errors": [
                        {
                            "loc": ["body", "items", 0, "fields", "output"],
                            "msg": "value is not a valid list",
                            "type": "type_error.list",
                        },
                        {
                            "loc": ["body", "items", 0, "fields", "output"],
                            "msg": "value is not a valid dict",
                            "type": "type_error.dict",
                        },
                        {
                            "loc": ["body", "items", 0, "fields", "output"],
                            "msg": "str type expected",
                            "type": "type_error.str",
                        },
                    ]
                },
            }
        }
        assert (await db.execute(select(func.count(Record.id)))).scalar() == 0

    @pytest.mark.parametrize(
        "MetadataPropertyFactoryType, settings, value",
        [
            (TermsMetadataPropertyFactory, {"values": ["a", "b", "c"]}, "c"),
            (TermsMetadataPropertyFactory, {"values": None}, "c"),
            (TermsMetadataPropertyFactory, {"values": ["a", "b", "c"]}, None),
            (TermsMetadataPropertyFactory, {"values": None}, None),
            (IntegerMetadataPropertyFactory, {"min": 0, "max": 10}, 5),
            (IntegerMetadataPropertyFactory, {"min": 0, "max": 10}, None),
            (FloatMetadataPropertyFactory, {"min": 0.0, "max": 1}, 0.5),
            (FloatMetadataPropertyFactory, {"min": 0.3, "max": 0.5}, 0.35),
            (FloatMetadataPropertyFactory, {"min": 0.3, "max": 0.9}, 0.89),
            (FloatMetadataPropertyFactory, {"min": 0.3, "max": 0.9}, None),
        ],
    )
    async def test_create_dataset_records_with_metadata_values(
        self,
        async_client: "AsyncClient",
        db: "AsyncSession",
        owner_auth_header: dict,
        MetadataPropertyFactoryType: Type[MetadataPropertyFactory],
        settings: Dict[str, Any],
        value: Any,
    ):
        dataset = await DatasetFactory.create(status=DatasetStatus.ready)
        await TextFieldFactory.create(name="completion", dataset=dataset)
        await TextQuestionFactory.create(name="corrected", dataset=dataset)
        await MetadataPropertyFactoryType.create(name="metadata-property", settings=settings, dataset=dataset)

        records_json = {
            "items": [
                {
                    "fields": {"completion": "text-input"},
                    "metadata": {"metadata-property": value},
                }
            ]
        }

        response = await async_client.post(
            f"/api/v1/datasets/{dataset.id}/records/bulk", headers=owner_auth_header, json=records_json
        )

        assert response.status_code == 201

        record = (await db.execute(select(Record))).scalar()
        assert record.metadata_ == {"metadata-property": value}

    @pytest.mark.parametrize(
        "MetadataPropertyFactoryType, settings",
        [
            (TermsMetadataPropertyFactory, {"values": ["a", "b", "c"]}),
            (IntegerMetadataPropertyFactory, {"min": 0, "max": 10}),
            (FloatMetadataPropertyFactory, {"min": 0.3, "max": 0.9}),
        ],
    )
    async def test_create_dataset_records_with_metadata_nan_values(
        self,
        async_client: "AsyncClient",
        db: "AsyncSession",
        owner_auth_header: dict,
        MetadataPropertyFactoryType: Type[MetadataPropertyFactory],
        settings: Dict[str, Any],
    ):
        dataset = await DatasetFactory.create(status=DatasetStatus.ready)
        await TextFieldFactory.create(name="completion", dataset=dataset)
        await TextQuestionFactory.create(name="corrected", dataset=dataset)
        await MetadataPropertyFactoryType.create(name="metadata-property", settings=settings, dataset=dataset)

        records_json = {
            "items": [
                {
                    "fields": {"completion": "text-input"},
                    "metadata": {"metadata-property": math.nan},
                }
            ]
        }

        response = await async_client.post(
            f"/api/v1/datasets/{dataset.id}/records/bulk", headers=owner_auth_header, json=records_json
        )

        assert response.status_code == 422

    @pytest.mark.parametrize(
        "MetadataPropertyFactoryType, settings, value",
        [
            (TermsMetadataPropertyFactory, {"values": ["a", "b", "c"]}, "z"),
            (IntegerMetadataPropertyFactory, {"min": 0, "max": 10}, -1),
            (FloatMetadataPropertyFactory, {"min": 0.0, "max": 10.0}, -1.0),
            (FloatMetadataPropertyFactory, {"min": 0.3, "max": 0.9}, 0),
            (FloatMetadataPropertyFactory, {"min": 0.3, "max": 0.9}, 0.91),
        ],
    )
    async def test_create_dataset_records_with_not_valid_metadata_values(
        self,
        async_client: "AsyncClient",
        owner_auth_header: dict,
        MetadataPropertyFactoryType: Type[MetadataPropertyFactory],
        settings: Dict[str, Any],
        value: Any,
    ):
        dataset = await DatasetFactory.create(status=DatasetStatus.ready)
        await TextFieldFactory.create(name="completion", dataset=dataset)
        await TextQuestionFactory.create(name="corrected", dataset=dataset)
        await MetadataPropertyFactoryType.create(name="metadata-property", dataset=dataset, settings=settings)

        records_json = {
            "items": [
                {
                    "fields": {"completion": "text-input"},
                    "metadata": {"metadata-property": value},
                }
            ]
        }

        response = await async_client.post(
            f"/api/v1/datasets/{dataset.id}/records/bulk", headers=owner_auth_header, json=records_json
        )

        assert response.status_code == 422

    async def test_create_dataset_records_with_extra_metadata_allowed(
        self, async_client: "AsyncClient", db: "AsyncSession", owner_auth_header: dict
    ):
        dataset = await DatasetFactory.create(status=DatasetStatus.ready, allow_extra_metadata=True)
        await TextFieldFactory.create(name="completion", dataset=dataset)
        await TextQuestionFactory.create(name="corrected", dataset=dataset)
        await TermsMetadataPropertyFactory.create(name="terms-metadata")

        records_json = {
            "items": [
                {
                    "fields": {"completion": "text-input"},
                    "metadata": {"terms-metadata": "a", "extra": {"this": {"is": "extra metadata"}}},
                }
            ]
        }

        response = await async_client.post(
            f"/api/v1/datasets/{dataset.id}/records/bulk", headers=owner_auth_header, json=records_json
        )

        assert response.status_code == 201

        record = (await db.execute(select(Record))).scalar()
        assert record.metadata_ == {"terms-metadata": "a", "extra": {"this": {"is": "extra metadata"}}}

    async def test_create_dataset_records_with_extra_metadata_not_allowed(
        self, async_client: "AsyncClient", owner_auth_header: dict
    ):
        dataset = await DatasetFactory.create(status=DatasetStatus.ready, allow_extra_metadata=False)
        await TextFieldFactory.create(name="completion", dataset=dataset)
        await TextQuestionFactory.create(name="corrected", dataset=dataset)

        records_json = {
            "items": [
                {
                    "fields": {"completion": "text-input"},
                    "metadata": {"not-defined-metadata-property": "unit-test"},
                }
            ]
        }

        response = await async_client.post(
            f"/api/v1/datasets/{dataset.id}/records/bulk", headers=owner_auth_header, json=records_json
        )

        assert response.status_code == 422

    @pytest.mark.parametrize("role", [UserRole.owner, UserRole.admin])
    async def test_create_dataset_records_with_vectors(
        self, async_client: "AsyncClient", db: "AsyncSession", role: UserRole
    ):
        dataset = await DatasetFactory.create(status=DatasetStatus.ready)
        user = await UserFactory.create(workspaces=[dataset.workspace], role=role)

        await TextFieldFactory.create(name="text", dataset=dataset)
        await TextQuestionFactory.create(name="text_ok", dataset=dataset)

        vector_settings_a = await VectorSettingsFactory.create(dataset=dataset, dimensions=5)
        vector_settings_b = await VectorSettingsFactory.create(dataset=dataset, dimensions=5)

        response = await async_client.post(
            f"/api/v1/datasets/{dataset.id}/records/bulk",
            headers={API_KEY_HEADER_NAME: user.api_key},
            json={
                "items": [
                    {
                        "fields": {"text": "The text for record A"},
                        "vectors": {vector_settings_a.name: [5, 6, 7, 8, 9]},
                    },
                    {
                        "fields": {"text": "The text for record B"},
                        "vectors": {vector_settings_a.name: [100, 101, 102, 103, 104]},
                    },
                    {
                        "fields": {"text": "The text for record C"},
                        "vectors": {vector_settings_b.name: [200, 201, 202, 203, 204]},
                    },
                ]
            },
        )

        assert response.status_code == 201
        assert (await db.execute(select(func.count(Vector.id)))).scalar() == 3

        vector_a, vector_b, vector_c = (await db.execute(select(Vector))).scalars().all()
        record_a, record_b, record_c = (await db.execute(select(Record))).scalars().all()
        assert (
            vector_a.record_id == record_a.id
            and vector_a.vector_settings_id == vector_settings_a.id
            and vector_a.value == [5, 6, 7, 8, 9]
        )
        assert (
            vector_b.record_id == record_b.id
            and vector_b.vector_settings_id == vector_settings_a.id
            and vector_b.value == [100, 101, 102, 103, 104]
        )
        assert (
            vector_c.record_id == record_c.id
            and vector_c.vector_settings_id == vector_settings_b.id
            and vector_c.value == [200, 201, 202, 203, 204]
        )

    async def test_create_dataset_records_with_invalid_vector(
        self, async_client: "AsyncClient", owner_auth_header: dict
    ):
        dataset = await DatasetFactory.create(status=DatasetStatus.ready)
        await TextFieldFactory.create(name="text", dataset=dataset)
        await TextQuestionFactory.create(name="text_ok", dataset=dataset)

        vector_settings = await VectorSettingsFactory.create(dataset=dataset, dimensions=5)

        response = await async_client.post(
            f"/api/v1/datasets/{dataset.id}/records/bulk",
            headers=owner_auth_header,
            json={
                "items": [
                    {
                        "fields": {"text": "Text"},
                        "vectors": {vector_settings.name: [1]},
                    }
                ]
            },
        )

        assert response.status_code == 422

    async def test_create_dataset_records_with_non_existent_vector_settings(
        self, async_client: "AsyncClient", owner_auth_header: dict
    ):
        dataset = await DatasetFactory.create(status=DatasetStatus.ready)
        await TextFieldFactory.create(name="text", dataset=dataset)
        await TextQuestionFactory.create(name="text_ok", dataset=dataset)

        response = await async_client.post(
            f"/api/v1/datasets/{dataset.id}/records/bulk",
            headers=owner_auth_header,
            json={
                "items": [
                    {
                        "fields": {"text": "Text"},
                        "vectors": {"missing_vector": [1, 2, 3, 4, 5]},
                    }
                ]
            },
        )

        assert response.status_code == 422

    async def test_create_dataset_records_with_vector_settings_id_from_another_dataset(
        self, async_client: "AsyncClient", owner_auth_header: dict
    ):
        dataset = await DatasetFactory.create(status=DatasetStatus.ready)
        await TextFieldFactory.create(name="text", dataset=dataset)
        await TextQuestionFactory.create(name="text_ok", dataset=dataset)

        # Create vector settings in another dataset
        vector_settings = await VectorSettingsFactory.create(dimensions=5)

        response = await async_client.post(
            f"/api/v1/datasets/{dataset.id}/records/bulk",
            headers=owner_auth_header,
            json={
                "items": [
                    {
                        "fields": {"text": "Text"},
                        "vectors": {vector_settings.name: [1, 2, 3, 4, 5]},
                    }
                ]
            },
        )

        assert response.status_code == 422

    async def test_create_dataset_records_with_index_error(
        self, async_client: "AsyncClient", mock_search_engine: SearchEngine, db: "AsyncSession", owner_auth_header: dict
    ):
        dataset = await DatasetFactory.create(status=DatasetStatus.ready)

        records_json = {
            "items": [
                {"fields": {"input": "Say Hello", "output": "Hello"}},
                {"fields": {"input": "Say Hello", "output": "Hi"}},
                {"fields": {"input": "Say Pello", "output": "Hello World"}},
            ]
        }

        response = await async_client.post(
            f"/api/v1/datasets/{dataset.id}/records/bulk", headers=owner_auth_header, json=records_json
        )

        assert response.status_code == 422
        assert (await db.execute(select(func.count(Record.id)))).scalar() == 0

        assert not mock_search_engine.create_index.called

    async def test_create_dataset_records_without_authentication(self, async_client: "AsyncClient", db: "AsyncSession"):
        dataset = await DatasetFactory.create(status=DatasetStatus.ready)
        records_json = {
            "items": [
                {
                    "fields": {"input": "Say Hello", "output": "Hello"},
                    "external_id": "1",
                    "response": {
                        "values": {"input_ok": {"value": "yes"}, "output_ok": {"value": "yes"}},
                        "status": "submitted",
                    },
                },
            ],
        }

        response = await async_client.post(f"/api/v1/datasets/{dataset.id}/records/bulk", json=records_json)

        assert response.status_code == 401
        assert (await db.execute(select(func.count(Record.id)))).scalar() == 0
        assert (await db.execute(select(func.count(Response.id)))).scalar() == 0

    async def test_create_dataset_records_as_admin(
        self,
        async_client: "AsyncClient",
        mock_search_engine: "SearchEngine",
        db: "AsyncSession",
    ):
        dataset = await DatasetFactory.create(status=DatasetStatus.ready)
        admin = await AdminFactory.create(workspaces=[dataset.workspace])

        await TextFieldFactory.create(name="input", dataset=dataset)
        await TextFieldFactory.create(name="output", dataset=dataset)

        await TextQuestionFactory.create(name="input_ok", dataset=dataset)
        await TextQuestionFactory.create(name="output_ok", dataset=dataset)

        records_json = {
            "items": [
                {
                    "fields": {"input": "Say Hello", "output": "Hello"},
                    "external_id": "1",
                    "responses": [
                        {
                            "values": {"input_ok": {"value": "yes"}, "output_ok": {"value": "yes"}},
                            "status": "submitted",
                            "user_id": str(admin.id),
                        }
                    ],
                },
                {
                    "fields": {"input": "Say Hello", "output": "Hi"},
                },
                {
                    "fields": {"input": "Say Pello", "output": "Hello World"},
                    "external_id": "3",
                    "responses": [
                        {
                            "values": {"input_ok": {"value": "no"}, "output_ok": {"value": "no"}},
                            "status": "submitted",
                            "user_id": str(admin.id),
                        }
                    ],
                },
                {
                    "fields": {"input": "Say Hello", "output": "Good Morning"},
                    "responses": [
                        {
                            "values": {"input_ok": {"value": "yes"}, "output_ok": {"value": "no"}},
                            "status": "discarded",
                            "user_id": str(admin.id),
                        }
                    ],
                },
                {
                    "fields": {"input": "Say Hello", "output": "Say Hello"},
                    "responses": [
                        {
                            "user_id": str(admin.id),
                            "status": "discarded",
                        }
                    ],
                },
            ]
        }

        response = await async_client.post(
            f"/api/v1/datasets/{dataset.id}/records/bulk",
            headers={API_KEY_HEADER_NAME: admin.api_key},
            json=records_json,
        )

        assert response.status_code == 201, response.json()
        assert (await db.execute(select(func.count(Record.id)))).scalar() == 5
        assert (await db.execute(select(func.count(Response.id)))).scalar() == 4

        records = (await db.execute(select(Record))).scalars().all()
        mock_search_engine.index_records.assert_called_once_with(dataset, records)

    async def test_create_dataset_records_as_annotator(self, async_client: "AsyncClient", db: "AsyncSession"):
        annotator = await AnnotatorFactory.create()
        dataset = await DatasetFactory.create(status=DatasetStatus.ready)
        records_json = {
            "items": [
                {
                    "fields": {"input": "Say Hello", "output": "Hello"},
                    "external_id": "1",
                    "response": {
                        "values": {
                            "input_ok": {"value": "yes"},
                            "output_ok": {"value": "yes"},
                        },
                        "status": "submitted",
                    },
                },
            ],
        }

        response = await async_client.post(
            f"/api/v1/datasets/{dataset.id}/records/bulk",
            headers={API_KEY_HEADER_NAME: annotator.api_key},
            json=records_json,
        )

        assert response.status_code == 403
        assert (await db.execute(select(func.count(Record.id)))).scalar() == 0
        assert (await db.execute(select(func.count(Response.id)))).scalar() == 0

    async def test_create_dataset_records_as_admin_from_another_workspace(self, async_client: "AsyncClient"):
        admin = await AdminFactory.create()
        dataset = await DatasetFactory.create(status=DatasetStatus.ready)
        records_json = {
            "items": [
                {
                    "fields": {"input": "Say Hello", "output": "Hello"},
                    "external_id": "1",
                    "response": {
                        "values": {
                            "input_ok": {"value": "yes"},
                            "output_ok": {"value": "yes"},
                        },
                        "status": "submitted",
                    },
                },
            ],
        }

        response = await async_client.post(
            f"/api/v1/datasets/{dataset.id}/records/bulk",
            headers={API_KEY_HEADER_NAME: admin.api_key},
            json=records_json,
        )

        assert response.status_code == 403

    async def test_create_dataset_records_with_submitted_response(
        self, async_client: "AsyncClient", db: "AsyncSession", owner: User, owner_auth_header: dict
    ):
        dataset = await DatasetFactory.create(status=DatasetStatus.ready)
        await TextFieldFactory.create(name="input", dataset=dataset)
        await TextFieldFactory.create(name="output", dataset=dataset)

        await TextQuestionFactory.create(name="input_ok", dataset=dataset)
        await TextQuestionFactory.create(name="output_ok", dataset=dataset)

        records_json = {
            "items": [
                {
                    "fields": {"input": "Say Hello", "output": "Hello"},
                    "responses": [
                        {
                            "values": {"input_ok": {"value": "yes"}, "output_ok": {"value": "yes"}},
                            "status": "submitted",
                            "user_id": str(owner.id),
                        }
                    ],
                },
            ]
        }

        response = await async_client.post(
            f"/api/v1/datasets/{dataset.id}/records/bulk", headers=owner_auth_header, json=records_json
        )

        assert response.status_code == 201
        assert (await db.execute(select(func.count(Record.id)))).scalar() == 1
        assert (await db.execute(select(func.count(Response.id)))).scalar() == 1

    async def test_create_dataset_records_with_submitted_response_without_values(
        self,
        async_client: "AsyncClient",
        db: "AsyncSession",
        owner: User,
        owner_auth_header: dict,
    ):
        dataset = await DatasetFactory.create(status=DatasetStatus.ready)

        records_json = {
            "items": [
                {
                    "fields": {"input": "Say Hello", "output": "Hello"},
                    "responses": [
                        {
                            "user_id": str(owner.id),
                            "status": "submitted",
                        }
                    ],
                },
            ]
        }

        response = await async_client.post(
            f"/api/v1/datasets/{dataset.id}/records/bulk", headers=owner_auth_header, json=records_json
        )

        assert response.status_code == 422
        assert (await db.execute(select(func.count(Response.id)))).scalar() == 0
        assert (await db.execute(select(func.count(Record.id)))).scalar() == 0

    async def test_create_dataset_records_with_discarded_response(
        self,
        async_client: "AsyncClient",
        db: "AsyncSession",
        owner: User,
        owner_auth_header: dict,
    ):
        dataset = await DatasetFactory.create(status=DatasetStatus.ready)
        await TextFieldFactory.create(name="input", dataset=dataset)
        await TextFieldFactory.create(name="output", dataset=dataset)

        await TextQuestionFactory.create(name="input_ok", dataset=dataset)
        await TextQuestionFactory.create(name="output_ok", dataset=dataset)

        records_json = {
            "items": [
                {
                    "fields": {"input": "Say Hello", "output": "Hello"},
                    "responses": [
                        {
                            "values": {"input_ok": {"value": "yes"}, "output_ok": {"value": "yes"}},
                            "status": "discarded",
                            "user_id": str(owner.id),
                        }
                    ],
                },
            ]
        }

        response = await async_client.post(
            f"/api/v1/datasets/{dataset.id}/records/bulk", headers=owner_auth_header, json=records_json
        )

        assert response.status_code == 201
        assert (await db.execute(select(func.count(Record.id)))).scalar() == 1
        assert (
            await db.execute(select(func.count(Response.id)).filter(Response.status == ResponseStatus.discarded))
        ).scalar() == 1

    async def test_create_dataset_records_with_draft_response(
        self,
        async_client: "AsyncClient",
        db: "AsyncSession",
        owner: User,
        owner_auth_header: dict,
    ):
        dataset = await DatasetFactory.create(status=DatasetStatus.ready)
        await TextFieldFactory.create(name="input", dataset=dataset)
        await TextFieldFactory.create(name="output", dataset=dataset)

        await TextQuestionFactory.create(name="input_ok", dataset=dataset)
        await TextQuestionFactory.create(name="output_ok", dataset=dataset)

        records_json = {
            "items": [
                {
                    "fields": {"input": "Say Hello", "output": "Hello"},
                    "responses": [
                        {
                            "values": {"input_ok": {"value": "yes"}, "output_ok": {"value": "yes"}},
                            "status": "draft",
                            "user_id": str(owner.id),
                        }
                    ],
                },
            ]
        }

        response = await async_client.post(
            f"/api/v1/datasets/{dataset.id}/records/bulk", headers=owner_auth_header, json=records_json
        )

        assert response.status_code == 201
        assert (await db.execute(select(func.count(Record.id)))).scalar() == 1
        assert (
            await db.execute(select(func.count(Response.id)).filter(Response.status == ResponseStatus.draft))
        ).scalar() == 1

    async def test_create_dataset_records_with_invalid_response_status(
        self,
        async_client: "AsyncClient",
        db: "AsyncSession",
        owner: User,
        owner_auth_header: dict,
    ):
        dataset = await DatasetFactory.create(status=DatasetStatus.ready)
        records_json = {
            "items": [
                {
                    "fields": {"input": "Say Hello", "output": "Hello"},
                    "responses": [
                        {
                            "values": {"input_ok": {"value": "yes"}, "output_ok": {"value": "yes"}},
                            "status": "invalid",
                            "user_id": str(owner.id),
                        }
                    ],
                },
            ]
        }

        response = await async_client.post(
            f"/api/v1/datasets/{dataset.id}/records/bulk", headers=owner_auth_header, json=records_json
        )

        assert response.status_code == 422
        assert (await db.execute(select(func.count(Response.id)))).scalar() == 0
        assert (await db.execute(select(func.count(Record.id)))).scalar() == 0

    async def test_create_dataset_records_with_discarded_response_without_values(
        self,
        async_client: "AsyncClient",
        db: "AsyncSession",
        owner: User,
        owner_auth_header: dict,
    ):
        dataset = await DatasetFactory.create(status=DatasetStatus.ready)
        await TextFieldFactory.create(name="input", dataset=dataset)
        await TextFieldFactory.create(name="output", dataset=dataset)

        await TextQuestionFactory.create(name="input_ok", dataset=dataset)
        await TextQuestionFactory.create(name="output_ok", dataset=dataset)

        records_json = {
            "items": [
                {
                    "fields": {"input": "Say Hello", "output": "Hello"},
                    "responses": [
                        {
                            "status": "discarded",
                            "user_id": str(owner.id),
                        }
                    ],
                },
            ]
        }

        response = await async_client.post(
            f"/api/v1/datasets/{dataset.id}/records/bulk", headers=owner_auth_header, json=records_json
        )

        assert response.status_code == 201
        assert (await db.execute(select(func.count(Response.id)))).scalar() == 1
        assert (await db.execute(select(func.count(Record.id)))).scalar() == 1

    async def test_create_dataset_records_with_non_published_dataset(
        self, async_client: "AsyncClient", db: "AsyncSession", owner_auth_header: dict
    ):
        dataset = await DatasetFactory.create(status=DatasetStatus.draft)
        records_json = {
            "items": [
                {"fields": {"input": "Say Hello", "output": "Hello"}, "external_id": "1"},
            ],
        }

        response = await async_client.post(
            f"/api/v1/datasets/{dataset.id}/records/bulk", headers=owner_auth_header, json=records_json
        )

        assert response.status_code == 422
        assert (await db.execute(select(func.count(Record.id)))).scalar() == 0
        assert (await db.execute(select(func.count(Response.id)))).scalar() == 0

    async def test_create_dataset_records_with_less_items_than_allowed(
        self, async_client: "AsyncClient", db: "AsyncSession", owner_auth_header: dict
    ):
        dataset = await DatasetFactory.create(status=DatasetStatus.ready)
        records_json = {
            "items": [
                {
                    "fields": {"input": "Say Hello", "output": "Hello"},
                    "external_id": str(external_id),
                }
                for external_id in range(0, RECORDS_CREATE_MIN_ITEMS - 1)
            ]
        }

        response = await async_client.post(
            f"/api/v1/datasets/{dataset.id}/records/bulk", headers=owner_auth_header, json=records_json
        )

        assert response.status_code == 422
        assert (await db.execute(select(func.count(Record.id)))).scalar() == 0
        assert (await db.execute(select(func.count(Response.id)))).scalar() == 0

    async def test_create_dataset_records_with_more_items_than_allowed(
        self, async_client: "AsyncClient", db: "AsyncSession", owner_auth_header: dict
    ):
        dataset = await DatasetFactory.create(status=DatasetStatus.ready)
        records_json = {
            "items": [
                {
                    "fields": {"input": "Say Hello", "output": "Hello"},
                    "external_id": str(external_id),
                }
                for external_id in range(0, RECORDS_CREATE_MAX_ITEMS + 1)
            ]
        }

        response = await async_client.post(
            f"/api/v1/datasets/{dataset.id}/records/bulk", headers=owner_auth_header, json=records_json
        )

        assert response.status_code == 422
        assert (await db.execute(select(func.count(Record.id)))).scalar() == 0
        assert (await db.execute(select(func.count(Response.id)))).scalar() == 0

    async def test_create_dataset_records_with_invalid_records(
        self, async_client: "AsyncClient", db: "AsyncSession", owner_auth_header: dict
    ):
        dataset = await DatasetFactory.create(status=DatasetStatus.ready)
        records_json = {
            "items": [
                {"fields": {"input": "Say Hello", "output": "Hello"}, "external_id": 1},
                {"fields": "invalid", "external_id": 2},
                {"fields": {"input": "Say Hello", "output": "Hello"}, "external_id": 3},
            ]
        }

        response = await async_client.post(
            f"/api/v1/datasets/{dataset.id}/records/bulk", headers=owner_auth_header, json=records_json
        )

        assert response.status_code == 422
        assert (await db.execute(select(func.count(Response.id)))).scalar() == 0
        assert (await db.execute(select(func.count(Record.id)))).scalar() == 0

    async def test_create_dataset_records_with_nonexistent_dataset_id(
        self, async_client: "AsyncClient", db: "AsyncSession", owner_auth_header: dict
    ):
        dataset_id = uuid4()

        await DatasetFactory.create()

        response = await async_client.post(
            f"/api/v1/datasets/{dataset_id}/records/bulk",
            headers=owner_auth_header,
            json={
                "items": [
                    {"fields": {"input": "Say Hello", "output": "Hello"}, "external_id": 1},
                    {"fields": {"input": "Say Hello", "output": "Hello"}, "external_id": 2},
                ],
            },
        )

        assert response.status_code == 404
        assert response.json() == {"detail": f"Dataset with id `{dataset_id}` not found"}

        assert (await db.execute(select(func.count(Response.id)))).scalar() == 0
        assert (await db.execute(select(func.count(Record.id)))).scalar() == 0

    @pytest.mark.parametrize("role", [UserRole.owner, UserRole.admin])
    async def test_update_dataset_records(
        self, async_client: "AsyncClient", mock_search_engine: "SearchEngine", role: UserRole
    ):
        dataset = await DatasetFactory.create(status=DatasetStatus.ready)
        user = await UserFactory.create(workspaces=[dataset.workspace], role=role)
        await TermsMetadataPropertyFactory.create(name="terms-metadata-property", dataset=dataset)
        await IntegerMetadataPropertyFactory.create(name="integer-metadata-property", dataset=dataset)
        await FloatMetadataPropertyFactory.create(name="float-metadata-property", dataset=dataset)
        records = await RecordFactory.create_batch(
            size=10,
            dataset=dataset,
            metadata_={"terms-metadata-property": "z", "integer-metadata-property": 1, "float-metadata-property": 1.0},
        )

        response = await async_client.put(
            f"/api/v1/datasets/{dataset.id}/records/bulk",
            headers={API_KEY_HEADER_NAME: user.api_key},
            json={
                "items": [
                    {
                        "id": str(records[0].id),
                        "metadata": {
                            "terms-metadata-property": None,
                            "integer-metadata-property": 0,
                            "float-metadata-property": 0.0,
                            "extra-metadata": None,
                        },
                    },
                    {
                        "id": str(records[1].id),
                        "metadata": {
                            "terms-metadata-property": "b",
                            "integer-metadata-property": None,
                            "float-metadata-property": 1.0,
                            "extra-metadata": "yes",
                        },
                    },
                    {
                        "id": str(records[2].id),
                        "metadata": {
                            "terms-metadata-property": "c",
                            "integer-metadata-property": 2,
                            "float-metadata-property": None,
                            "extra-metadata": "yes",
                        },
                    },
                    {
                        "id": str(records[3].id),
                    },
                ]
            },
        )

        assert response.status_code == 200, response.json()

        # Record 0
        assert records[0].metadata_ == {
            "terms-metadata-property": None,
            "integer-metadata-property": 0,
            "float-metadata-property": 0.0,
            "extra-metadata": None,
        }

        # Record 1
        assert records[1].metadata_ == {
            "terms-metadata-property": "b",
            "integer-metadata-property": None,
            "float-metadata-property": 1.0,
            "extra-metadata": "yes",
        }

        # Record 2
        assert records[2].metadata_ == {
            "terms-metadata-property": "c",
            "integer-metadata-property": 2,
            "float-metadata-property": None,
            "extra-metadata": "yes",
        }

        # Record 3
        assert records[3].metadata_ == {
            "terms-metadata-property": "z",
            "integer-metadata-property": 1,
            "float-metadata-property": 1.0,
        }

        mock_search_engine.index_records.assert_called_once_with(dataset, records[:4])

    async def test_update_dataset_records_with_suggestions(
        self, async_client: "AsyncClient", mock_search_engine: "SearchEngine", owner_auth_header: dict
    ):
        dataset = await DatasetFactory.create(status=DatasetStatus.ready)
        question_0 = await TextQuestionFactory.create(dataset=dataset)
        question_1 = await TextQuestionFactory.create(dataset=dataset)
        question_2 = await TextQuestionFactory.create(dataset=dataset)
        records = await RecordFactory.create_batch(10, dataset=dataset)

        # Record 0 suggestions (should be deleted)
        suggestions_records_0 = [
            await SuggestionFactory.create(question=question_0, record=records[0], value="suggestion 0 1"),
            await SuggestionFactory.create(question=question_1, record=records[0], value="suggestion 0 2"),
            await SuggestionFactory.create(question=question_2, record=records[0], value="suggestion 0 3"),
        ]

        # Record 1 suggestions (should be deleted)
        suggestions_records_1 = [
            await SuggestionFactory.create(question=question_0, record=records[1], value="suggestion 1 1"),
            await SuggestionFactory.create(question=question_1, record=records[1], value="suggestion 1 2"),
            await SuggestionFactory.create(question=question_2, record=records[1], value="suggestion 1 3"),
        ]

        # Record 2 suggestions (should be kept)
        suggestions_records_2 = [
            await SuggestionFactory.create(question=question_0, record=records[2], value="suggestion 2 1"),
            await SuggestionFactory.create(question=question_1, record=records[2], value="suggestion 2 2"),
            await SuggestionFactory.create(question=question_2, record=records[2], value="suggestion 2 3"),
        ]

        response = await async_client.put(
            f"/api/v1/datasets/{dataset.id}/records/bulk",
            headers=owner_auth_header,
            json={
                "items": [
                    {
                        "id": str(records[0].id),
                        "suggestions": [
                            {
                                "question_id": str(question_0.id),
                                "value": "suggestion updated 0 1",
                            },
                            {
                                "question_id": str(question_1.id),
                                "value": "suggestion updated 0 2",
                            },
                            {"question_id": str(question_2.id), "value": "suggestion updated 0 3"},
                        ],
                    },
                    {
                        "id": str(records[1].id),
                        "suggestions": [
                            {
                                "question_id": str(question_0.id),
                                "value": "suggestion updated 1 1",
                            }
                        ],
                    },
                    {
                        "id": str(records[2].id),
                    },
                    {
                        "id": str(records[3].id),
                        "suggestions": [
                            {
                                "question_id": str(question_0.id),
                                "value": "suggestion updated 3 1",
                            },
                            {
                                "question_id": str(question_1.id),
                                "value": "suggestion updated 3 2",
                            },
                            {"question_id": str(question_2.id), "value": "suggestion updated 3 3"},
                        ],
                    },
                ]
            },
        )

        assert response.status_code == 200

        # Record 0
        await records[0].awaitable_attrs.suggestions
        assert records[0].suggestions[0].value == "suggestion updated 0 1"
        assert records[0].suggestions[1].value == "suggestion updated 0 2"
        assert records[0].suggestions[2].value == "suggestion updated 0 3"

        # Record 1
        await records[1].awaitable_attrs.suggestions
        assert records[1].suggestions[0].value == "suggestion updated 1 1"

        # Record 2
        for suggestion in suggestions_records_2:
            assert inspect(suggestion).persistent

        # Record 3
        await records[3].awaitable_attrs.suggestions
        assert records[3].suggestions[0].value == "suggestion updated 3 1"
        assert records[3].suggestions[1].value == "suggestion updated 3 2"
        assert records[3].suggestions[2].value == "suggestion updated 3 3"

        mock_search_engine.index_records.assert_called_once()

    async def test_update_dataset_records_with_vectors(
        self, async_client: "AsyncClient", mock_search_engine: "SearchEngine", owner_auth_header: dict
    ):
        dataset = await DatasetFactory.create(status=DatasetStatus.ready)
        vector_settings_0 = await VectorSettingsFactory.create(dataset=dataset, dimensions=5)
        vector_settings_1 = await VectorSettingsFactory.create(dataset=dataset, dimensions=5)
        vector_settings_2 = await VectorSettingsFactory.create(dataset=dataset, dimensions=5)
        records = await RecordFactory.create_batch(10, dataset=dataset)

        # Record 0 vectors (all should be updated)
        await VectorFactory.create(vector_settings=vector_settings_0, record=records[0], value=[0, 0, 0, 0, 0])
        await VectorFactory.create(vector_settings=vector_settings_1, record=records[0], value=[1, 1, 1, 1, 1])
        await VectorFactory.create(vector_settings=vector_settings_2, record=records[0], value=[2, 2, 2, 2, 2])

        # Record 1 vectors (just the first one should be updated)
        await VectorFactory.create(vector_settings=vector_settings_0, record=records[1], value=[3, 3, 3, 3, 3])
        await VectorFactory.create(vector_settings=vector_settings_1, record=records[1], value=[4, 4, 4, 4, 4])
        await VectorFactory.create(vector_settings=vector_settings_2, record=records[1], value=[5, 5, 5, 5, 5])

        response = await async_client.put(
            f"/api/v1/datasets/{dataset.id}/records/bulk",
            headers=owner_auth_header,
            json={
                "items": [
                    {
                        "id": str(records[0].id),
                        "vectors": {
                            vector_settings_0.name: [0.1, 0.1, 0.1, 0.1, 0.1],
                            vector_settings_1.name: [1.1, 1.1, 1.1, 1.1, 1.1],
                            vector_settings_2.name: [2.1, 2.1, 2.1, 2.1, 2.1],
                        },
                    },
                    {
                        "id": str(records[1].id),
                        "vectors": {
                            vector_settings_0.name: [3.1, 3.1, 3.1, 3.1, 3.1],
                        },
                    },
                    {
                        "id": str(records[2].id),
                        "vectors": {
                            vector_settings_0.name: [4.1, 4.1, 4.1, 4.1, 4.1],
                            vector_settings_1.name: [5.1, 5.1, 5.1, 5.1, 5.1],
                            vector_settings_2.name: [6.1, 6.1, 6.1, 6.1, 6.1],
                        },
                    },
                ]
            },
        )

        assert response.status_code == 200

        # Record 0
        await records[0].awaitable_attrs.vectors
        assert records[0].vectors[0].value == [0.1, 0.1, 0.1, 0.1, 0.1]
        assert records[0].vectors[1].value == [1.1, 1.1, 1.1, 1.1, 1.1]
        assert records[0].vectors[2].value == [2.1, 2.1, 2.1, 2.1, 2.1]

        # Record 1
        await records[1].awaitable_attrs.vectors
        assert records[1].vectors[0].value == [3.1, 3.1, 3.1, 3.1, 3.1]
        assert records[1].vectors[1].value == [4, 4, 4, 4, 4]
        assert records[1].vectors[2].value == [5, 5, 5, 5, 5]

        # Record 2
        await records[2].awaitable_attrs.vectors
        assert records[2].vectors[0].value == [4.1, 4.1, 4.1, 4.1, 4.1]
        assert records[2].vectors[1].value == [5.1, 5.1, 5.1, 5.1, 5.1]
        assert records[2].vectors[2].value == [6.1, 6.1, 6.1, 6.1, 6.1]

        mock_search_engine.index_records.assert_called_once_with(dataset, records[:3])

    async def test_update_dataset_records_with_invalid_metadata(
        self, async_client: "AsyncClient", owner_auth_header: dict
    ):
        dataset = await DatasetFactory.create()
        await TermsMetadataPropertyFactory.create(dataset=dataset, name="terms")
        records = await RecordFactory.create_batch(5, dataset=dataset)

        response = await async_client.put(
            f"/api/v1/datasets/{dataset.id}/records/bulk",
            headers=owner_auth_header,
            json={
                "items": [
                    {
                        "id": str(records[0].id),
                        "metadata": {
                            "terms": "a",
                        },
                    },
                    {
                        "id": str(records[1].id),
                        "metadata": {
                            "terms": "i was not declared",
                        },
                    },
                ]
            },
        )

        assert response.status_code == 422

    async def test_update_dataset_records_with_metadata_nan_value(
        self, async_client: "AsyncClient", owner_auth_header: dict
    ):
        dataset = await DatasetFactory.create()
        await TermsMetadataPropertyFactory.create(dataset=dataset, name="terms")
        await FloatMetadataPropertyFactory.create(dataset=dataset, name="float")
        records = await RecordFactory.create_batch(3, dataset=dataset)

        response = await async_client.put(
            f"/api/v1/datasets/{dataset.id}/records/bulk",
            headers=owner_auth_header,
            json={
                "items": [
                    {
                        "id": str(records[0].id),
                        "metadata": {"terms": math.nan},
                    },
                    {
                        "id": str(records[1].id),
                        "metadata": {"float": math.nan},
                    },
                    {
                        "id": str(records[2].id),
                        "metadata": {"terms": "a"},
                    },
                ]
            },
        )

        assert response.status_code == 422

    async def test_update_dataset_records_with_invalid_suggestions(
        self, async_client: "AsyncClient", owner_auth_header: dict
    ):
        dataset = await DatasetFactory.create()
        question = await LabelSelectionQuestionFactory.create(dataset=dataset)
        records = await RecordFactory.create_batch(5, dataset=dataset)

        response = await async_client.put(
            f"/api/v1/datasets/{dataset.id}/records/bulk",
            headers=owner_auth_header,
            json={
                "items": [
                    {"id": str(records[0].id), "suggestions": [{"question_id": str(question.id), "value": "option-a"}]},
                    {
                        "id": str(records[1].id),
                        "suggestions": [{"question_id": str(question.id), "value": "not-valid-option"}],
                    },
                ]
            },
        )

        assert response.status_code == 422

    async def test_update_dataset_records_with_invalid_vectors(
        self, async_client: "AsyncClient", owner_auth_header: dict
    ):
        dataset = await DatasetFactory.create()
        vector_settings = await VectorSettingsFactory.create(dataset=dataset, dimensions=5)
        records = await RecordFactory.create_batch(5, dataset=dataset)

        response = await async_client.put(
            f"/api/v1/datasets/{dataset.id}/records/bulk",
            headers=owner_auth_header,
            json={
                "items": [
                    {"id": str(records[1].id), "vectors": {vector_settings.name: [0.0, 1.0, 2.0, 3.0, 4.0, 6.0]}},
                ]
            },
        )

        assert response.status_code == 422

    async def test_update_dataset_records_with_nonexistent_dataset_id(
        self, async_client: "AsyncClient", owner_auth_header: dict
    ):
        dataset_id = uuid4()

        response = await async_client.put(
            f"/api/v1/datasets/{dataset_id}/records/bulk",
            headers=owner_auth_header,
            json={
                "items": [
                    {
                        "id": str(uuid4()),
                    }
                ]
            },
        )

        assert response.status_code == 404
        assert response.json() == {"detail": f"Dataset with id `{dataset_id}` not found"}

    async def test_update_dataset_records_with_nonexistent_records(
        self, async_client: "AsyncClient", owner_auth_header: dict
    ):
        dataset = await DatasetFactory.create()
        record = await RecordFactory.create(dataset=dataset)

        records = [{"id": str(uuid4()), "metadata": {"i exists": False}} for _ in range(3)]

        records.append({"id": str(record.id), "metadata": {"i exists": True}})

        response = await async_client.put(
            f"/api/v1/datasets/{dataset.id}/records/bulk",
            headers=owner_auth_header,
            json={"items": records},
        )

        assert response.status_code == 422

    async def test_update_dataset_records_with_nonexistent_question_id(
        self, async_client: "AsyncClient", owner_auth_header: dict
    ):
        dataset = await DatasetFactory.create()
        record = await RecordFactory.create(dataset=dataset)

        question_id = str(uuid4())

        response = await async_client.put(
            f"/api/v1/datasets/{dataset.id}/records/bulk",
            headers=owner_auth_header,
            json={
                "items": [
                    {"id": str(record.id), "suggestions": [{"question_id": question_id, "value": "shit"}]},
                ]
            },
        )

        assert response.status_code == 422

    async def test_update_dataset_records_with_nonexistent_vector_settings_name(
        self, async_client: "AsyncClient", owner_auth_header: dict
    ):
        dataset = await DatasetFactory.create()
        record = await RecordFactory.create(dataset=dataset)

        response = await async_client.put(
            f"/api/v1/datasets/{dataset.id}/records/bulk",
            headers=owner_auth_header,
            json={"items": [{"id": str(record.id), "vectors": {"i-do-not-exist": [1, 2, 3, 4]}}]},
        )

        assert response.status_code == 422

    async def test_update_dataset_records_with_duplicate_records_ids(
        self, async_client: "AsyncClient", owner_auth_header: dict
    ):
        dataset = await DatasetFactory.create()
        record = await RecordFactory.create(dataset=dataset)

        response = await async_client.put(
            f"/api/v1/datasets/{dataset.id}/records/bulk",
            headers=owner_auth_header,
            json={
                "items": [
                    {"id": str(record.id)},
                    {"id": str(record.id)},
                ]
            },
        )

        assert response.status_code == 422

    async def test_update_dataset_records_with_duplicate_suggestions_question_ids(
        self, async_client: "AsyncClient", owner_auth_header: dict
    ):
        dataset = await DatasetFactory.create()
        question = await TextQuestionFactory.create(dataset=dataset)
        record = await RecordFactory.create(dataset=dataset)

        response = await async_client.put(
            f"/api/v1/datasets/{dataset.id}/records/bulk",
            headers=owner_auth_header,
            json={
                "items": [
                    {
                        "id": str(record.id),
                        "suggestions": [
                            {"question_id": str(question.id), "value": "a"},
                            {"question_id": str(question.id), "value": "b"},
                        ],
                    },
                ]
            },
        )

        assert response.status_code == 422

    async def test_update_dataset_records_as_admin_from_another_workspace(self, async_client: "AsyncClient"):
        dataset = await DatasetFactory.create()
        user = await UserFactory.create(role=UserRole.admin)

        response = await async_client.put(
            f"/api/v1/datasets/{dataset.id}/records/bulk",
            headers={API_KEY_HEADER_NAME: user.api_key},
            json={
                "items": [
                    {
                        "id": str(uuid4()),
                    }
                ]
            },
        )

        assert response.status_code == 403

    async def test_update_dataset_records_as_annotator(self, async_client: "AsyncClient"):
        dataset = await DatasetFactory.create()
        user = await UserFactory.create(role=UserRole.annotator, workspaces=[dataset.workspace])

        response = await async_client.put(
            f"/api/v1/datasets/{dataset.id}/records/bulk",
            headers={API_KEY_HEADER_NAME: user.api_key},
            json={
                "items": [
                    {
                        "id": str(uuid4()),
                    }
                ]
            },
        )

        assert response.status_code == 403

    async def test_update_dataset_records_without_authentication(self, async_client: "AsyncClient"):
        dataset = await DatasetFactory.create()

        response = await async_client.put(
            f"/api/v1/datasets/{dataset.id}/records/bulk", json={"items": [{"id": str(uuid4())}]}
        )

        assert response.status_code == 401

    @pytest.mark.parametrize("role", [UserRole.owner, UserRole.admin])
    async def test_delete_dataset_records(
        self, async_client: "AsyncClient", db: "AsyncSession", mock_search_engine: SearchEngine, role: UserRole
    ):
        dataset = await DatasetFactory.create()
        user = await UserFactory.create(workspaces=[dataset.workspace], role=role)
        records = await RecordFactory.create_batch(10, dataset=dataset)
        random_uuids = [str(uuid4()) for _ in range(0, 5)]

        records_ids = [str(record.id) for record in records]

        uuids_str = ",".join(records_ids + random_uuids)

        response = await async_client.delete(
            f"/api/v1/datasets/{dataset.id}/records",
            headers={API_KEY_HEADER_NAME: user.api_key},
            params={"ids": uuids_str},
        )

        assert response.status_code == 204, response.json()
        assert (await db.execute(select(func.count(Record.id)))).scalar() == 0
        # `delete_records` is called with the records returned by the delete statement, which are different ORM objects
        # than the ones created by the factory
        mock_search_engine.delete_records.assert_called_once_with(dataset=dataset, records=ANY)

    async def test_delete_dataset_records_with_no_ids(self, async_client: "AsyncClient", owner_auth_header: dict):
        dataset = await DatasetFactory.create()

        response = await async_client.delete(
            f"/api/v1/datasets/{dataset.id}/records",
            headers=owner_auth_header,
            params={"ids": ""},
        )

        assert response.status_code == 422

    async def test_delete_dataset_records_exceeding_limit(self, async_client: "AsyncClient", owner_auth_header: dict):
        dataset = await DatasetFactory.create()
        records = await RecordFactory.create_batch(200, dataset=dataset)

        records_ids = [str(record.id) for record in records]

        response = await async_client.delete(
            f"/api/v1/datasets/{dataset.id}/records",
            headers=owner_auth_header,
            params={"ids": ",".join(records_ids)},
        )

        assert response.status_code == 422

    async def test_delete_dataset_records_from_another_dataset(
        self, async_client: "AsyncClient", db: "AsyncSession", owner_auth_header: dict
    ):
        dataset_a = await DatasetFactory.create()
        dataset_b = await DatasetFactory.create()
        records_a = await RecordFactory.create_batch(10, dataset=dataset_a)
        records_b = await RecordFactory.create_batch(10, dataset=dataset_b)

        records_ids_a = [str(record.id) for record in records_a]
        records_ids_b = [str(record.id) for record in records_b]

        uuids_str = ",".join(records_ids_a + records_ids_b)

        response = await async_client.delete(
            f"/api/v1/datasets/{dataset_a.id}/records", headers=owner_auth_header, params={"ids": uuids_str}
        )

        assert response.status_code == 204

    async def test_delete_dataset_records_as_admin_from_another_workspace(self, async_client: "AsyncClient"):
        dataset = await DatasetFactory.create()
        user = await UserFactory.create(role=UserRole.admin)

        response = await async_client.delete(
            f"/api/v1/datasets/{dataset.id}/records",
            headers={API_KEY_HEADER_NAME: user.api_key},
            params={"ids": ""},
        )

        assert response.status_code == 403

    async def test_delete_dataset_records_as_annotator(self, async_client: "AsyncClient"):
        dataset = await DatasetFactory.create()
        user = await UserFactory.create(workspaces=[dataset.workspace], role=UserRole.annotator)

        response = await async_client.delete(
            f"/api/v1/datasets/{dataset.id}/records",
            headers={API_KEY_HEADER_NAME: user.api_key},
            params={"ids": ""},
        )

        assert response.status_code == 403

    async def test_search_current_user_dataset_records(
        self, async_client: "AsyncClient", mock_search_engine: SearchEngine, owner: User, owner_auth_header: dict
    ):
        workspace = await WorkspaceFactory.create()
        dataset, _, records, _, _ = await self.create_dataset_with_user_responses(owner, workspace)

        mock_search_engine.search.return_value = SearchResponses(
            items=[
                SearchResponseItem(record_id=records[0].id, score=14.2),
                SearchResponseItem(record_id=records[1].id, score=12.2),
            ],
            total=2,
        )

        query_json = {"query": {"text": {"q": "Hello", "field": "input"}}}
        response = await async_client.post(
            f"/api/v1/me/datasets/{dataset.id}/records/search", headers=owner_auth_header, json=query_json
        )

        mock_search_engine.search.assert_called_once_with(
            dataset=dataset,
            query=TextQuery(q="Hello", field="input"),
            offset=0,
            limit=LIST_DATASET_RECORDS_LIMIT_DEFAULT,
            user_id=owner.id,
        )
        assert response.status_code == 200
        assert response.json() == {
            "items": [
                {
                    "record": {
                        "id": str(records[0].id),
                        "status": RecordStatus.pending,
                        "fields": {"input": "input_a", "output": "output_a"},
                        "metadata": None,
                        "external_id": records[0].external_id,
                        "dataset_id": str(records[0].dataset_id),
                        "inserted_at": records[0].inserted_at.isoformat(),
                        "updated_at": records[0].updated_at.isoformat(),
                    },
                    "query_score": 14.2,
                },
                {
                    "record": {
                        "id": str(records[1].id),
                        "status": RecordStatus.pending,
                        "fields": {"input": "input_b", "output": "output_b"},
                        "metadata": {"unit": "test"},
                        "external_id": records[1].external_id,
                        "dataset_id": str(records[1].dataset_id),
                        "inserted_at": records[1].inserted_at.isoformat(),
                        "updated_at": records[1].updated_at.isoformat(),
                    },
                    "query_score": 12.2,
                },
            ],
            "total": 2,
        }

    @pytest.mark.parametrize(
        ("property_config", "metadata_filter", "expected_filter"),
        [
            (
                {"name": "terms_prop", "settings": {"type": "terms"}},
                {
                    "type": "terms",
                    "values": ["value"],
                    "scope": {"entity": "metadata", "metadata_property": "terms_prop"},
                },
                TermsFilter(scope=MetadataFilterScope(metadata_property="terms_prop"), values=["value"]),
            ),
            (
                {"name": "terms_prop", "settings": {"type": "terms"}},
                {
                    "type": "terms",
                    "values": ["value1", "value2"],
                    "scope": {"entity": "metadata", "metadata_property": "terms_prop"},
                },
                TermsFilter(scope=MetadataFilterScope(metadata_property="terms_prop"), values=["value1", "value2"]),
            ),
            (
                {"name": "integer_prop", "settings": {"type": "integer"}},
                {
                    "type": "range",
                    "ge": 10,
                    "le": 20,
                    "scope": {"entity": "metadata", "metadata_property": "integer_prop"},
                },
                RangeFilter(
                    scope=MetadataFilterScope(metadata_property="integer_prop"),
                    ge=10,
                    le=20,
                ),
            ),
            (
                {"name": "integer_prop", "settings": {"type": "integer"}},
                {"type": "range", "ge": 20, "scope": {"entity": "metadata", "metadata_property": "integer_prop"}},
                RangeFilter(
                    scope=MetadataFilterScope(metadata_property="integer_prop"),
                    ge=20,
                ),
            ),
            (
                {"name": "integer_prop", "settings": {"type": "integer"}},
                {"type": "range", "le": 20, "scope": {"entity": "metadata", "metadata_property": "integer_prop"}},
                RangeFilter(
                    scope=MetadataFilterScope(metadata_property="integer_prop"),
                    le=20,
                ),
            ),
            (
                {"name": "float_prop", "settings": {"type": "float"}},
                {
                    "type": "range",
                    "ge": -1.30,
                    "le": 23.23,
                    "scope": {"entity": "metadata", "metadata_property": "float_prop"},
                },
                RangeFilter(
                    scope=MetadataFilterScope(metadata_property="float_prop"),
                    ge=-1.30,
                    le=23.23,
                ),
            ),
            (
                {"name": "float_prop", "settings": {"type": "float"}},
                {"type": "range", "ge": 23.23, "scope": {"entity": "metadata", "metadata_property": "float_prop"}},
                RangeFilter(
                    scope=MetadataFilterScope(metadata_property="float_prop"),
                    ge=23.23,
                ),
            ),
            (
                {"name": "float_prop", "settings": {"type": "float"}},
                {"type": "range", "le": 11.32, "scope": {"entity": "metadata", "metadata_property": "float_prop"}},
                RangeFilter(
                    scope=MetadataFilterScope(metadata_property="float_prop"),
                    le=11.32,
                ),
            ),
        ],
    )
    async def test_search_current_user_dataset_records_with_metadata_filter(
        self,
        async_client: "AsyncClient",
        mock_search_engine: SearchEngine,
        owner: User,
        owner_auth_header: dict,
        property_config,
        metadata_filter: dict,
        expected_filter: Any,
    ):
        workspace = await WorkspaceFactory.create()
        dataset, _, records, *_ = await self.create_dataset_with_user_responses(owner, workspace)

        await MetadataPropertyFactory.create(
            name=property_config["name"],
            settings=property_config["settings"],
            dataset=dataset,
        )

        mock_search_engine.search.return_value = SearchResponses(
            total=2,
            items=[
                SearchResponseItem(record_id=records[0].id, score=14.2),
                SearchResponseItem(record_id=records[1].id, score=12.2),
            ],
        )

        query_json = {"query": {"text": {"q": "Hello", "field": "input"}}, "filters": {"and": [metadata_filter]}}
        response = await async_client.post(
            f"/api/v1/me/datasets/{dataset.id}/records/search",
            headers=owner_auth_header,
            json=query_json,
        )
        assert response.status_code == 200, response.json()

        mock_search_engine.search.assert_called_once_with(
            dataset=dataset,
            query=TextQuery(q="Hello", field="input"),
            filter=AndFilter(filters=[expected_filter]),
            offset=0,
            limit=LIST_DATASET_RECORDS_LIMIT_DEFAULT,
            user_id=owner.id,
        )

    @pytest.mark.parametrize(
        "sort,expected_sort",
        [
            (
                [{"scope": {"entity": "record", "property": "inserted_at"}, "order": "asc"}],
                [Order(scope=RecordFilterScope(property="inserted_at"), order=SortOrder.asc)],
            ),
            (
                [{"scope": {"entity": "record", "property": "inserted_at"}, "order": "desc"}],
                [Order(scope=RecordFilterScope(property="inserted_at"), order=SortOrder.desc)],
            ),
            (
                [{"scope": {"entity": "record", "property": "updated_at"}, "order": "asc"}],
                [Order(scope=RecordFilterScope(property="updated_at"), order=SortOrder.asc)],
            ),
            (
                [{"scope": {"entity": "record", "property": "updated_at"}, "order": "desc"}],
                [Order(scope=RecordFilterScope(property="updated_at"), order=SortOrder.desc)],
            ),
            (
                [{"scope": {"entity": "metadata", "metadata_property": "terms-metadata-property"}, "order": "asc"}],
                [Order(scope=MetadataFilterScope(metadata_property="terms-metadata-property"), order=SortOrder.asc)],
            ),
            (
                [
                    {"scope": {"entity": "record", "property": "updated_at"}, "order": "desc"},
                    {"scope": {"entity": "metadata", "metadata_property": "terms-metadata-property"}, "order": "desc"},
                ],
                [
                    Order(scope=RecordFilterScope(property="updated_at"), order=SortOrder.desc),
                    Order(scope=MetadataFilterScope(metadata_property="terms-metadata-property"), order=SortOrder.desc),
                ],
            ),
        ],
    )
    async def test_search_current_user_dataset_records_with_sort_by(
        self,
        async_client: "AsyncClient",
        mock_search_engine: SearchEngine,
        owner: "User",
        owner_auth_header: dict,
        sort: List[dict],
        expected_sort: List[Order],
    ):
        workspace = await WorkspaceFactory.create()
        dataset, _, records, *_ = await self.create_dataset_with_user_responses(owner, workspace)

        for order in expected_sort:
            if isinstance(order.scope, MetadataFilterScope):
                await TermsMetadataPropertyFactory.create(name=order.scope.metadata_property, dataset=dataset)

        mock_search_engine.search.return_value = SearchResponses(
            total=2,
            items=[
                SearchResponseItem(record_id=records[0].id, score=14.2),
                SearchResponseItem(record_id=records[1].id, score=12.2),
            ],
        )

        query_json = {
            "query": {"text": {"q": "Hello", "field": "input"}},
            "sort": sort,
        }

        response = await async_client.post(
            f"/api/v1/me/datasets/{dataset.id}/records/search",
            headers=owner_auth_header,
            json=query_json,
        )
        assert response.status_code == 200
        assert response.json()["total"] == 2

        mock_search_engine.search.assert_called_once_with(
            dataset=dataset,
            query=TextQuery(q="Hello", field="input"),
            offset=0,
            limit=LIST_DATASET_RECORDS_LIMIT_DEFAULT,
            sort=expected_sort,
            user_id=owner.id,
        )

    async def test_search_current_user_dataset_records_with_sort_by_with_wrong_sort_order_value(
        self, async_client: "AsyncClient", owner: "User", owner_auth_header: dict
    ):
        workspace = await WorkspaceFactory.create()
        dataset, *_ = await self.create_dataset_with_user_responses(owner, workspace)

        query_json = {
            "query": {"text": {"q": "Hello", "field": "input"}},
            "sort": [{"scope": {"entity": "record", "property": "wrong_property"}, "order": "asc"}],
        }

        response = await async_client.post(
            f"/api/v1/me/datasets/{dataset.id}/records/search",
            headers=owner_auth_header,
            json=query_json,
        )
        assert response.status_code == 422

    async def test_search_current_user_dataset_records_with_sort_by_with_non_existent_metadata_property(
        self, async_client: "AsyncClient", owner: "User", owner_auth_header: dict
    ):
        workspace = await WorkspaceFactory.create()
        dataset, *_ = await self.create_dataset_with_user_responses(owner, workspace)

        query_json = {
            "query": {"text": {"q": "Hello", "field": "input"}},
            "sort": [{"scope": {"entity": "metadata", "metadata_property": "missing"}, "order": "asc"}],
        }

        response = await async_client.post(
            f"/api/v1/me/datasets/{dataset.id}/records/search",
            headers=owner_auth_header,
            json=query_json,
        )
        assert response.status_code == 422
        assert response.json() == {
            "detail": f"MetadataProperty not found filtering by name=missing, dataset_id={dataset.id}"
        }

    async def test_search_current_user_dataset_records_with_sort_by_with_invalid_field(
        self, async_client: "AsyncClient", owner: "User", owner_auth_header: dict
    ):
        workspace = await WorkspaceFactory.create()
        dataset, *_ = await self.create_dataset_with_user_responses(owner, workspace)

        query_json = {
            "query": {"text": {"q": "Hello", "field": "input"}},
            "sort": [
                {"scope": {"entity": "wrong", "property": "wrong"}, "order": "asc"},
            ],
        }

        response = await async_client.post(
            f"/api/v1/me/datasets/{dataset.id}/records/search",
            headers=owner_auth_header,
            json=query_json,
        )
        assert response.status_code == 422

    @pytest.mark.parametrize(
        "includes",
        [
            [],
            ["responses"],
            ["suggestions"],
            ["responses", "suggestions"],
            ["responses", "suggestions"],
        ],
    )
    async def test_search_current_user_dataset_records_with_include(
        self, async_client: "AsyncClient", mock_search_engine: SearchEngine, owner: "User", includes: List[str]
    ):
        workspace = await WorkspaceFactory.create()
        (
            dataset,
            questions,
            records,
            responses,
            suggestions,
        ) = await self.create_dataset_with_user_responses(owner, workspace)
        suggestion_a, suggestion_b = suggestions

        mock_search_engine.search.return_value = SearchResponses(
            items=[
                SearchResponseItem(record_id=records[0].id, score=14.2),
                SearchResponseItem(record_id=records[1].id, score=12.2),
            ],
            total=2,
        )

        query_json = {"query": {"text": {"q": "Hello", "field": "input"}}}
        expected = {
            "items": [
                {
                    "record": {
                        "id": str(records[0].id),
                        "status": RecordStatus.pending,
                        "fields": {
                            "input": "input_a",
                            "output": "output_a",
                        },
                        "metadata": None,
                        "external_id": records[0].external_id,
                        "dataset_id": str(records[0].dataset_id),
                        "inserted_at": records[0].inserted_at.isoformat(),
                        "updated_at": records[0].updated_at.isoformat(),
                    },
                    "query_score": 14.2,
                },
                {
                    "record": {
                        "id": str(records[1].id),
                        "status": RecordStatus.pending,
                        "fields": {
                            "input": "input_b",
                            "output": "output_b",
                        },
                        "metadata": {"unit": "test"},
                        "external_id": records[1].external_id,
                        "dataset_id": str(records[1].dataset_id),
                        "inserted_at": records[1].inserted_at.isoformat(),
                        "updated_at": records[1].updated_at.isoformat(),
                    },
                    "query_score": 12.2,
                },
            ],
            "total": 2,
        }

        if "responses" in includes:
            first_owner_response, second_owner_response = [
                response for response in responses if response.user_id == owner.id
            ]
            expected["items"][0]["record"]["responses"] = [
                {
                    "id": str(first_owner_response.id),
                    "values": None,
                    "status": "discarded",
                    "record_id": str(records[0].id),
                    "user_id": str(owner.id),
                    "inserted_at": first_owner_response.inserted_at.isoformat(),
                    "updated_at": first_owner_response.updated_at.isoformat(),
                }
            ]
            expected["items"][1]["record"]["responses"] = [
                {
                    "id": str(second_owner_response.id),
                    "values": {
                        "input_ok": {"value": "no"},
                        "output_ok": {"value": "no"},
                    },
                    "status": "submitted",
                    "record_id": str(records[1].id),
                    "user_id": str(owner.id),
                    "inserted_at": second_owner_response.inserted_at.isoformat(),
                    "updated_at": second_owner_response.updated_at.isoformat(),
                },
            ]

        if "suggestions" in includes:
            expected["items"][0]["record"]["suggestions"] = [
                {
                    "id": str(suggestion_a.id),
                    "value": "option-1",
                    "score": None,
                    "agent": None,
                    "type": None,
                    "question_id": str(questions[0].id),
                    "inserted_at": suggestion_a.inserted_at.isoformat(),
                    "updated_at": suggestion_a.updated_at.isoformat(),
                }
            ]
            expected["items"][1]["record"]["suggestions"] = [
                {
                    "id": str(suggestion_b.id),
                    "value": "option-2",
                    "score": 0.75,
                    "agent": "unit-test-agent",
                    "type": "model",
                    "question_id": str(questions[0].id),
                    "inserted_at": suggestion_b.inserted_at.isoformat(),
                    "updated_at": suggestion_b.updated_at.isoformat(),
                }
            ]

        query_json = {"query": {"text": {"q": "Hello", "field": "input"}}}
        response = await async_client.post(
            f"/api/v1/me/datasets/{dataset.id}/records/search",
            headers={API_KEY_HEADER_NAME: owner.api_key},
            json=query_json,
            params={"include": includes},
        )

        assert response.status_code == 200
        assert response.json() == expected

        mock_search_engine.search.assert_called_once_with(
            dataset=dataset,
            query=TextQuery(q="Hello", field="input"),
            offset=0,
            limit=LIST_DATASET_RECORDS_LIMIT_DEFAULT,
            user_id=owner.id,
        )

    async def test_search_current_user_dataset_records_with_include_vectors(
        self, async_client: "AsyncClient", mock_search_engine: SearchEngine, owner_auth_header: dict
    ):
        dataset = await DatasetFactory.create()
        record_a = await RecordFactory.create(dataset=dataset)
        record_b = await RecordFactory.create(dataset=dataset)
        record_c = await RecordFactory.create(dataset=dataset)
        vector_settings_a = await VectorSettingsFactory.create(name="vector-a", dimensions=3, dataset=dataset)
        vector_settings_b = await VectorSettingsFactory.create(name="vector-b", dimensions=2, dataset=dataset)

        await VectorFactory.create(value=[1.0, 2.0, 3.0], vector_settings=vector_settings_a, record=record_a)
        await VectorFactory.create(value=[4.0, 5.0], vector_settings=vector_settings_b, record=record_a)
        await VectorFactory.create(value=[1.0, 2.0], vector_settings=vector_settings_b, record=record_b)

        await TextFieldFactory.create(name="input", dataset=dataset)

        mock_search_engine.search.return_value = SearchResponses(
            items=[
                SearchResponseItem(record_id=record_a.id, score=10.0),
                SearchResponseItem(record_id=record_b.id, score=9.0),
                SearchResponseItem(record_id=record_c.id, score=8.0),
            ],
            total=3,
        )

        response = await async_client.post(
            f"/api/v1/me/datasets/{dataset.id}/records/search",
            headers=owner_auth_header,
            params={"include": RecordInclude.vectors.value},
            json={
                "query": {
                    "text": {
                        "q": "query",
                        "field": "input",
                    }
                }
            },
        )

        assert response.status_code == 200, response.text
        assert response.json() == {
            "items": [
                {
                    "record": {
                        "id": str(record_a.id),
                        "status": RecordStatus.pending,
                        "fields": {"text": "This is a text", "sentiment": "neutral"},
                        "metadata": None,
                        "external_id": record_a.external_id,
                        "vectors": {
                            "vector-a": [1.0, 2.0, 3.0],
                            "vector-b": [4.0, 5.0],
                        },
                        "dataset_id": str(record_a.dataset_id),
                        "inserted_at": record_a.inserted_at.isoformat(),
                        "updated_at": record_a.updated_at.isoformat(),
                    },
                    "query_score": 10.0,
                },
                {
                    "record": {
                        "id": str(record_b.id),
                        "status": RecordStatus.pending,
                        "fields": {"text": "This is a text", "sentiment": "neutral"},
                        "metadata": None,
                        "external_id": record_b.external_id,
                        "vectors": {
                            "vector-b": [1.0, 2.0],
                        },
                        "dataset_id": str(record_b.dataset_id),
                        "inserted_at": record_b.inserted_at.isoformat(),
                        "updated_at": record_b.updated_at.isoformat(),
                    },
                    "query_score": 9.0,
                },
                {
                    "record": {
                        "id": str(record_c.id),
                        "status": RecordStatus.pending,
                        "fields": {"text": "This is a text", "sentiment": "neutral"},
                        "metadata": None,
                        "external_id": record_c.external_id,
                        "vectors": {},
                        "dataset_id": str(record_c.dataset_id),
                        "inserted_at": record_c.inserted_at.isoformat(),
                        "updated_at": record_c.updated_at.isoformat(),
                    },
                    "query_score": 8.0,
                },
            ],
            "total": 3,
        }

    async def test_search_current_user_dataset_records_with_include_specific_vectors(
        self, async_client: "AsyncClient", mock_search_engine: SearchEngine, owner_auth_header: dict
    ):
        dataset = await DatasetFactory.create()
        record_a = await RecordFactory.create(dataset=dataset)
        record_b = await RecordFactory.create(dataset=dataset)
        record_c = await RecordFactory.create(dataset=dataset)
        vector_settings_a = await VectorSettingsFactory.create(name="vector-a", dimensions=3, dataset=dataset)
        vector_settings_b = await VectorSettingsFactory.create(name="vector-b", dimensions=2, dataset=dataset)
        vector_settings_c = await VectorSettingsFactory.create(name="vector-c", dimensions=4, dataset=dataset)

        await VectorFactory.create(value=[1.0, 2.0, 3.0], vector_settings=vector_settings_a, record=record_a)
        await VectorFactory.create(value=[4.0, 5.0], vector_settings=vector_settings_b, record=record_a)
        await VectorFactory.create(value=[6.0, 7.0, 8.0, 9.0], vector_settings=vector_settings_c, record=record_a)
        await VectorFactory.create(value=[1.0, 2.0], vector_settings=vector_settings_b, record=record_b)
        await VectorFactory.create(value=[10.0, 11.0, 12.0, 13.0], vector_settings=vector_settings_c, record=record_b)
        await VectorFactory.create(value=[14.0, 15.0, 16.0, 17.0], vector_settings=vector_settings_c, record=record_c)

        await TextFieldFactory.create(name="input", dataset=dataset)

        mock_search_engine.search.return_value = SearchResponses(
            items=[
                SearchResponseItem(record_id=record_a.id, score=10.0),
                SearchResponseItem(record_id=record_b.id, score=9.0),
                SearchResponseItem(record_id=record_c.id, score=8.0),
            ],
            total=3,
        )

        response = await async_client.post(
            f"/api/v1/me/datasets/{dataset.id}/records/search",
            headers=owner_auth_header,
            params={"include": f"{RecordInclude.vectors.value}:{vector_settings_a.name},{vector_settings_b.name}"},
            json={
                "query": {
                    "text": {
                        "q": "query",
                        "field": "input",
                    }
                }
            },
        )

        assert response.status_code == 200
        assert response.json() == {
            "items": [
                {
                    "record": {
                        "id": str(record_a.id),
                        "status": RecordStatus.pending,
                        "fields": {"text": "This is a text", "sentiment": "neutral"},
                        "metadata": None,
                        "external_id": record_a.external_id,
                        "vectors": {
                            "vector-a": [1.0, 2.0, 3.0],
                            "vector-b": [4.0, 5.0],
                        },
                        "dataset_id": str(record_a.dataset_id),
                        "inserted_at": record_a.inserted_at.isoformat(),
                        "updated_at": record_a.updated_at.isoformat(),
                    },
                    "query_score": 10.0,
                },
                {
                    "record": {
                        "id": str(record_b.id),
                        "status": RecordStatus.pending,
                        "fields": {"text": "This is a text", "sentiment": "neutral"},
                        "metadata": None,
                        "external_id": record_b.external_id,
                        "vectors": {
                            "vector-b": [1.0, 2.0],
                        },
                        "dataset_id": str(record_b.dataset_id),
                        "inserted_at": record_b.inserted_at.isoformat(),
                        "updated_at": record_b.updated_at.isoformat(),
                    },
                    "query_score": 9.0,
                },
                {
                    "record": {
                        "id": str(record_c.id),
                        "status": RecordStatus.pending,
                        "fields": {"text": "This is a text", "sentiment": "neutral"},
                        "metadata": None,
                        "external_id": record_c.external_id,
                        "vectors": {},
                        "dataset_id": str(record_c.dataset_id),
                        "inserted_at": record_c.inserted_at.isoformat(),
                        "updated_at": record_c.updated_at.isoformat(),
                    },
                    "query_score": 8.0,
                },
            ],
            "total": 3,
        }

    async def test_search_current_user_dataset_records_with_response_status_filter(
        self, async_client: "AsyncClient", mock_search_engine: SearchEngine, owner: User, owner_auth_header: dict
    ):
        workspace = await WorkspaceFactory.create()
        dataset, *_ = await self.create_dataset_with_user_responses(owner, workspace)
        mock_search_engine.search.return_value = SearchResponses(items=[])

        query_json = {
            "query": {"text": {"q": "Hello", "field": "input"}},
            "filters": {
                "and": [
                    {
                        "type": "terms",
                        "scope": {"entity": "response", "property": "status"},
                        "values": [ResponseStatus.submitted],
                    }
                ]
            },
        }
        response = await async_client.post(
            f"/api/v1/me/datasets/{dataset.id}/records/search",
            headers=owner_auth_header,
            json=query_json,
        )

        mock_search_engine.search.assert_called_once_with(
            dataset=dataset,
            query=TextQuery(q="Hello", field="input"),
            filter=AndFilter(
                filters=[
                    TermsFilter(
                        scope=ResponseFilterScope(property="status", user=owner),
                        values=[ResponseStatusFilter.submitted],
                    )
                ]
            ),
            offset=0,
            limit=LIST_DATASET_RECORDS_LIMIT_DEFAULT,
            user_id=owner.id,
        )
        assert response.status_code == 200

    async def test_search_current_user_dataset_records_with_record_vector(
        self, async_client: "AsyncClient", mock_search_engine: SearchEngine, owner: User, owner_auth_header: dict
    ):
        workspace = await WorkspaceFactory.create()
        dataset, _, records, *_ = await self.create_dataset_with_user_responses(owner, workspace)
        vector_settings = await VectorSettingsFactory.create(dataset=dataset)
        vector = await VectorFactory(record=records[0], vector_settings=vector_settings, value=[1, 2, 3])

        mock_search_engine.similarity_search.return_value = SearchResponses(
            items=[
                SearchResponseItem(record_id=records[0].id, score=14.2),
                SearchResponseItem(record_id=records[1].id, score=12.2),
            ],
            total=2,
        )

        query_json = {"query": {"vector": {"name": vector_settings.name, "record_id": str(records[0].id)}}}
        response = await async_client.post(
            f"/api/v1/me/datasets/{dataset.id}/records/search",
            headers=owner_auth_header,
            json=query_json,
            params={"offset": 0, "limit": 5},
        )

        assert response.status_code == 200
        response_json = response.json()
        assert len(response_json["items"]) == 2
        assert response_json["total"] == 2

        mock_search_engine.search.assert_not_called()
        mock_search_engine.similarity_search.assert_called_once_with(
            dataset=dataset,
            vector_settings=vector_settings,
            record=records[0],
            value=None,
            query=None,
            order=SimilarityOrder.most_similar,
            max_results=5,
        )

    async def test_search_current_user_dataset_records_with_vector_value(
        self, async_client: "AsyncClient", mock_search_engine: SearchEngine, owner: User, owner_auth_header: dict
    ):
        workspace = await WorkspaceFactory.create()
        dataset, _, records, *_ = await self.create_dataset_with_user_responses(owner, workspace)
        vector_settings = await VectorSettingsFactory.create(dataset=dataset)
        selected_vector = await VectorFactory.create(
            vector_settings=vector_settings, record=records[0], value=[1, 2, 3]
        )

        mock_search_engine.similarity_search.return_value = SearchResponses(
            items=[
                SearchResponseItem(record_id=records[0].id, score=14.2),
                SearchResponseItem(record_id=records[1].id, score=12.2),
                SearchResponseItem(record_id=records[2].id, score=11.1),
            ],
            total=3,
        )

        query_json = {"query": {"vector": {"name": vector_settings.name, "value": selected_vector.value}}}
        response = await async_client.post(
            f"/api/v1/me/datasets/{dataset.id}/records/search",
            headers=owner_auth_header,
            json=query_json,
            params={"offset": 1, "limit": 3},
        )

        assert response.status_code == 200
        response_json = response.json()
        assert len(response_json["items"]) == 2
        assert response_json["total"] == 3

        mock_search_engine.search.assert_not_called()
        mock_search_engine.similarity_search.assert_called_once_with(
            dataset=dataset,
            vector_settings=vector_settings,
            record=None,
            value=selected_vector.value,
            query=None,
            order=SimilarityOrder.most_similar,
            max_results=4,
        )

    async def test_search_current_user_dataset_records_with_vector_value_and_max_results_offset(
        self, async_client: "AsyncClient", mock_search_engine: SearchEngine, owner: User, owner_auth_header: dict
    ):
        workspace = await WorkspaceFactory.create()
        dataset, _, records, *_ = await self.create_dataset_with_user_responses(owner, workspace)
        vector_settings = await VectorSettingsFactory.create(dataset=dataset)
        selected_vector = await VectorFactory.create(
            vector_settings=vector_settings, record=records[0], value=[1, 2, 3]
        )

        query_json = {"query": {"vector": {"name": vector_settings.name, "value": selected_vector.value}}}
        response = await async_client.post(
            f"/api/v1/me/datasets/{dataset.id}/records/search",
            headers=owner_auth_header,
            json=query_json,
            params={"offset": 1000},
        )

        assert response.status_code == 200
        response_json = response.json()
        assert len(response_json["items"]) == 0
        assert response_json["total"] == 0

        mock_search_engine.search.assert_not_called()
        mock_search_engine.similarity_search.assert_not_called()

    async def test_search_current_user_dataset_records_with_vector_value_and_query(
        self, async_client: "AsyncClient", mock_search_engine: SearchEngine, owner: User, owner_auth_header: dict
    ):
        workspace = await WorkspaceFactory.create()
        dataset, _, records, *_ = await self.create_dataset_with_user_responses(owner, workspace)
        vector_settings = await VectorSettingsFactory.create(dataset=dataset)
        selected_vector = await VectorFactory.create(
            vector_settings=vector_settings, record=records[0], value=[1.0, 2.0, 3.0]
        )

        mock_search_engine.similarity_search.return_value = SearchResponses(
            items=[
                SearchResponseItem(record_id=records[0].id, score=14.2),
                SearchResponseItem(record_id=records[1].id, score=12.2),
            ],
            total=2,
        )

        query_json = {
            "query": {
                "text": {"q": "Test query"},
                "vector": {"name": vector_settings.name, "value": selected_vector.value},
            }
        }
        response = await async_client.post(
            f"/api/v1/me/datasets/{dataset.id}/records/search",
            headers=owner_auth_header,
            json=query_json,
            params={"offset": 0, "limit": 10},
        )

        assert response.status_code == 200
        response_json = response.json()
        assert len(response_json["items"]) == 2
        assert response_json["total"] == 2

        mock_search_engine.search.assert_not_called()
        mock_search_engine.similarity_search.assert_called_once_with(
            dataset=dataset,
            vector_settings=vector_settings,
            record=None,
            value=selected_vector.value,
            query=TextQuery(q="Test query"),
            order=SimilarityOrder.most_similar,
            max_results=10,
        )

    async def test_search_current_user_dataset_records_with_wrong_vector(
        self, async_client: "AsyncClient", mock_search_engine: SearchEngine, owner: User, owner_auth_header: dict
    ):
        workspace = await WorkspaceFactory.create()
        dataset, _, records, *_ = await self.create_dataset_with_user_responses(owner, workspace)
        vector_settings = await VectorSettingsFactory.create(dataset=dataset)

        query_json = {"query": {"vector": {"name": "wrong_vector", "record_id": str(records[0].id)}}}

        response = await async_client.post(
            f"/api/v1/me/datasets/{dataset.id}/records/search",
            headers=owner_auth_header,
            json=query_json,
            params={"offset": 0, "limit": 10},
        )

        assert response.status_code == 422
        response_json = response.json()
        assert response_json == {"detail": f"Vector `wrong_vector` not found in dataset `{dataset.id}`."}

    async def test_search_current_user_dataset_records_with_nonexistent_vector_record_id(
        self, async_client: "AsyncClient", mock_search_engine: SearchEngine, owner: User, owner_auth_header: dict
    ):
        workspace = await WorkspaceFactory.create()
        dataset, _, records, *_ = await self.create_dataset_with_user_responses(owner, workspace)
        vector_settings = await VectorSettingsFactory.create(dataset=dataset)
        wrong_record_id = str(uuid.uuid4())

        query_json = {"query": {"vector": {"name": vector_settings.name, "record_id": wrong_record_id}}}

        response = await async_client.post(
            f"/api/v1/me/datasets/{dataset.id}/records/search",
            headers=owner_auth_header,
            json=query_json,
            params={"offset": 0, "limit": 10},
        )

        assert response.status_code == 422
        response_json = response.json()
        assert response_json == {"detail": f"Record with id `{wrong_record_id}` not found in dataset `{dataset.id}`."}

    async def test_search_current_user_dataset_records_with_vector_record_id_from_other_dataset(
        self, async_client: "AsyncClient", mock_search_engine: SearchEngine, owner: User, owner_auth_header: dict
    ):
        workspace = await WorkspaceFactory.create()
        dataset, _, records, *_ = await self.create_dataset_with_user_responses(owner, workspace)
        vector_settings = await VectorSettingsFactory.create(dataset=dataset)
        record = await RecordFactory.create()

        query_json = {"query": {"vector": {"name": vector_settings.name, "record_id": str(record.id)}}}

        response = await async_client.post(
            f"/api/v1/me/datasets/{dataset.id}/records/search",
            headers=owner_auth_header,
            json=query_json,
            params={"offset": 0, "limit": 10},
        )

        assert response.status_code == 422
        response_json = response.json()
        assert response_json == {"detail": f"Record with id `{record.id}` not found in dataset `{dataset.id}`."}

    async def test_search_current_user_dataset_records_with_offset_and_limit(
        self, async_client: "AsyncClient", mock_search_engine: SearchEngine, owner: User, owner_auth_header: dict
    ):
        workspace = await WorkspaceFactory.create()
        dataset, _, records, *_ = await self.create_dataset_with_user_responses(owner, workspace)

        mock_search_engine.search.return_value = SearchResponses(
            items=[
                SearchResponseItem(record_id=records[0].id, score=14.2),
                SearchResponseItem(record_id=records[1].id, score=12.2),
            ],
            total=2,
        )

        query_json = {"query": {"text": {"q": "Hello", "field": "input"}}}
        response = await async_client.post(
            f"/api/v1/me/datasets/{dataset.id}/records/search",
            headers=owner_auth_header,
            json=query_json,
            params={"offset": 0, "limit": 5},
        )

        assert response.status_code == 200

        mock_search_engine.search.assert_called_once_with(
            dataset=dataset,
            query=TextQuery(q="Hello", field="input"),
            offset=0,
            limit=5,
            user_id=owner.id,
        )
        assert response.status_code == 200
        response_json = response.json()
        assert len(response_json["items"]) == 2
        assert response_json["total"] == 2

    @pytest.mark.parametrize("role", [UserRole.admin, UserRole.annotator])
    async def test_search_current_user_dataset_records_as_restricted_user_from_different_workspace(
        self, async_client: "AsyncClient", role: UserRole
    ):
        workspace_a = await WorkspaceFactory.create()
        workspace_b = await WorkspaceFactory.create()
        user = await UserFactory.create(workspaces=[workspace_a], role=role)
        dataset, *_ = await self.create_dataset_with_user_responses(user, workspace_b)

        query_json = {"query": {"text": {"q": "unit test", "field": "input"}}}
        response = await async_client.post(
            f"/api/v1/me/datasets/{dataset.id}/records/search",
            headers={API_KEY_HEADER_NAME: user.api_key},
            json=query_json,
        )

        assert response.status_code == 403

    async def test_search_current_user_dataset_records_with_non_existent_field(
        self, async_client: "AsyncClient", owner: User, owner_auth_header: dict
    ):
        workspace = await WorkspaceFactory.create()
        dataset, *_ = await self.create_dataset_with_user_responses(owner, workspace)

        query_json = {"query": {"text": {"q": "unit test", "field": "i do not exist"}}}
        response = await async_client.post(
            f"/api/v1/me/datasets/{dataset.id}/records/search", headers=owner_auth_header, json=query_json
        )

        assert response.status_code == 422

    async def test_search_current_user_dataset_records_with_non_existent_dataset(
        self, async_client: "AsyncClient", owner_auth_header
    ):
        dataset_id = uuid4()

        response = await async_client.post(
            f"/api/v1/me/datasets/{dataset_id}/records/search",
            headers=owner_auth_header,
            json={"query": {"text": {"q": "unit test", "field": "input"}}},
        )

        assert response.status_code == 404
        assert response.json() == {"detail": f"Dataset with id `{dataset_id}` not found"}

    async def test_publish_dataset(
        self,
        async_client: "AsyncClient",
        db: "AsyncSession",
        mock_search_engine: SearchEngine,
        owner_auth_header,
    ) -> None:
        dataset = await DatasetFactory.create()
        await TextFieldFactory.create(dataset=dataset, required=True)
        await RatingQuestionFactory.create(dataset=dataset, required=True)

        response = await async_client.put(f"/api/v1/datasets/{dataset.id}/publish", headers=owner_auth_header)

        assert response.status_code == 200
        assert (await db.execute(select(func.count(Record.id)))).scalar() == 0

        response_body = response.json()
        assert response_body["status"] == "ready"

        mock_search_engine.create_index.assert_called_once_with(dataset)

    async def test_publish_dataset_without_authentication(self, async_client: "AsyncClient", db: "AsyncSession"):
        dataset = await DatasetFactory.create()
        await QuestionFactory.create(dataset=dataset)

        response = await async_client.put(f"/api/v1/datasets/{dataset.id}/publish")

        assert response.status_code == 401
        assert (await db.execute(select(func.count(Record.id)))).scalar() == 0

    async def test_publish_dataset_as_admin(self, async_client: "AsyncClient", db: "AsyncSession"):
        dataset = await DatasetFactory.create()
        await TextFieldFactory.create(dataset=dataset, required=True)
        await RatingQuestionFactory.create(dataset=dataset, required=True)
        admin = await AdminFactory.create(workspaces=[dataset.workspace])

        response = await async_client.put(
            f"/api/v1/datasets/{dataset.id}/publish", headers={API_KEY_HEADER_NAME: admin.api_key}
        )

        assert response.status_code == 200
        assert (await db.get(Dataset, dataset.id)).status == DatasetStatus.ready

        response_body = response.json()
        assert response_body["status"] == "ready"

    async def test_publish_dataset_as_annotator(self, async_client: "AsyncClient", db: "AsyncSession"):
        dataset = await DatasetFactory.create()
        await QuestionFactory.create(dataset=dataset, required=True)
        annotator = await AnnotatorFactory.create(workspaces=[dataset.workspace])

        response = await async_client.put(
            f"/api/v1/datasets/{dataset.id}/publish", headers={API_KEY_HEADER_NAME: annotator.api_key}
        )

        assert response.status_code == 403
        assert (await db.execute(select(func.count(Record.id)))).scalar() == 0

    async def test_publish_dataset_already_published(
        self, async_client: "AsyncClient", db: "AsyncSession", owner_auth_header: dict
    ):
        dataset = await DatasetFactory.create(status=DatasetStatus.ready)
        await QuestionFactory.create(dataset=dataset)

        response = await async_client.put(f"/api/v1/datasets/{dataset.id}/publish", headers=owner_auth_header)

        assert response.status_code == 422
        assert response.json() == {"detail": "Dataset has already been published"}
        assert (await db.execute(select(func.count(Record.id)))).scalar() == 0

    async def test_publish_dataset_without_fields(
        self, async_client: "AsyncClient", db: "AsyncSession", owner_auth_header: dict
    ):
        dataset = await DatasetFactory.create()
        await TextQuestionFactory.create(dataset=dataset, required=True)

        response = await async_client.put(f"/api/v1/datasets/{dataset.id}/publish", headers=owner_auth_header)

        assert response.status_code == 422
        assert response.json() == {"detail": "Dataset cannot be published without fields"}
        assert (await db.execute(select(func.count(Record.id)))).scalar() == 0

    async def test_publish_dataset_without_required_questions(
        self, async_client: "AsyncClient", db: "AsyncSession", owner_auth_header: dict
    ):
        dataset = await DatasetFactory.create()
        await TextFieldFactory.create(dataset=dataset, required=True)
        await TextQuestionFactory.create(dataset=dataset, required=False)

        response = await async_client.put(f"/api/v1/datasets/{dataset.id}/publish", headers=owner_auth_header)

        assert response.status_code == 422
        assert response.json() == {"detail": "Dataset cannot be published without required questions"}
        assert (await db.execute(select(func.count(Record.id)))).scalar() == 0

    async def test_publish_dataset_with_nonexistent_dataset_id(
        self, async_client: "AsyncClient", db: "AsyncSession", owner_auth_header: dict
    ):
        dataset_id = uuid4()

        dataset = await DatasetFactory.create()
        await QuestionFactory.create(dataset=dataset)

        response = await async_client.put(
            f"/api/v1/datasets/{dataset_id}/publish",
            headers=owner_auth_header,
        )

        assert response.status_code == 404
        assert response.json() == {"detail": f"Dataset with id `{dataset_id}` not found"}

        assert (await db.execute(select(func.count(Record.id)))).scalar() == 0

    @pytest.mark.parametrize(
        "payload",
        [
            {"name": "New Name", "guidelines": "New Guidelines", "allow_extra_metadata": False},
            {"name": "New Name"},
            {"guidelines": "New Guidelines"},
            {},
            {"status": DatasetStatus.draft, "workspace_id": str(uuid4())},
        ],
    )
    @pytest.mark.parametrize("role", [UserRole.admin, UserRole.owner])
    async def test_update_dataset(self, async_client: "AsyncClient", db: "AsyncSession", role: UserRole, payload: dict):
        dataset = await DatasetFactory.create(
            name="Current Name", guidelines="Current Guidelines", status=DatasetStatus.ready
        )
        user = await UserFactory.create(role=role, workspaces=[dataset.workspace])

        response = await async_client.patch(
            f"/api/v1/datasets/{dataset.id}",
            headers={API_KEY_HEADER_NAME: user.api_key},
            json=payload,
        )

        name = payload.get("name") or dataset.name
        if "guidelines" in payload:
            guidelines = payload["guidelines"]
        else:
            guidelines = dataset.guidelines
        allow_extra_metadata = payload.get("allow_extra_metadata") or dataset.allow_extra_metadata

        assert response.status_code == 200
        response_body = response.json()
        assert response_body == {
            "id": str(dataset.id),
            "name": name,
            "guidelines": guidelines,
            "allow_extra_metadata": allow_extra_metadata,
            "status": "ready",
            "distribution": {
                "strategy": DatasetDistributionStrategy.overlap,
                "min_submitted": 1,
            },
            "workspace_id": str(dataset.workspace_id),
            "last_activity_at": dataset.last_activity_at.isoformat(),
            "inserted_at": dataset.inserted_at.isoformat(),
            "updated_at": dataset.updated_at.isoformat(),
        }
        assert response_body["last_activity_at"] == response_body["updated_at"]

        assert dataset.name == name
        assert dataset.guidelines == guidelines
        assert dataset.allow_extra_metadata is allow_extra_metadata

<<<<<<< HEAD
=======
    @pytest.mark.parametrize(
        "dataset_json",
        [
            {"name": None},
            {"name": ""},
            {"name": "a" * (DATASET_NAME_MAX_LENGTH + 1)},
            {"name": "test-dataset", "guidelines": ""},
            {"name": "test-dataset", "guidelines": "a" * (DATASET_GUIDELINES_MAX_LENGTH + 1)},
            {"allow_extra_metadata": None},
        ],
    )
    @pytest.mark.asyncio
    async def test_update_dataset_with_invalid_settings(
        self, async_client: "AsyncClient", db: "AsyncSession", owner_auth_header: dict, dataset_json: dict
    ):
        dataset = await DatasetFactory.create(
            name="Current Name", guidelines="Current Guidelines", status=DatasetStatus.ready
        )

        response = await async_client.patch(
            f"/api/v1/datasets/{dataset.id}", headers=owner_auth_header, json=dataset_json
        )

        assert response.status_code == 422

>>>>>>> 485f3ff4
    @pytest.mark.asyncio
    async def test_update_dataset_with_invalid_payload(self, async_client: "AsyncClient", owner_auth_header: dict):
        dataset = await DatasetFactory.create()

        response = await async_client.patch(
            f"/api/v1/datasets/{dataset.id}",
            headers=owner_auth_header,
            json={"name": {"this": {"is": "invalid"}}, "guidelines": {"this": {"is": "invalid"}}},
        )

        assert response.status_code == 422

    @pytest.mark.asyncio
    async def test_update_dataset_non_existent(self, async_client: "AsyncClient", owner_auth_header: dict):
        dataset_id = uuid4()

        response = await async_client.patch(
            f"/api/v1/datasets/{dataset_id}",
            headers=owner_auth_header,
            json={"name": "New Name", "guidelines": "New Guidelines"},
        )

        assert response.status_code == 404
        assert response.json() == {"detail": f"Dataset with id `{dataset_id}` not found"}

    @pytest.mark.asyncio
    async def test_update_dataset_as_admin_from_different_workspace(self, async_client: "AsyncClient"):
        dataset = await DatasetFactory.create()
        user = await UserFactory.create(role=UserRole.admin)

        response = await async_client.patch(
            f"/api/v1/datasets/{dataset.id}",
            headers={API_KEY_HEADER_NAME: user.api_key},
            json={"name": "New Name", "guidelines": "New Guidelines"},
        )

        assert response.status_code == 403

    @pytest.mark.asyncio
    async def test_update_dataset_as_annotator(self, async_client: "AsyncClient"):
        dataset = await DatasetFactory.create()
        user = await UserFactory.create(role=UserRole.annotator, workspaces=[dataset.workspace])

        response = await async_client.patch(
            f"/api/v1/datasets/{dataset.id}",
            headers={API_KEY_HEADER_NAME: user.api_key},
            json={"name": "New Name", "guidelines": "New Guidelines"},
        )

        assert response.status_code == 403

    @pytest.mark.asyncio
    async def test_update_dataset_without_authentication(self, async_client: "AsyncClient"):
        dataset = await DatasetFactory.create()

        response = await async_client.patch(
            f"/api/v1/datasets/{dataset.id}",
            json={"name": "New Name", "guidelines": "New Guidelines"},
        )

        assert response.status_code == 401

    async def test_delete_dataset(
        self,
        async_client: "AsyncClient",
        db: "AsyncSession",
        mock_search_engine: SearchEngine,
        owner: User,
        owner_auth_header: dict,
    ):
        dataset = await DatasetFactory.create()
        await TextFieldFactory.create(dataset=dataset)
        await TextQuestionFactory.create(dataset=dataset)

        other_dataset = await DatasetFactory.create()
        other_field = await TextFieldFactory.create(dataset=other_dataset)
        other_question = await TextQuestionFactory.create(dataset=other_dataset)
        other_record = await RecordFactory.create(dataset=other_dataset)
        other_response = await ResponseFactory.create(record=other_record, user=owner)

        response = await async_client.delete(f"/api/v1/datasets/{dataset.id}", headers=owner_auth_header)

        assert response.status_code == 200

        # assert [dataset.id for dataset in (await db.execute(select(Dataset))).all()] == [other_dataset.id]
        # assert [field.id for field in db.query(Field).all()] == [other_field.id]
        # assert [question.id for question in db.query(Question).all()] == [other_question.id]
        # assert [record.id for record in db.query(Record).all()] == [other_record.id]
        # assert [response.id for response in db.query(Response).all()] == [other_response.id]
        # assert [workspace.id for workspace in db.query(Workspace).order_by(Workspace.inserted_at.asc()).all()] == [
        #     dataset.workspace_id,
        #     other_dataset.workspace_id,
        # ]

        mock_search_engine.delete_index.assert_called_once_with(dataset)

    async def test_delete_published_dataset(
        self, async_client: "AsyncClient", db: "AsyncSession", owner: User, owner_auth_header: dict
    ):
        dataset = await DatasetFactory.create()
        await TextFieldFactory.create(dataset=dataset)
        await TextQuestionFactory.create(dataset=dataset)
        record = await RecordFactory.create(dataset=dataset)
        await ResponseFactory.create(record=record, user=owner)

        other_dataset = await DatasetFactory.create()
        other_field = await TextFieldFactory.create(dataset=other_dataset)
        other_question = await TextQuestionFactory.create(dataset=other_dataset)
        other_record = await RecordFactory.create(dataset=other_dataset)
        other_response = await ResponseFactory.create(record=other_record, user=owner)

        response = await async_client.delete(f"/api/v1/datasets/{dataset.id}", headers=owner_auth_header)

        assert response.status_code == 200
        # assert [dataset.id for dataset in db.query(Dataset).all()] == [other_dataset.id]
        # assert [field.id for field in db.query(Field).all()] == [other_field.id]
        # assert [question.id for question in db.query(Question).all()] == [other_question.id]
        # assert [record.id for record in db.query(Record).all()] == [other_record.id]
        # assert [response.id for response in db.query(Response).all()] == [other_response.id]
        # assert [workspace.id for workspace in db.query(Workspace).order_by(Workspace.inserted_at.asc()).all()] == [
        #     dataset.workspace_id,
        #     other_dataset.workspace_id,
        # ]

    async def test_delete_dataset_without_authentication(
        self, async_client: "AsyncClient", db: "AsyncSession", mock_search_engine: SearchEngine
    ):
        dataset = await DatasetFactory.create()

        response = await async_client.delete(f"/api/v1/datasets/{dataset.id}")

        assert response.status_code == 401
        assert (await db.execute(select(func.count(Dataset.id)))).scalar() == 1

        assert not mock_search_engine.delete_index.called

    async def test_delete_dataset_as_admin(self, async_client: "AsyncClient", db: "AsyncSession"):
        dataset = await DatasetFactory.create()
        admin = await AdminFactory.create(workspaces=[dataset.workspace])

        response = await async_client.delete(
            f"/api/v1/datasets/{dataset.id}", headers={API_KEY_HEADER_NAME: admin.api_key}
        )

        assert response.status_code == 200
        assert (await db.execute(select(func.count(Dataset.id)))).scalar() == 0

    async def test_delete_dataset_as_annotator(self, async_client: "AsyncClient", db: "AsyncSession"):
        annotator = await AnnotatorFactory.create()
        dataset = await DatasetFactory.create()

        response = await async_client.delete(
            f"/api/v1/datasets/{dataset.id}", headers={API_KEY_HEADER_NAME: annotator.api_key}
        )

        assert response.status_code == 403
        assert (await db.execute(select(func.count(Dataset.id)))).scalar() == 1

    async def test_delete_dataset_with_nonexistent_dataset_id(
        self, async_client: "AsyncClient", db: "AsyncSession", owner_auth_header: dict
    ):
        dataset_id = uuid4()

        await DatasetFactory.create()

        response = await async_client.delete(
            f"/api/v1/datasets/{dataset_id}",
            headers=owner_auth_header,
        )

        assert response.status_code == 404
        assert response.json() == {"detail": f"Dataset with id `{dataset_id}` not found"}

        assert (await db.execute(select(func.count(Dataset.id)))).scalar() == 1

    async def create_dataset_with_user_responses(
        self, user: User, workspace: "Workspace"
    ) -> Tuple[Dataset, List[Question], List[Record], List[Response], List[Suggestion]]:
        dataset = await DatasetFactory.create(workspace=workspace)
        await TextFieldFactory.create(name="input", dataset=dataset)
        await TextFieldFactory.create(name="output", dataset=dataset)

        annotator = await AnnotatorFactory.create(workspaces=[dataset.workspace])

        questions = [
            await LabelSelectionQuestionFactory.create(dataset=dataset),
            await TextQuestionFactory.create(name="input_ok", dataset=dataset),
            await TextQuestionFactory.create(name="output_ok", dataset=dataset),
        ]

        records = [
            await RecordFactory.create(fields={"input": "input_a", "output": "output_a"}, dataset=dataset),
            await RecordFactory.create(
                fields={"input": "input_b", "output": "output_b"}, metadata_={"unit": "test"}, dataset=dataset
            ),
            await RecordFactory.create(fields={"input": "input_c", "output": "output_c"}, dataset=dataset),
        ]

        responses = [
            await ResponseFactory.create(
                values={
                    "input_ok": {"value": "yes"},
                    "output_ok": {"value": "yes"},
                },
                record=records[0],
                user=annotator,
            ),
            await ResponseFactory.create(status="discarded", record=records[0], user=user),
            await ResponseFactory.create(
                values={
                    "input_ok": {"value": "yes"},
                    "output_ok": {"value": "no"},
                },
                record=records[1],
                user=annotator,
            ),
            await ResponseFactory.create(
                values={
                    "input_ok": {"value": "no"},
                    "output_ok": {"value": "no"},
                },
                record=records[1],
                user=user,
            ),
            await ResponseFactory.create(
                values={
                    "input_ok": {"value": "yes"},
                    "output_ok": {"value": "yes"},
                },
                record=records[1],
            ),
        ]

        # Add some responses from other users
        await ResponseFactory.create_batch(10, record=records[0], status=ResponseStatus.submitted)

        suggestions = [
            await SuggestionFactory.create(record=records[0], question=questions[0], value="option-1"),
            await SuggestionFactory.create(
                record=records[1],
                question=questions[0],
                value="option-2",
                score=0.75,
                agent="unit-test-agent",
                type="model",
            ),
        ]

        return dataset, questions, records, responses, suggestions<|MERGE_RESOLUTION|>--- conflicted
+++ resolved
@@ -912,8 +912,7 @@
         assert response.status_code == 422
         assert (await db.execute(select(func.count(Dataset.id)))).scalar() == 0
 
-<<<<<<< HEAD
-=======
+
     @pytest.mark.parametrize(
         "dataset_json",
         [
@@ -934,7 +933,7 @@
         assert response.status_code == 422
         assert (await db.execute(select(func.count(Dataset.id)))).scalar() == 0
 
->>>>>>> 485f3ff4
+
     async def test_create_dataset_without_authentication(self, async_client: "AsyncClient", db: "AsyncSession"):
         workspace = await WorkspaceFactory.create()
         dataset_json = {"name": "name", "workspace_id": str(workspace.id)}
@@ -4509,8 +4508,7 @@
         assert dataset.guidelines == guidelines
         assert dataset.allow_extra_metadata is allow_extra_metadata
 
-<<<<<<< HEAD
-=======
+
     @pytest.mark.parametrize(
         "dataset_json",
         [
@@ -4536,7 +4534,7 @@
 
         assert response.status_code == 422
 
->>>>>>> 485f3ff4
+        
     @pytest.mark.asyncio
     async def test_update_dataset_with_invalid_payload(self, async_client: "AsyncClient", owner_auth_header: dict):
         dataset = await DatasetFactory.create()
