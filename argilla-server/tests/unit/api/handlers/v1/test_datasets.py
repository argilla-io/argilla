#  Copyright 2021-present, the Recognai S.L. team.
#
#  Licensed under the Apache License, Version 2.0 (the "License");
#  you may not use this file except in compliance with the License.
#  You may obtain a copy of the License at
#
#      http://www.apache.org/licenses/LICENSE-2.0
#
#  Unless required by applicable law or agreed to in writing, software
#  distributed under the License is distributed on an "AS IS" BASIS,
#  WITHOUT WARRANTIES OR CONDITIONS OF ANY KIND, either express or implied.
#  See the License for the specific language governing permissions and
#  limitations under the License.
import math
import uuid
from datetime import datetime
from typing import TYPE_CHECKING, Any, Dict, List, Tuple, Type
from unittest.mock import ANY
from uuid import UUID, uuid4

import pytest
from sqlalchemy import func, inspect, select

from argilla_server.api.handlers.v1.datasets.records import LIST_DATASET_RECORDS_LIMIT_DEFAULT
from argilla_server.api.schemas.v1.datasets import DATASET_GUIDELINES_MAX_LENGTH, DATASET_NAME_MAX_LENGTH
from argilla_server.api.schemas.v1.fields import FIELD_CREATE_NAME_MAX_LENGTH, FIELD_CREATE_TITLE_MAX_LENGTH
from argilla_server.api.schemas.v1.metadata_properties import (
    METADATA_PROPERTY_CREATE_NAME_MAX_LENGTH,
    METADATA_PROPERTY_CREATE_TITLE_MAX_LENGTH,
    TERMS_METADATA_PROPERTY_VALUES_MAX_ITEMS,
)
from argilla_server.api.schemas.v1.records import RECORDS_CREATE_MAX_ITEMS, RECORDS_CREATE_MIN_ITEMS
from argilla_server.api.schemas.v1.vector_settings import (
    VECTOR_SETTINGS_CREATE_NAME_MAX_LENGTH,
    VECTOR_SETTINGS_CREATE_TITLE_MAX_LENGTH,
)
from argilla_server.constants import API_KEY_HEADER_NAME
from argilla_server.enums import (
    DatasetDistributionStrategy,
    DatasetStatus,
    OptionsOrder,
    RecordInclude,
    RecordStatus,
    ResponseStatusFilter,
    SimilarityOrder,
    SortOrder,
)
from argilla_server.models import (
    Dataset,
    Field,
    MetadataProperty,
    Question,
    Record,
    Response,
    ResponseStatus,
    Suggestion,
    User,
    UserRole,
    Vector,
    VectorSettings,
)
from argilla_server.search_engine import (
    AndFilter,
    MetadataFilterScope,
    Order,
    RangeFilter,
    RecordFilterScope,
    ResponseFilterScope,
    SearchEngine,
    SearchResponseItem,
    SearchResponses,
    TermsFilter,
    TextQuery,
)
from tests.factories import (
    AdminFactory,
    AnnotatorFactory,
    DatasetFactory,
    FieldFactory,
    FloatMetadataPropertyFactory,
    IntegerMetadataPropertyFactory,
    LabelSelectionQuestionFactory,
    MetadataPropertyFactory,
    MultiLabelSelectionQuestionFactory,
    QuestionFactory,
    RatingQuestionFactory,
    RecordFactory,
    ResponseFactory,
    SuggestionFactory,
    TermsMetadataPropertyFactory,
    TextFieldFactory,
    TextQuestionFactory,
    UserFactory,
    VectorFactory,
    VectorSettingsFactory,
    WorkspaceFactory,
)

if TYPE_CHECKING:
    from httpx import AsyncClient
    from sqlalchemy.ext.asyncio import AsyncSession


@pytest.mark.asyncio
class TestSuiteDatasets:
    async def test_list_current_user_datasets(self, async_client: "AsyncClient", owner_auth_header: dict) -> None:
        dataset_a = await DatasetFactory.create(name="dataset-a")
        dataset_b = await DatasetFactory.create(name="dataset-b", guidelines="guidelines")
        dataset_c = await DatasetFactory.create(name="dataset-c", status=DatasetStatus.ready)

        response = await async_client.get("/api/v1/me/datasets", headers=owner_auth_header)

        assert response.status_code == 200
        assert response.json() == {
            "items": [
                {
                    "id": str(dataset_a.id),
                    "name": "dataset-a",
                    "guidelines": None,
                    "allow_extra_metadata": True,
                    "status": "draft",
                    "distribution": {
                        "strategy": DatasetDistributionStrategy.overlap,
                        "min_submitted": 1,
                    },
                    "workspace_id": str(dataset_a.workspace_id),
                    "last_activity_at": dataset_a.last_activity_at.isoformat(),
                    "inserted_at": dataset_a.inserted_at.isoformat(),
                    "updated_at": dataset_a.updated_at.isoformat(),
                },
                {
                    "id": str(dataset_b.id),
                    "name": "dataset-b",
                    "guidelines": "guidelines",
                    "allow_extra_metadata": True,
                    "status": "draft",
                    "distribution": {
                        "strategy": DatasetDistributionStrategy.overlap,
                        "min_submitted": 1,
                    },
                    "workspace_id": str(dataset_b.workspace_id),
                    "last_activity_at": dataset_b.last_activity_at.isoformat(),
                    "inserted_at": dataset_b.inserted_at.isoformat(),
                    "updated_at": dataset_b.updated_at.isoformat(),
                },
                {
                    "id": str(dataset_c.id),
                    "name": "dataset-c",
                    "guidelines": None,
                    "allow_extra_metadata": True,
                    "status": "ready",
                    "distribution": {
                        "strategy": DatasetDistributionStrategy.overlap,
                        "min_submitted": 1,
                    },
                    "workspace_id": str(dataset_c.workspace_id),
                    "last_activity_at": dataset_c.last_activity_at.isoformat(),
                    "inserted_at": dataset_c.inserted_at.isoformat(),
                    "updated_at": dataset_c.updated_at.isoformat(),
                },
            ]
        }

    async def test_list_current_user_datasets_without_authentication(self, async_client: "AsyncClient") -> None:
        response = await async_client.get("/api/v1/me/datasets")

        assert response.status_code == 401

    @pytest.mark.parametrize("role", [UserRole.annotator, UserRole.admin])
    async def test_list_current_user_datasets_as_restricted_user_role(
        self, async_client: "AsyncClient", role: UserRole
    ) -> None:
        workspace = await WorkspaceFactory.create()
        user = await UserFactory.create(workspaces=[workspace], role=role)

        await DatasetFactory.create(name="dataset-a", workspace=workspace)
        await DatasetFactory.create(name="dataset-b", workspace=workspace)
        await DatasetFactory.create(name="dataset-c")

        response = await async_client.get("/api/v1/me/datasets", headers={API_KEY_HEADER_NAME: user.api_key})

        assert response.status_code == 200

        response_body = response.json()
        assert [dataset["name"] for dataset in response_body["items"]] == ["dataset-a", "dataset-b"]

    @pytest.mark.parametrize("role", [UserRole.owner, UserRole.annotator, UserRole.admin])
    async def test_list_current_user_datasets_by_workspace_id(
        self, async_client: "AsyncClient", role: UserRole
    ) -> None:
        workspace = await WorkspaceFactory.create()
        another_workspace = await WorkspaceFactory.create()

        user = (
            await UserFactory.create(role=role)
            if role == UserRole.owner
            else await UserFactory.create(workspaces=[workspace], role=role)
        )

        await DatasetFactory.create(name="dataset-a", workspace=workspace)
        await DatasetFactory.create(name="dataset-b", workspace=another_workspace)

        response = await async_client.get(
            "/api/v1/me/datasets", params={"workspace_id": workspace.id}, headers={API_KEY_HEADER_NAME: user.api_key}
        )

        assert response.status_code == 200

        response_body = response.json()
        assert [dataset["name"] for dataset in response_body["items"]] == ["dataset-a"]

    async def test_list_dataset_fields(self, async_client: "AsyncClient", owner_auth_header: dict):
        dataset = await DatasetFactory.create()
        text_field_a = await TextFieldFactory.create(
            name="text-field-a", title="Text Field A", required=True, dataset=dataset
        )
        text_field_b = await TextFieldFactory.create(name="text-field-b", title="Text Field B", dataset=dataset)

        other_dataset = await DatasetFactory.create()
        await TextFieldFactory.create_batch(size=2, dataset=other_dataset)

        response = await async_client.get(f"/api/v1/datasets/{dataset.id}/fields", headers=owner_auth_header)

        assert response.status_code == 200
        assert response.json() == {
            "items": [
                {
                    "id": str(text_field_a.id),
                    "name": "text-field-a",
                    "title": "Text Field A",
                    "required": True,
                    "settings": {"type": "text", "use_markdown": False},
                    "dataset_id": str(dataset.id),
                    "inserted_at": text_field_a.inserted_at.isoformat(),
                    "updated_at": text_field_a.updated_at.isoformat(),
                },
                {
                    "id": str(text_field_b.id),
                    "name": "text-field-b",
                    "title": "Text Field B",
                    "required": False,
                    "settings": {"type": "text", "use_markdown": False},
                    "dataset_id": str(dataset.id),
                    "inserted_at": text_field_b.inserted_at.isoformat(),
                    "updated_at": text_field_b.updated_at.isoformat(),
                },
            ],
        }

    async def test_list_dataset_fields_without_authentication(self, async_client: "AsyncClient"):
        dataset = await DatasetFactory.create()

        response = await async_client.get(f"/api/v1/datasets/{dataset.id}/fields")

        assert response.status_code == 401

    @pytest.mark.parametrize("role", [UserRole.annotator, UserRole.admin])
    async def test_list_dataset_fields_as_restricted_user_role(self, async_client: "AsyncClient", role: UserRole):
        dataset = await DatasetFactory.create()
        user = await UserFactory.create(workspaces=[dataset.workspace], role=role)
        await TextFieldFactory.create(name="text-field-a", dataset=dataset)
        await TextFieldFactory.create(name="text-field-b", dataset=dataset)

        other_dataset = await DatasetFactory.create()
        await TextFieldFactory.create_batch(size=2, dataset=other_dataset)

        response = await async_client.get(
            f"/api/v1/datasets/{dataset.id}/fields", headers={API_KEY_HEADER_NAME: user.api_key}
        )

        assert response.status_code == 200

        response_body = response.json()
        assert [field["name"] for field in response_body["items"]] == ["text-field-a", "text-field-b"]

    @pytest.mark.parametrize("role", [UserRole.annotator, UserRole.admin])
    async def test_list_dataset_fields_as_restricted_user_from_different_workspace(
        self, async_client: "AsyncClient", role: UserRole
    ):
        dataset = await DatasetFactory.create()
        workspace = await WorkspaceFactory.create()
        user = await UserFactory.create(workspaces=[workspace], role=role)

        response = await async_client.get(
            f"/api/v1/datasets/{dataset.id}/fields", headers={API_KEY_HEADER_NAME: user.api_key}
        )

        assert response.status_code == 403

    async def test_list_dataset_fields_with_nonexistent_dataset_id(
        self, async_client: "AsyncClient", owner_auth_header: dict
    ):
        dataset_id = uuid4()

        await DatasetFactory.create()

        response = await async_client.get(
            f"/api/v1/datasets/{dataset_id}/fields",
            headers=owner_auth_header,
        )

        assert response.status_code == 404
        assert response.json() == {"detail": f"Dataset with id `{dataset_id}` not found"}

    async def test_list_dataset_questions(self, async_client: "AsyncClient", owner_auth_header: dict):
        dataset = await DatasetFactory.create()
        text_question = await TextQuestionFactory.create(
            name="text-question",
            title="Text Question",
            required=True,
            dataset=dataset,
        )
        rating_question = await RatingQuestionFactory.create(
            name="rating-question",
            title="Rating Question",
            description="Rating Description",
            dataset=dataset,
        )
        await TextQuestionFactory.create()
        await RatingQuestionFactory.create()

        response = await async_client.get(f"/api/v1/datasets/{dataset.id}/questions", headers=owner_auth_header)

        assert response.status_code == 200
        assert response.json() == {
            "items": [
                {
                    "id": str(text_question.id),
                    "name": "text-question",
                    "title": "Text Question",
                    "description": "Question Description",
                    "required": True,
                    "settings": {"type": "text", "use_markdown": False},
                    "dataset_id": str(text_question.dataset_id),
                    "inserted_at": text_question.inserted_at.isoformat(),
                    "updated_at": text_question.updated_at.isoformat(),
                },
                {
                    "id": str(rating_question.id),
                    "name": "rating-question",
                    "title": "Rating Question",
                    "description": "Rating Description",
                    "required": False,
                    "settings": {
                        "type": "rating",
                        "options": [
                            {"value": 0},
                            {"value": 1},
                            {"value": 2},
                            {"value": 3},
                            {"value": 4},
                            {"value": 5},
                            {"value": 6},
                            {"value": 7},
                            {"value": 8},
                            {"value": 9},
                            {"value": 10},
                        ],
                    },
                    "dataset_id": str(rating_question.dataset_id),
                    "inserted_at": rating_question.inserted_at.isoformat(),
                    "updated_at": rating_question.updated_at.isoformat(),
                },
            ]
        }

    @pytest.mark.parametrize(
        "QuestionFactory, settings",
        [
            (RatingQuestionFactory, {"options": [{"value": 1}, {"value": 2}, {"value": 2}]}),
            (
                LabelSelectionQuestionFactory,
                {
                    "options": [
                        {"value": "a", "text": "a", "description": "a"},
                        {"value": "b", "text": "b", "description": "b"},
                        {"value": "b", "text": "b", "description": "b"},
                    ],
                    "visible_options": None,
                },
            ),
            (
                MultiLabelSelectionQuestionFactory,
                {
                    "options": [
                        {"value": "a", "text": "a", "description": "a"},
                        {"value": "b", "text": "b", "description": "b"},
                        {"value": "b", "text": "b", "description": "b"},
                    ],
                    "visible_options": None,
                    "options_order": OptionsOrder.natural,
                },
            ),
        ],
    )
    async def test_list_dataset_questions_with_duplicate_values(
        self,
        async_client: "AsyncClient",
        owner_auth_header: dict,
        QuestionFactory: Type[QuestionFactory],
        settings: dict,
    ):
        dataset = await DatasetFactory.create()
        question = await QuestionFactory.create(dataset=dataset, settings=settings)

        response = await async_client.get(f"/api/v1/datasets/{dataset.id}/questions", headers=owner_auth_header)
        assert response.status_code == 200
        assert response.json() == {
            "items": [
                {
                    "id": str(question.id),
                    "name": question.name,
                    "title": question.title,
                    "description": question.description,
                    "required": question.required,
                    "settings": {"type": QuestionFactory.settings["type"], **settings},
                    "dataset_id": str(question.dataset_id),
                    "inserted_at": question.inserted_at.isoformat(),
                    "updated_at": question.updated_at.isoformat(),
                }
            ]
        }

    async def test_list_dataset_questions_without_authentication(self, async_client: "AsyncClient"):
        dataset = await DatasetFactory.create()

        response = await async_client.get(f"/api/v1/datasets/{dataset.id}/questions")

        assert response.status_code == 401

    @pytest.mark.parametrize("role", [UserRole.annotator, UserRole.admin])
    async def test_list_dataset_questions_as_restricted_user(self, async_client: "AsyncClient", role: UserRole):
        dataset = await DatasetFactory.create()
        user = await UserFactory.create(workspaces=[dataset.workspace], role=role)
        await TextQuestionFactory.create(name="text-question", dataset=dataset)
        await RatingQuestionFactory.create(name="rating-question", dataset=dataset)
        await TextQuestionFactory.create()
        await RatingQuestionFactory.create()

        response = await async_client.get(
            f"/api/v1/datasets/{dataset.id}/questions", headers={API_KEY_HEADER_NAME: user.api_key}
        )

        assert response.status_code == 200

        response_body = response.json()
        assert [question["name"] for question in response_body["items"]] == ["text-question", "rating-question"]

    @pytest.mark.parametrize("role", [UserRole.annotator, UserRole.admin])
    async def test_list_dataset_questions_as_restricted_user_from_different_workspace(
        self, async_client: "AsyncClient", role: UserRole
    ):
        dataset = await DatasetFactory.create()
        workspace = await WorkspaceFactory.create()
        user = await UserFactory.create(workspaces=[workspace], role=role)

        response = await async_client.get(
            f"/api/v1/datasets/{dataset.id}/questions", headers={API_KEY_HEADER_NAME: user.api_key}
        )

        assert response.status_code == 403

    async def test_list_dataset_questions_with_nonexistent_dataset_id(
        self, async_client: "AsyncClient", owner_auth_header: dict
    ):
        dataset_id = uuid4()

        await DatasetFactory.create()

        response = await async_client.get(
            f"/api/v1/datasets/{dataset_id}/questions",
            headers=owner_auth_header,
        )

        assert response.status_code == 404
        assert response.json() == {"detail": f"Dataset with id `{dataset_id}` not found"}

    async def test_list_current_user_dataset_metadata_properties(
        self, async_client: "AsyncClient", owner_auth_header: dict
    ):
        dataset = await DatasetFactory.create()

        terms_property = await TermsMetadataPropertyFactory.create(name="terms", dataset=dataset)
        integer_property = await IntegerMetadataPropertyFactory.create(name="integer", dataset=dataset)
        float_property = await FloatMetadataPropertyFactory.create(name="float", dataset=dataset)

        await TermsMetadataPropertyFactory.create()
        await IntegerMetadataPropertyFactory.create()
        await FloatMetadataPropertyFactory.create()

        response = await async_client.get(
            f"/api/v1/me/datasets/{dataset.id}/metadata-properties", headers=owner_auth_header
        )

        assert response.status_code == 200, response.json()
        assert response.json() == {
            "items": [
                {
                    "id": str(terms_property.id),
                    "name": "terms",
                    "title": terms_property.title,
                    "settings": {"type": "terms", "values": ["a", "b", "c"]},
                    "visible_for_annotators": True,
                    "dataset_id": str(terms_property.dataset_id),
                    "inserted_at": terms_property.inserted_at.isoformat(),
                    "updated_at": terms_property.updated_at.isoformat(),
                },
                {
                    "id": str(integer_property.id),
                    "name": "integer",
                    "title": integer_property.title,
                    "settings": {"type": "integer", "min": None, "max": None},
                    "visible_for_annotators": True,
                    "dataset_id": str(integer_property.dataset_id),
                    "inserted_at": integer_property.inserted_at.isoformat(),
                    "updated_at": integer_property.updated_at.isoformat(),
                },
                {
                    "id": str(float_property.id),
                    "name": "float",
                    "title": float_property.title,
                    "settings": {"type": "float", "min": None, "max": None},
                    "visible_for_annotators": True,
                    "dataset_id": str(float_property.dataset_id),
                    "inserted_at": float_property.inserted_at.isoformat(),
                    "updated_at": float_property.updated_at.isoformat(),
                },
            ]
        }

    async def test_list_current_user_dataset_metadata_properties_without_authentication(
        self, async_client: "AsyncClient"
    ):
        dataset = await DatasetFactory.create()

        response = await async_client.get(f"/api/v1/me/datasets/{dataset.id}/metadata-properties")

        assert response.status_code == 401

    async def test_list_current_user_dataset_metadata_properties_as_owner(
        self, async_client: "AsyncClient", owner_auth_header: dict
    ):
        dataset = await DatasetFactory.create()

        await TermsMetadataPropertyFactory.create(name="property-01", dataset=dataset, allowed_roles=[])
        await TermsMetadataPropertyFactory.create(name="property-02", dataset=dataset, allowed_roles=[UserRole.admin])
        await IntegerMetadataPropertyFactory.create(
            name="property-03", dataset=dataset, allowed_roles=[UserRole.annotator]
        )
        await IntegerMetadataPropertyFactory.create(
            name="property-04", dataset=dataset, allowed_roles=[UserRole.admin, UserRole.annotator]
        )
        await TermsMetadataPropertyFactory.create()
        await IntegerMetadataPropertyFactory.create()

        response = await async_client.get(
            f"/api/v1/me/datasets/{dataset.id}/metadata-properties", headers=owner_auth_header
        )

        assert response.status_code == 200

        response_body = response.json()
        assert [metadata_property["name"] for metadata_property in response_body["items"]] == [
            "property-01",
            "property-02",
            "property-03",
            "property-04",
        ]

    @pytest.mark.parametrize("role", [UserRole.admin, UserRole.annotator])
    async def test_list_current_user_dataset_metadata_properties_as_restricted_user_role(
        self, async_client: "AsyncClient", role: UserRole
    ):
        dataset = await DatasetFactory.create()
        user = await UserFactory.create(workspaces=[dataset.workspace], role=role)

        await TermsMetadataPropertyFactory.create(name="allowed-property-01", dataset=dataset, allowed_roles=[role])
        await TermsMetadataPropertyFactory.create(name="allowed-property-02", dataset=dataset, allowed_roles=[role])
        await IntegerMetadataPropertyFactory.create(name="not-allowed-property-03", dataset=dataset, allowed_roles=[])
        await IntegerMetadataPropertyFactory.create(name="not-allowed-property-04", dataset=dataset, allowed_roles=[])
        await TermsMetadataPropertyFactory.create()
        await IntegerMetadataPropertyFactory.create()

        response = await async_client.get(
            f"/api/v1/me/datasets/{dataset.id}/metadata-properties", headers={API_KEY_HEADER_NAME: user.api_key}
        )

        assert response.status_code == 200

        response_body = response.json()
        assert [metadata_property["name"] for metadata_property in response_body["items"]] == [
            "allowed-property-01",
            "allowed-property-02",
        ]

    @pytest.mark.parametrize("role", [UserRole.admin, UserRole.annotator])
    async def test_list_current_user_dataset_metadata_properties_as_restricted_user_role_from_different_workspace(
        self, async_client: "AsyncClient", role: UserRole
    ):
        dataset = await DatasetFactory.create()
        workspace = await WorkspaceFactory.create()
        user = await UserFactory.create(workspaces=[workspace], role=role)

        response = await async_client.get(
            f"/api/v1/me/datasets/{dataset.id}/metadata-properties", headers={API_KEY_HEADER_NAME: user.api_key}
        )

        assert response.status_code == 403

    async def test_list_current_user_dataset_metadata_properties_with_nonexistent_dataset_id(
        self, async_client: "AsyncClient", owner_auth_header: dict
    ):
        dataset_id = uuid4()

        await DatasetFactory.create()

        response = await async_client.get(
            f"/api/v1/me/datasets/{dataset_id}/metadata-properties",
            headers=owner_auth_header,
        )

        assert response.status_code == 404
        assert response.json() == {"detail": f"Dataset with id `{dataset_id}` not found"}

    @pytest.mark.parametrize("role", [UserRole.owner, UserRole.admin])
    async def test_list_dataset_vectors_settings(self, async_client: "AsyncClient", role: UserRole):
        dataset = await DatasetFactory.create()
        vectors_settings = await VectorSettingsFactory.create_batch(size=3, dataset=dataset)
        user = await UserFactory.create(workspaces=[dataset.workspace], role=role)

        response = await async_client.get(
            f"/api/v1/datasets/{dataset.id}/vectors-settings", headers={API_KEY_HEADER_NAME: user.api_key}
        )

        assert response.status_code == 200
        assert response.json() == {
            "items": [
                {
                    "id": str(vector_settings.id),
                    "name": vector_settings.name,
                    "title": vector_settings.title,
                    "dimensions": vector_settings.dimensions,
                    "dataset_id": str(vector_settings.dataset_id),
                    "inserted_at": vector_settings.inserted_at.isoformat(),
                    "updated_at": vector_settings.updated_at.isoformat(),
                }
                for vector_settings in vectors_settings
            ]
        }

    @pytest.mark.parametrize("role", [UserRole.annotator, UserRole.admin])
    async def test_list_dataset_vectors_settings_as_user_from_another_workspace(
        self, async_client: "AsyncClient", role: UserRole
    ):
        dataset = await DatasetFactory.create()
        annotator = await UserFactory.create(role=role)

        response = await async_client.get(
            f"/api/v1/datasets/{dataset.id}/vectors-settings", headers={API_KEY_HEADER_NAME: annotator.api_key}
        )

        assert response.status_code == 403

    async def test_list_dataset_vectors_settings_without_authentication(self, async_client: "AsyncClient"):
        dataset = await DatasetFactory.create()

        response = await async_client.get(f"/api/v1/datasets/{dataset.id}/vectors-settings")

        assert response.status_code == 401

    async def test_get_dataset(self, async_client: "AsyncClient", owner_auth_header: dict):
        dataset = await DatasetFactory.create(name="dataset")

        response = await async_client.get(f"/api/v1/datasets/{dataset.id}", headers=owner_auth_header)

        assert response.status_code == 200
        assert response.json() == {
            "id": str(dataset.id),
            "name": "dataset",
            "guidelines": None,
            "allow_extra_metadata": True,
            "status": "draft",
            "distribution": {
                "strategy": DatasetDistributionStrategy.overlap,
                "min_submitted": 1,
            },
            "workspace_id": str(dataset.workspace_id),
            "last_activity_at": dataset.last_activity_at.isoformat(),
            "inserted_at": dataset.inserted_at.isoformat(),
            "updated_at": dataset.updated_at.isoformat(),
        }

    async def test_get_dataset_without_authentication(self, async_client: "AsyncClient"):
        dataset = await DatasetFactory.create()

        response = await async_client.get(f"/api/v1/datasets/{dataset.id}")

        assert response.status_code == 401

    @pytest.mark.parametrize("role", [UserRole.annotator, UserRole.admin])
    async def test_get_dataset_as_restricted_user(self, async_client: "AsyncClient", role: UserRole):
        dataset = await DatasetFactory.create(name="dataset")
        user = await UserFactory.create(workspaces=[dataset.workspace], role=role)

        response = await async_client.get(f"/api/v1/datasets/{dataset.id}", headers={API_KEY_HEADER_NAME: user.api_key})

        assert response.status_code == 200
        assert response.json()["name"] == "dataset"

    @pytest.mark.parametrize("role", [UserRole.annotator, UserRole.admin])
    async def test_get_dataset_as_restricted_user_from_different_workspace(
        self, async_client: "AsyncClient", role: UserRole
    ):
        dataset = await DatasetFactory.create()
        workspace = await WorkspaceFactory.create()
        user = await UserFactory.create(workspaces=[workspace], role=role)

        response = await async_client.get(f"/api/v1/datasets/{dataset.id}", headers={API_KEY_HEADER_NAME: user.api_key})

        assert response.status_code == 403

    async def test_get_dataset_with_nonexistent_dataset_id(self, async_client: "AsyncClient", owner_auth_header: dict):
        dataset_id = uuid4()

        await DatasetFactory.create()

        response = await async_client.get(
            f"/api/v1/datasets/{dataset_id}",
            headers=owner_auth_header,
        )

        assert response.status_code == 404
        assert response.json() == {"detail": f"Dataset with id `{dataset_id}` not found"}

    async def test_get_current_user_dataset_metrics(
        self, async_client: "AsyncClient", owner: User, owner_auth_header: dict
    ):
        dataset = await DatasetFactory.create()
        record_a = await RecordFactory.create(dataset=dataset, status=RecordStatus.completed)
        record_b = await RecordFactory.create(dataset=dataset, status=RecordStatus.completed)
        record_c = await RecordFactory.create(dataset=dataset)
        record_d = await RecordFactory.create(dataset=dataset)
        await RecordFactory.create_batch(3, dataset=dataset)
        await RecordFactory.create_batch(2, dataset=dataset, status=RecordStatus.completed)
        await ResponseFactory.create(record=record_a, user=owner)
        await ResponseFactory.create(record=record_b, user=owner, status=ResponseStatus.discarded)
        await ResponseFactory.create(record=record_c, user=owner, status=ResponseStatus.discarded)
        await ResponseFactory.create(record=record_d, user=owner, status=ResponseStatus.draft)

        other_dataset = await DatasetFactory.create()
        other_record_a = await RecordFactory.create(dataset=other_dataset)
        other_record_b = await RecordFactory.create(dataset=other_dataset)
        other_record_c = await RecordFactory.create(dataset=other_dataset)
        await RecordFactory.create_batch(2, dataset=other_dataset)
        await ResponseFactory.create(record=other_record_a, user=owner)
        await ResponseFactory.create(record=other_record_b)
        await ResponseFactory.create(record=other_record_c, status=ResponseStatus.discarded)

        response = await async_client.get(f"/api/v1/me/datasets/{dataset.id}/metrics", headers=owner_auth_header)

        assert response.status_code == 200
        assert response.json() == {
            "responses": {
                "total": 7,
                "submitted": 1,
                "discarded": 2,
                "draft": 1,
                "pending": 3,
            },
        }

    async def test_get_current_user_dataset_metrics_with_empty_dataset(
        self, async_client: "AsyncClient", owner_auth_header: dict
    ):
        dataset = await DatasetFactory.create()

        response = await async_client.get(f"/api/v1/me/datasets/{dataset.id}/metrics", headers=owner_auth_header)

        assert response.status_code == 200
        assert response.json() == {
            "responses": {
                "total": 0,
                "submitted": 0,
                "discarded": 0,
                "draft": 0,
                "pending": 0,
            },
        }

    @pytest.mark.parametrize("role", [UserRole.annotator, UserRole.admin])
    async def test_get_current_user_dataset_metrics_as_annotator(self, async_client: "AsyncClient", role: UserRole):
        dataset = await DatasetFactory.create()
        user = await AnnotatorFactory.create(workspaces=[dataset.workspace], role=role)
        record_a = await RecordFactory.create(dataset=dataset)
        record_b = await RecordFactory.create(dataset=dataset, status=RecordStatus.completed)
        record_c = await RecordFactory.create(dataset=dataset)
        record_d = await RecordFactory.create(dataset=dataset)
        await RecordFactory.create_batch(2, dataset=dataset)
        await RecordFactory.create_batch(3, dataset=dataset, status=RecordStatus.completed)
        await ResponseFactory.create(record=record_a, user=user)
        await ResponseFactory.create(record=record_b, user=user)
        await ResponseFactory.create(record=record_c, user=user, status=ResponseStatus.discarded)
        await ResponseFactory.create(record=record_d, user=user, status=ResponseStatus.draft)

        other_dataset = await DatasetFactory.create()
        other_record_a = await RecordFactory.create(dataset=other_dataset)
        other_record_b = await RecordFactory.create(dataset=other_dataset)
        other_record_c = await RecordFactory.create(dataset=other_dataset)
        await RecordFactory.create_batch(3, dataset=other_dataset)
        await ResponseFactory.create(record=other_record_a, user=user)
        await ResponseFactory.create(record=other_record_b)
        await ResponseFactory.create(record=other_record_c, status=ResponseStatus.discarded)

        response = await async_client.get(
            f"/api/v1/me/datasets/{dataset.id}/metrics",
            headers={API_KEY_HEADER_NAME: user.api_key},
        )

        assert response.status_code == 200
        assert response.json() == {
            "responses": {
                "total": 6,
                "submitted": 2,
                "discarded": 1,
                "draft": 1,
                "pending": 2,
            },
        }

    async def test_get_current_user_dataset_metrics_without_authentication(self, async_client: "AsyncClient"):
        dataset = await DatasetFactory.create()

        response = await async_client.get(f"/api/v1/me/datasets/{dataset.id}/metrics")

        assert response.status_code == 401

    @pytest.mark.parametrize("role", [UserRole.annotator, UserRole.admin])
    async def test_get_current_user_dataset_metrics_restricted_user_from_different_workspace(
        self, async_client: "AsyncClient", role: UserRole
    ):
        dataset = await DatasetFactory.create()
        workspace = await WorkspaceFactory.create()
        user = await UserFactory.create(workspaces=[workspace], role=role)

        response = await async_client.get(
            f"/api/v1/me/datasets/{dataset.id}/metrics", headers={API_KEY_HEADER_NAME: user.api_key}
        )

        assert response.status_code == 403

    async def test_get_current_user_dataset_metrics_with_nonexistent_dataset_id(
        self, async_client: "AsyncClient", owner_auth_header: dict
    ):
        dataset_id = uuid4()

        await DatasetFactory.create()

        response = await async_client.get(
            f"/api/v1/me/datasets/{dataset_id}/metrics",
            headers=owner_auth_header,
        )

        assert response.status_code == 404
        assert response.json() == {"detail": f"Dataset with id `{dataset_id}` not found"}

    async def test_create_dataset(self, async_client: "AsyncClient", db: "AsyncSession", owner_auth_header: dict):
        workspace = await WorkspaceFactory.create()
        dataset_json = {
            "name": "name",
            "guidelines": "guidelines",
            "allow_extra_metadata": False,
            "workspace_id": str(workspace.id),
        }

        response = await async_client.post("/api/v1/datasets", headers=owner_auth_header, json=dataset_json)

        assert response.status_code == 201
        assert (await db.execute(select(func.count(Dataset.id)))).scalar() == 1

        await db.refresh(workspace)

        response_body = response.json()
        assert response_body == {
            "id": str(UUID(response_body["id"])),
            "name": "name",
            "guidelines": "guidelines",
            "allow_extra_metadata": False,
            "status": "draft",
            "distribution": {
                "strategy": DatasetDistributionStrategy.overlap,
                "min_submitted": 1,
            },
            "workspace_id": str(workspace.id),
            "last_activity_at": datetime.fromisoformat(response_body["last_activity_at"]).isoformat(),
            "inserted_at": datetime.fromisoformat(response_body["inserted_at"]).isoformat(),
            "updated_at": datetime.fromisoformat(response_body["updated_at"]).isoformat(),
        }
        assert response_body["last_activity_at"] == response_body["inserted_at"] == response_body["updated_at"]

    async def test_create_dataset_with_invalid_length_guidelines(
        self, async_client: "AsyncClient", db: "AsyncSession", owner_auth_header: dict
    ):
        workspace = await WorkspaceFactory.create()
        dataset_json = {
            "name": "name",
            "guidelines": "a" * (DATASET_GUIDELINES_MAX_LENGTH + 1),
            "workspace_id": str(workspace.id),
        }

        response = await async_client.post("/api/v1/datasets", headers=owner_auth_header, json=dataset_json)

        assert response.status_code == 422
        assert (await db.execute(select(func.count(Dataset.id)))).scalar() == 0

    @pytest.mark.parametrize(
        "dataset_json",
        [
            {"name": ""},
            {"name": "123$abc"},
            {"name": "unit@test"},
            {"name": "-test-dataset"},
            {"name": "_test-dataset"},
            {"name": "a" * (DATASET_NAME_MAX_LENGTH + 1)},
            {"name": "test-dataset", "guidelines": ""},
            {"name": "test-dataset", "guidelines": "a" * (DATASET_GUIDELINES_MAX_LENGTH + 1)},
        ],
    )
    async def test_create_dataset_with_invalid_settings(
        self, async_client: "AsyncClient", db: "AsyncSession", owner_auth_header: dict, dataset_json: dict
    ):
        workspace = await WorkspaceFactory.create()
        dataset_json.update({"workspace_id": str(workspace.id)})

        response = await async_client.post("/api/v1/datasets", headers=owner_auth_header, json=dataset_json)

        assert response.status_code == 422
        assert (await db.execute(select(func.count(Dataset.id)))).scalar() == 0

    async def test_create_dataset_without_authentication(self, async_client: "AsyncClient", db: "AsyncSession"):
        workspace = await WorkspaceFactory.create()
        dataset_json = {"name": "name", "workspace_id": str(workspace.id)}

        response = await async_client.post("/api/v1/datasets", json=dataset_json)

        assert response.status_code == 401
        assert (await db.execute(select(func.count(Dataset.id)))).scalar() == 0

    async def test_create_dataset_as_admin(self, async_client: "AsyncClient", db: "AsyncSession"):
        workspace = await WorkspaceFactory.create()
        admin = await AdminFactory.create(workspaces=[workspace])

        dataset_json = {"name": "name", "workspace_id": str(workspace.id)}
        response = await async_client.post(
            "/api/v1/datasets", headers={API_KEY_HEADER_NAME: admin.api_key}, json=dataset_json
        )

        assert response.status_code == 201
        assert (await db.execute(select(func.count(Dataset.id)))).scalar() == 1

    async def test_create_dataset_as_annotator(self, async_client: "AsyncClient", db: "AsyncSession"):
        annotator = await AnnotatorFactory.create()
        workspace = await WorkspaceFactory.create()
        dataset_json = {"name": "name", "workspace_id": str(workspace.id)}

        response = await async_client.post(
            "/api/v1/datasets", headers={API_KEY_HEADER_NAME: annotator.api_key}, json=dataset_json
        )

        assert response.status_code == 403
        assert (await db.execute(select(func.count(Dataset.id)))).scalar() == 0

    async def test_create_dataset_with_existent_name(
        self, async_client: "AsyncClient", db: "AsyncSession", owner_auth_header: dict
    ):
        dataset = await DatasetFactory.create(name="name")

        response = await async_client.post(
            "/api/v1/datasets",
            headers=owner_auth_header,
            json={
                "name": "name",
                "workspace_id": str(dataset.workspace_id),
            },
        )

        assert response.status_code == 409
        assert response.json() == {
            "detail": f"Dataset with name `{dataset.name}` already exists for workspace with id `{dataset.workspace_id}`",
        }

        assert (await db.execute(select(func.count(Dataset.id)))).scalar() == 1

    async def test_create_dataset_with_nonexistent_workspace_id(
        self, async_client: "AsyncClient", db: "AsyncSession", owner_auth_header: dict
    ):
        workspace_id = uuid4()

        response = await async_client.post(
            "/api/v1/datasets",
            headers=owner_auth_header,
            json={
                "name": "name",
                "workspace_id": str(workspace_id),
            },
        )

        assert response.status_code == 422
        assert response.json() == {"detail": f"Workspace with id `{workspace_id}` not found"}

        assert (await db.execute(select(func.count(Dataset.id)))).scalar() == 0

    @pytest.mark.parametrize(
        ("settings", "expected_settings"),
        [
            ({"type": "text"}, {"type": "text", "use_markdown": False}),
            ({"type": "text", "discarded": "value"}, {"type": "text", "use_markdown": False}),
            ({"type": "text", "use_markdown": False}, {"type": "text", "use_markdown": False}),
        ],
    )
    async def test_create_dataset_field(
        self,
        async_client: "AsyncClient",
        db: "AsyncSession",
        owner_auth_header: dict,
        settings: dict,
        expected_settings: dict,
    ):
        dataset = await DatasetFactory.create()
        field_json = {"name": "name", "title": "title", "settings": settings}

        response = await async_client.post(
            f"/api/v1/datasets/{dataset.id}/fields", headers=owner_auth_header, json=field_json
        )

        assert response.status_code == 201
        assert (await db.execute(select(func.count(Field.id)))).scalar() == 1

        response_body = response.json()
        assert await db.get(Field, UUID(response_body["id"]))
        assert response_body == {
            "id": str(UUID(response_body["id"])),
            "name": "name",
            "title": "title",
            "required": False,
            "settings": expected_settings,
            "dataset_id": str(dataset.id),
            "inserted_at": datetime.fromisoformat(response_body["inserted_at"]).isoformat(),
            "updated_at": datetime.fromisoformat(response_body["updated_at"]).isoformat(),
        }

    async def test_create_dataset_field_without_authentication(self, async_client: "AsyncClient", db: "AsyncSession"):
        dataset = await DatasetFactory.create()
        field_json = {
            "name": "name",
            "title": "title",
            "settings": {"type": "text"},
        }

        response = await async_client.post(f"/api/v1/datasets/{dataset.id}/fields", json=field_json)

        assert response.status_code == 401
        assert (await db.execute(select(func.count(Field.id)))).scalar() == 0

    async def test_create_dataset_field_as_admin(self, async_client: "AsyncClient", db: "AsyncSession"):
        workspace = await WorkspaceFactory.create()
        admin = await AdminFactory.create(workspaces=[workspace])
        dataset = await DatasetFactory.create(workspace=workspace)
        field_json = {
            "name": "name",
            "title": "title",
            "settings": {"type": "text"},
        }

        response = await async_client.post(
            f"/api/v1/datasets/{dataset.id}/fields",
            headers={API_KEY_HEADER_NAME: admin.api_key},
            json=field_json,
        )

        assert response.status_code == 201
        assert (await db.execute(select(func.count(Field.id)))).scalar() == 1

    async def test_create_dataset_field_as_annotator(self, async_client: "AsyncClient", db: "AsyncSession"):
        annotator = await AnnotatorFactory.create()
        dataset = await DatasetFactory.create()
        field_json = {
            "name": "name",
            "title": "title",
            "settings": {"type": "text"},
        }

        response = await async_client.post(
            f"/api/v1/datasets/{dataset.id}/fields",
            headers={API_KEY_HEADER_NAME: annotator.api_key},
            json=field_json,
        )

        assert response.status_code == 403
        assert (await db.execute(select(func.count(Field.id)))).scalar() == 0

    @pytest.mark.parametrize("invalid_name", ["", " ", "  ", "-", "--", "_", "__", "A", "AA", "invalid_nAmE"])
    async def test_create_dataset_field_with_invalid_name(
        self, async_client: "AsyncClient", db: "AsyncSession", owner_auth_header: dict, invalid_name: str
    ):
        dataset = await DatasetFactory.create()
        field_json = {
            "name": invalid_name,
            "title": "title",
            "settings": {"type": "text"},
        }

        response = await async_client.post(
            f"/api/v1/datasets/{dataset.id}/fields", headers=owner_auth_header, json=field_json
        )

        assert response.status_code == 422
        assert (await db.execute(select(func.count(Field.id)))).scalar() == 0

    async def test_create_dataset_field_with_invalid_max_length_name(
        self, async_client: "AsyncClient", db: "AsyncSession", owner_auth_header: dict
    ):
        dataset = await DatasetFactory.create()
        field_json = {
            "name": "a" * (FIELD_CREATE_NAME_MAX_LENGTH + 1),
            "title": "title",
            "settings": {"type": "text"},
        }

        response = await async_client.post(
            f"/api/v1/datasets/{dataset.id}/fields", headers=owner_auth_header, json=field_json
        )

        assert response.status_code == 422
        # assert db.query(Field).count() == 0
        assert (await db.execute(select(func.count(Field.id)))).scalar() == 0

    async def test_create_dataset_field_with_invalid_max_length_title(
        self, async_client: "AsyncClient", db: "AsyncSession", owner_auth_header: dict
    ):
        dataset = await DatasetFactory.create()
        field_json = {
            "name": "name",
            "title": "a" * (FIELD_CREATE_TITLE_MAX_LENGTH + 1),
            "settings": {"type": "text"},
        }

        response = await async_client.post(
            f"/api/v1/datasets/{dataset.id}/fields", headers=owner_auth_header, json=field_json
        )

        assert response.status_code == 422
        assert (await db.execute(select(func.count(Field.id)))).scalar() == 0

    @pytest.mark.parametrize(
        "settings",
        [
            {},
            None,
            {"type": "wrong-type"},
            {"type": "text", "use_markdown": None},
            {"type": "rating", "options": None},
            {"type": "rating", "options": []},
        ],
    )
    async def test_create_dataset_field_with_invalid_settings(
        self, async_client: "AsyncClient", db: "AsyncSession", owner_auth_header: dict, settings: dict
    ):
        dataset = await DatasetFactory.create()
        field_json = {
            "name": "name",
            "title": "Title",
            "settings": settings,
        }

        response = await async_client.post(
            f"/api/v1/datasets/{dataset.id}/fields", headers=owner_auth_header, json=field_json
        )

        assert response.status_code == 422
        assert (await db.execute(select(func.count(Field.id)))).scalar() == 0

    async def test_create_dataset_field_with_existent_name(
        self, async_client: "AsyncClient", db: "AsyncSession", owner_auth_header: dict
    ):
        field = await FieldFactory.create(name="name")

        response = await async_client.post(
            f"/api/v1/datasets/{field.dataset_id}/fields",
            headers=owner_auth_header,
            json={
                "name": "name",
                "title": "title",
                "settings": {"type": "text"},
            },
        )

        assert response.status_code == 409
        assert response.json() == {
            "detail": f"Field with name `{field.name}` already exists for dataset with id `{field.dataset_id}`"
        }

        assert (await db.execute(select(func.count(Field.id)))).scalar() == 1

    async def test_create_dataset_field_with_published_dataset(
        self, async_client: "AsyncClient", db: "AsyncSession", owner_auth_header: dict
    ):
        dataset = await DatasetFactory.create(status=DatasetStatus.ready)

        response = await async_client.post(
            f"/api/v1/datasets/{dataset.id}/fields",
            headers=owner_auth_header,
            json={
                "name": "name",
                "title": "title",
                "settings": {"type": "text"},
            },
        )

        assert response.status_code == 422
        assert response.json() == {"detail": "Field cannot be created for a published dataset"}

        assert (await db.execute(select(func.count(Field.id)))).scalar() == 0

    async def test_create_dataset_field_with_nonexistent_dataset_id(
        self, async_client: "AsyncClient", db: "AsyncSession", owner_auth_header: dict
    ):
        dataset_id = uuid4()

        await DatasetFactory.create()

        response = await async_client.post(
            f"/api/v1/datasets/{dataset_id}/fields",
            headers=owner_auth_header,
            json={
                "name": "text",
                "title": "Text",
                "settings": {"type": "text"},
            },
        )

        assert response.status_code == 404
        assert response.json() == {"detail": f"Dataset with id `{dataset_id}` not found"}

        assert (await db.execute(select(func.count(Field.id)))).scalar() == 0

    @pytest.mark.parametrize(
        ("settings", "expected_settings"),
        [
            ({"type": "terms"}, {"type": "terms", "values": None}),
            ({"type": "terms", "values": ["a"]}, {"type": "terms", "values": ["a"]}),
            (
                {"type": "terms", "values": ["a", "b", "c", "d", "e"]},
                {"type": "terms", "values": ["a", "b", "c", "d", "e"]},
            ),
            ({"type": "integer"}, {"type": "integer", "min": None, "max": None}),
            ({"type": "integer", "min": 2}, {"type": "integer", "min": 2, "max": None}),
            ({"type": "integer", "max": 10}, {"type": "integer", "min": None, "max": 10}),
            ({"type": "integer", "min": 2, "max": 10}, {"type": "integer", "min": 2, "max": 10}),
            ({"type": "float"}, {"type": "float", "min": None, "max": None}),
            ({"type": "float", "min": 2}, {"type": "float", "min": 2, "max": None}),
            ({"type": "float", "max": 10}, {"type": "float", "min": None, "max": 10}),
            ({"type": "float", "min": 2, "max": 10}, {"type": "float", "min": 2, "max": 10}),
            ({"type": "float", "min": 0.3, "max": 1.0}, {"type": "float", "min": 0.3, "max": 1.0}),
        ],
    )
    async def test_create_dataset_metadata_property(
        self,
        async_client: "AsyncClient",
        db: "AsyncSession",
        owner_auth_header: dict,
        settings: dict,
        expected_settings: dict,
    ):
        dataset = await DatasetFactory.create()
        metadata_property_json = {"name": "name", "title": "title", "settings": settings}

        response = await async_client.post(
            f"/api/v1/datasets/{dataset.id}/metadata-properties", headers=owner_auth_header, json=metadata_property_json
        )

        assert response.status_code == 201
        assert (await db.execute(select(func.count(MetadataProperty.id)))).scalar() == 1

        response_body = response.json()
        assert await db.get(MetadataProperty, UUID(response_body["id"]))
        assert response_body == {
            "id": str(UUID(response_body["id"])),
            "name": "name",
            "title": "title",
            "settings": expected_settings,
            "visible_for_annotators": True,
            "dataset_id": str(dataset.id),
            "inserted_at": datetime.fromisoformat(response_body["inserted_at"]).isoformat(),
            "updated_at": datetime.fromisoformat(response_body["updated_at"]).isoformat(),
        }

    async def test_create_dataset_metadata_property_with_dataset_ready(
        self,
        async_client: "AsyncClient",
        db: "AsyncSession",
        mock_search_engine: "SearchEngine",
        owner_auth_header: dict,
    ):
        dataset = await DatasetFactory.create(status=DatasetStatus.ready)
        metadata_property_json = {
            "name": "name",
            "title": "title",
            "settings": {"type": "terms", "values": ["valueA", "valueB", "valueC"]},
        }

        response = await async_client.post(
            f"/api/v1/datasets/{dataset.id}/metadata-properties", headers=owner_auth_header, json=metadata_property_json
        )

        assert response.status_code == 201
        assert (await db.execute(select(func.count(MetadataProperty.id)))).scalar() == 1

        response_body = response.json()
        created_metadata_property = await db.get(MetadataProperty, UUID(response_body["id"]))

        assert created_metadata_property
        assert response_body == {
            "id": str(UUID(response_body["id"])),
            "visible_for_annotators": True,
            "dataset_id": str(dataset.id),
            "inserted_at": datetime.fromisoformat(response_body["inserted_at"]).isoformat(),
            "updated_at": datetime.fromisoformat(response_body["updated_at"]).isoformat(),
            **metadata_property_json,
        }

        mock_search_engine.configure_metadata_property.assert_called_once_with(dataset, created_metadata_property)

    async def test_create_dataset_metadata_property_as_admin(self, async_client: "AsyncClient", db: "AsyncSession"):
        workspace = await WorkspaceFactory.create()
        admin = await AdminFactory.create(workspaces=[workspace])
        dataset = await DatasetFactory.create(workspace=workspace)
        metadata_property_json = {
            "name": "name",
            "title": "title",
            "settings": {"type": "terms", "values": ["a", "b", "c"]},
        }

        response = await async_client.post(
            f"/api/v1/datasets/{dataset.id}/metadata-properties",
            headers={API_KEY_HEADER_NAME: admin.api_key},
            json=metadata_property_json,
        )

        assert response.status_code == 201
        assert (await db.execute(select(func.count(MetadataProperty.id)))).scalar() == 1

    @pytest.mark.parametrize(
        "settings",
        [
            None,
            {},
            {"type": "wrong-type"},
            {"type": None},
            {"type": "terms", "values": []},
            {"type": "integer", "min": 5, "max": 2},
            {"type": "float", "min": 5.0, "max": 2.0},
        ],
    )
    async def test_create_dataset_metadata_property_with_invalid_settings(
        self, async_client: "AsyncClient", db: "AsyncSession", owner_auth_header: dict, settings: dict
    ):
        dataset = await DatasetFactory.create()
        metadata_property_json = {"name": "name", "title": "title", "settings": settings}

        response = await async_client.post(
            f"/api/v1/datasets/{dataset.id}/metadata-properties", headers=owner_auth_header, json=metadata_property_json
        )

        assert response.status_code == 422
        assert (await db.execute(select(func.count(Field.id)))).scalar() == 0

    async def test_create_dataset_metadata_property_as_admin_for_different_workspace(
        self, async_client: "AsyncClient", db: "AsyncSession"
    ):
        workspace = await WorkspaceFactory.create()
        admin = await AdminFactory.create(workspaces=[workspace])

        dataset = await DatasetFactory.create()
        metadata_property_json = {
            "name": "name",
            "title": "title",
            "settings": {"type": "terms", "values": ["a", "b", "c"]},
        }

        response = await async_client.post(
            f"/api/v1/datasets/{dataset.id}/metadata-properties",
            headers={API_KEY_HEADER_NAME: admin.api_key},
            json=metadata_property_json,
        )

        assert response.status_code == 403
        assert (await db.execute(select(func.count(Question.id)))).scalar() == 0

    async def test_create_dataset_metadata_property_as_annotator(self, async_client: "AsyncClient", db: "AsyncSession"):
        annotator = await AnnotatorFactory.create()
        dataset = await DatasetFactory.create()
        question_json = {"name": "name", "title": "title", "settings": {"type": "terms", "values": ["a", "b", "c"]}}

        response = await async_client.post(
            f"/api/v1/datasets/{dataset.id}/metadata-properties",
            headers={API_KEY_HEADER_NAME: annotator.api_key},
            json=question_json,
        )

        assert response.status_code == 403
        assert (await db.execute(select(func.count(Question.id)))).scalar() == 0

    @pytest.mark.parametrize(
        "invalid_name",
        [
            None,
            "",
            "::",
            "bad Name",
            "¿pef",
            "wrong:name",
            "wrong.name" "**",
            "a" * (METADATA_PROPERTY_CREATE_NAME_MAX_LENGTH + 1),
        ],
    )
    async def test_create_dataset_metadata_property_with_invalid_name(
        self, async_client: "AsyncClient", db: "AsyncSession", owner_auth_header: dict, invalid_name: str
    ):
        dataset = await DatasetFactory.create()
        metadata_property_json = {"name": invalid_name, "title": "title", "settings": {"type": "terms"}}

        response = await async_client.post(
            f"/api/v1/datasets/{dataset.id}/metadata-properties", headers=owner_auth_header, json=metadata_property_json
        )

        assert response.status_code == 422
        assert (await db.execute(select(func.count(Field.id)))).scalar() == 0

    async def test_create_dataset_metadata_property_with_existent_name(
        self, async_client: "AsyncClient", db: "AsyncSession", owner_auth_header: dict
    ):
        metadata_property = await TermsMetadataPropertyFactory.create(name="name")

        response = await async_client.post(
            f"/api/v1/datasets/{metadata_property.dataset_id}/metadata-properties",
            headers=owner_auth_header,
            json={
                "name": "name",
                "title": "title",
                "settings": {"type": "terms", "values": ["a", "b", "c"]},
            },
        )

        assert response.status_code == 409
        assert response.json() == {
            "detail": f"Metadata property with name `{metadata_property.name}` already exists for dataset with id `{metadata_property.dataset_id}`"
        }

        assert (await db.execute(select(func.count(MetadataProperty.id)))).scalar() == 1

    @pytest.mark.parametrize(
        "title",
        ["", "a" * (METADATA_PROPERTY_CREATE_TITLE_MAX_LENGTH + 1)],
    )
    async def test_create_dataset_metadata_property_with_invalid_title(
        self, async_client: "AsyncClient", db: "AsyncSession", owner_auth_header: dict, title: str
    ):
        dataset = await DatasetFactory.create()
        metadata_property_json = {"name": "name", "title": title, "settings": {"type": "terms"}}

        response = await async_client.post(
            f"/api/v1/datasets/{dataset.id}/metadata-properties", headers=owner_auth_header, json=metadata_property_json
        )

        assert response.status_code == 422
        assert (await db.execute(select(func.count(Field.id)))).scalar() == 0

    async def test_create_dataset_metadata_property_visible_for_annotators(
        self, async_client: "AsyncClient", db: "AsyncSession", owner_auth_header: dict
    ):
        dataset = await DatasetFactory.create()
        metadata_property_json = {
            "name": "name",
            "title": "title",
            "settings": {"type": "terms"},
            "visible_for_annotators": True,
        }

        response = await async_client.post(
            f"/api/v1/datasets/{dataset.id}/metadata-properties", headers=owner_auth_header, json=metadata_property_json
        )

        assert response.status_code == 201
        assert (await db.execute(select(func.count(MetadataProperty.id)))).scalar() == 1

        response_body = response.json()
        assert response_body["visible_for_annotators"] == True

        created_metadata_property = await db.get(MetadataProperty, UUID(response_body["id"]))
        assert created_metadata_property
        assert created_metadata_property.allowed_roles == [UserRole.admin, UserRole.annotator]

    async def test_create_dataset_metadata_property_not_visible_for_annotators(
        self, async_client: "AsyncClient", db: "AsyncSession", owner_auth_header: dict
    ):
        dataset = await DatasetFactory.create()
        metadata_property_json = {
            "name": "name",
            "title": "title",
            "settings": {"type": "terms"},
            "visible_for_annotators": False,
        }

        response = await async_client.post(
            f"/api/v1/datasets/{dataset.id}/metadata-properties", headers=owner_auth_header, json=metadata_property_json
        )

        assert response.status_code == 201
        assert (await db.execute(select(func.count(MetadataProperty.id)))).scalar() == 1

        response_body = response.json()
        assert response_body["visible_for_annotators"] == False

        created_metadata_property = await db.get(MetadataProperty, UUID(response_body["id"]))
        assert created_metadata_property
        assert created_metadata_property.allowed_roles == [UserRole.admin]

    async def test_create_dataset_metadata_property_without_visible_for_annotators(
        self, async_client: "AsyncClient", db: "AsyncSession", owner_auth_header: dict
    ):
        dataset = await DatasetFactory.create()
        metadata_property_json = {"name": "name", "title": "title", "settings": {"type": "terms"}}

        response = await async_client.post(
            f"/api/v1/datasets/{dataset.id}/metadata-properties", headers=owner_auth_header, json=metadata_property_json
        )

        assert response.status_code == 201
        assert (await db.execute(select(func.count(MetadataProperty.id)))).scalar() == 1

        response_body = response.json()
        assert response_body["visible_for_annotators"] == True

        created_metadata_property = await db.get(MetadataProperty, UUID(response_body["id"]))
        assert created_metadata_property
        assert created_metadata_property.allowed_roles == [UserRole.admin, UserRole.annotator]

    @pytest.mark.parametrize("values", [[], ["value"] * (TERMS_METADATA_PROPERTY_VALUES_MAX_ITEMS + 1)])
    async def test_create_dataset_terms_metadata_property_with_invalid_number_of_values(
        self, async_client: "AsyncClient", db: "AsyncSession", owner_auth_header: dict, values: List[str]
    ):
        dataset = await DatasetFactory.create()

        response = await async_client.post(
            f"/api/v1/datasets/{dataset.id}/metadata-properties",
            headers=owner_auth_header,
            json={"name": "name", "title": "title", "settings": {"type": "terms", "values": values}},
        )

        assert response.status_code == 422
        assert (await db.execute(select(func.count(MetadataProperty.id)))).scalar() == 0

    @pytest.mark.parametrize("role", [UserRole.owner, UserRole.admin])
    @pytest.mark.parametrize("dataset_status", [DatasetStatus.draft, DatasetStatus.ready])
    async def test_create_dataset_vector_settings(
        self,
        async_client: "AsyncClient",
        db: "AsyncSession",
        mock_search_engine: SearchEngine,
        role: UserRole,
        dataset_status: DatasetStatus,
    ):
        dataset = await DatasetFactory.create(status=dataset_status)
        user = await UserFactory.create(role=role, workspaces=[dataset.workspace])

        vector_settings_json = {
            "name": "vectors-for-semantic-search",
            "title": "Vectors generated with sentence-transformers/all-MiniLM-L6-v2",
            "dimensions": 384,
        }

        response = await async_client.post(
            f"/api/v1/datasets/{dataset.id}/vectors-settings",
            headers={API_KEY_HEADER_NAME: user.api_key},
            json=vector_settings_json,
        )

        response_json = response.json()

        assert response.status_code == 201
        vector_settings = await db.get(VectorSettings, UUID(response_json["id"]))
        assert response_json == {
            "id": str(vector_settings.id),
            "name": "vectors-for-semantic-search",
            "title": "Vectors generated with sentence-transformers/all-MiniLM-L6-v2",
            "dimensions": 384,
            "dataset_id": str(vector_settings.dataset_id),
            "inserted_at": vector_settings.inserted_at.isoformat(),
            "updated_at": vector_settings.updated_at.isoformat(),
        }
        if dataset_status == DatasetStatus.draft:
            mock_search_engine.configure_index_vectors.assert_not_called()
        else:
            mock_search_engine.configure_index_vectors.assert_called_once_with(vector_settings)

    @pytest.mark.parametrize(
        "payload",
        [
            {"name": "", "title": "vectors", "dimensions": 5},
            {"name": "a" * (VECTOR_SETTINGS_CREATE_NAME_MAX_LENGTH + 1), "title": "vectors", "dimensions": 5},
            {"name": " invalid", "title": "vectors", "dimensions": 5},
            {"name": "vectors", "title": "", "dimensions": 5},
            {
                "name": "vectors",
                "title": "a" * (VECTOR_SETTINGS_CREATE_TITLE_MAX_LENGTH + 1),
                "dimensions": 5,
            },
            {
                "name": "vectors",
                "title": "vectors",
                "dimensions": 0,
            },
            {"name": "vectors", "title": "vectors", "dimensions": -1},
        ],
    )
    async def test_create_dataset_vector_settings_with_invalid_settings(
        self, async_client: "AsyncClient", owner_auth_header: dict, payload: dict
    ):
        dataset = await DatasetFactory.create()

        response = await async_client.post(
            f"/api/v1/datasets/{dataset.id}/vectors-settings",
            headers=owner_auth_header,
            json=payload,
        )

        assert response.status_code == 422

    async def test_create_dataset_vector_settings_with_existent_name(
        self, async_client: "AsyncClient", owner_auth_header: dict
    ):
        vector_settings = await VectorSettingsFactory.create(name="vectors")

        response = await async_client.post(
            f"/api/v1/datasets/{vector_settings.dataset_id}/vectors-settings",
            headers=owner_auth_header,
            json={
                "name": "vectors",
                "title": "vectors",
                "dimensions": 384,
            },
        )

        assert response.status_code == 409
        assert response.json() == {
            "detail": f"Vector settings with name `{vector_settings.name}` already exists for dataset with id `{vector_settings.dataset_id}`"
        }

    async def test_create_dataset_vector_settings_with_non_existent_dataset_id(
        self, async_client: "AsyncClient", owner_auth_header: dict
    ):
        dataset_id = uuid4()

        response = await async_client.post(
            f"/api/v1/datasets/{dataset_id}/vectors-settings",
            headers=owner_auth_header,
            json={"name": "vectors", "title": "vectors", "dimensions": 384},
        )

        assert response.status_code == 404
        assert response.json() == {"detail": f"Dataset with id `{dataset_id}` not found"}

    async def test_create_dataset_vector_settings_as_annotator(self, async_client: "AsyncClient"):
        dataset = await DatasetFactory.create()
        annotator = await AnnotatorFactory.create(workspaces=[dataset.workspace])

        response = await async_client.post(
            f"/api/v1/datasets/{dataset.id}/vectors-settings",
            headers={API_KEY_HEADER_NAME: annotator.api_key},
            json={
                "name": "vectors-for-search",
                "title": "Vectors generated with sentence-transformers/all-MiniLM-L6-v2",
                "dimensions": 384,
            },
        )

        assert response.status_code == 403

    async def test_create_dataset_vector_settings_as_admin_from_different_workspace(self, async_client: "AsyncClient"):
        dataset = await DatasetFactory.create()
        admin = await AdminFactory.create()

        response = await async_client.post(
            f"/api/v1/datasets/{dataset.id}/vectors-settings",
            headers={API_KEY_HEADER_NAME: admin.api_key},
            json={
                "name": "vectors-for-search",
                "title": "Vectors generated with sentence-transformers/all-MiniLM-L6-v2",
                "dimensions": 384,
            },
        )

        assert response.status_code == 403

    async def test_create_dataset_vector_settings_without_authentication(self, async_client: "AsyncClient"):
        dataset = await DatasetFactory.create()

        response = await async_client.post(
            f"/api/v1/datasets/{dataset.id}/vectors-settings",
            json={
                "name": "vectors-for-search",
                "dimensions": 384,
                "description": "Vectors generated with sentence-transformers/all-MiniLM-L6-v2",
            },
        )

        assert response.status_code == 401

    async def test_create_dataset_records(
        self,
        async_client: "AsyncClient",
        mock_search_engine: SearchEngine,
        db: "AsyncSession",
        owner: User,
        owner_auth_header: dict,
    ):
        dataset = await DatasetFactory.create(status=DatasetStatus.ready)
        await TextFieldFactory.create(name="input", dataset=dataset)
        await TextFieldFactory.create(name="output", dataset=dataset)

        question_a = await TextQuestionFactory.create(name="input_ok", dataset=dataset)
        question_b = await TextQuestionFactory.create(name="output_ok", dataset=dataset)

        await TermsMetadataPropertyFactory.create(name="terms-metadata", dataset=dataset)
        await IntegerMetadataPropertyFactory.create(name="integer-metadata", dataset=dataset)
        await FloatMetadataPropertyFactory.create(name="float-metadata", dataset=dataset)

        records_json = {
            "items": [
                {
                    "fields": {"input": "Say Hello", "output": "Hello"},
                    "external_id": "1",
                    "responses": [
                        {
                            "values": {"input_ok": {"value": "yes"}, "output_ok": {"value": "yes"}},
                            "status": "submitted",
                            "user_id": str(owner.id),
                        }
                    ],
                    "suggestions": [
                        {
                            "question_id": str(question_a.id),
                            "type": "model",
                            "score": 0.8,
                            "value": "yes",
                            "agent": "unit-test-agent",
                        },
                        {
                            "question_id": str(question_b.id),
                            "value": "yes",
                        },
                    ],
                    "metadata": {
                        "terms-metadata": "a",
                        "integer-metadata": 1,
                        "float-metadata": 1.2,
                    },
                },
                {
                    "fields": {"input": "Say Hello", "output": "Hi"},
                    "suggestions": [{"question_id": str(question_a.id), "value": "no"}],
                    "metadata": {
                        "terms-metadata": "a",
                    },
                },
                {
                    "fields": {"input": "Say Pello", "output": "Hello World"},
                    "external_id": "3",
                    "responses": [
                        {
                            "values": {"input_ok": {"value": "no"}, "output_ok": {"value": "no"}},
                            "status": "submitted",
                            "user_id": str(owner.id),
                        }
                    ],
                },
                {
                    "fields": {"input": "Say Hello", "output": "Good Morning"},
                    "responses": [
                        {
                            "values": {"input_ok": {"value": "yes"}, "output_ok": {"value": "no"}},
                            "status": "discarded",
                            "user_id": str(owner.id),
                        }
                    ],
                },
                {
                    "fields": {"input": "Say Hello", "output": "Say Hello"},
                    "responses": [
                        {
                            "user_id": str(owner.id),
                            "status": "discarded",
                        }
                    ],
                },
            ]
        }

        response = await async_client.post(
            f"/api/v1/datasets/{dataset.id}/records/bulk", headers=owner_auth_header, json=records_json
        )

        assert response.status_code == 201, response.json()
        assert (await db.execute(select(func.count(Record.id)))).scalar() == 5
        assert (await db.execute(select(func.count(Response.id)))).scalar() == 4
        assert (await db.execute(select(func.count(Suggestion.id)))).scalar() == 3

        records = (await db.execute(select(Record))).scalars().all()
        mock_search_engine.index_records.assert_called_once_with(dataset, records)

    async def test_create_dataset_records_with_response_for_multiple_users(
        self,
        async_client: "AsyncClient",
        mock_search_engine: SearchEngine,
        db: "AsyncSession",
        owner: "User",
        owner_auth_header: dict,
    ):
        workspace = await WorkspaceFactory.create()

        dataset = await DatasetFactory.create(status=DatasetStatus.ready, workspace=workspace)
        await TextFieldFactory.create(name="input", dataset=dataset)
        await TextFieldFactory.create(name="output", dataset=dataset)
        await TextQuestionFactory.create(name="input_ok", dataset=dataset)
        await TextQuestionFactory.create(name="output_ok", dataset=dataset)

        annotator = await AnnotatorFactory.create(workspaces=[workspace])

        records_json = {
            "items": [
                {
                    "fields": {"input": "Say Hello", "output": "Hello"},
                    "external_id": "1",
                    "responses": [
                        {
                            "values": {"input_ok": {"value": "yes"}, "output_ok": {"value": "yes"}},
                            "status": "submitted",
                            "user_id": str(owner.id),
                        },
                        {
                            "status": "discarded",
                            "user_id": str(annotator.id),
                        },
                    ],
                },
                {
                    "fields": {"input": "Say Pello", "output": "Hello World"},
                    "external_id": "3",
                    "responses": [
                        {
                            "values": {"input_ok": {"value": "no"}, "output_ok": {"value": "no"}},
                            "status": "submitted",
                            "user_id": str(annotator.id),
                        }
                    ],
                },
            ]
        }

        response = await async_client.post(
            f"/api/v1/datasets/{dataset.id}/records/bulk", headers=owner_auth_header, json=records_json
        )

        await db.refresh(annotator)
        await db.refresh(owner)

        assert response.status_code == 201, response.json()
        assert (await db.execute(select(func.count(Record.id)))).scalar() == 2
        assert (await db.execute(select(func.count(Response.id)).where(Response.user_id == annotator.id))).scalar() == 2
        assert (await db.execute(select(func.count(Response.id)).where(Response.user_id == owner.id))).scalar() == 1

        records = (await db.execute(select(Record))).scalars().all()
        mock_search_engine.index_records.assert_called_once_with(dataset, records)

    async def test_create_dataset_records_with_response_for_unknown_user(
        self, async_client: "AsyncClient", db: "AsyncSession", owner_auth_header: dict
    ):
        dataset = await DatasetFactory.create(status=DatasetStatus.ready)
        await TextFieldFactory.create(name="input", dataset=dataset)
        await TextFieldFactory.create(name="output", dataset=dataset)
        await TextQuestionFactory.create(name="input_ok", dataset=dataset)
        await TextQuestionFactory.create(name="output_ok", dataset=dataset)

        records_json = {
            "items": [
                {
                    "fields": {"input": "Say Hello", "output": "Hello"},
                    "external_id": "1",
                    "responses": [
                        {
                            "values": {"input_ok": {"value": "yes"}, "output_ok": {"value": "yes"}},
                            "status": "submitted",
                            "user_id": str(uuid4()),
                        },
                    ],
                },
            ]
        }

        response = await async_client.post(
            f"/api/v1/datasets/{dataset.id}/records/bulk", headers=owner_auth_header, json=records_json
        )

        assert response.status_code == 422, response.json()
        assert (await db.execute(select(func.count(Record.id)))).scalar() == 0
        assert (await db.execute(select(func.count(Response.id)))).scalar() == 0

    async def test_create_dataset_records_with_duplicated_response_for_an_user(
        self, async_client: "AsyncClient", db: "AsyncSession", owner: "User", owner_auth_header: dict
    ):
        dataset = await DatasetFactory.create(status=DatasetStatus.ready)
        await TextFieldFactory.create(name="input", dataset=dataset)
        await TextFieldFactory.create(name="output", dataset=dataset)
        await TextQuestionFactory.create(name="input_ok", dataset=dataset)
        await TextQuestionFactory.create(name="output_ok", dataset=dataset)

        records_json = {
            "items": [
                {
                    "fields": {"input": "Say Hello", "output": "Hello"},
                    "external_id": "1",
                    "responses": [
                        {
                            "values": {"input_ok": {"value": "yes"}, "output_ok": {"value": "yes"}},
                            "status": "submitted",
                            "user_id": str(owner.id),
                        },
                        {
                            "values": {"input_ok": {"value": "no"}, "output_ok": {"value": "no"}},
                            "status": "submitted",
                            "user_id": str(owner.id),
                        },
                    ],
                },
            ]
        }

        response = await async_client.post(
            f"/api/v1/datasets/{dataset.id}/records/bulk", headers=owner_auth_header, json=records_json
        )

        assert response.status_code == 422, response.json()
        assert response.json() == {
            "detail": {
                "code": "argilla.api.errors::ValidationError",
                "params": {
                    "errors": [
                        {
                            "loc": ["body", "items", 0, "responses"],
                            "msg": f"'responses' contains several responses for the same user_id='{str(owner.id)}'",
                            "type": "value_error",
                        }
                    ],
                },
            }
        }
        assert (await db.execute(select(func.count(Record.id)))).scalar() == 0
        assert (await db.execute(select(func.count(Response.id)))).scalar() == 0

    @pytest.mark.parametrize(
        "payload",
        [
            {},
            {"question_id": str(uuid4()), "value": "yes"},
            {"value": {"this": "is not a valid response for a TextQuestion"}},
        ],
    )
    async def test_create_dataset_records_with_not_valid_suggestion(
        self, async_client: "AsyncClient", db: "AsyncSession", owner_auth_header: dict, payload: dict
    ):
        dataset = await DatasetFactory.create(status=DatasetStatus.ready)
        question = await TextFieldFactory.create(name="input", dataset=dataset)

        response = await async_client.post(
            f"/api/v1/datasets/{dataset.id}/records/bulk",
            headers=owner_auth_header,
            json={"question_id": str(question.id), **payload},
        )

        assert response.status_code == 422
        assert (await db.execute(select(func.count(Record.id)))).scalar() == 0
        assert (await db.execute(select(func.count(Suggestion.id)))).scalar() == 0

    async def test_create_dataset_records_with_missing_required_fields(
        self, async_client: "AsyncClient", db: "AsyncSession", owner_auth_header: dict
    ):
        dataset = await DatasetFactory.create(status=DatasetStatus.ready)
        await FieldFactory.create(name="input", dataset=dataset, required=True)
        await FieldFactory.create(name="output", dataset=dataset, required=True)

        await TextQuestionFactory.create(name="input_ok", dataset=dataset)
        await TextQuestionFactory.create(name="output_ok", dataset=dataset)

        records_json = {
            "items": [
                {
                    "fields": {"input": "Say Hello"},
                },
                {
                    "fields": {"input": "Say Hello", "output": "Hi"},
                },
                {
                    "fields": {"input": "Say Pello", "output": "Hello World"},
                },
            ]
        }

        response = await async_client.post(
            f"/api/v1/datasets/{dataset.id}/records/bulk", headers=owner_auth_header, json=records_json
        )

        assert response.status_code == 422
        assert (await db.execute(select(func.count(Record.id)))).scalar() == 0

    async def test_create_dataset_records_with_wrong_value_field(
        self, async_client: "AsyncClient", db: "AsyncSession", owner_auth_header: dict
    ):
        dataset = await DatasetFactory.create(status=DatasetStatus.ready)
        await FieldFactory.create(name="input", dataset=dataset)
        await FieldFactory.create(name="output", dataset=dataset)

        await TextQuestionFactory.create(name="input_ok", dataset=dataset)
        await TextQuestionFactory.create(name="output_ok", dataset=dataset)

        response = await async_client.post(
            f"/api/v1/datasets/{dataset.id}/records/bulk",
            headers=owner_auth_header,
            json={
                "items": [
                    {
                        "fields": {
                            "input": "Say Hello",
                            "output": 33,
                        },
                    },
                    {
                        "fields": {
                            "input": "Say Hello",
                            "output": "Hi",
                        },
                    },
                    {
                        "fields": {
                            "input": "Say Pello",
                            "output": "Hello World",
                        },
                    },
                ],
            },
        )

        assert response.status_code == 422
        assert response.json() == {
            "detail": {
                "code": "argilla.api.errors::ValidationError",
                "params": {
                    "errors": [
                        {
                            "loc": ["body", "items", 0, "fields", "output"],
                            "msg": "value is not a valid list",
                            "type": "type_error.list",
                        },
                        {
                            "loc": ["body", "items", 0, "fields", "output"],
                            "msg": "str type expected",
                            "type": "type_error.str",
                        },
<<<<<<< HEAD
                        {
                            "loc": ["body", "items", 0, "fields", "output"],
                            "msg": "value is not a valid list",
                            "type": "type_error.list",
                        },
                        {
                            "loc": ["body", "items", 0, "fields", "output"],
                            "msg": "value is not a valid dict",
                            "type": "type_error.dict",
                        },
=======
>>>>>>> e315c2f0
                    ]
                },
            }
        }
        assert (await db.execute(select(func.count(Record.id)))).scalar() == 0

    async def test_create_dataset_records_with_extra_fields(
        self, async_client: "AsyncClient", db: "AsyncSession", owner_auth_header: dict
    ):
        dataset = await DatasetFactory.create(status=DatasetStatus.ready)
        await FieldFactory.create(name="input", dataset=dataset)

        await TextQuestionFactory.create(name="input_ok", dataset=dataset)
        await TextQuestionFactory.create(name="output_ok", dataset=dataset)

        response = await async_client.post(
            f"/api/v1/datasets/{dataset.id}/records/bulk",
            headers=owner_auth_header,
            json={
                "items": [
                    {
                        "fields": {
                            "input": "Say Hello",
                            "output": "unexpected",
                        },
                    },
                    {
                        "fields": {
                            "input": "Say Hello",
                        },
                    },
                    {
                        "fields": {
                            "input": "Say Pello",
                        },
                    },
                ],
            },
        )

        assert response.status_code == 422
        assert (await db.execute(select(func.count(Record.id)))).scalar() == 0

    @pytest.mark.parametrize(
        "record_json",
        [
            {"fields": {"input": "text-input", "output": "text-output"}},
            {"fields": {"input": "text-input", "output": None}},
            {"fields": {"input": "text-input"}},
        ],
    )
    async def test_create_dataset_records_with_optional_fields(
        self, async_client: "AsyncClient", db: "AsyncSession", owner_auth_header: dict, record_json: dict
    ):
        dataset = await DatasetFactory.create(status=DatasetStatus.ready)

        await FieldFactory.create(name="input", dataset=dataset)
        await FieldFactory.create(name="output", dataset=dataset, required=False)

        records_json = {"items": [record_json]}

        response = await async_client.post(
            f"/api/v1/datasets/{dataset.id}/records/bulk", headers=owner_auth_header, json=records_json
        )

        assert response.status_code == 201, response.json()
        await db.refresh(dataset, attribute_names=["records"])
        assert (await db.execute(select(func.count(Record.id)))).scalar() == 1

    async def test_create_dataset_records_with_wrong_optional_fields(
        self, async_client: "AsyncClient", db: "AsyncSession", owner_auth_header: dict
    ):
        dataset = await DatasetFactory.create(status=DatasetStatus.ready)
        await FieldFactory.create(name="input", dataset=dataset)
        await FieldFactory.create(name="output", dataset=dataset, required=False)
        await TextQuestionFactory.create(name="input_ok", dataset=dataset)
        await TextQuestionFactory.create(name="output_ok", dataset=dataset)

        records_json = {
            "items": [
                {
                    "fields": {"input": "text-input", "output": 1},
                },
            ]
        }

        response = await async_client.post(
            f"/api/v1/datasets/{dataset.id}/records/bulk", headers=owner_auth_header, json=records_json
        )
        assert response.status_code == 422
        assert response.json() == {
            "detail": {
                "code": "argilla.api.errors::ValidationError",
                "params": {
                    "errors": [
                        {
                            "loc": ["body", "items", 0, "fields", "output"],
                            "msg": "value is not a valid list",
                            "type": "type_error.list",
                        },
                        {
                            "loc": ["body", "items", 0, "fields", "output"],
                            "msg": "str type expected",
                            "type": "type_error.str",
                        },
<<<<<<< HEAD
                        {
                            "loc": ["body", "items", 0, "fields", "output"],
                            "msg": "value is not a valid list",
                            "type": "type_error.list",
                        },
                        {
                            "loc": ["body", "items", 0, "fields", "output"],
                            "msg": "value is not a valid dict",
                            "type": "type_error.dict",
                        },
=======
>>>>>>> e315c2f0
                    ]
                },
            }
        }
        assert (await db.execute(select(func.count(Record.id)))).scalar() == 0

    @pytest.mark.parametrize(
        "MetadataPropertyFactoryType, settings, value",
        [
            (TermsMetadataPropertyFactory, {"values": ["a", "b", "c"]}, "c"),
            (TermsMetadataPropertyFactory, {"values": None}, "c"),
            (TermsMetadataPropertyFactory, {"values": ["a", "b", "c"]}, None),
            (TermsMetadataPropertyFactory, {"values": None}, None),
            (IntegerMetadataPropertyFactory, {"min": 0, "max": 10}, 5),
            (IntegerMetadataPropertyFactory, {"min": 0, "max": 10}, None),
            (FloatMetadataPropertyFactory, {"min": 0.0, "max": 1}, 0.5),
            (FloatMetadataPropertyFactory, {"min": 0.3, "max": 0.5}, 0.35),
            (FloatMetadataPropertyFactory, {"min": 0.3, "max": 0.9}, 0.89),
            (FloatMetadataPropertyFactory, {"min": 0.3, "max": 0.9}, None),
        ],
    )
    async def test_create_dataset_records_with_metadata_values(
        self,
        async_client: "AsyncClient",
        db: "AsyncSession",
        owner_auth_header: dict,
        MetadataPropertyFactoryType: Type[MetadataPropertyFactory],
        settings: Dict[str, Any],
        value: Any,
    ):
        dataset = await DatasetFactory.create(status=DatasetStatus.ready)
        await TextFieldFactory.create(name="completion", dataset=dataset)
        await TextQuestionFactory.create(name="corrected", dataset=dataset)
        await MetadataPropertyFactoryType.create(name="metadata-property", settings=settings, dataset=dataset)

        records_json = {
            "items": [
                {
                    "fields": {"completion": "text-input"},
                    "metadata": {"metadata-property": value},
                }
            ]
        }

        response = await async_client.post(
            f"/api/v1/datasets/{dataset.id}/records/bulk", headers=owner_auth_header, json=records_json
        )

        assert response.status_code == 201

        record = (await db.execute(select(Record))).scalar()
        assert record.metadata_ == {"metadata-property": value}

    @pytest.mark.parametrize(
        "MetadataPropertyFactoryType, settings",
        [
            (TermsMetadataPropertyFactory, {"values": ["a", "b", "c"]}),
            (IntegerMetadataPropertyFactory, {"min": 0, "max": 10}),
            (FloatMetadataPropertyFactory, {"min": 0.3, "max": 0.9}),
        ],
    )
    async def test_create_dataset_records_with_metadata_nan_values(
        self,
        async_client: "AsyncClient",
        db: "AsyncSession",
        owner_auth_header: dict,
        MetadataPropertyFactoryType: Type[MetadataPropertyFactory],
        settings: Dict[str, Any],
    ):
        dataset = await DatasetFactory.create(status=DatasetStatus.ready)
        await TextFieldFactory.create(name="completion", dataset=dataset)
        await TextQuestionFactory.create(name="corrected", dataset=dataset)
        await MetadataPropertyFactoryType.create(name="metadata-property", settings=settings, dataset=dataset)

        records_json = {
            "items": [
                {
                    "fields": {"completion": "text-input"},
                    "metadata": {"metadata-property": math.nan},
                }
            ]
        }

        response = await async_client.post(
            f"/api/v1/datasets/{dataset.id}/records/bulk", headers=owner_auth_header, json=records_json
        )

        assert response.status_code == 422

    @pytest.mark.parametrize(
        "MetadataPropertyFactoryType, settings, value",
        [
            (TermsMetadataPropertyFactory, {"values": ["a", "b", "c"]}, "z"),
            (IntegerMetadataPropertyFactory, {"min": 0, "max": 10}, -1),
            (FloatMetadataPropertyFactory, {"min": 0.0, "max": 10.0}, -1.0),
            (FloatMetadataPropertyFactory, {"min": 0.3, "max": 0.9}, 0),
            (FloatMetadataPropertyFactory, {"min": 0.3, "max": 0.9}, 0.91),
        ],
    )
    async def test_create_dataset_records_with_not_valid_metadata_values(
        self,
        async_client: "AsyncClient",
        owner_auth_header: dict,
        MetadataPropertyFactoryType: Type[MetadataPropertyFactory],
        settings: Dict[str, Any],
        value: Any,
    ):
        dataset = await DatasetFactory.create(status=DatasetStatus.ready)
        await TextFieldFactory.create(name="completion", dataset=dataset)
        await TextQuestionFactory.create(name="corrected", dataset=dataset)
        await MetadataPropertyFactoryType.create(name="metadata-property", dataset=dataset, settings=settings)

        records_json = {
            "items": [
                {
                    "fields": {"completion": "text-input"},
                    "metadata": {"metadata-property": value},
                }
            ]
        }

        response = await async_client.post(
            f"/api/v1/datasets/{dataset.id}/records/bulk", headers=owner_auth_header, json=records_json
        )

        assert response.status_code == 422

    async def test_create_dataset_records_with_extra_metadata_allowed(
        self, async_client: "AsyncClient", db: "AsyncSession", owner_auth_header: dict
    ):
        dataset = await DatasetFactory.create(status=DatasetStatus.ready, allow_extra_metadata=True)
        await TextFieldFactory.create(name="completion", dataset=dataset)
        await TextQuestionFactory.create(name="corrected", dataset=dataset)
        await TermsMetadataPropertyFactory.create(name="terms-metadata")

        records_json = {
            "items": [
                {
                    "fields": {"completion": "text-input"},
                    "metadata": {"terms-metadata": "a", "extra": {"this": {"is": "extra metadata"}}},
                }
            ]
        }

        response = await async_client.post(
            f"/api/v1/datasets/{dataset.id}/records/bulk", headers=owner_auth_header, json=records_json
        )

        assert response.status_code == 201

        record = (await db.execute(select(Record))).scalar()
        assert record.metadata_ == {"terms-metadata": "a", "extra": {"this": {"is": "extra metadata"}}}

    async def test_create_dataset_records_with_extra_metadata_not_allowed(
        self, async_client: "AsyncClient", owner_auth_header: dict
    ):
        dataset = await DatasetFactory.create(status=DatasetStatus.ready, allow_extra_metadata=False)
        await TextFieldFactory.create(name="completion", dataset=dataset)
        await TextQuestionFactory.create(name="corrected", dataset=dataset)

        records_json = {
            "items": [
                {
                    "fields": {"completion": "text-input"},
                    "metadata": {"not-defined-metadata-property": "unit-test"},
                }
            ]
        }

        response = await async_client.post(
            f"/api/v1/datasets/{dataset.id}/records/bulk", headers=owner_auth_header, json=records_json
        )

        assert response.status_code == 422

    @pytest.mark.parametrize("role", [UserRole.owner, UserRole.admin])
    async def test_create_dataset_records_with_vectors(
        self, async_client: "AsyncClient", db: "AsyncSession", role: UserRole
    ):
        dataset = await DatasetFactory.create(status=DatasetStatus.ready)
        user = await UserFactory.create(workspaces=[dataset.workspace], role=role)

        await TextFieldFactory.create(name="text", dataset=dataset)
        await TextQuestionFactory.create(name="text_ok", dataset=dataset)

        vector_settings_a = await VectorSettingsFactory.create(dataset=dataset, dimensions=5)
        vector_settings_b = await VectorSettingsFactory.create(dataset=dataset, dimensions=5)

        response = await async_client.post(
            f"/api/v1/datasets/{dataset.id}/records/bulk",
            headers={API_KEY_HEADER_NAME: user.api_key},
            json={
                "items": [
                    {
                        "fields": {"text": "The text for record A"},
                        "vectors": {vector_settings_a.name: [5, 6, 7, 8, 9]},
                    },
                    {
                        "fields": {"text": "The text for record B"},
                        "vectors": {vector_settings_a.name: [100, 101, 102, 103, 104]},
                    },
                    {
                        "fields": {"text": "The text for record C"},
                        "vectors": {vector_settings_b.name: [200, 201, 202, 203, 204]},
                    },
                ]
            },
        )

        assert response.status_code == 201
        assert (await db.execute(select(func.count(Vector.id)))).scalar() == 3

        vector_a, vector_b, vector_c = (await db.execute(select(Vector))).scalars().all()
        record_a, record_b, record_c = (await db.execute(select(Record))).scalars().all()
        assert (
            vector_a.record_id == record_a.id
            and vector_a.vector_settings_id == vector_settings_a.id
            and vector_a.value == [5, 6, 7, 8, 9]
        )
        assert (
            vector_b.record_id == record_b.id
            and vector_b.vector_settings_id == vector_settings_a.id
            and vector_b.value == [100, 101, 102, 103, 104]
        )
        assert (
            vector_c.record_id == record_c.id
            and vector_c.vector_settings_id == vector_settings_b.id
            and vector_c.value == [200, 201, 202, 203, 204]
        )

    async def test_create_dataset_records_with_invalid_vector(
        self, async_client: "AsyncClient", owner_auth_header: dict
    ):
        dataset = await DatasetFactory.create(status=DatasetStatus.ready)
        await TextFieldFactory.create(name="text", dataset=dataset)
        await TextQuestionFactory.create(name="text_ok", dataset=dataset)

        vector_settings = await VectorSettingsFactory.create(dataset=dataset, dimensions=5)

        response = await async_client.post(
            f"/api/v1/datasets/{dataset.id}/records/bulk",
            headers=owner_auth_header,
            json={
                "items": [
                    {
                        "fields": {"text": "Text"},
                        "vectors": {vector_settings.name: [1]},
                    }
                ]
            },
        )

        assert response.status_code == 422

    async def test_create_dataset_records_with_non_existent_vector_settings(
        self, async_client: "AsyncClient", owner_auth_header: dict
    ):
        dataset = await DatasetFactory.create(status=DatasetStatus.ready)
        await TextFieldFactory.create(name="text", dataset=dataset)
        await TextQuestionFactory.create(name="text_ok", dataset=dataset)

        response = await async_client.post(
            f"/api/v1/datasets/{dataset.id}/records/bulk",
            headers=owner_auth_header,
            json={
                "items": [
                    {
                        "fields": {"text": "Text"},
                        "vectors": {"missing_vector": [1, 2, 3, 4, 5]},
                    }
                ]
            },
        )

        assert response.status_code == 422

    async def test_create_dataset_records_with_vector_settings_id_from_another_dataset(
        self, async_client: "AsyncClient", owner_auth_header: dict
    ):
        dataset = await DatasetFactory.create(status=DatasetStatus.ready)
        await TextFieldFactory.create(name="text", dataset=dataset)
        await TextQuestionFactory.create(name="text_ok", dataset=dataset)

        # Create vector settings in another dataset
        vector_settings = await VectorSettingsFactory.create(dimensions=5)

        response = await async_client.post(
            f"/api/v1/datasets/{dataset.id}/records/bulk",
            headers=owner_auth_header,
            json={
                "items": [
                    {
                        "fields": {"text": "Text"},
                        "vectors": {vector_settings.name: [1, 2, 3, 4, 5]},
                    }
                ]
            },
        )

        assert response.status_code == 422

    async def test_create_dataset_records_with_index_error(
        self, async_client: "AsyncClient", mock_search_engine: SearchEngine, db: "AsyncSession", owner_auth_header: dict
    ):
        dataset = await DatasetFactory.create(status=DatasetStatus.ready)

        records_json = {
            "items": [
                {"fields": {"input": "Say Hello", "output": "Hello"}},
                {"fields": {"input": "Say Hello", "output": "Hi"}},
                {"fields": {"input": "Say Pello", "output": "Hello World"}},
            ]
        }

        response = await async_client.post(
            f"/api/v1/datasets/{dataset.id}/records/bulk", headers=owner_auth_header, json=records_json
        )

        assert response.status_code == 422
        assert (await db.execute(select(func.count(Record.id)))).scalar() == 0

        assert not mock_search_engine.create_index.called

    async def test_create_dataset_records_without_authentication(self, async_client: "AsyncClient", db: "AsyncSession"):
        dataset = await DatasetFactory.create(status=DatasetStatus.ready)
        records_json = {
            "items": [
                {
                    "fields": {"input": "Say Hello", "output": "Hello"},
                    "external_id": "1",
                    "response": {
                        "values": {"input_ok": {"value": "yes"}, "output_ok": {"value": "yes"}},
                        "status": "submitted",
                    },
                },
            ],
        }

        response = await async_client.post(f"/api/v1/datasets/{dataset.id}/records/bulk", json=records_json)

        assert response.status_code == 401
        assert (await db.execute(select(func.count(Record.id)))).scalar() == 0
        assert (await db.execute(select(func.count(Response.id)))).scalar() == 0

    async def test_create_dataset_records_as_admin(
        self,
        async_client: "AsyncClient",
        mock_search_engine: "SearchEngine",
        db: "AsyncSession",
    ):
        dataset = await DatasetFactory.create(status=DatasetStatus.ready)
        admin = await AdminFactory.create(workspaces=[dataset.workspace])

        await TextFieldFactory.create(name="input", dataset=dataset)
        await TextFieldFactory.create(name="output", dataset=dataset)

        await TextQuestionFactory.create(name="input_ok", dataset=dataset)
        await TextQuestionFactory.create(name="output_ok", dataset=dataset)

        records_json = {
            "items": [
                {
                    "fields": {"input": "Say Hello", "output": "Hello"},
                    "external_id": "1",
                    "responses": [
                        {
                            "values": {"input_ok": {"value": "yes"}, "output_ok": {"value": "yes"}},
                            "status": "submitted",
                            "user_id": str(admin.id),
                        }
                    ],
                },
                {
                    "fields": {"input": "Say Hello", "output": "Hi"},
                },
                {
                    "fields": {"input": "Say Pello", "output": "Hello World"},
                    "external_id": "3",
                    "responses": [
                        {
                            "values": {"input_ok": {"value": "no"}, "output_ok": {"value": "no"}},
                            "status": "submitted",
                            "user_id": str(admin.id),
                        }
                    ],
                },
                {
                    "fields": {"input": "Say Hello", "output": "Good Morning"},
                    "responses": [
                        {
                            "values": {"input_ok": {"value": "yes"}, "output_ok": {"value": "no"}},
                            "status": "discarded",
                            "user_id": str(admin.id),
                        }
                    ],
                },
                {
                    "fields": {"input": "Say Hello", "output": "Say Hello"},
                    "responses": [
                        {
                            "user_id": str(admin.id),
                            "status": "discarded",
                        }
                    ],
                },
            ]
        }

        response = await async_client.post(
            f"/api/v1/datasets/{dataset.id}/records/bulk",
            headers={API_KEY_HEADER_NAME: admin.api_key},
            json=records_json,
        )

        assert response.status_code == 201, response.json()
        assert (await db.execute(select(func.count(Record.id)))).scalar() == 5
        assert (await db.execute(select(func.count(Response.id)))).scalar() == 4

        records = (await db.execute(select(Record))).scalars().all()
        mock_search_engine.index_records.assert_called_once_with(dataset, records)

    async def test_create_dataset_records_as_annotator(self, async_client: "AsyncClient", db: "AsyncSession"):
        annotator = await AnnotatorFactory.create()
        dataset = await DatasetFactory.create(status=DatasetStatus.ready)
        records_json = {
            "items": [
                {
                    "fields": {"input": "Say Hello", "output": "Hello"},
                    "external_id": "1",
                    "response": {
                        "values": {
                            "input_ok": {"value": "yes"},
                            "output_ok": {"value": "yes"},
                        },
                        "status": "submitted",
                    },
                },
            ],
        }

        response = await async_client.post(
            f"/api/v1/datasets/{dataset.id}/records/bulk",
            headers={API_KEY_HEADER_NAME: annotator.api_key},
            json=records_json,
        )

        assert response.status_code == 403
        assert (await db.execute(select(func.count(Record.id)))).scalar() == 0
        assert (await db.execute(select(func.count(Response.id)))).scalar() == 0

    async def test_create_dataset_records_as_admin_from_another_workspace(self, async_client: "AsyncClient"):
        admin = await AdminFactory.create()
        dataset = await DatasetFactory.create(status=DatasetStatus.ready)
        records_json = {
            "items": [
                {
                    "fields": {"input": "Say Hello", "output": "Hello"},
                    "external_id": "1",
                    "response": {
                        "values": {
                            "input_ok": {"value": "yes"},
                            "output_ok": {"value": "yes"},
                        },
                        "status": "submitted",
                    },
                },
            ],
        }

        response = await async_client.post(
            f"/api/v1/datasets/{dataset.id}/records/bulk",
            headers={API_KEY_HEADER_NAME: admin.api_key},
            json=records_json,
        )

        assert response.status_code == 403

    async def test_create_dataset_records_with_submitted_response(
        self, async_client: "AsyncClient", db: "AsyncSession", owner: User, owner_auth_header: dict
    ):
        dataset = await DatasetFactory.create(status=DatasetStatus.ready)
        await TextFieldFactory.create(name="input", dataset=dataset)
        await TextFieldFactory.create(name="output", dataset=dataset)

        await TextQuestionFactory.create(name="input_ok", dataset=dataset)
        await TextQuestionFactory.create(name="output_ok", dataset=dataset)

        records_json = {
            "items": [
                {
                    "fields": {"input": "Say Hello", "output": "Hello"},
                    "responses": [
                        {
                            "values": {"input_ok": {"value": "yes"}, "output_ok": {"value": "yes"}},
                            "status": "submitted",
                            "user_id": str(owner.id),
                        }
                    ],
                },
            ]
        }

        response = await async_client.post(
            f"/api/v1/datasets/{dataset.id}/records/bulk", headers=owner_auth_header, json=records_json
        )

        assert response.status_code == 201
        assert (await db.execute(select(func.count(Record.id)))).scalar() == 1
        assert (await db.execute(select(func.count(Response.id)))).scalar() == 1

    async def test_create_dataset_records_with_submitted_response_without_values(
        self,
        async_client: "AsyncClient",
        db: "AsyncSession",
        owner: User,
        owner_auth_header: dict,
    ):
        dataset = await DatasetFactory.create(status=DatasetStatus.ready)

        records_json = {
            "items": [
                {
                    "fields": {"input": "Say Hello", "output": "Hello"},
                    "responses": [
                        {
                            "user_id": str(owner.id),
                            "status": "submitted",
                        }
                    ],
                },
            ]
        }

        response = await async_client.post(
            f"/api/v1/datasets/{dataset.id}/records/bulk", headers=owner_auth_header, json=records_json
        )

        assert response.status_code == 422
        assert (await db.execute(select(func.count(Response.id)))).scalar() == 0
        assert (await db.execute(select(func.count(Record.id)))).scalar() == 0

    async def test_create_dataset_records_with_discarded_response(
        self,
        async_client: "AsyncClient",
        db: "AsyncSession",
        owner: User,
        owner_auth_header: dict,
    ):
        dataset = await DatasetFactory.create(status=DatasetStatus.ready)
        await TextFieldFactory.create(name="input", dataset=dataset)
        await TextFieldFactory.create(name="output", dataset=dataset)

        await TextQuestionFactory.create(name="input_ok", dataset=dataset)
        await TextQuestionFactory.create(name="output_ok", dataset=dataset)

        records_json = {
            "items": [
                {
                    "fields": {"input": "Say Hello", "output": "Hello"},
                    "responses": [
                        {
                            "values": {"input_ok": {"value": "yes"}, "output_ok": {"value": "yes"}},
                            "status": "discarded",
                            "user_id": str(owner.id),
                        }
                    ],
                },
            ]
        }

        response = await async_client.post(
            f"/api/v1/datasets/{dataset.id}/records/bulk", headers=owner_auth_header, json=records_json
        )

        assert response.status_code == 201
        assert (await db.execute(select(func.count(Record.id)))).scalar() == 1
        assert (
            await db.execute(select(func.count(Response.id)).filter(Response.status == ResponseStatus.discarded))
        ).scalar() == 1

    async def test_create_dataset_records_with_draft_response(
        self,
        async_client: "AsyncClient",
        db: "AsyncSession",
        owner: User,
        owner_auth_header: dict,
    ):
        dataset = await DatasetFactory.create(status=DatasetStatus.ready)
        await TextFieldFactory.create(name="input", dataset=dataset)
        await TextFieldFactory.create(name="output", dataset=dataset)

        await TextQuestionFactory.create(name="input_ok", dataset=dataset)
        await TextQuestionFactory.create(name="output_ok", dataset=dataset)

        records_json = {
            "items": [
                {
                    "fields": {"input": "Say Hello", "output": "Hello"},
                    "responses": [
                        {
                            "values": {"input_ok": {"value": "yes"}, "output_ok": {"value": "yes"}},
                            "status": "draft",
                            "user_id": str(owner.id),
                        }
                    ],
                },
            ]
        }

        response = await async_client.post(
            f"/api/v1/datasets/{dataset.id}/records/bulk", headers=owner_auth_header, json=records_json
        )

        assert response.status_code == 201
        assert (await db.execute(select(func.count(Record.id)))).scalar() == 1
        assert (
            await db.execute(select(func.count(Response.id)).filter(Response.status == ResponseStatus.draft))
        ).scalar() == 1

    async def test_create_dataset_records_with_invalid_response_status(
        self,
        async_client: "AsyncClient",
        db: "AsyncSession",
        owner: User,
        owner_auth_header: dict,
    ):
        dataset = await DatasetFactory.create(status=DatasetStatus.ready)
        records_json = {
            "items": [
                {
                    "fields": {"input": "Say Hello", "output": "Hello"},
                    "responses": [
                        {
                            "values": {"input_ok": {"value": "yes"}, "output_ok": {"value": "yes"}},
                            "status": "invalid",
                            "user_id": str(owner.id),
                        }
                    ],
                },
            ]
        }

        response = await async_client.post(
            f"/api/v1/datasets/{dataset.id}/records/bulk", headers=owner_auth_header, json=records_json
        )

        assert response.status_code == 422
        assert (await db.execute(select(func.count(Response.id)))).scalar() == 0
        assert (await db.execute(select(func.count(Record.id)))).scalar() == 0

    async def test_create_dataset_records_with_discarded_response_without_values(
        self,
        async_client: "AsyncClient",
        db: "AsyncSession",
        owner: User,
        owner_auth_header: dict,
    ):
        dataset = await DatasetFactory.create(status=DatasetStatus.ready)
        await TextFieldFactory.create(name="input", dataset=dataset)
        await TextFieldFactory.create(name="output", dataset=dataset)

        await TextQuestionFactory.create(name="input_ok", dataset=dataset)
        await TextQuestionFactory.create(name="output_ok", dataset=dataset)

        records_json = {
            "items": [
                {
                    "fields": {"input": "Say Hello", "output": "Hello"},
                    "responses": [
                        {
                            "status": "discarded",
                            "user_id": str(owner.id),
                        }
                    ],
                },
            ]
        }

        response = await async_client.post(
            f"/api/v1/datasets/{dataset.id}/records/bulk", headers=owner_auth_header, json=records_json
        )

        assert response.status_code == 201
        assert (await db.execute(select(func.count(Response.id)))).scalar() == 1
        assert (await db.execute(select(func.count(Record.id)))).scalar() == 1

    async def test_create_dataset_records_with_non_published_dataset(
        self, async_client: "AsyncClient", db: "AsyncSession", owner_auth_header: dict
    ):
        dataset = await DatasetFactory.create(status=DatasetStatus.draft)
        records_json = {
            "items": [
                {"fields": {"input": "Say Hello", "output": "Hello"}, "external_id": "1"},
            ],
        }

        response = await async_client.post(
            f"/api/v1/datasets/{dataset.id}/records/bulk", headers=owner_auth_header, json=records_json
        )

        assert response.status_code == 422
        assert (await db.execute(select(func.count(Record.id)))).scalar() == 0
        assert (await db.execute(select(func.count(Response.id)))).scalar() == 0

    async def test_create_dataset_records_with_less_items_than_allowed(
        self, async_client: "AsyncClient", db: "AsyncSession", owner_auth_header: dict
    ):
        dataset = await DatasetFactory.create(status=DatasetStatus.ready)
        records_json = {
            "items": [
                {
                    "fields": {"input": "Say Hello", "output": "Hello"},
                    "external_id": str(external_id),
                }
                for external_id in range(0, RECORDS_CREATE_MIN_ITEMS - 1)
            ]
        }

        response = await async_client.post(
            f"/api/v1/datasets/{dataset.id}/records/bulk", headers=owner_auth_header, json=records_json
        )

        assert response.status_code == 422
        assert (await db.execute(select(func.count(Record.id)))).scalar() == 0
        assert (await db.execute(select(func.count(Response.id)))).scalar() == 0

    async def test_create_dataset_records_with_more_items_than_allowed(
        self, async_client: "AsyncClient", db: "AsyncSession", owner_auth_header: dict
    ):
        dataset = await DatasetFactory.create(status=DatasetStatus.ready)
        records_json = {
            "items": [
                {
                    "fields": {"input": "Say Hello", "output": "Hello"},
                    "external_id": str(external_id),
                }
                for external_id in range(0, RECORDS_CREATE_MAX_ITEMS + 1)
            ]
        }

        response = await async_client.post(
            f"/api/v1/datasets/{dataset.id}/records/bulk", headers=owner_auth_header, json=records_json
        )

        assert response.status_code == 422
        assert (await db.execute(select(func.count(Record.id)))).scalar() == 0
        assert (await db.execute(select(func.count(Response.id)))).scalar() == 0

    async def test_create_dataset_records_with_invalid_records(
        self, async_client: "AsyncClient", db: "AsyncSession", owner_auth_header: dict
    ):
        dataset = await DatasetFactory.create(status=DatasetStatus.ready)
        records_json = {
            "items": [
                {"fields": {"input": "Say Hello", "output": "Hello"}, "external_id": 1},
                {"fields": "invalid", "external_id": 2},
                {"fields": {"input": "Say Hello", "output": "Hello"}, "external_id": 3},
            ]
        }

        response = await async_client.post(
            f"/api/v1/datasets/{dataset.id}/records/bulk", headers=owner_auth_header, json=records_json
        )

        assert response.status_code == 422
        assert (await db.execute(select(func.count(Response.id)))).scalar() == 0
        assert (await db.execute(select(func.count(Record.id)))).scalar() == 0

    async def test_create_dataset_records_with_nonexistent_dataset_id(
        self, async_client: "AsyncClient", db: "AsyncSession", owner_auth_header: dict
    ):
        dataset_id = uuid4()

        await DatasetFactory.create()

        response = await async_client.post(
            f"/api/v1/datasets/{dataset_id}/records/bulk",
            headers=owner_auth_header,
            json={
                "items": [
                    {"fields": {"input": "Say Hello", "output": "Hello"}, "external_id": 1},
                    {"fields": {"input": "Say Hello", "output": "Hello"}, "external_id": 2},
                ],
            },
        )

        assert response.status_code == 404
        assert response.json() == {"detail": f"Dataset with id `{dataset_id}` not found"}

        assert (await db.execute(select(func.count(Response.id)))).scalar() == 0
        assert (await db.execute(select(func.count(Record.id)))).scalar() == 0

    @pytest.mark.parametrize("role", [UserRole.owner, UserRole.admin])
    async def test_update_dataset_records(
        self, async_client: "AsyncClient", mock_search_engine: "SearchEngine", role: UserRole
    ):
        dataset = await DatasetFactory.create(status=DatasetStatus.ready)
        user = await UserFactory.create(workspaces=[dataset.workspace], role=role)
        await TermsMetadataPropertyFactory.create(name="terms-metadata-property", dataset=dataset)
        await IntegerMetadataPropertyFactory.create(name="integer-metadata-property", dataset=dataset)
        await FloatMetadataPropertyFactory.create(name="float-metadata-property", dataset=dataset)
        records = await RecordFactory.create_batch(
            size=10,
            dataset=dataset,
            metadata_={"terms-metadata-property": "z", "integer-metadata-property": 1, "float-metadata-property": 1.0},
        )

        response = await async_client.put(
            f"/api/v1/datasets/{dataset.id}/records/bulk",
            headers={API_KEY_HEADER_NAME: user.api_key},
            json={
                "items": [
                    {
                        "id": str(records[0].id),
                        "metadata": {
                            "terms-metadata-property": None,
                            "integer-metadata-property": 0,
                            "float-metadata-property": 0.0,
                            "extra-metadata": None,
                        },
                    },
                    {
                        "id": str(records[1].id),
                        "metadata": {
                            "terms-metadata-property": "b",
                            "integer-metadata-property": None,
                            "float-metadata-property": 1.0,
                            "extra-metadata": "yes",
                        },
                    },
                    {
                        "id": str(records[2].id),
                        "metadata": {
                            "terms-metadata-property": "c",
                            "integer-metadata-property": 2,
                            "float-metadata-property": None,
                            "extra-metadata": "yes",
                        },
                    },
                    {
                        "id": str(records[3].id),
                    },
                ]
            },
        )

        assert response.status_code == 200, response.json()

        # Record 0
        assert records[0].metadata_ == {
            "terms-metadata-property": None,
            "integer-metadata-property": 0,
            "float-metadata-property": 0.0,
            "extra-metadata": None,
        }

        # Record 1
        assert records[1].metadata_ == {
            "terms-metadata-property": "b",
            "integer-metadata-property": None,
            "float-metadata-property": 1.0,
            "extra-metadata": "yes",
        }

        # Record 2
        assert records[2].metadata_ == {
            "terms-metadata-property": "c",
            "integer-metadata-property": 2,
            "float-metadata-property": None,
            "extra-metadata": "yes",
        }

        # Record 3
        assert records[3].metadata_ == {
            "terms-metadata-property": "z",
            "integer-metadata-property": 1,
            "float-metadata-property": 1.0,
        }

        mock_search_engine.index_records.assert_called_once_with(dataset, records[:4])

    async def test_update_dataset_records_with_suggestions(
        self, async_client: "AsyncClient", mock_search_engine: "SearchEngine", owner_auth_header: dict
    ):
        dataset = await DatasetFactory.create(status=DatasetStatus.ready)
        question_0 = await TextQuestionFactory.create(dataset=dataset)
        question_1 = await TextQuestionFactory.create(dataset=dataset)
        question_2 = await TextQuestionFactory.create(dataset=dataset)
        records = await RecordFactory.create_batch(10, dataset=dataset)

        # Record 0 suggestions (should be deleted)
        suggestions_records_0 = [
            await SuggestionFactory.create(question=question_0, record=records[0], value="suggestion 0 1"),
            await SuggestionFactory.create(question=question_1, record=records[0], value="suggestion 0 2"),
            await SuggestionFactory.create(question=question_2, record=records[0], value="suggestion 0 3"),
        ]

        # Record 1 suggestions (should be deleted)
        suggestions_records_1 = [
            await SuggestionFactory.create(question=question_0, record=records[1], value="suggestion 1 1"),
            await SuggestionFactory.create(question=question_1, record=records[1], value="suggestion 1 2"),
            await SuggestionFactory.create(question=question_2, record=records[1], value="suggestion 1 3"),
        ]

        # Record 2 suggestions (should be kept)
        suggestions_records_2 = [
            await SuggestionFactory.create(question=question_0, record=records[2], value="suggestion 2 1"),
            await SuggestionFactory.create(question=question_1, record=records[2], value="suggestion 2 2"),
            await SuggestionFactory.create(question=question_2, record=records[2], value="suggestion 2 3"),
        ]

        response = await async_client.put(
            f"/api/v1/datasets/{dataset.id}/records/bulk",
            headers=owner_auth_header,
            json={
                "items": [
                    {
                        "id": str(records[0].id),
                        "suggestions": [
                            {
                                "question_id": str(question_0.id),
                                "value": "suggestion updated 0 1",
                            },
                            {
                                "question_id": str(question_1.id),
                                "value": "suggestion updated 0 2",
                            },
                            {"question_id": str(question_2.id), "value": "suggestion updated 0 3"},
                        ],
                    },
                    {
                        "id": str(records[1].id),
                        "suggestions": [
                            {
                                "question_id": str(question_0.id),
                                "value": "suggestion updated 1 1",
                            }
                        ],
                    },
                    {
                        "id": str(records[2].id),
                    },
                    {
                        "id": str(records[3].id),
                        "suggestions": [
                            {
                                "question_id": str(question_0.id),
                                "value": "suggestion updated 3 1",
                            },
                            {
                                "question_id": str(question_1.id),
                                "value": "suggestion updated 3 2",
                            },
                            {"question_id": str(question_2.id), "value": "suggestion updated 3 3"},
                        ],
                    },
                ]
            },
        )

        assert response.status_code == 200

        # Record 0
        await records[0].awaitable_attrs.suggestions
        assert records[0].suggestions[0].value == "suggestion updated 0 1"
        assert records[0].suggestions[1].value == "suggestion updated 0 2"
        assert records[0].suggestions[2].value == "suggestion updated 0 3"

        # Record 1
        await records[1].awaitable_attrs.suggestions
        assert records[1].suggestions[0].value == "suggestion updated 1 1"

        # Record 2
        for suggestion in suggestions_records_2:
            assert inspect(suggestion).persistent

        # Record 3
        await records[3].awaitable_attrs.suggestions
        assert records[3].suggestions[0].value == "suggestion updated 3 1"
        assert records[3].suggestions[1].value == "suggestion updated 3 2"
        assert records[3].suggestions[2].value == "suggestion updated 3 3"

        mock_search_engine.index_records.assert_called_once()

    async def test_update_dataset_records_with_vectors(
        self, async_client: "AsyncClient", mock_search_engine: "SearchEngine", owner_auth_header: dict
    ):
        dataset = await DatasetFactory.create(status=DatasetStatus.ready)
        vector_settings_0 = await VectorSettingsFactory.create(dataset=dataset, dimensions=5)
        vector_settings_1 = await VectorSettingsFactory.create(dataset=dataset, dimensions=5)
        vector_settings_2 = await VectorSettingsFactory.create(dataset=dataset, dimensions=5)
        records = await RecordFactory.create_batch(10, dataset=dataset)

        # Record 0 vectors (all should be updated)
        await VectorFactory.create(vector_settings=vector_settings_0, record=records[0], value=[0, 0, 0, 0, 0])
        await VectorFactory.create(vector_settings=vector_settings_1, record=records[0], value=[1, 1, 1, 1, 1])
        await VectorFactory.create(vector_settings=vector_settings_2, record=records[0], value=[2, 2, 2, 2, 2])

        # Record 1 vectors (just the first one should be updated)
        await VectorFactory.create(vector_settings=vector_settings_0, record=records[1], value=[3, 3, 3, 3, 3])
        await VectorFactory.create(vector_settings=vector_settings_1, record=records[1], value=[4, 4, 4, 4, 4])
        await VectorFactory.create(vector_settings=vector_settings_2, record=records[1], value=[5, 5, 5, 5, 5])

        response = await async_client.put(
            f"/api/v1/datasets/{dataset.id}/records/bulk",
            headers=owner_auth_header,
            json={
                "items": [
                    {
                        "id": str(records[0].id),
                        "vectors": {
                            vector_settings_0.name: [0.1, 0.1, 0.1, 0.1, 0.1],
                            vector_settings_1.name: [1.1, 1.1, 1.1, 1.1, 1.1],
                            vector_settings_2.name: [2.1, 2.1, 2.1, 2.1, 2.1],
                        },
                    },
                    {
                        "id": str(records[1].id),
                        "vectors": {
                            vector_settings_0.name: [3.1, 3.1, 3.1, 3.1, 3.1],
                        },
                    },
                    {
                        "id": str(records[2].id),
                        "vectors": {
                            vector_settings_0.name: [4.1, 4.1, 4.1, 4.1, 4.1],
                            vector_settings_1.name: [5.1, 5.1, 5.1, 5.1, 5.1],
                            vector_settings_2.name: [6.1, 6.1, 6.1, 6.1, 6.1],
                        },
                    },
                ]
            },
        )

        assert response.status_code == 200

        # Record 0
        await records[0].awaitable_attrs.vectors
        assert records[0].vectors[0].value == [0.1, 0.1, 0.1, 0.1, 0.1]
        assert records[0].vectors[1].value == [1.1, 1.1, 1.1, 1.1, 1.1]
        assert records[0].vectors[2].value == [2.1, 2.1, 2.1, 2.1, 2.1]

        # Record 1
        await records[1].awaitable_attrs.vectors
        assert records[1].vectors[0].value == [3.1, 3.1, 3.1, 3.1, 3.1]
        assert records[1].vectors[1].value == [4, 4, 4, 4, 4]
        assert records[1].vectors[2].value == [5, 5, 5, 5, 5]

        # Record 2
        await records[2].awaitable_attrs.vectors
        assert records[2].vectors[0].value == [4.1, 4.1, 4.1, 4.1, 4.1]
        assert records[2].vectors[1].value == [5.1, 5.1, 5.1, 5.1, 5.1]
        assert records[2].vectors[2].value == [6.1, 6.1, 6.1, 6.1, 6.1]

        mock_search_engine.index_records.assert_called_once_with(dataset, records[:3])

    async def test_update_dataset_records_with_invalid_metadata(
        self, async_client: "AsyncClient", owner_auth_header: dict
    ):
        dataset = await DatasetFactory.create()
        await TermsMetadataPropertyFactory.create(dataset=dataset, name="terms")
        records = await RecordFactory.create_batch(5, dataset=dataset)

        response = await async_client.put(
            f"/api/v1/datasets/{dataset.id}/records/bulk",
            headers=owner_auth_header,
            json={
                "items": [
                    {
                        "id": str(records[0].id),
                        "metadata": {
                            "terms": "a",
                        },
                    },
                    {
                        "id": str(records[1].id),
                        "metadata": {
                            "terms": "i was not declared",
                        },
                    },
                ]
            },
        )

        assert response.status_code == 422

    async def test_update_dataset_records_with_metadata_nan_value(
        self, async_client: "AsyncClient", owner_auth_header: dict
    ):
        dataset = await DatasetFactory.create()
        await TermsMetadataPropertyFactory.create(dataset=dataset, name="terms")
        await FloatMetadataPropertyFactory.create(dataset=dataset, name="float")
        records = await RecordFactory.create_batch(3, dataset=dataset)

        response = await async_client.put(
            f"/api/v1/datasets/{dataset.id}/records/bulk",
            headers=owner_auth_header,
            json={
                "items": [
                    {
                        "id": str(records[0].id),
                        "metadata": {"terms": math.nan},
                    },
                    {
                        "id": str(records[1].id),
                        "metadata": {"float": math.nan},
                    },
                    {
                        "id": str(records[2].id),
                        "metadata": {"terms": "a"},
                    },
                ]
            },
        )

        assert response.status_code == 422

    async def test_update_dataset_records_with_invalid_suggestions(
        self, async_client: "AsyncClient", owner_auth_header: dict
    ):
        dataset = await DatasetFactory.create()
        question = await LabelSelectionQuestionFactory.create(dataset=dataset)
        records = await RecordFactory.create_batch(5, dataset=dataset)

        response = await async_client.put(
            f"/api/v1/datasets/{dataset.id}/records/bulk",
            headers=owner_auth_header,
            json={
                "items": [
                    {"id": str(records[0].id), "suggestions": [{"question_id": str(question.id), "value": "option-a"}]},
                    {
                        "id": str(records[1].id),
                        "suggestions": [{"question_id": str(question.id), "value": "not-valid-option"}],
                    },
                ]
            },
        )

        assert response.status_code == 422

    async def test_update_dataset_records_with_invalid_vectors(
        self, async_client: "AsyncClient", owner_auth_header: dict
    ):
        dataset = await DatasetFactory.create()
        vector_settings = await VectorSettingsFactory.create(dataset=dataset, dimensions=5)
        records = await RecordFactory.create_batch(5, dataset=dataset)

        response = await async_client.put(
            f"/api/v1/datasets/{dataset.id}/records/bulk",
            headers=owner_auth_header,
            json={
                "items": [
                    {"id": str(records[1].id), "vectors": {vector_settings.name: [0.0, 1.0, 2.0, 3.0, 4.0, 6.0]}},
                ]
            },
        )

        assert response.status_code == 422

    async def test_update_dataset_records_with_nonexistent_dataset_id(
        self, async_client: "AsyncClient", owner_auth_header: dict
    ):
        dataset_id = uuid4()

        response = await async_client.put(
            f"/api/v1/datasets/{dataset_id}/records/bulk",
            headers=owner_auth_header,
            json={
                "items": [
                    {
                        "id": str(uuid4()),
                    }
                ]
            },
        )

        assert response.status_code == 404
        assert response.json() == {"detail": f"Dataset with id `{dataset_id}` not found"}

    async def test_update_dataset_records_with_nonexistent_records(
        self, async_client: "AsyncClient", owner_auth_header: dict
    ):
        dataset = await DatasetFactory.create()
        record = await RecordFactory.create(dataset=dataset)

        records = [{"id": str(uuid4()), "metadata": {"i exists": False}} for _ in range(3)]

        records.append({"id": str(record.id), "metadata": {"i exists": True}})

        response = await async_client.put(
            f"/api/v1/datasets/{dataset.id}/records/bulk",
            headers=owner_auth_header,
            json={"items": records},
        )

        assert response.status_code == 422

    async def test_update_dataset_records_with_nonexistent_question_id(
        self, async_client: "AsyncClient", owner_auth_header: dict
    ):
        dataset = await DatasetFactory.create()
        record = await RecordFactory.create(dataset=dataset)

        question_id = str(uuid4())

        response = await async_client.put(
            f"/api/v1/datasets/{dataset.id}/records/bulk",
            headers=owner_auth_header,
            json={
                "items": [
                    {"id": str(record.id), "suggestions": [{"question_id": question_id, "value": "shit"}]},
                ]
            },
        )

        assert response.status_code == 422

    async def test_update_dataset_records_with_nonexistent_vector_settings_name(
        self, async_client: "AsyncClient", owner_auth_header: dict
    ):
        dataset = await DatasetFactory.create()
        record = await RecordFactory.create(dataset=dataset)

        response = await async_client.put(
            f"/api/v1/datasets/{dataset.id}/records/bulk",
            headers=owner_auth_header,
            json={"items": [{"id": str(record.id), "vectors": {"i-do-not-exist": [1, 2, 3, 4]}}]},
        )

        assert response.status_code == 422

    async def test_update_dataset_records_with_duplicate_records_ids(
        self, async_client: "AsyncClient", owner_auth_header: dict
    ):
        dataset = await DatasetFactory.create()
        record = await RecordFactory.create(dataset=dataset)

        response = await async_client.put(
            f"/api/v1/datasets/{dataset.id}/records/bulk",
            headers=owner_auth_header,
            json={
                "items": [
                    {"id": str(record.id)},
                    {"id": str(record.id)},
                ]
            },
        )

        assert response.status_code == 422

    async def test_update_dataset_records_with_duplicate_suggestions_question_ids(
        self, async_client: "AsyncClient", owner_auth_header: dict
    ):
        dataset = await DatasetFactory.create()
        question = await TextQuestionFactory.create(dataset=dataset)
        record = await RecordFactory.create(dataset=dataset)

        response = await async_client.put(
            f"/api/v1/datasets/{dataset.id}/records/bulk",
            headers=owner_auth_header,
            json={
                "items": [
                    {
                        "id": str(record.id),
                        "suggestions": [
                            {"question_id": str(question.id), "value": "a"},
                            {"question_id": str(question.id), "value": "b"},
                        ],
                    },
                ]
            },
        )

        assert response.status_code == 422

    async def test_update_dataset_records_as_admin_from_another_workspace(self, async_client: "AsyncClient"):
        dataset = await DatasetFactory.create()
        user = await UserFactory.create(role=UserRole.admin)

        response = await async_client.put(
            f"/api/v1/datasets/{dataset.id}/records/bulk",
            headers={API_KEY_HEADER_NAME: user.api_key},
            json={
                "items": [
                    {
                        "id": str(uuid4()),
                    }
                ]
            },
        )

        assert response.status_code == 403

    async def test_update_dataset_records_as_annotator(self, async_client: "AsyncClient"):
        dataset = await DatasetFactory.create()
        user = await UserFactory.create(role=UserRole.annotator, workspaces=[dataset.workspace])

        response = await async_client.put(
            f"/api/v1/datasets/{dataset.id}/records/bulk",
            headers={API_KEY_HEADER_NAME: user.api_key},
            json={
                "items": [
                    {
                        "id": str(uuid4()),
                    }
                ]
            },
        )

        assert response.status_code == 403

    async def test_update_dataset_records_without_authentication(self, async_client: "AsyncClient"):
        dataset = await DatasetFactory.create()

        response = await async_client.put(
            f"/api/v1/datasets/{dataset.id}/records/bulk", json={"items": [{"id": str(uuid4())}]}
        )

        assert response.status_code == 401

    @pytest.mark.parametrize("role", [UserRole.owner, UserRole.admin])
    async def test_delete_dataset_records(
        self, async_client: "AsyncClient", db: "AsyncSession", mock_search_engine: SearchEngine, role: UserRole
    ):
        dataset = await DatasetFactory.create()
        user = await UserFactory.create(workspaces=[dataset.workspace], role=role)
        records = await RecordFactory.create_batch(10, dataset=dataset)
        random_uuids = [str(uuid4()) for _ in range(0, 5)]

        records_ids = [str(record.id) for record in records]

        uuids_str = ",".join(records_ids + random_uuids)

        response = await async_client.delete(
            f"/api/v1/datasets/{dataset.id}/records",
            headers={API_KEY_HEADER_NAME: user.api_key},
            params={"ids": uuids_str},
        )

        assert response.status_code == 204, response.json()
        assert (await db.execute(select(func.count(Record.id)))).scalar() == 0
        # `delete_records` is called with the records returned by the delete statement, which are different ORM objects
        # than the ones created by the factory
        mock_search_engine.delete_records.assert_called_once_with(dataset=dataset, records=ANY)

    async def test_delete_dataset_records_with_no_ids(self, async_client: "AsyncClient", owner_auth_header: dict):
        dataset = await DatasetFactory.create()

        response = await async_client.delete(
            f"/api/v1/datasets/{dataset.id}/records",
            headers=owner_auth_header,
            params={"ids": ""},
        )

        assert response.status_code == 422

    async def test_delete_dataset_records_exceeding_limit(self, async_client: "AsyncClient", owner_auth_header: dict):
        dataset = await DatasetFactory.create()
        records = await RecordFactory.create_batch(200, dataset=dataset)

        records_ids = [str(record.id) for record in records]

        response = await async_client.delete(
            f"/api/v1/datasets/{dataset.id}/records",
            headers=owner_auth_header,
            params={"ids": ",".join(records_ids)},
        )

        assert response.status_code == 422

    async def test_delete_dataset_records_from_another_dataset(
        self, async_client: "AsyncClient", db: "AsyncSession", owner_auth_header: dict
    ):
        dataset_a = await DatasetFactory.create()
        dataset_b = await DatasetFactory.create()
        records_a = await RecordFactory.create_batch(10, dataset=dataset_a)
        records_b = await RecordFactory.create_batch(10, dataset=dataset_b)

        records_ids_a = [str(record.id) for record in records_a]
        records_ids_b = [str(record.id) for record in records_b]

        uuids_str = ",".join(records_ids_a + records_ids_b)

        response = await async_client.delete(
            f"/api/v1/datasets/{dataset_a.id}/records", headers=owner_auth_header, params={"ids": uuids_str}
        )

        assert response.status_code == 204

    async def test_delete_dataset_records_as_admin_from_another_workspace(self, async_client: "AsyncClient"):
        dataset = await DatasetFactory.create()
        user = await UserFactory.create(role=UserRole.admin)

        response = await async_client.delete(
            f"/api/v1/datasets/{dataset.id}/records",
            headers={API_KEY_HEADER_NAME: user.api_key},
            params={"ids": ""},
        )

        assert response.status_code == 403

    async def test_delete_dataset_records_as_annotator(self, async_client: "AsyncClient"):
        dataset = await DatasetFactory.create()
        user = await UserFactory.create(workspaces=[dataset.workspace], role=UserRole.annotator)

        response = await async_client.delete(
            f"/api/v1/datasets/{dataset.id}/records",
            headers={API_KEY_HEADER_NAME: user.api_key},
            params={"ids": ""},
        )

        assert response.status_code == 403

    async def test_search_current_user_dataset_records(
        self, async_client: "AsyncClient", mock_search_engine: SearchEngine, owner: User, owner_auth_header: dict
    ):
        workspace = await WorkspaceFactory.create()
        dataset, _, records, _, _ = await self.create_dataset_with_user_responses(owner, workspace)

        mock_search_engine.search.return_value = SearchResponses(
            items=[
                SearchResponseItem(record_id=records[0].id, score=14.2),
                SearchResponseItem(record_id=records[1].id, score=12.2),
            ],
            total=2,
        )

        query_json = {"query": {"text": {"q": "Hello", "field": "input"}}}
        response = await async_client.post(
            f"/api/v1/me/datasets/{dataset.id}/records/search", headers=owner_auth_header, json=query_json
        )

        mock_search_engine.search.assert_called_once_with(
            dataset=dataset,
            query=TextQuery(q="Hello", field="input"),
            offset=0,
            limit=LIST_DATASET_RECORDS_LIMIT_DEFAULT,
            user_id=owner.id,
        )
        assert response.status_code == 200
        assert response.json() == {
            "items": [
                {
                    "record": {
                        "id": str(records[0].id),
                        "status": RecordStatus.pending,
                        "fields": {"input": "input_a", "output": "output_a"},
                        "metadata": None,
                        "external_id": records[0].external_id,
                        "dataset_id": str(records[0].dataset_id),
                        "inserted_at": records[0].inserted_at.isoformat(),
                        "updated_at": records[0].updated_at.isoformat(),
                    },
                    "query_score": 14.2,
                },
                {
                    "record": {
                        "id": str(records[1].id),
                        "status": RecordStatus.pending,
                        "fields": {"input": "input_b", "output": "output_b"},
                        "metadata": {"unit": "test"},
                        "external_id": records[1].external_id,
                        "dataset_id": str(records[1].dataset_id),
                        "inserted_at": records[1].inserted_at.isoformat(),
                        "updated_at": records[1].updated_at.isoformat(),
                    },
                    "query_score": 12.2,
                },
            ],
            "total": 2,
        }

    @pytest.mark.parametrize(
        ("property_config", "metadata_filter", "expected_filter"),
        [
            (
                {"name": "terms_prop", "settings": {"type": "terms"}},
                {
                    "type": "terms",
                    "values": ["value"],
                    "scope": {"entity": "metadata", "metadata_property": "terms_prop"},
                },
                TermsFilter(scope=MetadataFilterScope(metadata_property="terms_prop"), values=["value"]),
            ),
            (
                {"name": "terms_prop", "settings": {"type": "terms"}},
                {
                    "type": "terms",
                    "values": ["value1", "value2"],
                    "scope": {"entity": "metadata", "metadata_property": "terms_prop"},
                },
                TermsFilter(scope=MetadataFilterScope(metadata_property="terms_prop"), values=["value1", "value2"]),
            ),
            (
                {"name": "integer_prop", "settings": {"type": "integer"}},
                {
                    "type": "range",
                    "ge": 10,
                    "le": 20,
                    "scope": {"entity": "metadata", "metadata_property": "integer_prop"},
                },
                RangeFilter(
                    scope=MetadataFilterScope(metadata_property="integer_prop"),
                    ge=10,
                    le=20,
                ),
            ),
            (
                {"name": "integer_prop", "settings": {"type": "integer"}},
                {"type": "range", "ge": 20, "scope": {"entity": "metadata", "metadata_property": "integer_prop"}},
                RangeFilter(
                    scope=MetadataFilterScope(metadata_property="integer_prop"),
                    ge=20,
                ),
            ),
            (
                {"name": "integer_prop", "settings": {"type": "integer"}},
                {"type": "range", "le": 20, "scope": {"entity": "metadata", "metadata_property": "integer_prop"}},
                RangeFilter(
                    scope=MetadataFilterScope(metadata_property="integer_prop"),
                    le=20,
                ),
            ),
            (
                {"name": "float_prop", "settings": {"type": "float"}},
                {
                    "type": "range",
                    "ge": -1.30,
                    "le": 23.23,
                    "scope": {"entity": "metadata", "metadata_property": "float_prop"},
                },
                RangeFilter(
                    scope=MetadataFilterScope(metadata_property="float_prop"),
                    ge=-1.30,
                    le=23.23,
                ),
            ),
            (
                {"name": "float_prop", "settings": {"type": "float"}},
                {"type": "range", "ge": 23.23, "scope": {"entity": "metadata", "metadata_property": "float_prop"}},
                RangeFilter(
                    scope=MetadataFilterScope(metadata_property="float_prop"),
                    ge=23.23,
                ),
            ),
            (
                {"name": "float_prop", "settings": {"type": "float"}},
                {"type": "range", "le": 11.32, "scope": {"entity": "metadata", "metadata_property": "float_prop"}},
                RangeFilter(
                    scope=MetadataFilterScope(metadata_property="float_prop"),
                    le=11.32,
                ),
            ),
        ],
    )
    async def test_search_current_user_dataset_records_with_metadata_filter(
        self,
        async_client: "AsyncClient",
        mock_search_engine: SearchEngine,
        owner: User,
        owner_auth_header: dict,
        property_config,
        metadata_filter: dict,
        expected_filter: Any,
    ):
        workspace = await WorkspaceFactory.create()
        dataset, _, records, *_ = await self.create_dataset_with_user_responses(owner, workspace)

        await MetadataPropertyFactory.create(
            name=property_config["name"],
            settings=property_config["settings"],
            dataset=dataset,
        )

        mock_search_engine.search.return_value = SearchResponses(
            total=2,
            items=[
                SearchResponseItem(record_id=records[0].id, score=14.2),
                SearchResponseItem(record_id=records[1].id, score=12.2),
            ],
        )

        query_json = {"query": {"text": {"q": "Hello", "field": "input"}}, "filters": {"and": [metadata_filter]}}
        response = await async_client.post(
            f"/api/v1/me/datasets/{dataset.id}/records/search",
            headers=owner_auth_header,
            json=query_json,
        )
        assert response.status_code == 200, response.json()

        mock_search_engine.search.assert_called_once_with(
            dataset=dataset,
            query=TextQuery(q="Hello", field="input"),
            filter=AndFilter(filters=[expected_filter]),
            offset=0,
            limit=LIST_DATASET_RECORDS_LIMIT_DEFAULT,
            user_id=owner.id,
        )

    @pytest.mark.parametrize(
        "sort,expected_sort",
        [
            (
                [{"scope": {"entity": "record", "property": "inserted_at"}, "order": "asc"}],
                [Order(scope=RecordFilterScope(property="inserted_at"), order=SortOrder.asc)],
            ),
            (
                [{"scope": {"entity": "record", "property": "inserted_at"}, "order": "desc"}],
                [Order(scope=RecordFilterScope(property="inserted_at"), order=SortOrder.desc)],
            ),
            (
                [{"scope": {"entity": "record", "property": "updated_at"}, "order": "asc"}],
                [Order(scope=RecordFilterScope(property="updated_at"), order=SortOrder.asc)],
            ),
            (
                [{"scope": {"entity": "record", "property": "updated_at"}, "order": "desc"}],
                [Order(scope=RecordFilterScope(property="updated_at"), order=SortOrder.desc)],
            ),
            (
                [{"scope": {"entity": "metadata", "metadata_property": "terms-metadata-property"}, "order": "asc"}],
                [Order(scope=MetadataFilterScope(metadata_property="terms-metadata-property"), order=SortOrder.asc)],
            ),
            (
                [
                    {"scope": {"entity": "record", "property": "updated_at"}, "order": "desc"},
                    {"scope": {"entity": "metadata", "metadata_property": "terms-metadata-property"}, "order": "desc"},
                ],
                [
                    Order(scope=RecordFilterScope(property="updated_at"), order=SortOrder.desc),
                    Order(scope=MetadataFilterScope(metadata_property="terms-metadata-property"), order=SortOrder.desc),
                ],
            ),
        ],
    )
    async def test_search_current_user_dataset_records_with_sort_by(
        self,
        async_client: "AsyncClient",
        mock_search_engine: SearchEngine,
        owner: "User",
        owner_auth_header: dict,
        sort: List[dict],
        expected_sort: List[Order],
    ):
        workspace = await WorkspaceFactory.create()
        dataset, _, records, *_ = await self.create_dataset_with_user_responses(owner, workspace)

        for order in expected_sort:
            if isinstance(order.scope, MetadataFilterScope):
                await TermsMetadataPropertyFactory.create(name=order.scope.metadata_property, dataset=dataset)

        mock_search_engine.search.return_value = SearchResponses(
            total=2,
            items=[
                SearchResponseItem(record_id=records[0].id, score=14.2),
                SearchResponseItem(record_id=records[1].id, score=12.2),
            ],
        )

        query_json = {
            "query": {"text": {"q": "Hello", "field": "input"}},
            "sort": sort,
        }

        response = await async_client.post(
            f"/api/v1/me/datasets/{dataset.id}/records/search",
            headers=owner_auth_header,
            json=query_json,
        )
        assert response.status_code == 200
        assert response.json()["total"] == 2

        mock_search_engine.search.assert_called_once_with(
            dataset=dataset,
            query=TextQuery(q="Hello", field="input"),
            offset=0,
            limit=LIST_DATASET_RECORDS_LIMIT_DEFAULT,
            sort=expected_sort,
            user_id=owner.id,
        )

    async def test_search_current_user_dataset_records_with_sort_by_with_wrong_sort_order_value(
        self, async_client: "AsyncClient", owner: "User", owner_auth_header: dict
    ):
        workspace = await WorkspaceFactory.create()
        dataset, *_ = await self.create_dataset_with_user_responses(owner, workspace)

        query_json = {
            "query": {"text": {"q": "Hello", "field": "input"}},
            "sort": [{"scope": {"entity": "record", "property": "wrong_property"}, "order": "asc"}],
        }

        response = await async_client.post(
            f"/api/v1/me/datasets/{dataset.id}/records/search",
            headers=owner_auth_header,
            json=query_json,
        )
        assert response.status_code == 422

    async def test_search_current_user_dataset_records_with_sort_by_with_non_existent_metadata_property(
        self, async_client: "AsyncClient", owner: "User", owner_auth_header: dict
    ):
        workspace = await WorkspaceFactory.create()
        dataset, *_ = await self.create_dataset_with_user_responses(owner, workspace)

        query_json = {
            "query": {"text": {"q": "Hello", "field": "input"}},
            "sort": [{"scope": {"entity": "metadata", "metadata_property": "missing"}, "order": "asc"}],
        }

        response = await async_client.post(
            f"/api/v1/me/datasets/{dataset.id}/records/search",
            headers=owner_auth_header,
            json=query_json,
        )
        assert response.status_code == 422
        assert response.json() == {
            "detail": f"MetadataProperty not found filtering by name=missing, dataset_id={dataset.id}"
        }

    async def test_search_current_user_dataset_records_with_sort_by_with_invalid_field(
        self, async_client: "AsyncClient", owner: "User", owner_auth_header: dict
    ):
        workspace = await WorkspaceFactory.create()
        dataset, *_ = await self.create_dataset_with_user_responses(owner, workspace)

        query_json = {
            "query": {"text": {"q": "Hello", "field": "input"}},
            "sort": [
                {"scope": {"entity": "wrong", "property": "wrong"}, "order": "asc"},
            ],
        }

        response = await async_client.post(
            f"/api/v1/me/datasets/{dataset.id}/records/search",
            headers=owner_auth_header,
            json=query_json,
        )
        assert response.status_code == 422

    @pytest.mark.parametrize(
        "includes",
        [
            [],
            ["responses"],
            ["suggestions"],
            ["responses", "suggestions"],
            ["responses", "suggestions"],
        ],
    )
    async def test_search_current_user_dataset_records_with_include(
        self, async_client: "AsyncClient", mock_search_engine: SearchEngine, owner: "User", includes: List[str]
    ):
        workspace = await WorkspaceFactory.create()
        (
            dataset,
            questions,
            records,
            responses,
            suggestions,
        ) = await self.create_dataset_with_user_responses(owner, workspace)
        suggestion_a, suggestion_b = suggestions

        mock_search_engine.search.return_value = SearchResponses(
            items=[
                SearchResponseItem(record_id=records[0].id, score=14.2),
                SearchResponseItem(record_id=records[1].id, score=12.2),
            ],
            total=2,
        )

        query_json = {"query": {"text": {"q": "Hello", "field": "input"}}}
        expected = {
            "items": [
                {
                    "record": {
                        "id": str(records[0].id),
                        "status": RecordStatus.pending,
                        "fields": {
                            "input": "input_a",
                            "output": "output_a",
                        },
                        "metadata": None,
                        "external_id": records[0].external_id,
                        "dataset_id": str(records[0].dataset_id),
                        "inserted_at": records[0].inserted_at.isoformat(),
                        "updated_at": records[0].updated_at.isoformat(),
                    },
                    "query_score": 14.2,
                },
                {
                    "record": {
                        "id": str(records[1].id),
                        "status": RecordStatus.pending,
                        "fields": {
                            "input": "input_b",
                            "output": "output_b",
                        },
                        "metadata": {"unit": "test"},
                        "external_id": records[1].external_id,
                        "dataset_id": str(records[1].dataset_id),
                        "inserted_at": records[1].inserted_at.isoformat(),
                        "updated_at": records[1].updated_at.isoformat(),
                    },
                    "query_score": 12.2,
                },
            ],
            "total": 2,
        }

        if "responses" in includes:
            first_owner_response, second_owner_response = [
                response for response in responses if response.user_id == owner.id
            ]
            expected["items"][0]["record"]["responses"] = [
                {
                    "id": str(first_owner_response.id),
                    "values": None,
                    "status": "discarded",
                    "record_id": str(records[0].id),
                    "user_id": str(owner.id),
                    "inserted_at": first_owner_response.inserted_at.isoformat(),
                    "updated_at": first_owner_response.updated_at.isoformat(),
                }
            ]
            expected["items"][1]["record"]["responses"] = [
                {
                    "id": str(second_owner_response.id),
                    "values": {
                        "input_ok": {"value": "no"},
                        "output_ok": {"value": "no"},
                    },
                    "status": "submitted",
                    "record_id": str(records[1].id),
                    "user_id": str(owner.id),
                    "inserted_at": second_owner_response.inserted_at.isoformat(),
                    "updated_at": second_owner_response.updated_at.isoformat(),
                },
            ]

        if "suggestions" in includes:
            expected["items"][0]["record"]["suggestions"] = [
                {
                    "id": str(suggestion_a.id),
                    "value": "option-1",
                    "score": None,
                    "agent": None,
                    "type": None,
                    "question_id": str(questions[0].id),
                    "inserted_at": suggestion_a.inserted_at.isoformat(),
                    "updated_at": suggestion_a.updated_at.isoformat(),
                }
            ]
            expected["items"][1]["record"]["suggestions"] = [
                {
                    "id": str(suggestion_b.id),
                    "value": "option-2",
                    "score": 0.75,
                    "agent": "unit-test-agent",
                    "type": "model",
                    "question_id": str(questions[0].id),
                    "inserted_at": suggestion_b.inserted_at.isoformat(),
                    "updated_at": suggestion_b.updated_at.isoformat(),
                }
            ]

        query_json = {"query": {"text": {"q": "Hello", "field": "input"}}}
        response = await async_client.post(
            f"/api/v1/me/datasets/{dataset.id}/records/search",
            headers={API_KEY_HEADER_NAME: owner.api_key},
            json=query_json,
            params={"include": includes},
        )

        assert response.status_code == 200
        assert response.json() == expected

        mock_search_engine.search.assert_called_once_with(
            dataset=dataset,
            query=TextQuery(q="Hello", field="input"),
            offset=0,
            limit=LIST_DATASET_RECORDS_LIMIT_DEFAULT,
            user_id=owner.id,
        )

    async def test_search_current_user_dataset_records_with_include_vectors(
        self, async_client: "AsyncClient", mock_search_engine: SearchEngine, owner_auth_header: dict
    ):
        dataset = await DatasetFactory.create()
        record_a = await RecordFactory.create(dataset=dataset)
        record_b = await RecordFactory.create(dataset=dataset)
        record_c = await RecordFactory.create(dataset=dataset)
        vector_settings_a = await VectorSettingsFactory.create(name="vector-a", dimensions=3, dataset=dataset)
        vector_settings_b = await VectorSettingsFactory.create(name="vector-b", dimensions=2, dataset=dataset)

        await VectorFactory.create(value=[1.0, 2.0, 3.0], vector_settings=vector_settings_a, record=record_a)
        await VectorFactory.create(value=[4.0, 5.0], vector_settings=vector_settings_b, record=record_a)
        await VectorFactory.create(value=[1.0, 2.0], vector_settings=vector_settings_b, record=record_b)

        await TextFieldFactory.create(name="input", dataset=dataset)

        mock_search_engine.search.return_value = SearchResponses(
            items=[
                SearchResponseItem(record_id=record_a.id, score=10.0),
                SearchResponseItem(record_id=record_b.id, score=9.0),
                SearchResponseItem(record_id=record_c.id, score=8.0),
            ],
            total=3,
        )

        response = await async_client.post(
            f"/api/v1/me/datasets/{dataset.id}/records/search",
            headers=owner_auth_header,
            params={"include": RecordInclude.vectors.value},
            json={
                "query": {
                    "text": {
                        "q": "query",
                        "field": "input",
                    }
                }
            },
        )

        assert response.status_code == 200, response.text
        assert response.json() == {
            "items": [
                {
                    "record": {
                        "id": str(record_a.id),
                        "status": RecordStatus.pending,
                        "fields": {"text": "This is a text", "sentiment": "neutral"},
                        "metadata": None,
                        "external_id": record_a.external_id,
                        "vectors": {
                            "vector-a": [1.0, 2.0, 3.0],
                            "vector-b": [4.0, 5.0],
                        },
                        "dataset_id": str(record_a.dataset_id),
                        "inserted_at": record_a.inserted_at.isoformat(),
                        "updated_at": record_a.updated_at.isoformat(),
                    },
                    "query_score": 10.0,
                },
                {
                    "record": {
                        "id": str(record_b.id),
                        "status": RecordStatus.pending,
                        "fields": {"text": "This is a text", "sentiment": "neutral"},
                        "metadata": None,
                        "external_id": record_b.external_id,
                        "vectors": {
                            "vector-b": [1.0, 2.0],
                        },
                        "dataset_id": str(record_b.dataset_id),
                        "inserted_at": record_b.inserted_at.isoformat(),
                        "updated_at": record_b.updated_at.isoformat(),
                    },
                    "query_score": 9.0,
                },
                {
                    "record": {
                        "id": str(record_c.id),
                        "status": RecordStatus.pending,
                        "fields": {"text": "This is a text", "sentiment": "neutral"},
                        "metadata": None,
                        "external_id": record_c.external_id,
                        "vectors": {},
                        "dataset_id": str(record_c.dataset_id),
                        "inserted_at": record_c.inserted_at.isoformat(),
                        "updated_at": record_c.updated_at.isoformat(),
                    },
                    "query_score": 8.0,
                },
            ],
            "total": 3,
        }

    async def test_search_current_user_dataset_records_with_include_specific_vectors(
        self, async_client: "AsyncClient", mock_search_engine: SearchEngine, owner_auth_header: dict
    ):
        dataset = await DatasetFactory.create()
        record_a = await RecordFactory.create(dataset=dataset)
        record_b = await RecordFactory.create(dataset=dataset)
        record_c = await RecordFactory.create(dataset=dataset)
        vector_settings_a = await VectorSettingsFactory.create(name="vector-a", dimensions=3, dataset=dataset)
        vector_settings_b = await VectorSettingsFactory.create(name="vector-b", dimensions=2, dataset=dataset)
        vector_settings_c = await VectorSettingsFactory.create(name="vector-c", dimensions=4, dataset=dataset)

        await VectorFactory.create(value=[1.0, 2.0, 3.0], vector_settings=vector_settings_a, record=record_a)
        await VectorFactory.create(value=[4.0, 5.0], vector_settings=vector_settings_b, record=record_a)
        await VectorFactory.create(value=[6.0, 7.0, 8.0, 9.0], vector_settings=vector_settings_c, record=record_a)
        await VectorFactory.create(value=[1.0, 2.0], vector_settings=vector_settings_b, record=record_b)
        await VectorFactory.create(value=[10.0, 11.0, 12.0, 13.0], vector_settings=vector_settings_c, record=record_b)
        await VectorFactory.create(value=[14.0, 15.0, 16.0, 17.0], vector_settings=vector_settings_c, record=record_c)

        await TextFieldFactory.create(name="input", dataset=dataset)

        mock_search_engine.search.return_value = SearchResponses(
            items=[
                SearchResponseItem(record_id=record_a.id, score=10.0),
                SearchResponseItem(record_id=record_b.id, score=9.0),
                SearchResponseItem(record_id=record_c.id, score=8.0),
            ],
            total=3,
        )

        response = await async_client.post(
            f"/api/v1/me/datasets/{dataset.id}/records/search",
            headers=owner_auth_header,
            params={"include": f"{RecordInclude.vectors.value}:{vector_settings_a.name},{vector_settings_b.name}"},
            json={
                "query": {
                    "text": {
                        "q": "query",
                        "field": "input",
                    }
                }
            },
        )

        assert response.status_code == 200
        assert response.json() == {
            "items": [
                {
                    "record": {
                        "id": str(record_a.id),
                        "status": RecordStatus.pending,
                        "fields": {"text": "This is a text", "sentiment": "neutral"},
                        "metadata": None,
                        "external_id": record_a.external_id,
                        "vectors": {
                            "vector-a": [1.0, 2.0, 3.0],
                            "vector-b": [4.0, 5.0],
                        },
                        "dataset_id": str(record_a.dataset_id),
                        "inserted_at": record_a.inserted_at.isoformat(),
                        "updated_at": record_a.updated_at.isoformat(),
                    },
                    "query_score": 10.0,
                },
                {
                    "record": {
                        "id": str(record_b.id),
                        "status": RecordStatus.pending,
                        "fields": {"text": "This is a text", "sentiment": "neutral"},
                        "metadata": None,
                        "external_id": record_b.external_id,
                        "vectors": {
                            "vector-b": [1.0, 2.0],
                        },
                        "dataset_id": str(record_b.dataset_id),
                        "inserted_at": record_b.inserted_at.isoformat(),
                        "updated_at": record_b.updated_at.isoformat(),
                    },
                    "query_score": 9.0,
                },
                {
                    "record": {
                        "id": str(record_c.id),
                        "status": RecordStatus.pending,
                        "fields": {"text": "This is a text", "sentiment": "neutral"},
                        "metadata": None,
                        "external_id": record_c.external_id,
                        "vectors": {},
                        "dataset_id": str(record_c.dataset_id),
                        "inserted_at": record_c.inserted_at.isoformat(),
                        "updated_at": record_c.updated_at.isoformat(),
                    },
                    "query_score": 8.0,
                },
            ],
            "total": 3,
        }

    async def test_search_current_user_dataset_records_with_response_status_filter(
        self, async_client: "AsyncClient", mock_search_engine: SearchEngine, owner: User, owner_auth_header: dict
    ):
        workspace = await WorkspaceFactory.create()
        dataset, *_ = await self.create_dataset_with_user_responses(owner, workspace)
        mock_search_engine.search.return_value = SearchResponses(items=[])

        query_json = {
            "query": {"text": {"q": "Hello", "field": "input"}},
            "filters": {
                "and": [
                    {
                        "type": "terms",
                        "scope": {"entity": "response", "property": "status"},
                        "values": [ResponseStatus.submitted],
                    }
                ]
            },
        }
        response = await async_client.post(
            f"/api/v1/me/datasets/{dataset.id}/records/search",
            headers=owner_auth_header,
            json=query_json,
        )

        mock_search_engine.search.assert_called_once_with(
            dataset=dataset,
            query=TextQuery(q="Hello", field="input"),
            filter=AndFilter(
                filters=[
                    TermsFilter(
                        scope=ResponseFilterScope(property="status", user=owner),
                        values=[ResponseStatusFilter.submitted],
                    )
                ]
            ),
            offset=0,
            limit=LIST_DATASET_RECORDS_LIMIT_DEFAULT,
            user_id=owner.id,
        )
        assert response.status_code == 200

    async def test_search_current_user_dataset_records_with_record_vector(
        self, async_client: "AsyncClient", mock_search_engine: SearchEngine, owner: User, owner_auth_header: dict
    ):
        workspace = await WorkspaceFactory.create()
        dataset, _, records, *_ = await self.create_dataset_with_user_responses(owner, workspace)
        vector_settings = await VectorSettingsFactory.create(dataset=dataset)
        vector = await VectorFactory(record=records[0], vector_settings=vector_settings, value=[1, 2, 3])

        mock_search_engine.similarity_search.return_value = SearchResponses(
            items=[
                SearchResponseItem(record_id=records[0].id, score=14.2),
                SearchResponseItem(record_id=records[1].id, score=12.2),
            ],
            total=2,
        )

        query_json = {"query": {"vector": {"name": vector_settings.name, "record_id": str(records[0].id)}}}
        response = await async_client.post(
            f"/api/v1/me/datasets/{dataset.id}/records/search",
            headers=owner_auth_header,
            json=query_json,
            params={"offset": 0, "limit": 5},
        )

        assert response.status_code == 200
        response_json = response.json()
        assert len(response_json["items"]) == 2
        assert response_json["total"] == 2

        mock_search_engine.search.assert_not_called()
        mock_search_engine.similarity_search.assert_called_once_with(
            dataset=dataset,
            vector_settings=vector_settings,
            record=records[0],
            value=None,
            query=None,
            order=SimilarityOrder.most_similar,
            max_results=5,
        )

    async def test_search_current_user_dataset_records_with_vector_value(
        self, async_client: "AsyncClient", mock_search_engine: SearchEngine, owner: User, owner_auth_header: dict
    ):
        workspace = await WorkspaceFactory.create()
        dataset, _, records, *_ = await self.create_dataset_with_user_responses(owner, workspace)
        vector_settings = await VectorSettingsFactory.create(dataset=dataset)
        selected_vector = await VectorFactory.create(
            vector_settings=vector_settings, record=records[0], value=[1, 2, 3]
        )

        mock_search_engine.similarity_search.return_value = SearchResponses(
            items=[
                SearchResponseItem(record_id=records[0].id, score=14.2),
                SearchResponseItem(record_id=records[1].id, score=12.2),
            ],
            total=2,
        )

        query_json = {"query": {"vector": {"name": vector_settings.name, "value": selected_vector.value}}}
        response = await async_client.post(
            f"/api/v1/me/datasets/{dataset.id}/records/search",
            headers=owner_auth_header,
            json=query_json,
            params={"offset": 0, "limit": 10},
        )

        assert response.status_code == 200
        response_json = response.json()
        assert len(response_json["items"]) == 2
        assert response_json["total"] == 2

        mock_search_engine.search.assert_not_called()
        mock_search_engine.similarity_search.assert_called_once_with(
            dataset=dataset,
            vector_settings=vector_settings,
            record=None,
            value=selected_vector.value,
            query=None,
            order=SimilarityOrder.most_similar,
            max_results=10,
        )

    async def test_search_current_user_dataset_records_with_vector_value_and_query(
        self, async_client: "AsyncClient", mock_search_engine: SearchEngine, owner: User, owner_auth_header: dict
    ):
        workspace = await WorkspaceFactory.create()
        dataset, _, records, *_ = await self.create_dataset_with_user_responses(owner, workspace)
        vector_settings = await VectorSettingsFactory.create(dataset=dataset)
        selected_vector = await VectorFactory.create(
            vector_settings=vector_settings, record=records[0], value=[1.0, 2.0, 3.0]
        )

        mock_search_engine.similarity_search.return_value = SearchResponses(
            items=[
                SearchResponseItem(record_id=records[0].id, score=14.2),
                SearchResponseItem(record_id=records[1].id, score=12.2),
            ],
            total=2,
        )

        query_json = {
            "query": {
                "text": {"q": "Test query"},
                "vector": {"name": vector_settings.name, "value": selected_vector.value},
            }
        }
        response = await async_client.post(
            f"/api/v1/me/datasets/{dataset.id}/records/search",
            headers=owner_auth_header,
            json=query_json,
            params={"offset": 0, "limit": 10},
        )

        assert response.status_code == 200
        response_json = response.json()
        assert len(response_json["items"]) == 2
        assert response_json["total"] == 2

        mock_search_engine.search.assert_not_called()
        mock_search_engine.similarity_search.assert_called_once_with(
            dataset=dataset,
            vector_settings=vector_settings,
            record=None,
            value=selected_vector.value,
            query=TextQuery(q="Test query"),
            order=SimilarityOrder.most_similar,
            max_results=10,
        )

    async def test_search_current_user_dataset_records_with_wrong_vector(
        self, async_client: "AsyncClient", mock_search_engine: SearchEngine, owner: User, owner_auth_header: dict
    ):
        workspace = await WorkspaceFactory.create()
        dataset, _, records, *_ = await self.create_dataset_with_user_responses(owner, workspace)
        vector_settings = await VectorSettingsFactory.create(dataset=dataset)

        query_json = {"query": {"vector": {"name": "wrong_vector", "record_id": str(records[0].id)}}}

        response = await async_client.post(
            f"/api/v1/me/datasets/{dataset.id}/records/search",
            headers=owner_auth_header,
            json=query_json,
            params={"offset": 0, "limit": 10},
        )

        assert response.status_code == 422
        response_json = response.json()
        assert response_json == {"detail": f"Vector `wrong_vector` not found in dataset `{dataset.id}`."}

    async def test_search_current_user_dataset_records_with_nonexistent_vector_record_id(
        self, async_client: "AsyncClient", mock_search_engine: SearchEngine, owner: User, owner_auth_header: dict
    ):
        workspace = await WorkspaceFactory.create()
        dataset, _, records, *_ = await self.create_dataset_with_user_responses(owner, workspace)
        vector_settings = await VectorSettingsFactory.create(dataset=dataset)
        wrong_record_id = str(uuid.uuid4())

        query_json = {"query": {"vector": {"name": vector_settings.name, "record_id": wrong_record_id}}}

        response = await async_client.post(
            f"/api/v1/me/datasets/{dataset.id}/records/search",
            headers=owner_auth_header,
            json=query_json,
            params={"offset": 0, "limit": 10},
        )

        assert response.status_code == 422
        response_json = response.json()
        assert response_json == {"detail": f"Record with id `{wrong_record_id}` not found in dataset `{dataset.id}`."}

    async def test_search_current_user_dataset_records_with_vector_record_id_from_other_dataset(
        self, async_client: "AsyncClient", mock_search_engine: SearchEngine, owner: User, owner_auth_header: dict
    ):
        workspace = await WorkspaceFactory.create()
        dataset, _, records, *_ = await self.create_dataset_with_user_responses(owner, workspace)
        vector_settings = await VectorSettingsFactory.create(dataset=dataset)
        record = await RecordFactory.create()

        query_json = {"query": {"vector": {"name": vector_settings.name, "record_id": str(record.id)}}}

        response = await async_client.post(
            f"/api/v1/me/datasets/{dataset.id}/records/search",
            headers=owner_auth_header,
            json=query_json,
            params={"offset": 0, "limit": 10},
        )

        assert response.status_code == 422
        response_json = response.json()
        assert response_json == {"detail": f"Record with id `{record.id}` not found in dataset `{dataset.id}`."}

    async def test_search_current_user_dataset_records_with_offset_and_limit(
        self, async_client: "AsyncClient", mock_search_engine: SearchEngine, owner: User, owner_auth_header: dict
    ):
        workspace = await WorkspaceFactory.create()
        dataset, _, records, *_ = await self.create_dataset_with_user_responses(owner, workspace)

        mock_search_engine.search.return_value = SearchResponses(
            items=[
                SearchResponseItem(record_id=records[0].id, score=14.2),
                SearchResponseItem(record_id=records[1].id, score=12.2),
            ],
            total=2,
        )

        query_json = {"query": {"text": {"q": "Hello", "field": "input"}}}
        response = await async_client.post(
            f"/api/v1/me/datasets/{dataset.id}/records/search",
            headers=owner_auth_header,
            json=query_json,
            params={"offset": 0, "limit": 5},
        )

        assert response.status_code == 200

        mock_search_engine.search.assert_called_once_with(
            dataset=dataset,
            query=TextQuery(q="Hello", field="input"),
            offset=0,
            limit=5,
            user_id=owner.id,
        )
        assert response.status_code == 200
        response_json = response.json()
        assert len(response_json["items"]) == 2
        assert response_json["total"] == 2

    @pytest.mark.parametrize("role", [UserRole.admin, UserRole.annotator])
    async def test_search_current_user_dataset_records_as_restricted_user_from_different_workspace(
        self, async_client: "AsyncClient", role: UserRole
    ):
        workspace_a = await WorkspaceFactory.create()
        workspace_b = await WorkspaceFactory.create()
        user = await UserFactory.create(workspaces=[workspace_a], role=role)
        dataset, *_ = await self.create_dataset_with_user_responses(user, workspace_b)

        query_json = {"query": {"text": {"q": "unit test", "field": "input"}}}
        response = await async_client.post(
            f"/api/v1/me/datasets/{dataset.id}/records/search",
            headers={API_KEY_HEADER_NAME: user.api_key},
            json=query_json,
        )

        assert response.status_code == 403

    async def test_search_current_user_dataset_records_with_non_existent_field(
        self, async_client: "AsyncClient", owner: User, owner_auth_header: dict
    ):
        workspace = await WorkspaceFactory.create()
        dataset, *_ = await self.create_dataset_with_user_responses(owner, workspace)

        query_json = {"query": {"text": {"q": "unit test", "field": "i do not exist"}}}
        response = await async_client.post(
            f"/api/v1/me/datasets/{dataset.id}/records/search", headers=owner_auth_header, json=query_json
        )

        assert response.status_code == 422

    async def test_search_current_user_dataset_records_with_non_existent_dataset(
        self, async_client: "AsyncClient", owner_auth_header
    ):
        dataset_id = uuid4()

        response = await async_client.post(
            f"/api/v1/me/datasets/{dataset_id}/records/search",
            headers=owner_auth_header,
            json={"query": {"text": {"q": "unit test", "field": "input"}}},
        )

        assert response.status_code == 404
        assert response.json() == {"detail": f"Dataset with id `{dataset_id}` not found"}

    async def test_publish_dataset(
        self,
        async_client: "AsyncClient",
        db: "AsyncSession",
        mock_search_engine: SearchEngine,
        owner_auth_header,
    ) -> None:
        dataset = await DatasetFactory.create()
        await TextFieldFactory.create(dataset=dataset, required=True)
        await RatingQuestionFactory.create(dataset=dataset, required=True)

        response = await async_client.put(f"/api/v1/datasets/{dataset.id}/publish", headers=owner_auth_header)

        assert response.status_code == 200
        assert (await db.execute(select(func.count(Record.id)))).scalar() == 0

        response_body = response.json()
        assert response_body["status"] == "ready"

        mock_search_engine.create_index.assert_called_once_with(dataset)

    async def test_publish_dataset_without_authentication(self, async_client: "AsyncClient", db: "AsyncSession"):
        dataset = await DatasetFactory.create()
        await QuestionFactory.create(dataset=dataset)

        response = await async_client.put(f"/api/v1/datasets/{dataset.id}/publish")

        assert response.status_code == 401
        assert (await db.execute(select(func.count(Record.id)))).scalar() == 0

    async def test_publish_dataset_as_admin(self, async_client: "AsyncClient", db: "AsyncSession"):
        dataset = await DatasetFactory.create()
        await TextFieldFactory.create(dataset=dataset, required=True)
        await RatingQuestionFactory.create(dataset=dataset, required=True)
        admin = await AdminFactory.create(workspaces=[dataset.workspace])

        response = await async_client.put(
            f"/api/v1/datasets/{dataset.id}/publish", headers={API_KEY_HEADER_NAME: admin.api_key}
        )

        assert response.status_code == 200
        assert (await db.get(Dataset, dataset.id)).status == DatasetStatus.ready

        response_body = response.json()
        assert response_body["status"] == "ready"

    async def test_publish_dataset_as_annotator(self, async_client: "AsyncClient", db: "AsyncSession"):
        dataset = await DatasetFactory.create()
        await QuestionFactory.create(dataset=dataset, required=True)
        annotator = await AnnotatorFactory.create(workspaces=[dataset.workspace])

        response = await async_client.put(
            f"/api/v1/datasets/{dataset.id}/publish", headers={API_KEY_HEADER_NAME: annotator.api_key}
        )

        assert response.status_code == 403
        assert (await db.execute(select(func.count(Record.id)))).scalar() == 0

    async def test_publish_dataset_already_published(
        self, async_client: "AsyncClient", db: "AsyncSession", owner_auth_header: dict
    ):
        dataset = await DatasetFactory.create(status=DatasetStatus.ready)
        await QuestionFactory.create(dataset=dataset)

        response = await async_client.put(f"/api/v1/datasets/{dataset.id}/publish", headers=owner_auth_header)

        assert response.status_code == 422
        assert response.json() == {"detail": "Dataset is already published"}
        assert (await db.execute(select(func.count(Record.id)))).scalar() == 0

    async def test_publish_dataset_without_fields(
        self, async_client: "AsyncClient", db: "AsyncSession", owner_auth_header: dict
    ):
        dataset = await DatasetFactory.create()
        await TextFieldFactory.create(dataset=dataset, required=False)
        await TextQuestionFactory.create(dataset=dataset, required=True)

        response = await async_client.put(f"/api/v1/datasets/{dataset.id}/publish", headers=owner_auth_header)

        assert response.status_code == 422
        assert response.json() == {"detail": "Dataset cannot be published without required fields"}
        assert (await db.execute(select(func.count(Record.id)))).scalar() == 0

    async def test_publish_dataset_without_questions(
        self, async_client: "AsyncClient", db: "AsyncSession", owner_auth_header: dict
    ):
        dataset = await DatasetFactory.create()
        await TextFieldFactory.create(dataset=dataset, required=True)
        await TextQuestionFactory.create(dataset=dataset, required=False)

        response = await async_client.put(f"/api/v1/datasets/{dataset.id}/publish", headers=owner_auth_header)

        assert response.status_code == 422
        assert response.json() == {"detail": "Dataset cannot be published without required questions"}
        assert (await db.execute(select(func.count(Record.id)))).scalar() == 0

    async def test_publish_dataset_with_nonexistent_dataset_id(
        self, async_client: "AsyncClient", db: "AsyncSession", owner_auth_header: dict
    ):
        dataset_id = uuid4()

        dataset = await DatasetFactory.create()
        await QuestionFactory.create(dataset=dataset)

        response = await async_client.put(
            f"/api/v1/datasets/{dataset_id}/publish",
            headers=owner_auth_header,
        )

        assert response.status_code == 404
        assert response.json() == {"detail": f"Dataset with id `{dataset_id}` not found"}

        assert (await db.execute(select(func.count(Record.id)))).scalar() == 0

    @pytest.mark.parametrize(
        "payload",
        [
            {"name": "New Name", "guidelines": "New Guidelines", "allow_extra_metadata": False},
            {"name": "New Name"},
            {"guidelines": "New Guidelines"},
            {},
            {"status": DatasetStatus.draft, "workspace_id": str(uuid4())},
        ],
    )
    @pytest.mark.parametrize("role", [UserRole.admin, UserRole.owner])
    async def test_update_dataset(self, async_client: "AsyncClient", db: "AsyncSession", role: UserRole, payload: dict):
        dataset = await DatasetFactory.create(
            name="Current Name", guidelines="Current Guidelines", status=DatasetStatus.ready
        )
        user = await UserFactory.create(role=role, workspaces=[dataset.workspace])

        response = await async_client.patch(
            f"/api/v1/datasets/{dataset.id}",
            headers={API_KEY_HEADER_NAME: user.api_key},
            json=payload,
        )

        name = payload.get("name") or dataset.name
        if "guidelines" in payload:
            guidelines = payload["guidelines"]
        else:
            guidelines = dataset.guidelines
        allow_extra_metadata = payload.get("allow_extra_metadata") or dataset.allow_extra_metadata

        assert response.status_code == 200
        response_body = response.json()
        assert response_body == {
            "id": str(dataset.id),
            "name": name,
            "guidelines": guidelines,
            "allow_extra_metadata": allow_extra_metadata,
            "status": "ready",
            "distribution": {
                "strategy": DatasetDistributionStrategy.overlap,
                "min_submitted": 1,
            },
            "workspace_id": str(dataset.workspace_id),
            "last_activity_at": dataset.last_activity_at.isoformat(),
            "inserted_at": dataset.inserted_at.isoformat(),
            "updated_at": dataset.updated_at.isoformat(),
        }
        assert response_body["last_activity_at"] == response_body["updated_at"]

        assert dataset.name == name
        assert dataset.guidelines == guidelines
        assert dataset.allow_extra_metadata is allow_extra_metadata

    @pytest.mark.parametrize(
        "dataset_json",
        [
            {"name": None},
            {"name": ""},
            {"name": "123$abc"},
            {"name": "unit@test"},
            {"name": "-test-dataset"},
            {"name": "_test-dataset"},
            {"name": "a" * (DATASET_NAME_MAX_LENGTH + 1)},
            {"name": "test-dataset", "guidelines": ""},
            {"name": "test-dataset", "guidelines": "a" * (DATASET_GUIDELINES_MAX_LENGTH + 1)},
            {"allow_extra_metadata": None},
        ],
    )
    @pytest.mark.asyncio
    async def test_update_dataset_with_invalid_settings(
        self, async_client: "AsyncClient", db: "AsyncSession", owner_auth_header: dict, dataset_json: dict
    ):
        dataset = await DatasetFactory.create(
            name="Current Name", guidelines="Current Guidelines", status=DatasetStatus.ready
        )

        response = await async_client.patch(
            f"/api/v1/datasets/{dataset.id}", headers=owner_auth_header, json=dataset_json
        )

        assert response.status_code == 422

    @pytest.mark.asyncio
    async def test_update_dataset_with_invalid_payload(self, async_client: "AsyncClient", owner_auth_header: dict):
        dataset = await DatasetFactory.create()

        response = await async_client.patch(
            f"/api/v1/datasets/{dataset.id}",
            headers=owner_auth_header,
            json={"name": {"this": {"is": "invalid"}}, "guidelines": {"this": {"is": "invalid"}}},
        )

        assert response.status_code == 422

    @pytest.mark.asyncio
    async def test_update_dataset_non_existent(self, async_client: "AsyncClient", owner_auth_header: dict):
        dataset_id = uuid4()

        response = await async_client.patch(
            f"/api/v1/datasets/{dataset_id}",
            headers=owner_auth_header,
            json={"name": "New Name", "guidelines": "New Guidelines"},
        )

        assert response.status_code == 404
        assert response.json() == {"detail": f"Dataset with id `{dataset_id}` not found"}

    @pytest.mark.asyncio
    async def test_update_dataset_as_admin_from_different_workspace(self, async_client: "AsyncClient"):
        dataset = await DatasetFactory.create()
        user = await UserFactory.create(role=UserRole.admin)

        response = await async_client.patch(
            f"/api/v1/datasets/{dataset.id}",
            headers={API_KEY_HEADER_NAME: user.api_key},
            json={"name": "New Name", "guidelines": "New Guidelines"},
        )

        assert response.status_code == 403

    @pytest.mark.asyncio
    async def test_update_dataset_as_annotator(self, async_client: "AsyncClient"):
        dataset = await DatasetFactory.create()
        user = await UserFactory.create(role=UserRole.annotator, workspaces=[dataset.workspace])

        response = await async_client.patch(
            f"/api/v1/datasets/{dataset.id}",
            headers={API_KEY_HEADER_NAME: user.api_key},
            json={"name": "New Name", "guidelines": "New Guidelines"},
        )

        assert response.status_code == 403

    @pytest.mark.asyncio
    async def test_update_dataset_without_authentication(self, async_client: "AsyncClient"):
        dataset = await DatasetFactory.create()

        response = await async_client.patch(
            f"/api/v1/datasets/{dataset.id}",
            json={"name": "New Name", "guidelines": "New Guidelines"},
        )

        assert response.status_code == 401

    async def test_delete_dataset(
        self,
        async_client: "AsyncClient",
        db: "AsyncSession",
        mock_search_engine: SearchEngine,
        owner: User,
        owner_auth_header: dict,
    ):
        dataset = await DatasetFactory.create()
        await TextFieldFactory.create(dataset=dataset)
        await TextQuestionFactory.create(dataset=dataset)

        other_dataset = await DatasetFactory.create()
        other_field = await TextFieldFactory.create(dataset=other_dataset)
        other_question = await TextQuestionFactory.create(dataset=other_dataset)
        other_record = await RecordFactory.create(dataset=other_dataset)
        other_response = await ResponseFactory.create(record=other_record, user=owner)

        response = await async_client.delete(f"/api/v1/datasets/{dataset.id}", headers=owner_auth_header)

        assert response.status_code == 200

        # assert [dataset.id for dataset in (await db.execute(select(Dataset))).all()] == [other_dataset.id]
        # assert [field.id for field in db.query(Field).all()] == [other_field.id]
        # assert [question.id for question in db.query(Question).all()] == [other_question.id]
        # assert [record.id for record in db.query(Record).all()] == [other_record.id]
        # assert [response.id for response in db.query(Response).all()] == [other_response.id]
        # assert [workspace.id for workspace in db.query(Workspace).order_by(Workspace.inserted_at.asc()).all()] == [
        #     dataset.workspace_id,
        #     other_dataset.workspace_id,
        # ]

        mock_search_engine.delete_index.assert_called_once_with(dataset)

    async def test_delete_published_dataset(
        self, async_client: "AsyncClient", db: "AsyncSession", owner: User, owner_auth_header: dict
    ):
        dataset = await DatasetFactory.create()
        await TextFieldFactory.create(dataset=dataset)
        await TextQuestionFactory.create(dataset=dataset)
        record = await RecordFactory.create(dataset=dataset)
        await ResponseFactory.create(record=record, user=owner)

        other_dataset = await DatasetFactory.create()
        other_field = await TextFieldFactory.create(dataset=other_dataset)
        other_question = await TextQuestionFactory.create(dataset=other_dataset)
        other_record = await RecordFactory.create(dataset=other_dataset)
        other_response = await ResponseFactory.create(record=other_record, user=owner)

        response = await async_client.delete(f"/api/v1/datasets/{dataset.id}", headers=owner_auth_header)

        assert response.status_code == 200
        # assert [dataset.id for dataset in db.query(Dataset).all()] == [other_dataset.id]
        # assert [field.id for field in db.query(Field).all()] == [other_field.id]
        # assert [question.id for question in db.query(Question).all()] == [other_question.id]
        # assert [record.id for record in db.query(Record).all()] == [other_record.id]
        # assert [response.id for response in db.query(Response).all()] == [other_response.id]
        # assert [workspace.id for workspace in db.query(Workspace).order_by(Workspace.inserted_at.asc()).all()] == [
        #     dataset.workspace_id,
        #     other_dataset.workspace_id,
        # ]

    async def test_delete_dataset_without_authentication(
        self, async_client: "AsyncClient", db: "AsyncSession", mock_search_engine: SearchEngine
    ):
        dataset = await DatasetFactory.create()

        response = await async_client.delete(f"/api/v1/datasets/{dataset.id}")

        assert response.status_code == 401
        assert (await db.execute(select(func.count(Dataset.id)))).scalar() == 1

        assert not mock_search_engine.delete_index.called

    async def test_delete_dataset_as_admin(self, async_client: "AsyncClient", db: "AsyncSession"):
        dataset = await DatasetFactory.create()
        admin = await AdminFactory.create(workspaces=[dataset.workspace])

        response = await async_client.delete(
            f"/api/v1/datasets/{dataset.id}", headers={API_KEY_HEADER_NAME: admin.api_key}
        )

        assert response.status_code == 200
        assert (await db.execute(select(func.count(Dataset.id)))).scalar() == 0

    async def test_delete_dataset_as_annotator(self, async_client: "AsyncClient", db: "AsyncSession"):
        annotator = await AnnotatorFactory.create()
        dataset = await DatasetFactory.create()

        response = await async_client.delete(
            f"/api/v1/datasets/{dataset.id}", headers={API_KEY_HEADER_NAME: annotator.api_key}
        )

        assert response.status_code == 403
        assert (await db.execute(select(func.count(Dataset.id)))).scalar() == 1

    async def test_delete_dataset_with_nonexistent_dataset_id(
        self, async_client: "AsyncClient", db: "AsyncSession", owner_auth_header: dict
    ):
        dataset_id = uuid4()

        await DatasetFactory.create()

        response = await async_client.delete(
            f"/api/v1/datasets/{dataset_id}",
            headers=owner_auth_header,
        )

        assert response.status_code == 404
        assert response.json() == {"detail": f"Dataset with id `{dataset_id}` not found"}

        assert (await db.execute(select(func.count(Dataset.id)))).scalar() == 1

    async def create_dataset_with_user_responses(
        self, user: User, workspace: "Workspace"
    ) -> Tuple[Dataset, List[Question], List[Record], List[Response], List[Suggestion]]:
        dataset = await DatasetFactory.create(workspace=workspace)
        await TextFieldFactory.create(name="input", dataset=dataset)
        await TextFieldFactory.create(name="output", dataset=dataset)

        annotator = await AnnotatorFactory.create(workspaces=[dataset.workspace])

        questions = [
            await LabelSelectionQuestionFactory.create(dataset=dataset),
            await TextQuestionFactory.create(name="input_ok", dataset=dataset),
            await TextQuestionFactory.create(name="output_ok", dataset=dataset),
        ]

        records = [
            await RecordFactory.create(fields={"input": "input_a", "output": "output_a"}, dataset=dataset),
            await RecordFactory.create(
                fields={"input": "input_b", "output": "output_b"}, metadata_={"unit": "test"}, dataset=dataset
            ),
            await RecordFactory.create(fields={"input": "input_c", "output": "output_c"}, dataset=dataset),
        ]

        responses = [
            await ResponseFactory.create(
                values={
                    "input_ok": {"value": "yes"},
                    "output_ok": {"value": "yes"},
                },
                record=records[0],
                user=annotator,
            ),
            await ResponseFactory.create(status="discarded", record=records[0], user=user),
            await ResponseFactory.create(
                values={
                    "input_ok": {"value": "yes"},
                    "output_ok": {"value": "no"},
                },
                record=records[1],
                user=annotator,
            ),
            await ResponseFactory.create(
                values={
                    "input_ok": {"value": "no"},
                    "output_ok": {"value": "no"},
                },
                record=records[1],
                user=user,
            ),
            await ResponseFactory.create(
                values={
                    "input_ok": {"value": "yes"},
                    "output_ok": {"value": "yes"},
                },
                record=records[1],
            ),
        ]

        # Add some responses from other users
        await ResponseFactory.create_batch(10, record=records[0], status=ResponseStatus.submitted)

        suggestions = [
            await SuggestionFactory.create(record=records[0], question=questions[0], value="option-1"),
            await SuggestionFactory.create(
                record=records[1],
                question=questions[0],
                value="option-2",
                score=0.75,
                agent="unit-test-agent",
                type="model",
            ),
        ]

        return dataset, questions, records, responses, suggestions<|MERGE_RESOLUTION|>--- conflicted
+++ resolved
@@ -2067,6 +2067,11 @@
                     "errors": [
                         {
                             "loc": ["body", "items", 0, "fields", "output"],
+                            "msg": "value is not a valid dict",
+                            "type": "type_error.dict",
+                        },
+                        {
+                            "loc": ["body", "items", 0, "fields", "output"],
                             "msg": "value is not a valid list",
                             "type": "type_error.list",
                         },
@@ -2075,19 +2080,6 @@
                             "msg": "str type expected",
                             "type": "type_error.str",
                         },
-<<<<<<< HEAD
-                        {
-                            "loc": ["body", "items", 0, "fields", "output"],
-                            "msg": "value is not a valid list",
-                            "type": "type_error.list",
-                        },
-                        {
-                            "loc": ["body", "items", 0, "fields", "output"],
-                            "msg": "value is not a valid dict",
-                            "type": "type_error.dict",
-                        },
-=======
->>>>>>> e315c2f0
                     ]
                 },
             }
@@ -2185,6 +2177,11 @@
                     "errors": [
                         {
                             "loc": ["body", "items", 0, "fields", "output"],
+                            "msg": "value is not a valid dict",
+                            "type": "type_error.dict",
+                        },
+                        {
+                            "loc": ["body", "items", 0, "fields", "output"],
                             "msg": "value is not a valid list",
                             "type": "type_error.list",
                         },
@@ -2193,19 +2190,6 @@
                             "msg": "str type expected",
                             "type": "type_error.str",
                         },
-<<<<<<< HEAD
-                        {
-                            "loc": ["body", "items", 0, "fields", "output"],
-                            "msg": "value is not a valid list",
-                            "type": "type_error.list",
-                        },
-                        {
-                            "loc": ["body", "items", 0, "fields", "output"],
-                            "msg": "value is not a valid dict",
-                            "type": "type_error.dict",
-                        },
-=======
->>>>>>> e315c2f0
                     ]
                 },
             }
