--- conflicted
+++ resolved
@@ -43,10 +43,7 @@
     ResponseStatusFilter,
     SimilarityOrder,
     RecordStatus,
-<<<<<<< HEAD
-=======
     SortOrder,
->>>>>>> f284720c
 )
 from argilla_server.models import (
     Dataset,
