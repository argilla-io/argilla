#  Copyright 2021-present, the Recognai S.L. team.
#
#  Licensed under the Apache License, Version 2.0 (the "License");
#  you may not use this file except in compliance with the License.
#  You may obtain a copy of the License at
#
#      http://www.apache.org/licenses/LICENSE-2.0
#
#  Unless required by applicable law or agreed to in writing, software
#  distributed under the License is distributed on an "AS IS" BASIS,
#  WITHOUT WARRANTIES OR CONDITIONS OF ANY KIND, either express or implied.
#  See the License for the specific language governing permissions and
#  limitations under the License.
<<<<<<< HEAD
from typing import Any
from uuid import UUID
=======
>>>>>>> f47f20d6

import pytest

from uuid import UUID
from httpx import AsyncClient
from sqlalchemy import func, select
from sqlalchemy.ext.asyncio import AsyncSession
from fastapi.encoders import jsonable_encoder

from argilla_server.enums import (
    DatasetStatus,
    QuestionType,
    ResponseStatus,
    SuggestionType,
    RecordStatus,
    DatasetDistributionStrategy,
)
from argilla_server.jobs.queues import HIGH_QUEUE
from argilla_server.models.database import Record, Response, Suggestion, User
from argilla_server.webhooks.v1.enums import RecordEvent
from argilla_server.webhooks.v1.records import build_record_event
from argilla_server.models.database import Record, Response, Suggestion, User

from tests.factories import (
    DatasetFactory,
    LabelSelectionQuestionFactory,
    MultiLabelSelectionQuestionFactory,
    RankingQuestionFactory,
    RatingQuestionFactory,
    SpanQuestionFactory,
    TextFieldFactory,
    ImageFieldFactory,
    TextQuestionFactory,
    ChatFieldFactory,
    CustomFieldFactory,
    WebhookFactory,
    AnnotatorFactory,
)


@pytest.mark.asyncio
class TestCreateDatasetRecordsBulk:
    def url(self, dataset_id: UUID) -> str:
        return f"/api/v1/datasets/{dataset_id}/records/bulk"

    async def test_create_dataset_records_bulk(
        self, db: AsyncSession, async_client: AsyncClient, owner: User, owner_auth_header: dict
    ):
        dataset = await DatasetFactory.create(status=DatasetStatus.ready)

        await TextFieldFactory.create(name="prompt", dataset=dataset)
        await TextFieldFactory.create(name="response", dataset=dataset)
        await ImageFieldFactory.create(name="image", dataset=dataset)

        text_question = await TextQuestionFactory.create(name="text-question", dataset=dataset)

        label_selection_question = await LabelSelectionQuestionFactory.create(
            name="label-selection-question",
            settings={
                "type": QuestionType.label_selection,
                "options": [
                    {"value": "label-a", "text": "Label A", "description": "Label A description"},
                    {"value": "label-b", "text": "Label B", "description": "Label B description"},
                ],
            },
            dataset=dataset,
        )

        multi_label_selection_question = await MultiLabelSelectionQuestionFactory.create(
            name="multi-label-selection-question",
            settings={
                "type": QuestionType.multi_label_selection,
                "options": [
                    {"value": "label-a", "text": "Label A", "description": "Label A description"},
                    {"value": "label-b", "text": "Label B", "description": "Label B description"},
                    {"value": "label-c", "text": "Label C", "description": "Label C description"},
                ],
            },
            dataset=dataset,
        )

        rating_question = await RatingQuestionFactory.create(
            name="rating-question",
            settings={
                "type": QuestionType.rating,
                "options": [
                    {"value": 1},
                    {"value": 2},
                    {"value": 3},
                ],
            },
            dataset=dataset,
        )

        ranking_question = await RankingQuestionFactory.create(
            name="ranking-question",
            settings={
                "type": QuestionType.ranking,
                "options": [
                    {"value": "ranking-a", "text": "Ranking A", "description": "Ranking A description"},
                    {"value": "ranking-b", "text": "Ranking B", "description": "Ranking B description"},
                ],
            },
            dataset=dataset,
        )

        span_question = await SpanQuestionFactory.create(
            name="span-question",
            settings={
                "type": QuestionType.span,
                "field": "response",
                "options": [
                    {"value": "thing", "text": "Thing", "description": "Thing description"},
                    {"value": "place", "text": "Place", "description": "Place description"},
                ],
            },
            dataset=dataset,
        )

        response = await async_client.post(
            self.url(dataset.id),
            headers=owner_auth_header,
            json={
                "items": [
                    {
                        "fields": {
                            "prompt": "Does exercise help reduce stress?",
                            "response": "Exercise can definitely help reduce stress.",
                            "image": "https://argilla.io/image.jpeg",
                        },
                        "external_id": "1",
                        "responses": [
                            {
                                "status": ResponseStatus.submitted,
                                "values": {
                                    "text-question": {
                                        "value": "response to text question",
                                    },
                                    "label-selection-question": {
                                        "value": "label-b",
                                    },
                                    "multi-label-selection-question": {
                                        "value": [
                                            "label-a",
                                            "label-c",
                                        ]
                                    },
                                    "rating-question": {
                                        "value": 3,
                                    },
                                    "ranking-question": {
                                        "value": [
                                            {"value": "ranking-a", "rank": 1},
                                            {"value": "ranking-b", "rank": 2},
                                        ],
                                    },
                                    "span-question": {
                                        "value": [
                                            {"label": "thing", "start": 0, "end": 6},
                                            {"label": "place", "start": 8, "end": 12},
                                        ],
                                    },
                                },
                                "user_id": str(owner.id),
                            },
                        ],
                        "suggestions": [
                            {
                                "type": SuggestionType.model,
                                "score": 0.5,
                                "value": "suggestion to text question",
                                "question_id": str(text_question.id),
                            },
                            {
                                "type": SuggestionType.model,
                                "score": 0.9,
                                "value": "label-a",
                                "question_id": str(label_selection_question.id),
                            },
                            {
                                "type": SuggestionType.model,
                                "score": [1.0, 0.1],
                                "value": [
                                    "label-a",
                                    "label-b",
                                ],
                                "question_id": str(multi_label_selection_question.id),
                            },
                            {
                                "type": SuggestionType.model,
                                "score": 0.9,
                                "value": 1,
                                "question_id": str(rating_question.id),
                            },
                            {
                                "type": SuggestionType.model,
                                "score": [0.2, 0.5],
                                "value": [
                                    {"value": "ranking-a", "rank": 1},
                                    {"value": "ranking-b", "rank": 2},
                                ],
                                "question_id": str(ranking_question.id),
                            },
                            {
                                "type": SuggestionType.model,
                                "score": [0.5, 0.9],
                                "value": [
                                    {"label": "thing", "start": 0, "end": 5},
                                    {"label": "place", "start": 6, "end": 8},
                                ],
                                "question_id": str(span_question.id),
                            },
                        ],
                    },
                ],
            },
        )

        assert response.status_code == 201

        assert (await db.execute(select(func.count(Record.id)))).scalar_one() == 1
        assert (await db.execute(select(func.count(Response.id)))).scalar_one() == 1
        assert (await db.execute(select(func.count(Suggestion.id)))).scalar_one() == 6

    async def test_create_dataset_records_bulk_with_empty_fields(
        self, db: AsyncSession, async_client: AsyncClient, owner_auth_header: dict
    ):
        dataset = await DatasetFactory.create(status=DatasetStatus.ready)

        await TextFieldFactory.create(name="text-field", dataset=dataset)

        response = await async_client.post(
            self.url(dataset.id),
            headers=owner_auth_header,
            json={
                "items": [
                    {
                        "fields": {
                            "text-field": "value",
                        },
                    },
                    {
                        "fields": {},
                    },
                ],
            },
        )

        assert response.status_code == 422
        assert response.json() == {"detail": "Record at position 1 is not valid because fields cannot be empty"}

        assert (await db.execute(select(func.count(Record.id)))).scalar_one() == 0

    @pytest.mark.parametrize(
        "web_url",
        [
            "http://argilla.io/image.jpeg",
            "http://argilla.io/path/to/image.jpeg",
            "https://argilla.io/image.jpeg",
            "https://argilla.io/path/to/image.jpeg",
        ],
    )
    async def test_create_dataset_records_bulk_with_web_url_image_field(
        self, db: AsyncSession, async_client: AsyncClient, owner_auth_header: dict, web_url: str
    ):
        dataset = await DatasetFactory.create(status=DatasetStatus.ready)

        await ImageFieldFactory.create(name="image", dataset=dataset)
        await LabelSelectionQuestionFactory.create(dataset=dataset)

        response = await async_client.post(
            self.url(dataset.id),
            headers=owner_auth_header,
            json={
                "items": [
                    {
                        "fields": {
                            "image": web_url,
                        },
                    },
                ],
            },
        )

        assert response.status_code == 201

        assert (await db.execute(select(func.count(Record.id)))).scalar_one() == 1

    @pytest.mark.parametrize(
        "data_url",
        [
            "data:image/jpeg;base64,/9j/4QC8RXhpZgAASUkqAAgAAAAGABIBAwABAAAA",
            "data:image/webp;base64,UklGRhgCAABXRUJQVlA4WAoAAAAIAAAAHwAAFwA",
        ],
    )
    async def test_create_dataset_records_bulk_with_data_url_image_field(
        self, db: AsyncSession, async_client: AsyncClient, owner_auth_header: dict, data_url: str
    ):
        dataset = await DatasetFactory.create(status=DatasetStatus.ready)

        await ImageFieldFactory.create(name="image", dataset=dataset)
        await LabelSelectionQuestionFactory.create(dataset=dataset)

        response = await async_client.post(
            self.url(dataset.id),
            headers=owner_auth_header,
            json={
                "items": [
                    {
                        "fields": {
                            "image": data_url,
                        },
                    },
                ],
            },
        )

        assert response.status_code == 201

        assert (await db.execute(select(func.count(Record.id)))).scalar_one() == 1

    @pytest.mark.parametrize(
        "invalid_url",
        [
            "http://argilla.io",
            "https://argilla.io",
            "http:/argilla.io",
            "https:/argilla.io",
            "invalid-url",
            "data:",
        ],
    )
    async def test_create_dataset_records_bulk_with_invalid_image_field_url(
        self, db: AsyncSession, async_client: AsyncClient, owner_auth_header: dict, invalid_url: str
    ):
        dataset = await DatasetFactory.create(status=DatasetStatus.ready)

        await ImageFieldFactory.create(name="image", dataset=dataset)
        await LabelSelectionQuestionFactory.create(dataset=dataset)

        response = await async_client.post(
            self.url(dataset.id),
            headers=owner_auth_header,
            json={
                "items": [
                    {
                        "fields": {
                            "image": invalid_url,
                        },
                    },
                ],
            },
        )

        assert response.status_code == 422
        assert response.json() == {
            "detail": f"Record at position 0 is not valid because image field 'image' has an invalid URL value",
        }

        assert (await db.execute(select(func.count(Record.id)))).scalar_one() == 0

    async def test_create_dataset_records_bulk_with_image_field_web_url_exceeding_maximum_length(
        self, db: AsyncSession, async_client: AsyncClient, owner_auth_header: dict
    ):
        dataset = await DatasetFactory.create(status=DatasetStatus.ready)

        await ImageFieldFactory.create(name="image", dataset=dataset)
        await LabelSelectionQuestionFactory.create(dataset=dataset)

        response = await async_client.post(
            self.url(dataset.id),
            headers=owner_auth_header,
            json={
                "items": [
                    {
                        "fields": {
                            "image": f"https://argilla.io/{'a' * 2038}.jpeg",
                        },
                    },
                ],
            },
        )

        assert response.status_code == 422
        assert response.json() == {
            "detail": f"Record at position 0 is not valid because image field 'image' value is exceeding the maximum length of 2038 characters for Web URLs",
        }

        assert (await db.execute(select(func.count(Record.id)))).scalar_one() == 0

    async def test_create_dataset_records_bulk_with_image_field_data_url_using_invalid_mime_type(
        self, db: AsyncSession, async_client: AsyncClient, owner_auth_header: dict
    ):
        dataset = await DatasetFactory.create(status=DatasetStatus.ready)

        await ImageFieldFactory.create(name="image", dataset=dataset)
        await LabelSelectionQuestionFactory.create(dataset=dataset)

        response = await async_client.post(
            self.url(dataset.id),
            headers=owner_auth_header,
            json={
                "items": [
                    {
                        "fields": {
                            "image": "data:image/invalid;base64,UklGRhgCAABXRUJQVlA4WAoAAAAIAAAAHwAAFwA",
                        },
                    },
                ],
            },
        )

        assert response.status_code == 422
        assert response.json() == {
            "detail": f"Record at position 0 is not valid because image field 'image' value is using an unsupported MIME type, supported MIME types are: ['image/avif', 'image/gif', 'image/ico', 'image/jpeg', 'image/jpg', 'image/png', 'image/svg', 'image/webp']",
        }

        assert (await db.execute(select(func.count(Record.id)))).scalar_one() == 0

    async def test_create_dataset_records_bulk_with_image_field_data_url_exceeding_maximum_length(
        self, db: AsyncSession, async_client: AsyncClient, owner_auth_header: dict
    ):
        dataset = await DatasetFactory.create(status=DatasetStatus.ready)

        await ImageFieldFactory.create(name="image", dataset=dataset)
        await LabelSelectionQuestionFactory.create(dataset=dataset)

        response = await async_client.post(
            self.url(dataset.id),
            headers=owner_auth_header,
            json={
                "items": [
                    {
                        "fields": {
                            "image": f"data:image/jpeg;base64,{'a' * 5_000_000}",
                        },
                    },
                ],
            },
        )

        assert response.status_code == 422
        assert response.json() == {
            "detail": f"Record at position 0 is not valid because image field 'image' value is exceeding the maximum length of 5000000 characters for Data URLs",
        }

        assert (await db.execute(select(func.count(Record.id)))).scalar_one() == 0

    async def test_create_dataset_records_bulk_with_chat_field(
        self, db: AsyncSession, async_client: AsyncClient, owner_auth_header: dict
    ):
        dataset = await DatasetFactory.create(status=DatasetStatus.ready)

        await ChatFieldFactory.create(name="chat", dataset=dataset)
        await LabelSelectionQuestionFactory.create(dataset=dataset)

        response = await async_client.post(
            self.url(dataset.id),
            headers=owner_auth_header,
            json={
                "items": [
                    {
                        "fields": {
                            "chat": [
                                {
                                    "role": "user",
                                    "content": "Hello!",
                                }
                            ],
                        },
                    },
                ],
            },
        )

        assert response.status_code == 201

        assert (await db.execute(select(func.count(Record.id)))).scalar_one() == 1

    async def test_create_dataset_records_bulk_with_chat_field_with_value_exceeding_maximum_length(
        self, db: AsyncSession, async_client: AsyncClient, owner_auth_header: dict
    ):
        dataset = await DatasetFactory.create(status=DatasetStatus.ready)

        await ChatFieldFactory.create(name="chat", dataset=dataset)
        await LabelSelectionQuestionFactory.create(dataset=dataset)

        response = await async_client.post(
            self.url(dataset.id),
            headers=owner_auth_header,
            json={
                "items": [
                    {
                        "fields": {
                            "chat": [
                                {
                                    "role": "user",
                                    "content": "a",
                                }
                            ]
                            * 1000,
                        },
                    },
                ],
            },
        )

        assert response.status_code == 422
        assert (await db.execute(select(func.count(Record.id)))).scalar_one() == 0

    async def test_create_dataset_records_bulk_with_chat_field_with_non_dicts(
        self, db: AsyncSession, async_client: AsyncClient, owner_auth_header: dict
    ):
        dataset = await DatasetFactory.create(status=DatasetStatus.ready)

        await ChatFieldFactory.create(name="chat", dataset=dataset)
        await LabelSelectionQuestionFactory.create(dataset=dataset)

        response = await async_client.post(
            self.url(dataset.id),
            headers=owner_auth_header,
            json={
                "items": [
                    {
                        "fields": {
                            "chat": "invalid",
                        },
                    },
                ],
            },
        )

        assert response.status_code == 422
        assert (await db.execute(select(func.count(Record.id)))).scalar_one() == 0

    async def test_create_dataset_records_bulk_with_chat_field_without_role_key(
        self, db: AsyncSession, async_client: AsyncClient, owner_auth_header: dict
    ):
        dataset = await DatasetFactory.create(status=DatasetStatus.ready)

        await ChatFieldFactory.create(name="chat", dataset=dataset)
        await LabelSelectionQuestionFactory.create(dataset=dataset)

        response = await async_client.post(
            self.url(dataset.id),
            headers=owner_auth_header,
            json={
                "items": [
                    {
                        "fields": {
                            "chat": [
                                {
                                    "content": "Hello!",
                                }
                            ],
                        },
                    },
                ],
            },
        )

        assert response.status_code == 422
        assert (await db.execute(select(func.count(Record.id)))).scalar_one() == 0

    async def test_create_dataset_records_bulk_with_chat_field_without_content_key(
        self, db: AsyncSession, async_client: AsyncClient, owner_auth_header: dict
    ):
        dataset = await DatasetFactory.create(status=DatasetStatus.ready)

        await ChatFieldFactory.create(name="chat", dataset=dataset)
        await LabelSelectionQuestionFactory.create(dataset=dataset)

        response = await async_client.post(
            self.url(dataset.id),
            headers=owner_auth_header,
            json={
                "items": [
                    {
                        "fields": {
                            "chat": [
                                {
                                    "role": "user",
                                }
                            ],
                        },
                    },
                ],
            },
        )

        assert response.status_code == 422
        assert response.json() == {
            "detail": {
                "code": "argilla.api.errors::ValidationError",
                "params": {
                    "errors": [
                        {
                            "loc": ["body", "items", 0, "fields"],
                            "msg": "Error parsing chat field 'chat': [{'loc': ('content',), 'msg': 'field required', 'type': 'value_error.missing'}]",
                            "type": "value_error",
                        }
                    ]
                },
            }
        }
        assert (await db.execute(select(func.count(Record.id)))).scalar_one() == 0

    async def test_create_dataset_records_bulk_with_custom_field_values(
        self, db: AsyncSession, async_client: AsyncClient, owner_auth_header: dict
    ):
        dataset = await DatasetFactory.create(status=DatasetStatus.ready)

        await CustomFieldFactory.create(name="custom", dataset=dataset)
        await LabelSelectionQuestionFactory.create(dataset=dataset)

        response = await async_client.post(
            self.url(dataset.id),
            headers=owner_auth_header,
            json={
                "items": [
                    {
                        "fields": {
                            "custom": {"a": 1, "b": 2},
                        },
                    },
                    {
                        "fields": {
                            "custom": {"c": 1, "b": 2},
                        },
                    },
                    {
                        "fields": {
                            "custom": {"a": 1},
                        },
                    },
                ],
            },
        )

        assert response.status_code == 201, response.json()
        records = (await db.execute(select(Record))).scalars().all()
        assert len(records) == 3
        assert records[0].fields["custom"] == {"a": 1, "b": 2}
        assert records[1].fields["custom"] == {"c": 1, "b": 2}
        assert records[2].fields["custom"] == {"a": 1}

    async def test_create_dataset_records_bulk_with_wrong_custom_field_value(
        self, db: AsyncSession, async_client: AsyncClient, owner_auth_header: dict
    ):
        dataset = await DatasetFactory.create(status=DatasetStatus.ready)

        await CustomFieldFactory.create(name="custom", dataset=dataset)
        await LabelSelectionQuestionFactory.create(dataset=dataset)

        response = await async_client.post(
            self.url(dataset.id),
            headers=owner_auth_header,
            json={
                "items": [
                    {
                        "fields": {
                            "custom": "invalid",
                        },
                    },
                ],
            },
        )

        assert response.status_code == 422
        assert (await db.execute(select(func.count(Record.id)))).scalar_one() == 0

    @pytest.mark.parametrize(
        "value,expected_error",
        [
            (
                1,
                {
                    "detail": {
                        "code": "argilla.api.errors::ValidationError",
                        "params": {
                            "errors": [
                                {
                                    "loc": ["body", "items", 0, "fields", "text-field"],
                                    "msg": "str type expected",
                                    "type": "type_error.str",
                                },
                                {
                                    "loc": ["body", "items", 0, "fields", "text-field"],
                                    "msg": "value is not a valid list",
                                    "type": "type_error.list",
                                },
                                {
                                    "loc": ["body", "items", 0, "fields", "text-field"],
                                    "msg": "value is not a valid dict",
                                    "type": "type_error.dict",
                                },
                            ]
                        },
                    }
                },
            ),
            (
                1.0,
                {
                    "detail": {
                        "code": "argilla.api.errors::ValidationError",
                        "params": {
                            "errors": [
                                {
                                    "loc": ["body", "items", 0, "fields", "text-field"],
                                    "msg": "str type expected",
                                    "type": "type_error.str",
                                },
                                {
                                    "loc": ["body", "items", 0, "fields", "text-field"],
                                    "msg": "value is not a valid list",
                                    "type": "type_error.list",
                                },
                                {
                                    "loc": ["body", "items", 0, "fields", "text-field"],
                                    "msg": "value is not a valid dict",
                                    "type": "type_error.dict",
                                },
                            ]
                        },
                    }
                },
            ),
            (
                True,
                {
                    "detail": {
                        "code": "argilla.api.errors::ValidationError",
                        "params": {
                            "errors": [
                                {
                                    "loc": ["body", "items", 0, "fields", "text-field"],
                                    "msg": "str type expected",
                                    "type": "type_error.str",
                                },
                                {
                                    "loc": ["body", "items", 0, "fields", "text-field"],
                                    "msg": "value is not a valid list",
                                    "type": "type_error.list",
                                },
                                {
                                    "loc": ["body", "items", 0, "fields", "text-field"],
                                    "msg": "value is not a valid dict",
                                    "type": "type_error.dict",
                                },
                            ]
                        },
                    }
                },
            ),
            (
                ["wrong", "value"],
                {
                    "detail": {
                        "code": "argilla.api.errors::ValidationError",
                        "params": {
                            "errors": [
                                {
                                    "loc": ["body", "items", 0, "fields"],
                                    "msg": "argilla_server.api.schemas.v1.chat.ChatFieldValue() argument after ** must be a mapping, not str",
                                    "type": "type_error",
                                }
                            ]
                        },
                    }
                },
            ),
            (
                {"wrong": "value"},
                {"detail": "Record at position 0 is not valid because text field 'text-field' value must be a string"},
            ),  # Valid value for custom fields wrong value for text fields
            (
                [{"role": "user", "content": "Hello!"}],
                {"detail": "Record at position 0 is not valid because text field 'text-field' value must be a string"},
            ),  # Valid value for chat fields wrong value for text fields
        ],
    )
    async def test_create_dataset_records_bulk_with_wrong_text_field_value(
        self,
        db: AsyncSession,
        async_client: AsyncClient,
        owner_auth_header: dict,
        value: Any,
        expected_error: dict,
    ):
        dataset = await DatasetFactory.create(status=DatasetStatus.ready)

        await TextFieldFactory.create(name="text-field", dataset=dataset)
        await LabelSelectionQuestionFactory.create(dataset=dataset)

        response = await async_client.post(
            self.url(dataset.id),
            headers=owner_auth_header,
            json={
                "items": [
                    {
                        "fields": {
                            "text-field": value,
                        },
                    },
                ],
            },
        )

        assert response.status_code == 422
        assert response.json() == expected_error
        assert (await db.execute(select(func.count(Record.id)))).scalar_one() == 0

    async def test_create_dataset_records_bulk_updates_records_status(
        self, db: AsyncSession, async_client: AsyncClient, owner: User, owner_auth_header: dict
    ):
        dataset = await DatasetFactory.create(
            status=DatasetStatus.ready,
            distribution={
                "strategy": DatasetDistributionStrategy.overlap,
                "min_submitted": 2,
            },
        )

        user = await AnnotatorFactory.create(workspaces=[dataset.workspace])

        await TextFieldFactory.create(name="prompt", dataset=dataset)
        await TextFieldFactory.create(name="response", dataset=dataset)

        await TextQuestionFactory.create(name="text-question", dataset=dataset)

        response = await async_client.post(
            self.url(dataset.id),
            headers=owner_auth_header,
            json={
                "items": [
                    {
                        "fields": {
                            "prompt": "Does exercise help reduce stress?",
                            "response": "Exercise can definitely help reduce stress.",
                        },
                        "responses": [
                            {
                                "user_id": str(owner.id),
                                "status": ResponseStatus.submitted,
                                "values": {
                                    "text-question": {
                                        "value": "text question response",
                                    },
                                },
                            },
                            {
                                "user_id": str(user.id),
                                "status": ResponseStatus.submitted,
                                "values": {
                                    "text-question": {
                                        "value": "text question response",
                                    },
                                },
                            },
                        ],
                    },
                    {
                        "fields": {
                            "prompt": "Does exercise help reduce stress?",
                            "response": "Exercise can definitely help reduce stress.",
                        },
                        "responses": [
                            {
                                "user_id": str(owner.id),
                                "status": ResponseStatus.submitted,
                                "values": {
                                    "text-question": {
                                        "value": "text question response",
                                    },
                                },
                            },
                        ],
                    },
                    {
                        "fields": {
                            "prompt": "Does exercise help reduce stress?",
                            "response": "Exercise can definitely help reduce stress.",
                        },
                        "responses": [
                            {
                                "user_id": str(owner.id),
                                "status": ResponseStatus.draft,
                                "values": {
                                    "text-question": {
                                        "value": "text question response",
                                    },
                                },
                            },
                            {
                                "user_id": str(user.id),
                                "status": ResponseStatus.draft,
                                "values": {
                                    "text-question": {
                                        "value": "text question response",
                                    },
                                },
                            },
                        ],
                    },
                    {
                        "fields": {
                            "prompt": "Does exercise help reduce stress?",
                            "response": "Exercise can definitely help reduce stress.",
                        },
                    },
                ],
            },
        )

        assert response.status_code == 201

        response_items = response.json()["items"]
        assert response_items[0]["status"] == RecordStatus.completed
        assert response_items[1]["status"] == RecordStatus.pending
        assert response_items[2]["status"] == RecordStatus.pending
        assert response_items[3]["status"] == RecordStatus.pending

        assert (await Record.get(db, UUID(response_items[0]["id"]))).status == RecordStatus.completed
        assert (await Record.get(db, UUID(response_items[1]["id"]))).status == RecordStatus.pending
        assert (await Record.get(db, UUID(response_items[2]["id"]))).status == RecordStatus.pending
        assert (await Record.get(db, UUID(response_items[3]["id"]))).status == RecordStatus.pending

    async def test_create_dataset_records_bulk_enqueue_webhook_record_created_events(
        self, db: AsyncSession, async_client: AsyncClient, owner_auth_header: dict
    ):
        dataset = await DatasetFactory.create(status=DatasetStatus.ready)
        await TextFieldFactory.create(name="prompt", dataset=dataset)
        await TextQuestionFactory.create(name="text-question", dataset=dataset)

        webhook = await WebhookFactory.create(events=[RecordEvent.created])

        response = await async_client.post(
            self.url(dataset.id),
            headers=owner_auth_header,
            json={
                "items": [
                    {
                        "fields": {
                            "prompt": "You should exercise more.",
                        },
                    },
                    {
                        "fields": {
                            "prompt": "Do you like to exercise?",
                        },
                    },
                ],
            },
        )

        assert response.status_code == 201, response.json()

        records = (await db.execute(select(Record).order_by(Record.inserted_at.asc()))).scalars().all()

        event_a = await build_record_event(db, RecordEvent.created, records[0])
        event_b = await build_record_event(db, RecordEvent.created, records[1])

        assert HIGH_QUEUE.count == 2

        assert HIGH_QUEUE.jobs[0].args[0] == webhook.id
        assert HIGH_QUEUE.jobs[0].args[1] == RecordEvent.created
        assert HIGH_QUEUE.jobs[0].args[3] == jsonable_encoder(event_a.data)

        assert HIGH_QUEUE.jobs[1].args[0] == webhook.id
        assert HIGH_QUEUE.jobs[1].args[1] == RecordEvent.created
        assert HIGH_QUEUE.jobs[1].args[3] == jsonable_encoder(event_b.data)<|MERGE_RESOLUTION|>--- conflicted
+++ resolved
@@ -11,14 +11,9 @@
 #  WITHOUT WARRANTIES OR CONDITIONS OF ANY KIND, either express or implied.
 #  See the License for the specific language governing permissions and
 #  limitations under the License.
-<<<<<<< HEAD
+import pytest
+
 from typing import Any
-from uuid import UUID
-=======
->>>>>>> f47f20d6
-
-import pytest
-
 from uuid import UUID
 from httpx import AsyncClient
 from sqlalchemy import func, select
