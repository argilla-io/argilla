--- conflicted
+++ resolved
@@ -37,11 +37,8 @@
     ImageFieldFactory,
     TextQuestionFactory,
     ChatFieldFactory,
-<<<<<<< HEAD
+    CustomFieldFactory,
     WebhookFactory,
-=======
-    CustomFieldFactory,
->>>>>>> f41b643d
 )
 
 
@@ -593,7 +590,6 @@
         }
         assert (await db.execute(select(func.count(Record.id)))).scalar_one() == 0
 
-<<<<<<< HEAD
     async def test_create_dataset_records_bulk_enqueue_webhook_record_created_events(
         self, db: AsyncSession, async_client: AsyncClient, owner_auth_header: dict
     ):
@@ -602,7 +598,8 @@
         await TextQuestionFactory.create(name="text-question", dataset=dataset)
 
         webhook = await WebhookFactory.create(events=[RecordEvent.created])
-=======
+
+        
     async def test_create_dataset_records_bulk_with_custom_field_values(
         self, db: AsyncSession, async_client: AsyncClient, owner_auth_header: dict
     ):
@@ -610,26 +607,28 @@
 
         await CustomFieldFactory.create(name="custom", dataset=dataset)
         await LabelSelectionQuestionFactory.create(dataset=dataset)
->>>>>>> f41b643d
-
-        response = await async_client.post(
-            self.url(dataset.id),
-            headers=owner_auth_header,
-            json={
-                "items": [
-                    {
-                        "fields": {
-<<<<<<< HEAD
+
+        response = await async_client.post(
+            self.url(dataset.id),
+            headers=owner_auth_header,
+            json={
+                "items": [
+                    {
+                        "fields": {
                             "prompt": "Does exercise help reduce stress?",
-=======
                             "custom": {"a": 1, "b": 2},
->>>>>>> f41b643d
-                        },
-                    },
-                    {
-                        "fields": {
-<<<<<<< HEAD
+
+                        },
+                    },
+                    {
+                        "fields": {
                             "prompt": "What is the best way to reduce stress?",
+                            "custom": {"c": 1, "b": 2},
+                        },
+                    },
+                    {
+                        "fields": {
+                            "custom": {"a": 1},
                         },
                     },
                 ],
@@ -652,18 +651,6 @@
         assert HIGH_QUEUE.jobs[1].args[0] == webhook.id
         assert HIGH_QUEUE.jobs[1].args[1] == RecordEvent.created
         assert HIGH_QUEUE.jobs[1].args[3] == jsonable_encoder(event_b.data)
-=======
-                            "custom": {"c": 1, "b": 2},
-                        },
-                    },
-                    {
-                        "fields": {
-                            "custom": {"a": 1},
-                        },
-                    },
-                ],
-            },
-        )
 
         assert response.status_code == 201, response.json()
         records = (await db.execute(select(Record))).scalars().all()
@@ -696,4 +683,3 @@
 
         assert response.status_code == 422
         assert (await db.execute(select(func.count(Record.id)))).scalar_one() == 0
->>>>>>> f41b643d
