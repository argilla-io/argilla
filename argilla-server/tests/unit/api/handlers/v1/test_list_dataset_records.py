--- conflicted
+++ resolved
@@ -15,23 +15,6 @@
 from typing import List, Optional, Tuple, Union
 
 import pytest
-<<<<<<< HEAD
-from argilla_server.api.handlers.v1.datasets.records import LIST_DATASET_RECORDS_LIMIT_DEFAULT
-from argilla_server.constants import API_KEY_HEADER_NAME
-from argilla_server.enums import RecordInclude, RecordSortField, ResponseStatus, UserRole, RecordStatus
-from argilla_server.models import Dataset, Question, Record, Response, Suggestion, User, Workspace
-from argilla_server.search_engine import (
-    FloatMetadataFilter,
-    IntegerMetadataFilter,
-    MetadataFilter,
-    SearchEngine,
-    SearchResponseItem,
-    SearchResponses,
-    SortBy,
-    TermsMetadataFilter,
-)
-=======
->>>>>>> f284720c
 from httpx import AsyncClient
 
 from argilla_server.constants import API_KEY_HEADER_NAME
@@ -576,758 +559,4 @@
             ),
         ]
 
-<<<<<<< HEAD
-        return dataset, questions, records, responses, suggestions
-
-    async def test_list_current_user_dataset_records(
-        self, async_client: "AsyncClient", mock_search_engine: SearchEngine, owner: User, owner_auth_header: dict
-    ):
-        workspace = await WorkspaceFactory.create()
-        dataset, _, records, _, _ = await self.create_dataset_with_user_responses(owner, workspace)
-        record_a, record_b, record_c = records
-
-        mock_search_engine.search.return_value = SearchResponses(
-            total=3,
-            items=[
-                SearchResponseItem(record_id=record_a.id, score=14.2),
-                SearchResponseItem(record_id=record_b.id, score=12.2),
-                SearchResponseItem(record_id=record_c.id, score=10.2),
-            ],
-        )
-
-        other_dataset = await DatasetFactory.create()
-        await RecordFactory.create_batch(size=2, dataset=other_dataset)
-
-        response = await async_client.get(f"/api/v1/me/datasets/{dataset.id}/records", headers=owner_auth_header)
-
-        assert response.status_code == 200
-        assert response.json() == {
-            "total": 3,
-            "items": [
-                {
-                    "id": str(record_a.id),
-                    "status": RecordStatus.pending,
-                    "fields": {"input": "input_a", "output": "output_a"},
-                    "metadata": None,
-                    "dataset_id": str(dataset.id),
-                    "external_id": record_a.external_id,
-                    "inserted_at": record_a.inserted_at.isoformat(),
-                    "updated_at": record_a.updated_at.isoformat(),
-                },
-                {
-                    "id": str(record_b.id),
-                    "status": RecordStatus.pending,
-                    "fields": {"input": "input_b", "output": "output_b"},
-                    "metadata": {"unit": "test"},
-                    "dataset_id": str(dataset.id),
-                    "external_id": record_b.external_id,
-                    "inserted_at": record_b.inserted_at.isoformat(),
-                    "updated_at": record_b.updated_at.isoformat(),
-                },
-                {
-                    "id": str(record_c.id),
-                    "status": RecordStatus.pending,
-                    "fields": {"input": "input_c", "output": "output_c"},
-                    "metadata": None,
-                    "dataset_id": str(dataset.id),
-                    "external_id": record_c.external_id,
-                    "inserted_at": record_c.inserted_at.isoformat(),
-                    "updated_at": record_c.updated_at.isoformat(),
-                },
-            ],
-        }
-
-    async def test_list_current_user_dataset_records_with_filtered_metadata_as_annotator(
-        self, async_client: "AsyncClient", mock_search_engine: SearchEngine, owner: User
-    ):
-        workspace = await WorkspaceFactory.create()
-        user = await AnnotatorFactory.create()
-        await WorkspaceUserFactory.create(workspace_id=workspace.id, user_id=user.id)
-
-        dataset, _, _, _, _ = await self.create_dataset_with_user_responses(owner, workspace)
-
-        await TermsMetadataPropertyFactory.create(
-            name="key1",
-            dataset=dataset,
-            allowed_roles=[UserRole.admin, UserRole.annotator],
-        )
-        await TermsMetadataPropertyFactory.create(
-            name="key2",
-            dataset=dataset,
-            allowed_roles=[UserRole.admin],
-        )
-        await TermsMetadataPropertyFactory.create(
-            name="key3",
-            dataset=dataset,
-            allowed_roles=[UserRole.admin],
-        )
-
-        record = await RecordFactory.create(
-            dataset=dataset,
-            fields={"input": "input_b", "output": "output_b"},
-            metadata_={"key1": "value1", "key2": "value2", "key3": "value3", "extra": "extra"},
-        )
-
-        mock_search_engine.search.return_value = SearchResponses(
-            total=1,
-            items=[SearchResponseItem(record_id=record.id, score=14.2)],
-        )
-
-        other_dataset = await DatasetFactory.create()
-        await RecordFactory.create_batch(size=2, dataset=other_dataset)
-
-        response = await async_client.get(
-            f"/api/v1/me/datasets/{dataset.id}/records", headers={API_KEY_HEADER_NAME: user.api_key}
-        )
-
-        assert response.status_code == 200
-        assert response.json() == {
-            "total": 1,
-            "items": [
-                {
-                    "id": str(record.id),
-                    "status": RecordStatus.pending,
-                    "fields": {"input": "input_b", "output": "output_b"},
-                    "metadata": {"key1": "value1"},
-                    "dataset_id": str(dataset.id),
-                    "external_id": record.external_id,
-                    "inserted_at": record.inserted_at.isoformat(),
-                    "updated_at": record.updated_at.isoformat(),
-                }
-            ],
-        }
-
-    @pytest.mark.skip(reason="Factory integration with search engine")
-    @pytest.mark.parametrize("role", [UserRole.annotator, UserRole.admin, UserRole.owner])
-    @pytest.mark.parametrize(
-        "includes",
-        [[RecordInclude.responses], [RecordInclude.suggestions], [RecordInclude.responses, RecordInclude.suggestions]],
-    )
-    async def test_list_current_user_dataset_records_with_include(
-        self, async_client: "AsyncClient", role: UserRole, includes: List[RecordInclude]
-    ):
-        workspace = await WorkspaceFactory.create()
-        user = await UserFactory.create(workspaces=[workspace], role=role)
-        dataset, questions, records, responses, suggestions = await self.create_dataset_with_user_responses(
-            user, workspace
-        )
-        record_a, record_b, record_c = records
-        response_a_user, response_b_user = responses[1], responses[3]
-        suggestion_a, suggestion_b = suggestions
-
-        other_dataset = await DatasetFactory.create()
-        await RecordFactory.create_batch(size=2, dataset=other_dataset)
-
-        params = [("include", include.value) for include in includes]
-        response = await async_client.get(
-            f"/api/v1/me/datasets/{dataset.id}/records", params=params, headers={API_KEY_HEADER_NAME: user.api_key}
-        )
-
-        expected = {
-            "total": 3,
-            "items": [
-                {
-                    "id": str(record_a.id),
-                    "fields": {"input": "input_a", "output": "output_a"},
-                    "metadata": None,
-                    "external_id": record_a.external_id,
-                    "inserted_at": record_a.inserted_at.isoformat(),
-                    "updated_at": record_a.updated_at.isoformat(),
-                },
-                {
-                    "id": str(record_b.id),
-                    "fields": {"input": "input_b", "output": "output_b"},
-                    "metadata": {"unit": "test"},
-                    "external_id": record_b.external_id,
-                    "inserted_at": record_b.inserted_at.isoformat(),
-                    "updated_at": record_b.updated_at.isoformat(),
-                },
-                {
-                    "id": str(record_c.id),
-                    "fields": {"input": "input_c", "output": "output_c"},
-                    "metadata": None,
-                    "external_id": record_c.external_id,
-                    "inserted_at": record_c.inserted_at.isoformat(),
-                    "updated_at": record_c.updated_at.isoformat(),
-                },
-            ],
-        }
-
-        if RecordInclude.responses in includes:
-            expected["items"][0]["responses"] = [
-                {
-                    "id": str(response_a_user.id),
-                    "values": None,
-                    "status": "discarded",
-                    "user_id": str(user.id),
-                    "inserted_at": response_a_user.inserted_at.isoformat(),
-                    "updated_at": response_a_user.updated_at.isoformat(),
-                }
-            ]
-            expected["items"][1]["responses"] = [
-                {
-                    "id": str(response_b_user.id),
-                    "values": {
-                        "input_ok": {"value": "no"},
-                        "output_ok": {"value": "no"},
-                    },
-                    "status": "submitted",
-                    "user_id": str(user.id),
-                    "inserted_at": response_b_user.inserted_at.isoformat(),
-                    "updated_at": response_b_user.updated_at.isoformat(),
-                },
-            ]
-            expected["items"][2]["responses"] = []
-
-        if RecordInclude.suggestions in includes:
-            expected["items"][0]["suggestions"] = [
-                {
-                    "id": str(suggestion_a.id),
-                    "value": "option-1",
-                    "score": None,
-                    "agent": None,
-                    "type": None,
-                    "question_id": str(questions[0].id),
-                }
-            ]
-            expected["items"][1]["suggestions"] = [
-                {
-                    "id": str(suggestion_b.id),
-                    "value": "option-2",
-                    "score": 0.75,
-                    "agent": "unit-test-agent",
-                    "type": "model",
-                    "question_id": str(questions[0].id),
-                }
-            ]
-            expected["items"][2]["suggestions"] = []
-
-        assert response.status_code == 200
-        assert response.json() == expected
-
-    @pytest.mark.skip(reason="Factory integration with search engine")
-    async def test_list_current_user_dataset_records_with_include_vectors(
-        self, async_client: "AsyncClient", owner_auth_header: dict
-    ):
-        dataset = await DatasetFactory.create()
-        record_a = await RecordFactory.create(dataset=dataset)
-        record_b = await RecordFactory.create(dataset=dataset)
-        record_c = await RecordFactory.create(dataset=dataset)
-        vector_settings_a = await VectorSettingsFactory.create(name="vector-a", dimensions=3, dataset=dataset)
-        vector_settings_b = await VectorSettingsFactory.create(name="vector-b", dimensions=2, dataset=dataset)
-
-        await VectorFactory.create(value=[1.0, 2.0, 3.0], vector_settings=vector_settings_a, record=record_a)
-        await VectorFactory.create(value=[4.0, 5.0], vector_settings=vector_settings_b, record=record_a)
-        await VectorFactory.create(value=[1.0, 2.0], vector_settings=vector_settings_b, record=record_b)
-
-        response = await async_client.get(
-            f"/api/v1/me/datasets/{dataset.id}/records",
-            params={"include": RecordInclude.vectors.value},
-            headers=owner_auth_header,
-        )
-
-        assert response.status_code == 200
-        assert response.json() == {
-            "items": [
-                {
-                    "id": str(record_a.id),
-                    "fields": {"text": "This is a text", "sentiment": "neutral"},
-                    "metadata": None,
-                    "external_id": record_a.external_id,
-                    "vectors": {
-                        "vector-a": [1.0, 2.0, 3.0],
-                        "vector-b": [4.0, 5.0],
-                    },
-                    "inserted_at": record_a.inserted_at.isoformat(),
-                    "updated_at": record_a.updated_at.isoformat(),
-                },
-                {
-                    "id": str(record_b.id),
-                    "fields": {"text": "This is a text", "sentiment": "neutral"},
-                    "metadata": None,
-                    "external_id": record_b.external_id,
-                    "vectors": {
-                        "vector-b": [1.0, 2.0],
-                    },
-                    "inserted_at": record_b.inserted_at.isoformat(),
-                    "updated_at": record_b.updated_at.isoformat(),
-                },
-                {
-                    "id": str(record_c.id),
-                    "fields": {"text": "This is a text", "sentiment": "neutral"},
-                    "metadata": None,
-                    "external_id": record_c.external_id,
-                    "vectors": {},
-                    "inserted_at": record_c.inserted_at.isoformat(),
-                    "updated_at": record_c.updated_at.isoformat(),
-                },
-            ],
-            "total": 3,
-        }
-
-    @pytest.mark.skip(reason="Factory integration with search engine")
-    async def test_list_current_user_dataset_records_with_include_specific_vectors(
-        self, async_client: "AsyncClient", owner_auth_header: dict
-    ):
-        dataset = await DatasetFactory.create()
-        record_a = await RecordFactory.create(dataset=dataset)
-        record_b = await RecordFactory.create(dataset=dataset)
-        record_c = await RecordFactory.create(dataset=dataset)
-        vector_settings_a = await VectorSettingsFactory.create(name="vector-a", dimensions=3, dataset=dataset)
-        vector_settings_b = await VectorSettingsFactory.create(name="vector-b", dimensions=2, dataset=dataset)
-        vector_settings_c = await VectorSettingsFactory.create(name="vector-c", dimensions=4, dataset=dataset)
-
-        await VectorFactory.create(value=[1.0, 2.0, 3.0], vector_settings=vector_settings_a, record=record_a)
-        await VectorFactory.create(value=[4.0, 5.0], vector_settings=vector_settings_b, record=record_a)
-        await VectorFactory.create(value=[6.0, 7.0, 8.0, 9.0], vector_settings=vector_settings_c, record=record_a)
-        await VectorFactory.create(value=[1.0, 2.0], vector_settings=vector_settings_b, record=record_b)
-        await VectorFactory.create(value=[10.0, 11.0, 12.0, 13.0], vector_settings=vector_settings_c, record=record_b)
-        await VectorFactory.create(value=[14.0, 15.0, 16.0, 17.0], vector_settings=vector_settings_c, record=record_c)
-
-        response = await async_client.get(
-            f"/api/v1/me/datasets/{dataset.id}/records",
-            params={"include": f"{RecordInclude.vectors.value}:{vector_settings_a.name},{vector_settings_b.name}"},
-            headers=owner_auth_header,
-        )
-
-        assert response.status_code == 200
-        assert response.json() == {
-            "items": [
-                {
-                    "id": str(record_a.id),
-                    "fields": {"text": "This is a text", "sentiment": "neutral"},
-                    "metadata": None,
-                    "external_id": record_a.external_id,
-                    "vectors": {
-                        "vector-a": [1.0, 2.0, 3.0],
-                        "vector-b": [4.0, 5.0],
-                    },
-                    "inserted_at": record_a.inserted_at.isoformat(),
-                    "updated_at": record_a.updated_at.isoformat(),
-                },
-                {
-                    "id": str(record_b.id),
-                    "fields": {"text": "This is a text", "sentiment": "neutral"},
-                    "metadata": None,
-                    "external_id": record_b.external_id,
-                    "vectors": {
-                        "vector-b": [1.0, 2.0],
-                    },
-                    "inserted_at": record_b.inserted_at.isoformat(),
-                    "updated_at": record_b.updated_at.isoformat(),
-                },
-                {
-                    "id": str(record_c.id),
-                    "fields": {"text": "This is a text", "sentiment": "neutral"},
-                    "metadata": None,
-                    "external_id": record_c.external_id,
-                    "vectors": {},
-                    "inserted_at": record_c.inserted_at.isoformat(),
-                    "updated_at": record_c.updated_at.isoformat(),
-                },
-            ],
-            "total": 3,
-        }
-
-    @pytest.mark.skip(reason="Factory integration with search engine")
-    async def test_list_current_user_dataset_records_with_offset(
-        self, async_client: "AsyncClient", owner_auth_header: dict
-    ):
-        dataset = await DatasetFactory.create()
-        await RecordFactory.create(fields={"record_a": "value_a"}, dataset=dataset)
-        await RecordFactory.create(fields={"record_b": "value_b"}, dataset=dataset)
-        record_c = await RecordFactory.create(fields={"record_c": "value_c"}, dataset=dataset)
-
-        other_dataset = await DatasetFactory.create()
-        await RecordFactory.create_batch(size=2, dataset=other_dataset)
-
-        response = await async_client.get(
-            f"/api/v1/me/datasets/{dataset.id}/records", headers=owner_auth_header, params={"offset": 2}
-        )
-
-        assert response.status_code == 200
-
-        response_body = response.json()
-        assert [item["id"] for item in response_body["items"]] == [str(record_c.id)]
-
-    @pytest.mark.skip(reason="Factory integration with search engine")
-    async def test_list_current_user_dataset_records_with_limit(
-        self, async_client: "AsyncClient", owner_auth_header: dict
-    ):
-        dataset = await DatasetFactory.create()
-        record_a = await RecordFactory.create(fields={"record_a": "value_a"}, dataset=dataset)
-        await RecordFactory.create(fields={"record_b": "value_b"}, dataset=dataset)
-        await RecordFactory.create(fields={"record_c": "value_c"}, dataset=dataset)
-
-        other_dataset = await DatasetFactory.create()
-        await RecordFactory.create_batch(size=2, dataset=other_dataset)
-
-        response = await async_client.get(
-            f"/api/v1/me/datasets/{dataset.id}/records", headers=owner_auth_header, params={"limit": 1}
-        )
-
-        assert response.status_code == 200
-
-        response_body = response.json()
-        assert [item["id"] for item in response_body["items"]] == [str(record_a.id)]
-
-    @pytest.mark.skip(reason="Factory integration with search engine")
-    async def test_list_current_user_dataset_records_with_offset_and_limit(
-        self, async_client: "AsyncClient", owner_auth_header: dict
-    ):
-        dataset = await DatasetFactory.create()
-        await RecordFactory.create(fields={"record_a": "value_a"}, dataset=dataset)
-        record_c = await RecordFactory.create(fields={"record_b": "value_b"}, dataset=dataset)
-        await RecordFactory.create(fields={"record_c": "value_c"}, dataset=dataset)
-
-        other_dataset = await DatasetFactory.create()
-        await RecordFactory.create_batch(size=2, dataset=other_dataset)
-
-        response = await async_client.get(
-            f"/api/v1/me/datasets/{dataset.id}/records", headers=owner_auth_header, params={"offset": 1, "limit": 1}
-        )
-
-        assert response.status_code == 200
-
-        response_body = response.json()
-        assert [item["id"] for item in response_body["items"]] == [str(record_c.id)]
-
-    @pytest.mark.parametrize(
-        ("property_config", "param_value", "expected_filter_class", "expected_filter_args"),
-        [
-            (
-                {"name": "terms_prop", "settings": {"type": "terms"}},
-                "value",
-                TermsMetadataFilter,
-                dict(values=["value"]),
-            ),
-            (
-                {"name": "terms_prop", "settings": {"type": "terms"}},
-                "value1,value2",
-                TermsMetadataFilter,
-                dict(values=["value1", "value2"]),
-            ),
-            (
-                {"name": "integer_prop", "settings": {"type": "integer"}},
-                '{"ge": 10, "le": 20}',
-                IntegerMetadataFilter,
-                dict(ge=10, le=20),
-            ),
-            (
-                {"name": "integer_prop", "settings": {"type": "integer"}},
-                '{"ge": 20}',
-                IntegerMetadataFilter,
-                dict(ge=20, le=None),
-            ),
-            (
-                {"name": "integer_prop", "settings": {"type": "integer"}},
-                '{"le": 20}',
-                IntegerMetadataFilter,
-                dict(ge=None, le=20),
-            ),
-            (
-                {"name": "float_prop", "settings": {"type": "float"}},
-                '{"ge": -1.30, "le": 23.23}',
-                FloatMetadataFilter,
-                dict(ge=-1.30, le=23.23),
-            ),
-            (
-                {"name": "float_prop", "settings": {"type": "float"}},
-                '{"ge": 23.23}',
-                FloatMetadataFilter,
-                dict(ge=23.23, le=None),
-            ),
-            (
-                {"name": "float_prop", "settings": {"type": "float"}},
-                '{"le": 11.32}',
-                FloatMetadataFilter,
-                dict(ge=None, le=11.32),
-            ),
-        ],
-    )
-    async def test_list_current_user_dataset_records_with_metadata_filter(
-        self,
-        async_client: "AsyncClient",
-        mock_search_engine: SearchEngine,
-        owner: User,
-        owner_auth_header: dict,
-        property_config: dict,
-        param_value: str,
-        expected_filter_class: Type[MetadataFilter],
-        expected_filter_args: dict,
-    ):
-        workspace = await WorkspaceFactory.create()
-        dataset, _, records, _, _ = await self.create_dataset_with_user_responses(owner, workspace)
-
-        metadata_property = await MetadataPropertyFactory.create(
-            name=property_config["name"],
-            settings=property_config["settings"],
-            dataset=dataset,
-        )
-
-        mock_search_engine.search.return_value = SearchResponses(
-            total=2,
-            items=[
-                SearchResponseItem(record_id=records[0].id, score=14.2),
-                SearchResponseItem(record_id=records[1].id, score=12.2),
-            ],
-        )
-
-        query_params = {"metadata": [f"{metadata_property.name}:{param_value}"]}
-        response = await async_client.get(
-            f"/api/v1/me/datasets/{dataset.id}/records",
-            params=query_params,
-            headers=owner_auth_header,
-        )
-        assert response.status_code == 200
-
-        response_json = response.json()
-        assert response_json["total"] == 2
-
-        mock_search_engine.search.assert_called_once_with(
-            dataset=dataset,
-            query=None,
-            metadata_filters=[expected_filter_class(metadata_property=metadata_property, **expected_filter_args)],
-            user_response_status_filter=None,
-            offset=0,
-            limit=LIST_DATASET_RECORDS_LIMIT_DEFAULT,
-            sort_by=None,
-            user_id=owner.id,
-        )
-
-    @pytest.mark.skip(reason="Factory integration with search engine")
-    @pytest.mark.parametrize("response_status_filter", ["missing", "pending", "discarded", "submitted", "draft"])
-    async def test_list_current_user_dataset_records_with_response_status_filter(
-        self, async_client: "AsyncClient", owner: "User", owner_auth_header: dict, response_status_filter: str
-    ):
-        num_responses_per_status = 10
-        response_values = {"input_ok": {"value": "yes"}, "output_ok": {"value": "yes"}}
-
-        dataset = await DatasetFactory.create()
-        # missing responses
-        await RecordFactory.create_batch(size=num_responses_per_status, dataset=dataset)
-        # discarded responses
-        await self.create_records_with_response(num_responses_per_status, dataset, owner, ResponseStatus.discarded)
-        # submitted responses
-        await self.create_records_with_response(
-            num_responses_per_status, dataset, owner, ResponseStatus.submitted, response_values
-        )
-        # drafted responses
-        await self.create_records_with_response(
-            num_responses_per_status, dataset, owner, ResponseStatus.draft, response_values
-        )
-
-        other_dataset = await DatasetFactory.create()
-        await RecordFactory.create_batch(size=2, dataset=other_dataset)
-
-        response = await async_client.get(
-            f"/api/v1/me/datasets/{dataset.id}/records?response_status={response_status_filter}&include=responses",
-            headers=owner_auth_header,
-        )
-
-        assert response.status_code == 200
-        response_json = response.json()
-
-        assert len(response_json["items"]) == num_responses_per_status
-
-        if response_status_filter in ["missing", "pending"]:
-            assert all([len(record["responses"]) == 0 for record in response_json["items"]])
-        else:
-            assert all(
-                [record["responses"][0]["status"] == response_status_filter for record in response_json["items"]]
-            )
-
-    @pytest.mark.parametrize(
-        "sorts",
-        [
-            [("inserted_at", None)],
-            [("inserted_at", "asc")],
-            [("inserted_at", "desc")],
-            [("updated_at", None)],
-            [("updated_at", "asc")],
-            [("updated_at", "desc")],
-            [("metadata.terms-metadata-property", None)],
-            [("metadata.terms-metadata-property", "asc")],
-            [("metadata.terms-metadata-property", "desc")],
-            [("inserted_at", "asc"), ("updated_at", "desc")],
-            [("inserted_at", "desc"), ("updated_at", "asc")],
-            [("inserted_at", "asc"), ("metadata.terms-metadata-property", "desc")],
-            [("inserted_at", "desc"), ("metadata.terms-metadata-property", "asc")],
-            [("updated_at", "asc"), ("metadata.terms-metadata-property", "desc")],
-            [("updated_at", "desc"), ("metadata.terms-metadata-property", "asc")],
-            [("inserted_at", "asc"), ("updated_at", "desc"), ("metadata.terms-metadata-property", "asc")],
-            [("inserted_at", "desc"), ("updated_at", "asc"), ("metadata.terms-metadata-property", "desc")],
-            [("inserted_at", "asc"), ("updated_at", "asc"), ("metadata.terms-metadata-property", "desc")],
-        ],
-    )
-    async def test_list_current_user_dataset_records_with_sort_by(
-        self,
-        async_client: "AsyncClient",
-        mock_search_engine: SearchEngine,
-        owner: "User",
-        owner_auth_header: dict,
-        sorts: List[Tuple[str, Union[str, None]]],
-    ):
-        workspace = await WorkspaceFactory.create()
-        dataset, _, records, _, _ = await self.create_dataset_with_user_responses(owner, workspace)
-
-        expected_sorts_by = []
-        for field, order in sorts:
-            if field not in ("inserted_at", "updated_at"):
-                field = await TermsMetadataPropertyFactory.create(name=field.split(".")[-1], dataset=dataset)
-            expected_sorts_by.append(SortBy(field=field, order=order or "asc"))
-
-        mock_search_engine.search.return_value = SearchResponses(
-            total=2,
-            items=[
-                SearchResponseItem(record_id=records[0].id, score=14.2),
-                SearchResponseItem(record_id=records[1].id, score=12.2),
-            ],
-        )
-
-        query_params = {
-            "sort_by": [f"{field}:{order}" if order is not None else f"{field}:asc" for field, order in sorts]
-        }
-
-        response = await async_client.get(
-            f"/api/v1/me/datasets/{dataset.id}/records",
-            params=query_params,
-            headers=owner_auth_header,
-        )
-        assert response.status_code == 200
-        assert response.json()["total"] == 2
-
-        mock_search_engine.search.assert_called_once_with(
-            dataset=dataset,
-            query=None,
-            metadata_filters=[],
-            user_response_status_filter=None,
-            offset=0,
-            limit=LIST_DATASET_RECORDS_LIMIT_DEFAULT,
-            sort_by=expected_sorts_by,
-            user_id=owner.id,
-        )
-
-    async def test_list_current_user_dataset_records_with_sort_by_with_wrong_sort_order_value(
-        self, async_client: "AsyncClient", owner_auth_header: dict
-    ):
-        dataset = await DatasetFactory.create()
-
-        response = await async_client.get(
-            f"/api/v1/me/datasets/{dataset.id}/records",
-            params={"sort_by": "inserted_at:wrong"},
-            headers=owner_auth_header,
-        )
-        assert response.status_code == 422
-        assert response.json() == {
-            "detail": "Provided sort order in 'sort_by' query param 'wrong' for field 'inserted_at' is not valid."
-        }
-
-    async def test_list_current_user_dataset_records_with_sort_by_with_non_existent_metadata_property(
-        self, async_client: "AsyncClient", owner_auth_header: dict
-    ):
-        dataset = await DatasetFactory.create()
-
-        response = await async_client.get(
-            f"/api/v1/me/datasets/{dataset.id}/records",
-            params={"sort_by": "metadata.i-do-not-exist:asc"},
-            headers=owner_auth_header,
-        )
-        assert response.status_code == 422
-        assert response.json() == {
-            "detail": f"Provided metadata property in 'sort_by' query param 'i-do-not-exist' not found in dataset with '{dataset.id}'."
-        }
-
-    async def test_list_current_user_dataset_records_with_sort_by_with_invalid_field(
-        self, async_client: "AsyncClient", owner: "User", owner_auth_header: dict
-    ):
-        workspace = await WorkspaceFactory.create()
-        dataset, _, _, _, _ = await self.create_dataset_with_user_responses(owner, workspace)
-
-        response = await async_client.get(
-            f"/api/v1/me/datasets/{dataset.id}/records",
-            params={"sort_by": "not-valid"},
-            headers=owner_auth_header,
-        )
-        assert response.status_code == 422
-        assert response.json() == {
-            "detail": "Provided sort field in 'sort_by' query param 'not-valid' is not valid. It must be either 'inserted_at', 'updated_at' or `metadata.metadata-property-name`"
-        }
-
-    async def test_list_current_user_dataset_records_without_authentication(self, async_client: "AsyncClient"):
-        dataset = await DatasetFactory.create()
-
-        response = await async_client.get(f"/api/v1/me/datasets/{dataset.id}/records")
-
-        assert response.status_code == 401
-
-    @pytest.mark.skip(reason="Factory integration with search engine")
-    @pytest.mark.parametrize("role", [UserRole.admin, UserRole.annotator])
-    async def test_list_current_user_dataset_records_as_restricted_user(
-        self, async_client: "AsyncClient", role: UserRole
-    ):
-        workspace = await WorkspaceFactory.create()
-        user = await UserFactory.create(workspaces=[workspace], role=role)
-        dataset = await DatasetFactory.create(workspace=workspace)
-        record_a = await RecordFactory.create(fields={"record_a": "value_a"}, dataset=dataset)
-        record_b = await RecordFactory.create(
-            fields={"record_b": "value_b"}, metadata_={"unit": "test"}, dataset=dataset
-        )
-        record_c = await RecordFactory.create(fields={"record_c": "value_c"}, dataset=dataset)
-        expected_records = [record_a, record_b, record_c]
-
-        other_dataset = await DatasetFactory.create()
-        await RecordFactory.create_batch(size=2, dataset=other_dataset)
-
-        response = await async_client.get(
-            f"/api/v1/me/datasets/{dataset.id}/records", headers={API_KEY_HEADER_NAME: user.api_key}
-        )
-
-        assert response.status_code == 200
-
-        response_items = response.json()["items"]
-
-        for expected_record in expected_records:
-            found_items = [item for item in response_items if item["id"] == str(expected_record.id)]
-            assert found_items, expected_record
-
-            assert found_items[0] == {
-                "id": str(expected_record.id),
-                "fields": expected_record.fields,
-                "metadata": expected_record.metadata_,
-                "external_id": expected_record.external_id,
-                "inserted_at": expected_record.inserted_at.isoformat(),
-                "updated_at": expected_record.updated_at.isoformat(),
-            }
-
-    @pytest.mark.parametrize("role", [UserRole.annotator, UserRole.admin])
-    async def test_list_current_user_dataset_records_as_restricted_user_from_different_workspace(
-        self, async_client: "AsyncClient", role: UserRole
-    ):
-        dataset = await DatasetFactory.create()
-        workspace = await WorkspaceFactory.create()
-        user = await UserFactory.create(workspaces=[workspace], role=role)
-
-        response = await async_client.get(
-            f"/api/v1/me/datasets/{dataset.id}/records", headers={API_KEY_HEADER_NAME: user.api_key}
-        )
-
-        assert response.status_code == 403
-
-    async def test_list_current_user_dataset_records_with_nonexistent_dataset_id(
-        self, async_client: "AsyncClient", owner_auth_header: dict
-    ):
-        dataset_id = uuid4()
-
-        await DatasetFactory.create()
-
-        response = await async_client.get(
-            f"/api/v1/me/datasets/{dataset_id}/records",
-            headers=owner_auth_header,
-        )
-
-        assert response.status_code == 404
-        assert response.json() == {"detail": f"Dataset with id `{dataset_id}` not found"}
-=======
-        return dataset, questions, records, responses, suggestions
->>>>>>> f284720c
+        return dataset, questions, records, responses, suggestions