#  Copyright 2021-present, the Recognai S.L. team.
#
#  Licensed under the Apache License, Version 2.0 (the "License");
#  you may not use this file except in compliance with the License.
#  You may obtain a copy of the License at
#
#      http://www.apache.org/licenses/LICENSE-2.0
#
#  Unless required by applicable law or agreed to in writing, software
#  distributed under the License is distributed on an "AS IS" BASIS,
#  WITHOUT WARRANTIES OR CONDITIONS OF ANY KIND, either express or implied.
#  See the License for the specific language governing permissions and
#  limitations under the License.

from uuid import UUID

import pytest
from argilla_server.constants import API_KEY_HEADER_NAME
from argilla_server.enums import UserRole
from argilla_server.models import User
from httpx import AsyncClient
from sqlalchemy import func, select
from sqlalchemy.ext.asyncio import AsyncSession

from tests.factories import UserFactory


@pytest.mark.asyncio
class TestCreateUser:
    def url(self) -> str:
        return "/api/v1/users"

    async def test_create_user(self, db: AsyncSession, async_client: AsyncClient, owner_auth_header: dict):
        response = await async_client.post(
            self.url(),
            headers=owner_auth_header,
            json={
                "first_name": "First name",
                "last_name": "Last name",
                "username": "username",
                "password": "12345678",
            },
        )

        assert response.status_code == 201

        assert (await db.execute(select(func.count(User.id)))).scalar() == 2
        user = (await db.execute(select(User).filter_by(username="username"))).scalar_one()

        response_json = response.json()
        assert response_json == {
            "id": str(user.id),
            "first_name": "First name",
            "last_name": "Last name",
            "username": "username",
            "role": UserRole.annotator,
            "api_key": user.api_key,
            "inserted_at": user.inserted_at.isoformat(),
            "updated_at": user.updated_at.isoformat(),
        }

    async def test_create_user_with_first_name_including_leading_and_trailing_spaces(
        self, db: AsyncSession, async_client: AsyncClient, owner_auth_header: dict
    ):
        response = await async_client.post(
            self.url(),
            headers=owner_auth_header,
            json={
                "first_name": "  First name  ",
                "last_name": "Last name",
                "username": "username",
                "password": "12345678",
            },
        )

        assert response.status_code == 201

        assert (await db.execute(select(func.count(User.id)))).scalar() == 2
        user = (await db.execute(select(User).filter_by(username="username"))).scalar_one()

        assert response.json()["first_name"] == "First name"
        assert user.first_name == "First name"

    async def test_create_user_with_last_name_including_leading_and_trailing_spaces(
        self, db: AsyncSession, async_client: AsyncClient, owner_auth_header: dict
    ):
        response = await async_client.post(
            self.url(),
            headers=owner_auth_header,
            json={
                "first_name": "First name",
                "last_name": "  Last name  ",
                "username": "username",
                "password": "12345678",
            },
        )

        assert response.status_code == 201

        assert (await db.execute(select(func.count(User.id)))).scalar() == 2
        user = (await db.execute(select(User).filter_by(username="username"))).scalar_one()

        assert response.json()["last_name"] == "Last name"
        assert user.last_name == "Last name"

    async def test_create_user_without_last_name(
        self, db: AsyncSession, async_client: AsyncClient, owner_auth_header: dict
    ):
        response = await async_client.post(
            self.url(),
            headers=owner_auth_header,
            json={
                "first_name": "First name",
                "username": "username",
                "password": "12345678",
            },
        )

        assert response.status_code == 201

        assert (await db.execute(select(func.count(User.id)))).scalar() == 2
        user = (await db.execute(select(User).filter_by(username="username"))).scalar_one()

        assert response.json()["last_name"] == None
        assert user.last_name == None

    async def test_create_user_with_non_default_role(
        self, db: AsyncSession, async_client: AsyncClient, owner_auth_header: dict
    ):
        response = await async_client.post(
            self.url(),
            headers=owner_auth_header,
            json={
                "first_name": "First name",
                "last_name": "Last name",
                "username": "username",
                "password": "12345678",
                "role": UserRole.owner,
            },
        )

        assert response.status_code == 201

        assert (await db.execute(select(func.count(User.id)))).scalar() == 2
        user = (await db.execute(select(User).filter_by(username="username"))).scalar_one()

        assert response.json()["role"] == UserRole.owner
        assert user.role == UserRole.owner

    async def test_create_user_without_authentication(self, db: AsyncSession, async_client: AsyncClient):
        response = await async_client.post(
            self.url(),
            json={
                "first_name": "First name",
                "last_name": "Last name",
                "username": "username",
                "password": "12345678",
            },
        )

        assert response.status_code == 401
        assert (await db.execute(select(func.count(User.id)))).scalar() == 0

    @pytest.mark.parametrize("user_role", [UserRole.admin, UserRole.annotator])
    async def test_create_user_with_unauthorized_role(
        self, db: AsyncSession, async_client: AsyncClient, user_role: UserRole
    ):
        user = await UserFactory.create(role=user_role)

        response = await async_client.post(
            self.url(),
            headers={API_KEY_HEADER_NAME: user.api_key},
            json={
                "first_name": "First name",
                "last_name": "Last name",
                "username": "username",
                "password": "12345678",
            },
        )

        assert response.status_code == 403
        assert (await db.execute(select(func.count(User.id)))).scalar() == 1

    async def test_create_user_with_existent_username(
        self, db: AsyncSession, async_client: AsyncClient, owner_auth_header: dict
    ):
        await UserFactory.create(username="username")

        response = await async_client.post(
            self.url(),
            headers=owner_auth_header,
            json={
                "first_name": "First name",
                "last_name": "Last name",
                "username": "username",
                "password": "12345678",
            },
        )

        assert response.status_code == 409
<<<<<<< HEAD
        assert response.json() == {"detail": "User with name `username` is not unique"}
=======
        assert response.json() == {"detail": "User username `username` is not unique"}

>>>>>>> b8847e97

        assert (await db.execute(select(func.count(User.id)))).scalar() == 2

    async def test_create_user_with_invalid_username(
        self, db: AsyncSession, async_client: AsyncClient, owner_auth_header: dict
    ):
        response = await async_client.post(
            self.url(),
            headers=owner_auth_header,
            json={
                "first_name": "First name",
                "last_name": "Last name",
                "username": "invalid username",
                "password": "12345678",
            },
        )

        assert response.status_code == 422
        assert (await db.execute(select(func.count(User.id)))).scalar() == 1

    async def test_create_user_with_invalid_min_length_first_name(
        self, db: AsyncSession, async_client: AsyncClient, owner_auth_header: dict
    ):
        response = await async_client.post(
            self.url(),
            headers=owner_auth_header,
            json={
                "first_name": "",
                "last_name": "Last name",
                "username": "username",
                "password": "12345678",
            },
        )

        assert response.status_code == 422
        assert (await db.execute(select(func.count(User.id)))).scalar() == 1

    async def test_create_user_with_invalid_min_length_last_name(
        self, db: AsyncSession, async_client: AsyncClient, owner_auth_header: dict
    ):
        response = await async_client.post(
            self.url(),
            headers=owner_auth_header,
            json={
                "first_name": "First name",
                "last_name": "",
                "username": "username",
                "password": "12345678",
            },
        )

        assert response.status_code == 422
        assert (await db.execute(select(func.count(User.id)))).scalar() == 1

    async def test_create_user_with_invalid_min_length_password(
        self, db: AsyncSession, async_client: AsyncClient, owner_auth_header: dict
    ):
        response = await async_client.post(
            self.url(),
            headers=owner_auth_header,
            json={
                "first_name": "First name",
                "last_name": "Last name",
                "username": "username",
                "password": "1234",
            },
        )

        assert response.status_code == 422
        assert (await db.execute(select(func.count(User.id)))).scalar() == 1

    async def test_create_user_with_invalid_max_length_password(
        self, db: AsyncSession, async_client: AsyncClient, owner_auth_header: dict
    ):
        response = await async_client.post(
            self.url(),
            headers=owner_auth_header,
            json={
                "first_name": "First name",
                "last_name": "Last name",
                "username": "username",
                "password": "p" * 101,
            },
        )

        assert response.status_code == 422
        assert (await db.execute(select(func.count(User.id)))).scalar() == 1

    async def test_create_user_with_invalid_role(
        self, db: AsyncSession, async_client: AsyncClient, owner_auth_header: dict
    ):
        response = await async_client.post(
            self.url(),
            headers=owner_auth_header,
            json={
                "first_name": "First name",
                "last_name": "Last name",
                "username": "username",
                "password": "12345678",
                "role": "invalid role",
            },
        )

        assert response.status_code == 422
        assert (await db.execute(select(func.count(User.id)))).scalar() == 1<|MERGE_RESOLUTION|>--- conflicted
+++ resolved
@@ -198,13 +198,8 @@
         )
 
         assert response.status_code == 409
-<<<<<<< HEAD
-        assert response.json() == {"detail": "User with name `username` is not unique"}
-=======
         assert response.json() == {"detail": "User username `username` is not unique"}
 
->>>>>>> b8847e97
-
         assert (await db.execute(select(func.count(User.id)))).scalar() == 2
 
     async def test_create_user_with_invalid_username(
