#  Copyright 2021-present, the Recognai S.L. team.
#
#  Licensed under the Apache License, Version 2.0 (the "License");
#  you may not use this file except in compliance with the License.
#  You may obtain a copy of the License at
#
#      http://www.apache.org/licenses/LICENSE-2.0
#
#  Unless required by applicable law or agreed to in writing, software
#  distributed under the License is distributed on an "AS IS" BASIS,
#  WITHOUT WARRANTIES OR CONDITIONS OF ANY KIND, either express or implied.
#  See the License for the specific language governing permissions and
#  limitations under the License.

from uuid import UUID

import pytest
from argilla_server.constants import API_KEY_HEADER_NAME
from argilla_server.enums import UserRole
from argilla_server.models import User
from httpx import AsyncClient
from sqlalchemy import func, select
from sqlalchemy.ext.asyncio import AsyncSession

from tests.factories import UserFactory


@pytest.mark.asyncio
class TestCreateUser:
    def url(self) -> str:
        return "/api/v1/users"

    async def test_create_user(self, db: AsyncSession, async_client: AsyncClient, owner_auth_header: dict):
        response = await async_client.post(
            self.url(),
            headers=owner_auth_header,
            json={
                "first_name": "First name",
                "last_name": "Last name",
                "username": "username",
                "password": "12345678",
            },
        )

        assert response.status_code == 201

        assert (await db.execute(select(func.count(User.id)))).scalar() == 2
        user = (await db.execute(select(User).filter_by(username="username"))).scalar_one()

        response_json = response.json()
        assert response_json == {
            "id": str(user.id),
            "first_name": "First name",
            "last_name": "Last name",
            "username": "username",
            "role": UserRole.annotator,
            "api_key": user.api_key,
            "inserted_at": user.inserted_at.isoformat(),
            "updated_at": user.updated_at.isoformat(),
        }

    async def test_create_user_with_first_name_including_leading_and_trailing_spaces(
        self, db: AsyncSession, async_client: AsyncClient, owner_auth_header: dict
    ):
        response = await async_client.post(
            self.url(),
            headers=owner_auth_header,
            json={
                "first_name": "  First name  ",
                "last_name": "Last name",
                "username": "username",
                "password": "12345678",
            },
        )

        assert response.status_code == 201

        assert (await db.execute(select(func.count(User.id)))).scalar() == 2
        user = (await db.execute(select(User).filter_by(username="username"))).scalar_one()

        assert response.json()["first_name"] == "First name"
        assert user.first_name == "First name"

    async def test_create_user_with_last_name_including_leading_and_trailing_spaces(
        self, db: AsyncSession, async_client: AsyncClient, owner_auth_header: dict
    ):
        response = await async_client.post(
            self.url(),
            headers=owner_auth_header,
            json={
                "first_name": "First name",
                "last_name": "  Last name  ",
                "username": "username",
                "password": "12345678",
            },
        )

        assert response.status_code == 201

        assert (await db.execute(select(func.count(User.id)))).scalar() == 2
        user = (await db.execute(select(User).filter_by(username="username"))).scalar_one()

        assert response.json()["last_name"] == "Last name"
        assert user.last_name == "Last name"

    async def test_create_user_without_last_name(
        self, db: AsyncSession, async_client: AsyncClient, owner_auth_header: dict
    ):
        response = await async_client.post(
            self.url(),
            headers=owner_auth_header,
            json={
                "first_name": "First name",
                "username": "username",
                "password": "12345678",
            },
        )

        assert response.status_code == 201

        assert (await db.execute(select(func.count(User.id)))).scalar() == 2
        user = (await db.execute(select(User).filter_by(username="username"))).scalar_one()

        assert response.json()["last_name"] == None
        assert user.last_name == None

    async def test_create_user_with_non_default_role(
        self, db: AsyncSession, async_client: AsyncClient, owner_auth_header: dict
    ):
        response = await async_client.post(
            self.url(),
            headers=owner_auth_header,
            json={
                "first_name": "First name",
                "last_name": "Last name",
                "username": "username",
                "password": "12345678",
                "role": UserRole.owner,
            },
        )

        assert response.status_code == 201

        assert (await db.execute(select(func.count(User.id)))).scalar() == 2
        user = (await db.execute(select(User).filter_by(username="username"))).scalar_one()

        assert response.json()["role"] == UserRole.owner
        assert user.role == UserRole.owner

    async def test_create_user_without_authentication(self, db: AsyncSession, async_client: AsyncClient):
        response = await async_client.post(
            self.url(),
            json={
                "first_name": "First name",
                "last_name": "Last name",
                "username": "username",
                "password": "12345678",
            },
        )

        assert response.status_code == 401
        assert (await db.execute(select(func.count(User.id)))).scalar() == 0

    @pytest.mark.parametrize("user_role", [UserRole.admin, UserRole.annotator])
    async def test_create_user_with_unauthorized_role(
        self, db: AsyncSession, async_client: AsyncClient, user_role: UserRole
    ):
        user = await UserFactory.create(role=user_role)

        response = await async_client.post(
            self.url(),
            headers={API_KEY_HEADER_NAME: user.api_key},
            json={
                "first_name": "First name",
                "last_name": "Last name",
                "username": "username",
                "password": "12345678",
            },
        )

        assert response.status_code == 403
        assert (await db.execute(select(func.count(User.id)))).scalar() == 1

    async def test_create_user_with_existent_username(
        self, db: AsyncSession, async_client: AsyncClient, owner_auth_header: dict
    ):
        await UserFactory.create(username="username")

        response = await async_client.post(
            self.url(),
            headers=owner_auth_header,
            json={
                "first_name": "First name",
                "last_name": "Last name",
                "username": "username",
                "password": "12345678",
            },
        )

        assert response.status_code == 409
<<<<<<< HEAD
        assert response.json() == {"detail": "User with name `username` is not unique"}
=======
        assert response.json() == {"detail": "User username `username` is not unique"}
>>>>>>> e3aa28a1

        assert (await db.execute(select(func.count(User.id)))).scalar() == 2

    async def test_create_user_with_invalid_username(
        self, db: AsyncSession, async_client: AsyncClient, owner_auth_header: dict
    ):
        response = await async_client.post(
            self.url(),
            headers=owner_auth_header,
            json={
                "first_name": "First name",
                "last_name": "Last name",
                "username": "invalid username",
                "password": "12345678",
            },
        )

        assert response.status_code == 422
        assert (await db.execute(select(func.count(User.id)))).scalar() == 1

    async def test_create_user_with_invalid_min_length_first_name(
        self, db: AsyncSession, async_client: AsyncClient, owner_auth_header: dict
    ):
        response = await async_client.post(
            self.url(),
            headers=owner_auth_header,
            json={
                "first_name": "",
                "last_name": "Last name",
                "username": "username",
                "password": "12345678",
            },
        )

        assert response.status_code == 422
        assert (await db.execute(select(func.count(User.id)))).scalar() == 1

    async def test_create_user_with_invalid_min_length_last_name(
        self, db: AsyncSession, async_client: AsyncClient, owner_auth_header: dict
    ):
        response = await async_client.post(
            self.url(),
            headers=owner_auth_header,
            json={
                "first_name": "First name",
                "last_name": "",
                "username": "username",
                "password": "12345678",
            },
        )

        assert response.status_code == 422
        assert (await db.execute(select(func.count(User.id)))).scalar() == 1

    async def test_create_user_with_invalid_min_length_password(
        self, db: AsyncSession, async_client: AsyncClient, owner_auth_header: dict
    ):
        response = await async_client.post(
            self.url(),
            headers=owner_auth_header,
            json={
                "first_name": "First name",
                "last_name": "Last name",
                "username": "username",
                "password": "1234",
            },
        )

        assert response.status_code == 422
        assert (await db.execute(select(func.count(User.id)))).scalar() == 1

    async def test_create_user_with_invalid_max_length_password(
        self, db: AsyncSession, async_client: AsyncClient, owner_auth_header: dict
    ):
        response = await async_client.post(
            self.url(),
            headers=owner_auth_header,
            json={
                "first_name": "First name",
                "last_name": "Last name",
                "username": "username",
                "password": "p" * 101,
            },
        )

        assert response.status_code == 422
        assert (await db.execute(select(func.count(User.id)))).scalar() == 1

    async def test_create_user_with_invalid_role(
        self, db: AsyncSession, async_client: AsyncClient, owner_auth_header: dict
    ):
        response = await async_client.post(
            self.url(),
            headers=owner_auth_header,
            json={
                "first_name": "First name",
                "last_name": "Last name",
                "username": "username",
                "password": "12345678",
                "role": "invalid role",
            },
        )

        assert response.status_code == 422
        assert (await db.execute(select(func.count(User.id)))).scalar() == 1<|MERGE_RESOLUTION|>--- conflicted
+++ resolved
@@ -198,11 +198,8 @@
         )
 
         assert response.status_code == 409
-<<<<<<< HEAD
-        assert response.json() == {"detail": "User with name `username` is not unique"}
-=======
         assert response.json() == {"detail": "User username `username` is not unique"}
->>>>>>> e3aa28a1
+
 
         assert (await db.execute(select(func.count(User.id)))).scalar() == 2
 
