#  Copyright 2021-present, the Recognai S.L. team.
#
#  Licensed under the Apache License, Version 2.0 (the "License");
#  you may not use this file except in compliance with the License.
#  You may obtain a copy of the License at
#
#      http://www.apache.org/licenses/LICENSE-2.0
#
#  Unless required by applicable law or agreed to in writing, software
#  distributed under the License is distributed on an "AS IS" BASIS,
#  WITHOUT WARRANTIES OR CONDITIONS OF ANY KIND, either express or implied.
#  See the License for the specific language governing permissions and
#  limitations under the License.

import pytest
from argilla_server.api.schemas.v1.records import RecordCreate, RecordUpsert
from argilla_server.api.schemas.v1.records_bulk import RecordsBulkCreate, RecordsBulkUpsert
from argilla_server.errors.future import UnprocessableEntityError
from argilla_server.models import Dataset
from argilla_server.validators.records import RecordsBulkCreateValidator
from sqlalchemy.ext.asyncio import AsyncSession

from tests.factories import DatasetFactory, RecordFactory, TextFieldFactory


@pytest.mark.asyncio
class TestRecordsBulkValidators:
    async def configure_dataset(self) -> Dataset:
        dataset = await DatasetFactory.create(status="ready")

        await TextFieldFactory.create(name="text", dataset=dataset)
        await TextFieldFactory.create(name="optional", dataset=dataset, required=False)
        await dataset.awaitable_attrs.fields

        await dataset.awaitable_attrs.metadata_properties

        return dataset

    async def test_records_bulk_create_validator(self, db: AsyncSession):
        dataset = await self.configure_dataset()

        records_create = RecordsBulkCreate(
            items=[
                RecordCreate(fields={"text": "hello world", "optional": "optional"}, metadata={"source": "test"}),
                RecordCreate(fields={"text": "hello world", "optional": ""}, metadata={"source": "test"}),
                RecordCreate(fields={"text": "hello world", "optional": None}, metadata={"source": "test"}),
            ]
        )

        await RecordsBulkCreateValidator.validate(db, records_create, dataset)

    async def test_records_validator_with_draft_dataset(self, db: AsyncSession):
        dataset = await DatasetFactory.create(status="draft")

        with pytest.raises(UnprocessableEntityError, match="records cannot be created for a non published dataset"):
            records_create = RecordsBulkCreate(
                items=[
                    RecordCreate(fields={"text": "hello world"}, metadata={"source": "test"}),
                ]
            )
            await RecordsBulkCreateValidator.validate(db, records_create, dataset)

    async def test_records_bulk_create_validator_with_existing_external_id_in_db(self, db: AsyncSession):
        dataset = await self.configure_dataset()
        created_record = await RecordFactory.create(external_id="1", dataset=dataset)

        records_create = RecordsBulkCreate(
            items=[
                RecordCreate(
                    external_id=created_record.external_id,
                    fields={"text": "hello world"},
                    metadata={"source": "test"},
                ),
                RecordCreate(
                    fields={"text": "hello world"},
                    metadata={"source": "test"},
                ),
            ],
        )

        with pytest.raises(UnprocessableEntityError, match="found records with same external ids: 1"):
            await RecordsBulkCreateValidator.validate(db, records_create, dataset)

    async def test_records_bulk_create_validator_with_record_errors(self, db: AsyncSession):
        dataset = await self.configure_dataset()
        records_create = RecordsBulkCreate(
            items=[
                RecordCreate(fields={"text": "hello world"}, metadata={"source": "test"}),
                RecordCreate(fields={"wrong-field": "hello world"}),
            ]
        )

        with pytest.raises(
            UnprocessableEntityError,
            match="Record at position 1 is not valid because",
        ):
<<<<<<< HEAD
            await RecordsBulkCreateValidator.validate(db, records_create, dataset)
=======
            await RecordsBulkCreateValidator.validate(db, records_create, dataset)

    async def test_records_bulk_upsert_validator(self, db: AsyncSession):
        dataset = await self.configure_dataset()

        records_upsert = RecordsBulkUpsert(
            items=[
                RecordUpsert(fields={"text": "hello world"}, metadata={"source": "test"}),
            ]
        )

        await RecordsBulkUpsertValidator.validate(records_upsert, dataset)

    async def test_records_bulk_upsert_validator_with_draft_dataset(self, db: AsyncSession):
        dataset = await DatasetFactory.create(status="draft")

        with pytest.raises(
            UnprocessableEntityError, match="records cannot be created or updated for a non published dataset"
        ):
            records_upsert = RecordsBulkUpsert(
                items=[
                    RecordUpsert(fields={"text": "hello world"}, metadata={"source": "test"}),
                ]
            )

            await RecordsBulkUpsertValidator.validate(records_upsert, dataset)

    async def test_records_bulk_upsert_validator_with_record_error(self, db: AsyncSession):
        dataset = await self.configure_dataset()
        records_upsert = RecordsBulkUpsert(
            items=[
                RecordUpsert(fields={"text": "hello world"}, metadata={"source": "test"}),
                RecordUpsert(fields={"text": "hello world"}, metadata={"source": "test"}),
                RecordUpsert(fields={"wrong-field": "hello world"}),
            ]
        )

        with pytest.raises(
            UnprocessableEntityError,
            match="Record at position 2 is not valid because",
        ):
            await RecordsBulkUpsertValidator.validate(records_upsert, dataset)
>>>>>>> ac296619
<|MERGE_RESOLUTION|>--- conflicted
+++ resolved
@@ -94,49 +94,4 @@
             UnprocessableEntityError,
             match="Record at position 1 is not valid because",
         ):
-<<<<<<< HEAD
-            await RecordsBulkCreateValidator.validate(db, records_create, dataset)
-=======
-            await RecordsBulkCreateValidator.validate(db, records_create, dataset)
-
-    async def test_records_bulk_upsert_validator(self, db: AsyncSession):
-        dataset = await self.configure_dataset()
-
-        records_upsert = RecordsBulkUpsert(
-            items=[
-                RecordUpsert(fields={"text": "hello world"}, metadata={"source": "test"}),
-            ]
-        )
-
-        await RecordsBulkUpsertValidator.validate(records_upsert, dataset)
-
-    async def test_records_bulk_upsert_validator_with_draft_dataset(self, db: AsyncSession):
-        dataset = await DatasetFactory.create(status="draft")
-
-        with pytest.raises(
-            UnprocessableEntityError, match="records cannot be created or updated for a non published dataset"
-        ):
-            records_upsert = RecordsBulkUpsert(
-                items=[
-                    RecordUpsert(fields={"text": "hello world"}, metadata={"source": "test"}),
-                ]
-            )
-
-            await RecordsBulkUpsertValidator.validate(records_upsert, dataset)
-
-    async def test_records_bulk_upsert_validator_with_record_error(self, db: AsyncSession):
-        dataset = await self.configure_dataset()
-        records_upsert = RecordsBulkUpsert(
-            items=[
-                RecordUpsert(fields={"text": "hello world"}, metadata={"source": "test"}),
-                RecordUpsert(fields={"text": "hello world"}, metadata={"source": "test"}),
-                RecordUpsert(fields={"wrong-field": "hello world"}),
-            ]
-        )
-
-        with pytest.raises(
-            UnprocessableEntityError,
-            match="Record at position 2 is not valid because",
-        ):
-            await RecordsBulkUpsertValidator.validate(records_upsert, dataset)
->>>>>>> ac296619
+            await RecordsBulkCreateValidator.validate(db, records_create, dataset)