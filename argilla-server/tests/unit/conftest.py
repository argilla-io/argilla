--- conflicted
+++ resolved
@@ -17,13 +17,10 @@
 
 import pytest
 import pytest_asyncio
-<<<<<<< HEAD
 from sqlalchemy.engine.interfaces import IsolationLevel
-=======
 from httpx import AsyncClient
 from opensearchpy import OpenSearch
 
->>>>>>> 44074f9c
 from argilla_server import telemetry
 from argilla_server.api.routes import api_v1
 from argilla_server.constants import API_KEY_HEADER_NAME, DEFAULT_API_KEY
@@ -101,19 +98,13 @@
     # mocker.patch("argilla_server.database.get_async_db", wraps=override_get_async_db)
     # mocker.patch("argilla_server.search_engine.get_search_engine", wraps=override_get_search_engine)
 
-<<<<<<< HEAD
-    for api in [api_v1]:
-        api.dependency_overrides[get_async_db] = override_get_async_db
-        api.dependency_overrides[get_serializable_async_db] = override_get_serializable_async_db
-        api.dependency_overrides[get_search_engine] = override_get_search_engine
-=======
     api_v1.dependency_overrides.update(
         {
             get_async_db: override_get_async_db,
+            get_serializable_async_db: override_get_serializable_async_db,
             get_search_engine: override_get_search_engine,
         }
     )
->>>>>>> 44074f9c
 
     async with AsyncClient(app=app, base_url="http://testserver") as async_client:
         yield async_client
