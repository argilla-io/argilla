--- conflicted
+++ resolved
@@ -16,13 +16,10 @@
 
 ## [Unreleased]()
 
-<<<<<<< HEAD
 ### Added
 
 - Added new `image` type dataset field supporting URLs and Data URLs. ([#5279](https://github.com/argilla-io/argilla/pull/5279))
 
-=======
->>>>>>> 62b1c12f
 ## [2.0.0](https://github.com/argilla-io/argilla/compare/v2.0.0rc1...v2.0.0)
 
 > [!IMPORTANT]
