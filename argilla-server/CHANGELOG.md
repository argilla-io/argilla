--- conflicted
+++ resolved
@@ -17,10 +17,8 @@
 ## [Unreleased]()
 
 ### Changed
-<<<<<<< HEAD
+
 - API endpoint added to the User router to allow updates to User objects ([#5614](https://github.com/argilla-io/argilla/issues/5614))
-=======
-
 - Changed default python version to 3.13. ([#5649](https://github.com/argilla-io/argilla/pull/5649))
 
 ### Fixed
@@ -38,7 +36,6 @@
 ### Changed
 
 - Now it is possible to publish a dataset without required fields. Allowing being published with at least one field (required or not). ([#5569](https://github.com/argilla-io/argilla/pull/5569))
->>>>>>> d43501ef
 - Changed supported values for terms metadata options to accept other than strings values. ([#5589](https://github.com/argilla-io/argilla/pull/5589))
 - Changed Helm chart to allow the use of a default storage class when none is explicitly specified. This ensures compatibility with environments like k3d that do not have a 'standard' storage class by default.
 
