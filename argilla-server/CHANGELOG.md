--- conflicted
+++ resolved
@@ -16,14 +16,13 @@
 
 ## [Unreleased]()
 
-<<<<<<< HEAD
 ### Added
 
 - Added new endpoints to create, update, ping and delete webhooks. ([#5453](https://github.com/argilla-io/argilla/pull/5453))
 - Added new webhook events when responses are created, updated, deleted. ([#5468](https://github.com/argilla-io/argilla/pull/5468))
 - Added new webhook events when datasets are created, updated, deleted or published. ([#5468](https://github.com/argilla-io/argilla/pull/5468))
 - Added new webhook events when records are created, updated, deleted or completed. ([#5489](https://github.com/argilla-io/argilla/pull/5489))
-=======
+
 ### Fixed
 
 - Fixed error so now `_touch_dataset_last_activity_at` function is not updating dataset's `updated_at` column. ([#5656](https://github.com/argilla-io/argilla/pull/5656))
@@ -41,7 +40,6 @@
 - Now it is possible to publish a dataset without required fields. Allowing being published with at least one field (required or not). ([#5569](https://github.com/argilla-io/argilla/pull/5569))
 - Changed supported values for terms metadata options to accept other than strings values. ([#5589](https://github.com/argilla-io/argilla/pull/5589))
 - Changed Helm chart to allow the use of a default storage class when none is explicitly specified. This ensures compatibility with environments like k3d that do not have a 'standard' storage class by default.
->>>>>>> 038172cb
 
 ### Removed
 
