--- conflicted
+++ resolved
@@ -16,22 +16,18 @@
 
 ## [Unreleased]()
 
-<<<<<<< HEAD
 ### Added
 
 - Added support to specify `distribution` attribute when creating a dataset. ([#5013](https://github.com/argilla-io/argilla/pull/5013))
 - Added support to change `distribution` attribute when updating a dataset. ([#5028](https://github.com/argilla-io/argilla/pull/5028))
-=======
+
+### Changed
+
+- Change `responses` table to delete rows on cascade when a user is deleted. ([#5126](https://github.com/argilla-io/argilla/pull/5126))
+
 ### Fixed
 
 - Fixed SQLite connection settings not working correctly due to a outdated conditional. ([#5149](https://github.com/argilla-io/argilla/pull/5149))
-
-## [2.0.0rc1](https://github.com/argilla-io/argilla/compare/v1.29.0...v2.0.0rc1)
->>>>>>> c1405d2c
-
-### Changed
-
-- Change `responses` table to delete rows on cascade when a user is deleted. ([#5126](https://github.com/argilla-io/argilla/pull/5126))
 
 ## [2.0.0rc1](https://github.com/argilla-io/argilla/compare/v1.29.0...v2.0.0rc1)
 
