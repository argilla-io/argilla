# Changelog

All notable changes to this project will be documented in this file.

The format is based on [Keep a Changelog](https://keepachangelog.com/en/1.1.0/), and this project adheres to [Semantic Versioning](https://semver.org/spec/v2.0.0.html).

<!--
These are the section headers that we use:
* "Added" for new features.
* "Changed" for changes in existing functionality.
* "Deprecated" for soon-to-be removed features.
* "Removed" for now removed features.
* "Fixed" for any bug fixes.
* "Security" in case of vulnerabilities.
-->

## [Unreleased]()

### Added

- Added new `metadata` attribute for endpoints getting, creating and updating Datasets so now it is possible to store metadata associated to a dataset. ([#5586](https://github.com/argilla-io/argilla/pull/5586))

### Changed

<<<<<<< HEAD
=======
- Changed default python version to 3.13. ([#5649](https://github.com/argilla-io/argilla/pull/5649))

### Fixed

- Fixed error so now `_touch_dataset_last_activity_at` function is not updating dataset's `updated_at` column. ([#5656](https://github.com/argilla-io/argilla/pull/5656))

## [2.4.0](https://github.com/argilla-io/argilla/compare/v2.3.1...v2.4.0)

### Added

- Added new `POST /api/v1/datasets/:dataset_id/import` to import datasets from Hugging Face as a background job. ([#5572](https://github.com/argilla-io/argilla/pull/5572))
- Added new `metadata` attribute for endpoints getting, creating and updating Datasets so now it is possible to store metadata associated to a dataset. ([#5586](https://github.com/argilla-io/argilla/pull/5586))
- Added new validation to avoid the creation of records with empty `fields` attributes. ([#5639](https://github.com/argilla-io/argilla/pull/5639))

### Changed

>>>>>>> d43501ef
- Now it is possible to publish a dataset without required fields. Allowing being published with at least one field (required or not). ([#5569](https://github.com/argilla-io/argilla/pull/5569))
- Changed supported values for terms metadata options to accept other than strings values. ([#5589](https://github.com/argilla-io/argilla/pull/5589))
- Changed Helm chart to allow the use of a default storage class when none is explicitly specified. This ensures compatibility with environments like k3d that do not have a 'standard' storage class by default.

### Removed

<<<<<<< HEAD
- Removed name pattern restrictions for Fields. ([#5573](https://github.com/argilla-io/argilla/pull/5573))
- Removed name pattern restrictions for Questions. ([#5573](https://github.com/argilla-io/argilla/pull/5573))
- Removed name pattern restrictions for Metadata Properties. ([#5573](https://github.com/argilla-io/argilla/pull/5573))
- Removed name pattern restrictions for Vector Settings. ([#5573](https://github.com/argilla-io/argilla/pull/5573))
- Removed name pattern validation for Workspaces, Datasets, and Users. ([#5575](https://github.com/argilla-io/argilla/pull/5575))
=======
- Removed name pattern restrictions for Fields, Questions, Metadata Properties and Vector Settings. ([#5573](https://github.com/argilla-io/argilla/pull/5573))
- Removed name pattern validation for Datasets, Workspaces and Users. ([#5575](https://github.com/argilla-io/argilla/pull/5575))
>>>>>>> d43501ef

### Fixed

- Fixed wrong field content conversion for empty text and partial chat fields. ([#5600](https://github.com/argilla-io/argilla/pull/5600))

## [2.3.1](https://github.com/argilla-io/argilla/compare/v2.3.0...v2.3.1)

### Fixed

- Fixed error listing current user datasets and not filtering by current user id. ([#5583](https://github.com/argilla-io/argilla/pull/5583))

## [2.3.0](https://github.com/argilla-io/argilla/compare/v2.2.0...v2.3.0)

### Added

- Added support for `CustomField`. ([#5422](https://github.com/argilla-io/argilla/pull/5422))
- Added helm chart for argilla. ([#5512](https://github.com/argilla-io/argilla/pull/5512))

### Fixed

- Fixed error when creating default user with existing default workspace. ([#5558](https://github.com/argilla-io/argilla/pull/5558))
- Fixed the deployment yaml used to create a new Argilla server in K8s. Added `USERNAME` and `PASSWORD` to the environment variables of pod template. ([#5434](https://github.com/argilla-io/argilla/issues/5434))

## [2.2.0](https://github.com/argilla-io/argilla/compare/v2.1.0...v2.2.0)

- Added filtering by `name`, and `status` support to endpoint `GET /api/v1/me/datasets`. ([#5374](https://github.com/argilla-io/argilla/pull/5374))
- Added [`rq`](https://python-rq.org) library to process background jobs using [Redis](https://redis.io) as a dependency. ([#5432](https://github.com/argilla-io/argilla/pull/5432))
- Added a new background job to update records status when a dataset distribution strategy is updated. ([#5432](https://github.com/argilla-io/argilla/pull/5432))
- Added new `chat` type dataset field supporting chat-like conversations. ([#5376](https://github.com/argilla-io/argilla/pull/5376))

### Fixed

- Fixed error when computing dataset progress by users without responses related to pending or completed records. ([#5484](https://github.com/argilla-io/argilla/pull/5484))

## [2.1.0](https://github.com/argilla-io/argilla/compare/v2.0.0...v2.1.0)

### Added

- Added new `image` type dataset field supporting URLs and Data URLs. ([#5279](https://github.com/argilla-io/argilla/pull/5279))
- Added new endpoint `GET /api/v1/datsets/:dataset_id/users/progress` to compute the users progress. ([#5367](https://github.com/argilla-io/argilla/pull/5367))
- Added advanced dsl for text searches. ([#5222](https://github.com/argilla-io/argilla/pull/5222))

### Changed

- Change the telemetry module to use the HuggingFace telemetry client ([#5218](https://github.com/argilla-io/argilla/pull/5218))

### Fixed

- Fixed response duplicate checking ([#5357](https://github.com/argilla-io/argilla/issues/5357))

## [2.0.0](https://github.com/argilla-io/argilla/compare/v2.0.0rc1...v2.0.0)

> [!IMPORTANT]
> This version includes changes related to the search index. So, a reindex is needed.

### Added

- Added support to specify `distribution` attribute when creating a dataset. ([#5013](https://github.com/argilla-io/argilla/pull/5013))
- Added support to change `distribution` attribute when updating a dataset. ([#5028](https://github.com/argilla-io/argilla/pull/5028))
- Added new `status` column to `records` table. ([#5132](https://github.com/argilla-io/argilla/pull/5132))
- Added new `ARGILLA_DATABASE_SQLITE_TIMEOUT` environment variable allowing to set transactions timeout for SQLite. ([#5213](https://github.com/argilla-io/argilla/pull/5213))
- Added new `ARGILLA_DATABASE_POSTGRESQL_POOL_SIZE` environment variable allowing to set the number of connections to keep open inside the database connection pool. ([#5220](https://github.com/argilla-io/argilla/pull/5220))
- Added new `ARGILLA_DATABASE_POSTGRESQL_MAX_OVERFLOW` environment variable allowing to set the number of connections that can be opened above and beyond the `ARGILLA_DATABASE_POSTGRESQL_POOL_SIZE` setting. ([#5220](https://github.com/argilla-io/argilla/pull/5220))
- Added new `Server-Timing` header to all responses with the total time in milliseconds the server took to generate the response. ([#5239](https://github.com/argilla-io/argilla/pull/5239))
- Added `REINDEX_DATASETS` environment variable to Argilla server Docker image. ([#5268](https://github.com/argilla-io/argilla/pull/5268))
- Added `argilla-hf-spaces` docker image for running Argilla server in HF spaces. ([#5307](https://github.com/argilla-io/argilla/pull/5307))

### Changed

- Change `responses` table to delete rows on cascade when a user is deleted. ([#5126](https://github.com/argilla-io/argilla/pull/5126))
- [breaking] Change `GET /api/v1/datasets/:dataset_id/progress` endpoint to support new dataset distribution task. ([#5140](https://github.com/argilla-io/argilla/pull/5140))
- [breaking] Change `GET /api/v1/me/datasets/:dataset_id/metrics` endpoint to support new dataset distribution task. ([#5140](https://github.com/argilla-io/argilla/pull/5140))
- Change search index mapping for responses (reindex is required). ([#5228](https://github.com/argilla-io/argilla/pull/5228))

### Fixed

- Fixed SQLite connection settings not working correctly due to an outdated conditional. ([#5149](https://github.com/argilla-io/argilla/pull/5149))
- Fixed errors when `allowed_workspaces` in `.oauth.yaml` file is empty. ([#5273](https://github.com/argilla-io/argilla/pull/5273))
- Fixed errors when sorting with OpenSearch search engine. ([#5297](https://github.com/argilla-io/argilla/pull/5297))

### Removed

- [breaking] Removed deprecated endpoint `POST /api/v1/datasets/:dataset_id/records`. ([#5206](https://github.com/argilla-io/argilla/pull/5206))
- [breaking] Removed deprecated endpoint `PATCH /api/v1/datasets/:dataset_id/records`. ([#5206](https://github.com/argilla-io/argilla/pull/5206))
- [breaking] Removed `GET /api/v1/me/datasets/:dataset_id/records` endpoint. ([#5153](https://github.com/argilla-io/argilla/pull/5153))
- [breaking] Removed support for `response_status` query param for endpoints `POST /api/v1/me/datasets/:dataset_id/records/search` and `POST /api/v1/datasets/:dataset_id/records/search`. ([#5163](https://github.com/argilla-io/argilla/pull/5163))
- [breaking] Removed support for `metadata` query param for endpoints `POST /api/v1/me/datasets/:dataset_id/records/search` and `POST /api/v1/datasets/:dataset_id/records/search`. ([#5156](https://github.com/argilla-io/argilla/pull/5156))
- [breaking] Removed support for `sort_by` query param for endpoints `POST /api/v1/me/datasets/:dataset_id/records/search` and `POST /api/v1/datasets/:dataset_id/records/search`. ([#5166](https://github.com/argilla-io/argilla/pull/5166))
- Removed argilla quickstart docker image (Older versions are still available). ([#5307](https://github.com/argilla-io/argilla/pull/5307))

## [2.0.0rc1](https://github.com/argilla-io/argilla/compare/v1.29.0...v2.0.0rc1)

### Removed

- Removed all API v0 endpoints. ([#4852](https://github.com/argilla-io/argilla/pull/4852))

### Fixed

- Fixed error when updating records in bulk with wrong `external_id` but correct record `id`. ([#5014](https://github.com/argilla-io/argilla/pull/5014))
- Fixed error when searching all record response values. ([#5003](https://github.com/argilla-io/argilla/pull/5003))

## [1.29.0](https://github.com/argilla-io/argilla/compare/v1.28.0...v1.29.0)

### Added

- Added support for rating questions to include `0` as a valid value. ([#4858](https://github.com/argilla-io/argilla/pull/4858))
- Added `POST /api/v1/token` endpoint to generate a new API token for a user. ([#138](https://github.com/argilla-io/argilla-server/pull/138))
- Added `GET /api/v1/me` endpoint to get the current user information. ([#140](https://github.com/argilla-io/argilla-server/pull/140))
- Added `GET /api/v1/users` endpoint to get a list of all users. ([#142](https://github.com/argilla-io/argilla-server/pull/142))
- Added `GET /api/v1/users/:user_id` endpoint to get a specific user. ([#166](https://github.com/argilla-io/argilla-server/pull/166))
- Added `POST /api/v1/users` endpoint to create a new user. ([#146](https://github.com/argilla-io/argilla-server/pull/146))
- Added `DELETE /api/v1/users` endpoint to delete a user. ([#148](https://github.com/argilla-io/argilla-server/pull/148))
- Added `POST /api/v1/workspaces` endpoint to create a new workspace. ([#150](https://github.com/argilla-io/argilla-server/pull/150))
- Added `GET /api/v1/workspaces/:workspace_id/users` endpoint to get the users of a workspace. ([#153](https://github.com/argilla-io/argilla-server/pull/153))
- Added `POST /api/v1/workspaces/:workspace_id/users` endpoind to add a user to a workspace. ([#156](https://github.com/argilla-io/argilla-server/pull/156))
- Added `DELETE /api/v1/workspaces/:workspace_id/users/:user_id` endpoint to remove a user from a workspace. ([#158](https://github.com/argilla-io/argilla-server/pull/158))
- Added `GET /api/v1/version` endpoint to get the current Argilla version. ([#162](https://github.com/argilla-io/argilla-server/pull/162))
- Added `GET /api/v1/status` endpoint to get Argilla service status. ([#165](https://github.com/argilla-io/argilla-server/pull/165))

## Fixed

- Fixed error when fetching record with metadata values with visibility restrictions. ([#4906](https://github.com/argilla-io/argilla/pull/4906))

## [1.28.0](https://github.com/argilla-io/argilla-server/compare/v1.27.0...v1.28.0)

### Added

- Added support to specify a list of score values for suggestions `score` attribute. ([#98](https://github.com/argilla-io/argilla-server/pull/98))
- Added `GET /api/v1/settings` new endpoint exposing Argilla and Hugging Face settings when available. ([#127](https://github.com/argilla-io/argilla-server/pull/127))
- Added `ARGILLA_SHOW_HUGGINGFACE_SPACE_PERSISTENT_STORAGE_WARNING` new environment variable to disable warning message when Hugging Face Spaces persistent storage is disabled. ([#124](https://github.com/argilla-io/argilla-server/pull/124))
- Added `options_order` new settings attribute to support specify an order for options in multi label selection questions. ([#133](https://github.com/argilla-io/argilla-server/pull/133))
- Added `POST /api/v1/datasets/:dataset_id/records/bulk` endpoint. ([#106](https://github.com/argilla-io/argilla-server/pull/106))
- Added `PUT /api/v1/datasets/:dataset_id/records/bulk` endpoint. ([#106](https://github.com/argilla-io/argilla-server/pull/106))

### Deprecated

- Deprecated `POST /api/v1/datasets/:dataset_id/records` in favour of `POST /api/v1/datasets/:dataset_id/records/bulk`. ([#130](https://github.com/argilla-io/argilla-server/pull/130))
- Deprecated `PATCH /api/v1/dataset/:dataset_id/records` in favour of `PUT /api/v1/datasets/:dataset_id/records/bulk`. ([#130](https://github.com/argilla-io/argilla-server/pull/130))

### Removed

- Removed support for specifying `score` attributes for individual value items when creating suggestions associated with span questions. ([#101](https://github.com/argilla-io/argilla-server/pull/101))

## [1.27.0](https://github.com/argilla-io/argilla-server/compare/v1.26.1...v1.27.0)

### Added

- Added `allow_overlapping` field for creation and update of span question settings. ([#89](https://github.com/argilla-io/argilla-server/pull/89))
- Added `ARGILLA_LABEL_SELECTION_OPTIONS_MAX_ITEMS` environment variable to set the number of maximum items to be used by label and multi label questions. By default this value is set to `500`. ([#85](https://github.com/argilla-io/argilla-server/pull/85))
- Added `ARGILLA_SPAN_OPTIONS_MAX_ITEMS` environment variable to set the number of maximum items to be used by span questions. By default this value is set to `500`. ([#85](https://github.com/argilla-io/argilla-server/pull/85))
- Added `GET /api/v1/datasets/:dataset_id/progress` endpoint to return progress metrics related with one specific dataset. ([#90](https://github.com/argilla-io/argilla-server/pull/90))

### Changed

- Changed ElasticSearch JVM heap size from `512m` to `1g` for quickstart Dockerfile. ([#109](https://github.com/argilla-io/argilla-server/pull/109))

## [1.26.1](https://github.com/argilla-io/argilla-server/compare/v1.26.0...v1.26.1)

> [!NOTE]
> This patch version only includes changes in the argilla frontend to support RTL languages.
> No changes where made on `argilla-server` repository for this patch version.

### Added

- Added latests changes from argilla to support for automatic detection of RTL languages. ([#4686](https://github.com/argilla-io/argilla/pull/4686))

## [1.26.0](https://github.com/argilla-io/argilla-server/compare/v1.25.0...v1.26.0)

### Added

- Add support for new `span` questions. ([#54](https://github.com/argilla-io/argilla-server/pull/54))
- Add `inserted_at` and `updated_at` missing fields to API v1 `Suggestion` schema. ([#52](https://github.com/argilla-io/argilla-server/pull/52))
- Add validation for `visible_options` attribute when updating a a question. ([#76](https://github.com/argilla-io/argilla-server/pull/76))

### Removed

- Removed unused `GET /api/workspaces` endpoint. ([#83](https://github.com/argilla-io/argilla-server/pull/83))

### Fixed

- Fixed error when returning responses from deleted users (which contains user_id=None). ([#57](https://github.com/argilla-io/argilla-server/pull/57))

## [1.25.0](https://github.com/argilla-io/argilla-server/compare/v1.24.0...v1.25.0)

> [!IMPORTANT]
> This version include changes related to the search index. So, a reindex is needed.
> Visit the [docs](https://docs.v1.argilla.io/en/latest/getting_started/installation/configurations/database_migrations.html#feedback-datasets) for more info.

### Added

- Added `ARGILLA_ES_MAPPING_TOTAL_FIELDS_LIMIT` to work with large dataset annotation flows. ([#31](https://github.com/argilla-io/argilla-server/pull/31))
- Added support for update options for label and multi-label selection questions. ([#34](https://github.com/argilla-io/argilla-server/pull/34))
- Added `REINDEX_DATASETS` quickstart environment variable to reindex datasets and records into the search engine. ([#39](https://github.com/argilla-io/argilla-server/pull/39))
- Added pseudo-random shuffling of records based on the user's `id`. ([#23](https://github.com/argilla-io/argilla-server/pull/23))

### Changed

- Changed indexing responses for search to use user `id` instead of `username`. **[Reindex needed](https://docs.v1.argilla.io/en/latest/getting_started/installation/configurations/database_migrations.html#feedback-datasets)** ([#26](https://github.com/argilla-io/argilla-server/pull/26))
- Changed search index mappings definition to optimize the number of fields. **[Reindex needed](https://docs.v1.argilla.io/en/latest/getting_started/installation/configurations/database_migrations.html#feedback-datasets)** ([#31](https://github.com/argilla-io/argilla-server/pull/31))

### Removed

- Removed `ARGILLA_LOCAL_AUTH_TOKEN_EXPIRATION_IN_MINUTES` environment variable. ([#38](https://github.com/argilla-io/argilla-server/pull/38))
- Removed `ARGILLA_LOCAL_AUTH_ALGORITHM` environment variable. ([#38](https://github.com/argilla-io/argilla-server/pull/38))
- Removed `ARGILLA_LOCAL_AUTH_SECRET_KEY` environment variable. ([#38](https://github.com/argilla-io/argilla-server/pull/38))
- Removed data loading for docker quickstart image. ([#108](https://github.com/argilla-io/argilla-server/pull/108))

### Fixed

- Max size parameter for getting the metadata property metrics is currently set as 2^14(=12) instead of 2 \*\* 14 ([#30](https://github.com/argilla-io/argilla-server/pull/30)) ([v1.24-fix](https://github.com/bharath97-git/argilla-server/releases/tag/v1.24-fix))
- Fixed error when combining similarity search with text search. ([#32](https://github.com/argilla-io/argilla-server/pull/32))

## [1.24.0](https://github.com/argilla-io/argilla-server/releases/tag/v1.24.0)

> [!NOTE]
> This version is the first release of the Argilla Server. Before this release, the Argilla Server was part of the [Argilla SDK](https://github.com/argilla-io/argilla).
> Now, the Argilla Server is a separate package that can be installed and used independently of the [Argilla SDK](https://github.com/argilla-io/argilla).

### Fixed

- Fixed problems using `ARGILLA_BASE_URL` environment variable. ([#14](https://github.com/argilla-io/argilla-server/pull/14))

## [1.23.0](https://github.com/argilla-io/argilla/compare/v1.22.0...v1.23.0)

### Added

- Added bulk annotation by filter criteria. ([#4516](https://github.com/argilla-io/argilla/pull/4516))
- Automatically fetch new datasets on focus tab. ([#4514](https://github.com/argilla-io/argilla/pull/4514))
- API v1 responses returning `Record` schema now always include `dataset_id` as attribute. ([#4482](https://github.com/argilla-io/argilla/pull/4482))
- API v1 responses returning `Response` schema now always include `record_id` as attribute. ([#4482](https://github.com/argilla-io/argilla/pull/4482))
- API v1 responses returning `Question` schema now always include `dataset_id` attribute. ([#4487](https://github.com/argilla-io/argilla/pull/4487))
- API v1 responses returning `Field` schema now always include `dataset_id` attribute. ([#4488](https://github.com/argilla-io/argilla/pull/4488))
- API v1 responses returning `MetadataProperty` schema now always include `dataset_id` attribute. ([#4489](https://github.com/argilla-io/argilla/pull/4489))
- API v1 responses returning `VectorSettings` schema now always include `dataset_id` attribute. ([#4490](https://github.com/argilla-io/argilla/pull/4490))
- Added `pdf_to_html` function to `.html_utils` module that convert PDFs to dataURL to be able to render them in tha Argilla UI. ([#4481](https://github.com/argilla-io/argilla/issues/4481#issuecomment-1903695755))
- Added `ARGILLA_AUTH_SECRET_KEY` environment variable. ([#4539](https://github.com/argilla-io/argilla/pull/4539))
- Added `ARGILLA_AUTH_ALGORITHM` environment variable. ([#4539](https://github.com/argilla-io/argilla/pull/4539))
- Added `ARGILLA_AUTH_TOKEN_EXPIRATION` environment variable. ([#4539](https://github.com/argilla-io/argilla/pull/4539))
- Added `ARGILLA_AUTH_OAUTH_CFG` environment variable. ([#4546](https://github.com/argilla-io/argilla/pull/4546))
- Added OAuth2 support for HuggingFace Hub. ([#4546](https://github.com/argilla-io/argilla/pull/4546))

### Deprecated

- Deprecated `ARGILLA_LOCAL_AUTH_*` environment variables. Will be removed in the release v1.25.0. ([#4539](https://github.com/argilla-io/argilla/pull/4539))

### Changed

- Changed regex pattern for `username` attribute in `UserCreate`. Now uppercase letters are allowed. ([#4544](https://github.com/argilla-io/argilla/pull/4544))

### Removed

- Remove sending `Authorization` header from python SDK requests. ([#4535](https://github.com/argilla-io/argilla/pull/4535))

### Fixed

- Fixed keyboard shortcut for label questions. ([#4530](https://github.com/argilla-io/argilla/pull/4530))

## [1.22.0](https://github.com/argilla-io/argilla/compare/v1.21.0...v1.22.0)

### Added

- Added Bulk annotation support. ([#4333](https://github.com/argilla-io/argilla/pull/4333))
- Restore filters from feedback dataset settings. ([#4461])(https://github.com/argilla-io/argilla/pull/4461)
- Warning on feedback dataset settings when leaving page with unsaved changes. ([#4461](https://github.com/argilla-io/argilla/pull/4461))
- Added pydantic v2 support using the python SDK. ([#4459](https://github.com/argilla-io/argilla/pull/4459))
- Added `vector_settings` to the `__repr__` method of the `FeedbackDataset` and `RemoteFeedbackDataset`. ([#4454](https://github.com/argilla-io/argilla/pull/4454))
- Added integration for `sentence-transformers` using `SentenceTransformersExtractor` to configure `vector_settings` in `FeedbackDataset` and `FeedbackRecord`. ([#4454](https://github.com/argilla-io/argilla/pull/4454))

### Changed

- Module `argilla.cli.server` definitions have been moved to `argilla.server.cli` module. ([#4472](https://github.com/argilla-io/argilla/pull/4472))
- [breaking] Changed `vector_settings_by_name` for generic `property_by_name` usage, which will return `None` instead of raising an error. ([#4454](https://github.com/argilla-io/argilla/pull/4454))
- The constant definition `ES_INDEX_REGEX_PATTERN` in module `argilla._constants` is now private. ([#4472](https://github.com/argilla-io/argilla/pull/4474))
- `nan` values in metadata properties will raise a 422 error when creating/updating records. ([#4300](https://github.com/argilla-io/argilla/issues/4300))
- `None` values are now allowed in metadata properties. ([#4300](https://github.com/argilla-io/argilla/issues/4300))

### Fixed

- Paginating to a new record, automatically scrolls down to selected form area. ([#4333](https://github.com/argilla-io/argilla/pull/4333))

### Deprecated

- The `missing` response status for filtering records is deprecated and will be removed in the release v1.24.0. Use `pending` instead. ([#4433](https://github.com/argilla-io/argilla/pull/4433))

### Removed

- The deprecated `python -m argilla database` command has been removed. ([#4472](https://github.com/argilla-io/argilla/pull/4472))

## [1.21.0](https://github.com/argilla-io/argilla/compare/v1.20.0...v1.21.0)

### Added

- Added new draft queue for annotation view ([#4334](https://github.com/argilla-io/argilla/pull/4334))
- Added annotation metrics module for the `FeedbackDataset` (`argilla.client.feedback.metrics`). ([#4175](https://github.com/argilla-io/argilla/pull/4175)).
- Added strategy to handle and translate errors from the server for `401` HTTP status code` ([#4362](https://github.com/argilla-io/argilla/pull/4362))
- Added integration for `textdescriptives` using `TextDescriptivesExtractor` to configure `metadata_properties` in `FeedbackDataset` and `FeedbackRecord`. ([#4400](https://github.com/argilla-io/argilla/pull/4400)). Contributed by @m-newhauser
- Added `POST /api/v1/me/responses/bulk` endpoint to create responses in bulk for current user. ([#4380](https://github.com/argilla-io/argilla/pull/4380))
- Added list support for term metadata properties. (Closes [#4359](https://github.com/argilla-io/argilla/issues/4359))
- Added new CLI task to reindex datasets and records into the search engine. ([#4404](https://github.com/argilla-io/argilla/pull/4404))
- Added `httpx_extra_kwargs` argument to `rg.init` and `Argilla` to allow passing extra arguments to `httpx.Client` used by `Argilla`. ([#4440](https://github.com/argilla-io/argilla/pull/4441))
- Added `ResponseStatusFilter` enum in `__init__` imports of Argilla ([#4118](https://github.com/argilla-io/argilla/pull/4463)). Contributed by @Piyush-Kumar-Ghosh.

### Changed

- More productive and simpler shortcut system ([#4215](https://github.com/argilla-io/argilla/pull/4215))
- Move `ArgillaSingleton`, `init` and `active_client` to a new module `singleton`. ([#4347](https://github.com/argilla-io/argilla/pull/4347))
- Updated `argilla.load` functions to also work with `FeedbackDataset`s. ([#4347](https://github.com/argilla-io/argilla/pull/4347))
- [breaking] Updated `argilla.delete` functions to also work with `FeedbackDataset`s. It now raises an error if the dataset does not exist. ([#4347](https://github.com/argilla-io/argilla/pull/4347))
- Updated `argilla.list_datasets` functions to also work with `FeedbackDataset`s. ([#4347](https://github.com/argilla-io/argilla/pull/4347))

### Fixed

- Fixed error in `TextClassificationSettings.from_dict` method in which the `label_schema` created was a list of `dict` instead of a list of `str`. ([#4347](https://github.com/argilla-io/argilla/pull/4347))
- Fixed total records on pagination component ([#4424](https://github.com/argilla-io/argilla/pull/4424))

### Removed

- Removed `draft` auto save for annotation view ([#4334](https://github.com/argilla-io/argilla/pull/4334))

## [1.20.0](https://github.com/argilla-io/argilla/compare/v1.19.0...v1.20.0)

### Added

- Added `GET /api/v1/datasets/:dataset_id/records/search/suggestions/options` endpoint to return suggestion available options for searching. ([#4260](https://github.com/argilla-io/argilla/pull/4260))
- Added `metadata_properties` to the `__repr__` method of the `FeedbackDataset` and `RemoteFeedbackDataset`.([#4192](https://github.com/argilla-io/argilla/pull/4192)).
- Added `get_model_kwargs`, `get_trainer_kwargs`, `get_trainer_model`, `get_trainer_tokenizer` and `get_trainer` -methods to the `ArgillaTrainer` to improve interoperability across frameworks. ([#4214](https://github.com/argilla-io/argilla/pull/4214)).
- Added additional formatting checks to the `ArgillaTrainer` to allow for better interoperability of `defaults` and `formatting_func` usage. ([#4214](https://github.com/argilla-io/argilla/pull/4214)).
- Added a warning to the `update_config`-method of `ArgillaTrainer` to emphasize if the `kwargs` were updated correctly. ([#4214](https://github.com/argilla-io/argilla/pull/4214)).
- Added `argilla.client.feedback.utils` module with `html_utils` (this mainly includes `video/audio/image_to_html` that convert media to dataURL to be able to render them in tha Argilla UI and `create_token_highlights` to highlight tokens in a custom way. Both work on TextQuestion and TextField with use_markdown=True) and `assignments` (this mainly includes `assign_records` to assign records according to a number of annotators and records, an overlap and the shuffle option; and `assign_workspace` to assign and create if needed a workspace according to the record assignment). ([#4121](https://github.com/argilla-io/argilla/pull/4121))

### Fixed

- Fixed error in `ArgillaTrainer`, with numerical labels, using `RatingQuestion` instead of `RankingQuestion` ([#4171](https://github.com/argilla-io/argilla/pull/4171))
- Fixed error in `ArgillaTrainer`, now we can train for `extractive_question_answering` using a validation sample ([#4204](https://github.com/argilla-io/argilla/pull/4204))
- Fixed error in `ArgillaTrainer`, when training for `sentence-similarity` it didn't work with a list of values per record ([#4211](https://github.com/argilla-io/argilla/pull/4211))
- Fixed error in the unification strategy for `RankingQuestion` ([#4295](https://github.com/argilla-io/argilla/pull/4295))
- Fixed `TextClassificationSettings.labels_schema` order was not being preserved. Closes [#3828](https://github.com/argilla-io/argilla/issues/3828) ([#4332](https://github.com/argilla-io/argilla/pull/4332))
- Fixed error when requesting non-existing API endpoints. Closes [#4073](https://github.com/argilla-io/argilla/issues/4073) ([#4325](https://github.com/argilla-io/argilla/pull/4325))
- Fixed error when passing `draft` responses to create records endpoint. ([#4354](https://github.com/argilla-io/argilla/pull/4354))

### Changed

- [breaking] Suggestions `agent` field only accepts now some specific characters and a limited length. ([#4265](https://github.com/argilla-io/argilla/pull/4265))
- [breaking] Suggestions `score` field only accepts now float values in the range `0` to `1`. ([#4266](https://github.com/argilla-io/argilla/pull/4266))
- Updated `POST /api/v1/dataset/:dataset_id/records/search` endpoint to support optional `query` attribute. ([#4327](https://github.com/argilla-io/argilla/pull/4327))
- Updated `POST /api/v1/dataset/:dataset_id/records/search` endpoint to support `filter` and `sort` attributes. ([#4327](https://github.com/argilla-io/argilla/pull/4327))
- Updated `POST /api/v1/me/datasets/:dataset_id/records/search` endpoint to support optional `query` attribute. ([#4270](https://github.com/argilla-io/argilla/pull/4270))
- Updated `POST /api/v1/me/datasets/:dataset_id/records/search` endpoint to support `filter` and `sort` attributes. ([#4270](https://github.com/argilla-io/argilla/pull/4270))
- Changed the logging style while pulling and pushing `FeedbackDataset` to Argilla from `tqdm` style to `rich`. ([#4267](https://github.com/argilla-io/argilla/pull/4267)). Contributed by @zucchini-nlp.
- Updated `push_to_argilla` to print `repr` of the pushed `RemoteFeedbackDataset` after push and changed `show_progress` to True by default. ([#4223](https://github.com/argilla-io/argilla/pull/4223))
- Changed `models` and `tokenizer` for the `ArgillaTrainer` to explicitly allow for changing them when needed. ([#4214](https://github.com/argilla-io/argilla/pull/4214)).

## [1.19.0](https://github.com/argilla-io/argilla/compare/v1.18.0...v1.19.0)

### Added

- Added `POST /api/v1/datasets/:dataset_id/records/search` endpoint to search for records without user context, including responses by all users. ([#4143](https://github.com/argilla-io/argilla/pull/4143))
- Added `POST /api/v1/datasets/:dataset_id/vectors-settings` endpoint for creating vector settings for a dataset. ([#3776](https://github.com/argilla-io/argilla/pull/3776))
- Added `GET /api/v1/datasets/:dataset_id/vectors-settings` endpoint for listing the vectors settings for a dataset. ([#3776](https://github.com/argilla-io/argilla/pull/3776))
- Added `DELETE /api/v1/vectors-settings/:vector_settings_id` endpoint for deleting a vector settings. ([#3776](https://github.com/argilla-io/argilla/pull/3776))
- Added `PATCH /api/v1/vectors-settings/:vector_settings_id` endpoint for updating a vector settings. ([#4092](https://github.com/argilla-io/argilla/pull/4092))
- Added `GET /api/v1/records/:record_id` endpoint to get a specific record. ([#4039](https://github.com/argilla-io/argilla/pull/4039))
- Added support to include vectors for `GET /api/v1/datasets/:dataset_id/records` endpoint response using `include` query param. ([#4063](https://github.com/argilla-io/argilla/pull/4063))
- Added support to include vectors for `GET /api/v1/me/datasets/:dataset_id/records` endpoint response using `include` query param. ([#4063](https://github.com/argilla-io/argilla/pull/4063))
- Added support to include vectors for `POST /api/v1/me/datasets/:dataset_id/records/search` endpoint response using `include` query param. ([#4063](https://github.com/argilla-io/argilla/pull/4063))
- Added `show_progress` argument to `from_huggingface()` method to make the progress bar for parsing records process optional.([#4132](https://github.com/argilla-io/argilla/pull/4132)).
- Added a progress bar for parsing records process to `from_huggingface()` method with `trange` in `tqdm`.([#4132](https://github.com/argilla-io/argilla/pull/4132)).
- Added to sort by `inserted_at` or `updated_at` for datasets with no metadata. ([4147](https://github.com/argilla-io/argilla/pull/4147))
- Added `max_records` argument to `pull()` method for `RemoteFeedbackDataset`.([#4074](https://github.com/argilla-io/argilla/pull/4074))
- Added functionality to push your models to the Hugging Face hub with `ArgillaTrainer.push_to_huggingface` ([#3976](https://github.com/argilla-io/argilla/pull/3976)). Contributed by @Racso-3141.
- Added `filter_by` argument to `ArgillaTrainer` to filter by `response_status` ([#4120](https://github.com/argilla-io/argilla/pull/4120)).
- Added `sort_by` argument to `ArgillaTrainer` to sort by `metadata` ([#4120](https://github.com/argilla-io/argilla/pull/4120)).
- Added `max_records` argument to `ArgillaTrainer` to limit record used for training ([#4120](https://github.com/argilla-io/argilla/pull/4120)).
- Added `add_vector_settings` method to local and remote `FeedbackDataset`. ([#4055](https://github.com/argilla-io/argilla/pull/4055))
- Added `update_vectors_settings` method to local and remote `FeedbackDataset`. ([#4122](https://github.com/argilla-io/argilla/pull/4122))
- Added `delete_vectors_settings` method to local and remote `FeedbackDataset`. ([#4130](https://github.com/argilla-io/argilla/pull/4130))
- Added `vector_settings_by_name` method to local and remote `FeedbackDataset`. ([#4055](https://github.com/argilla-io/argilla/pull/4055))
- Added `find_similar_records` method to local and remote `FeedbackDataset`. ([#4023](https://github.com/argilla-io/argilla/pull/4023))
- Added `ARGILLA_SEARCH_ENGINE` environment variable to configure the search engine to use. ([#4019](https://github.com/argilla-io/argilla/pull/4019))

### Changed

- [breaking] Remove support for Elasticsearch < 8.5 and OpenSearch < 2.4. ([#4173](https://github.com/argilla-io/argilla/pull/4173))
- [breaking] Users working with OpenSearch engines must use version >=2.4 and set `ARGILLA_SEARCH_ENGINE=opensearch`. ([#4019](https://github.com/argilla-io/argilla/pull/4019) and [#4111](https://github.com/argilla-io/argilla/pull/4111))
- [breaking] Changed `FeedbackDataset.*_by_name()` methods to return `None` when no match is found ([#4101](https://github.com/argilla-io/argilla/pull/3976)).
- [breaking] `limit` query parameter for `GET /api/v1/datasets/:dataset_id/records` endpoint is now only accepting values greater or equal than `1` and less or equal than `1000`. ([#4143](https://github.com/argilla-io/argilla/pull/4143))
- [breaking] `limit` query parameter for `GET /api/v1/me/datasets/:dataset_id/records` endpoint is now only accepting values greater or equal than `1` and less or equal than `1000`. ([#4143](https://github.com/argilla-io/argilla/pull/4143))
- Update `GET /api/v1/datasets/:dataset_id/records` endpoint to fetch record using the search engine. ([#4142](https://github.com/argilla-io/argilla/pull/4142))
- Update `GET /api/v1/me/datasets/:dataset_id/records` endpoint to fetch record using the search engine. ([#4142](https://github.com/argilla-io/argilla/pull/4142))
- Update `POST /api/v1/datasets/:dataset_id/records` endpoint to allow to create records with `vectors` ([#4022](https://github.com/argilla-io/argilla/pull/4022))
- Update `PATCH /api/v1/datasets/:dataset_id` endpoint to allow updating `allow_extra_metadata` attribute. ([#4112](https://github.com/argilla-io/argilla/pull/4112))
- Update `PATCH /api/v1/datasets/:dataset_id/records` endpoint to allow to update records with `vectors`. ([#4062](https://github.com/argilla-io/argilla/pull/4062))
- Update `PATCH /api/v1/records/:record_id` endpoint to allow to update record with `vectors`. ([#4062](https://github.com/argilla-io/argilla/pull/4062))
- Update `POST /api/v1/me/datasets/:dataset_id/records/search` endpoint to allow to search records with vectors. ([#4019](https://github.com/argilla-io/argilla/pull/4019))
- Update `BaseElasticAndOpenSearchEngine.index_records` method to also index record vectors. ([#4062](https://github.com/argilla-io/argilla/pull/4062))
- Update `FeedbackDataset.__init__` to allow passing a list of vector settings. ([#4055](https://github.com/argilla-io/argilla/pull/4055))
- Update `FeedbackDataset.push_to_argilla` to also push vector settings. ([#4055](https://github.com/argilla-io/argilla/pull/4055))
- Update `FeedbackDatasetRecord` to support the creation of records with vectors. ([#4043](https://github.com/argilla-io/argilla/pull/4043))
- Using cosine similarity to compute similarity between vectors. ([#4124](https://github.com/argilla-io/argilla/pull/4124))

### Fixed

- Fixed svg images out of screen with too large images ([#4047](https://github.com/argilla-io/argilla/pull/4047))
- Fixed creating records with responses from multiple users. Closes [#3746](https://github.com/argilla-io/argilla/issues/3746) and [#3808](https://github.com/argilla-io/argilla/issues/3808) ([#4142](https://github.com/argilla-io/argilla/pull/4142))
- Fixed deleting or updating responses as an owner for annotators. (Commit [403a66d](https://github.com/argilla-io/argilla/commit/403a66d16d816fa8a62e3f76314ccc90e0073297))
- Fixed passing user_id when getting records by id. (Commit [98c7927](https://github.com/argilla-io/argilla/commit/98c792757a21da05bac89b7f625e7e5792ad59f9))
- Fixed non-basic tags serialized when pushing a dataset to the Hugging Face Hub. Closes [#4089](https://github.com/argilla-io/argilla/issues/4089) ([#4200](https://github.com/argilla-io/argilla/pull/4200))

## [1.18.0](https://github.com/argilla-io/argilla/compare/v1.17.0...v1.18.0)

### Added

- New `GET /api/v1/datasets/:dataset_id/metadata-properties` endpoint for listing dataset metadata properties. ([#3813](https://github.com/argilla-io/argilla/pull/3813))
- New `POST /api/v1/datasets/:dataset_id/metadata-properties` endpoint for creating dataset metadata properties. ([#3813](https://github.com/argilla-io/argilla/pull/3813))
- New `PATCH /api/v1/metadata-properties/:metadata_property_id` endpoint allowing the update of a specific metadata property. ([#3952](https://github.com/argilla-io/argilla/pull/3952))
- New `DELETE /api/v1/metadata-properties/:metadata_property_id` endpoint for deletion of a specific metadata property. ([#3911](https://github.com/argilla-io/argilla/pull/3911))
- New `GET /api/v1/metadata-properties/:metadata_property_id/metrics` endpoint to compute metrics for a specific metadata property. ([#3856](https://github.com/argilla-io/argilla/pull/3856))
- New `PATCH /api/v1/records/:record_id` endpoint to update a record. ([#3920](https://github.com/argilla-io/argilla/pull/3920))
- New `PATCH /api/v1/dataset/:dataset_id/records` endpoint to bulk update the records of a dataset. ([#3934](https://github.com/argilla-io/argilla/pull/3934))
- Missing validations to `PATCH /api/v1/questions/:question_id`. Now `title` and `description` are using the same validations used to create questions. ([#3967](https://github.com/argilla-io/argilla/pull/3967))
- Added `TermsMetadataProperty`, `IntegerMetadataProperty` and `FloatMetadataProperty` classes allowing to define metadata properties for a `FeedbackDataset`. ([#3818](https://github.com/argilla-io/argilla/pull/3818))
- Added `metadata_filters` to `filter_by` method in `RemoteFeedbackDataset` to filter based on metadata i.e. `TermsMetadataFilter`, `IntegerMetadataFilter`, and `FloatMetadataFilter`. ([#3834](https://github.com/argilla-io/argilla/pull/3834))
- Added a validation layer for both `metadata_properties` and `metadata_filters` in their schemas and as part of the `add_records` and `filter_by` methods, respectively. ([#3860](https://github.com/argilla-io/argilla/pull/3860))
- Added `sort_by` query parameter to listing records endpoints that allows to sort the records by `inserted_at`, `updated_at` or metadata property. ([#3843](https://github.com/argilla-io/argilla/pull/3843))
- Added `add_metadata_property` method to both `FeedbackDataset` and `RemoteFeedbackDataset` (i.e. `FeedbackDataset` in Argilla). ([#3900](https://github.com/argilla-io/argilla/pull/3900))
- Added fields `inserted_at` and `updated_at` in `RemoteResponseSchema`. ([#3822](https://github.com/argilla-io/argilla/pull/3822))
- Added support for `sort_by` for `RemoteFeedbackDataset` i.e. a `FeedbackDataset` uploaded to Argilla. ([#3925](https://github.com/argilla-io/argilla/pull/3925))
- Added `metadata_properties` support for both `push_to_huggingface` and `from_huggingface`. ([#3947](https://github.com/argilla-io/argilla/pull/3947))
- Add support for update records (`metadata`) from Python SDK. ([#3946](https://github.com/argilla-io/argilla/pull/3946))
- Added `delete_metadata_properties` method to delete metadata properties. ([#3932](https://github.com/argilla-io/argilla/pull/3932))
- Added `update_metadata_properties` method to update `metadata_properties`. ([#3961](https://github.com/argilla-io/argilla/pull/3961))
- Added automatic model card generation through `ArgillaTrainer.save` ([#3857](https://github.com/argilla-io/argilla/pull/3857))
- Added `FeedbackDataset` `TaskTemplateMixin` for pre-defined task templates. ([#3969](https://github.com/argilla-io/argilla/pull/3969))
- A maximum limit of 50 on the number of options a ranking question can accept. ([#3975](https://github.com/argilla-io/argilla/pull/3975))
- New `last_activity_at` field to `FeedbackDataset` exposing when the last activity for the associated dataset occurs. ([#3992](https://github.com/argilla-io/argilla/pull/3992))

### Changed

- `GET /api/v1/datasets/{dataset_id}/records`, `GET /api/v1/me/datasets/{dataset_id}/records` and `POST /api/v1/me/datasets/{dataset_id}/records/search` endpoints to return the `total` number of records. ([#3848](https://github.com/argilla-io/argilla/pull/3848), [#3903](https://github.com/argilla-io/argilla/pull/3903))
- Implemented `__len__` method for filtered datasets to return the number of records matching the provided filters. ([#3916](https://github.com/argilla-io/argilla/pull/3916))
- Increase the default max result window for Elasticsearch created for Feedback datasets. ([#3929](https://github.com/argilla-io/argilla/pull/))
- Force elastic index refresh after records creation. ([#3929](https://github.com/argilla-io/argilla/pull/))
- Validate metadata fields for filtering and sorting in the Python SDK. ([#3993](https://github.com/argilla-io/argilla/pull/3993))
- Using metadata property name instead of id for indexing data in search engine index. ([#3994](https://github.com/argilla-io/argilla/pull/3994))

### Fixed

- Fixed response schemas to allow `values` to be `None` i.e. when a record is discarded the `response.values` are set to `None`. ([#3926](https://github.com/argilla-io/argilla/pull/3926))

## [1.17.0](https://github.com/argilla-io/argilla/compare/v1.16.0...v1.17.0)

### Added

- Added fields `inserted_at` and `updated_at` in `RemoteResponseSchema` ([#3822](https://github.com/argilla-io/argilla/pull/3822)).
- Added automatic model card generation through `ArgillaTrainer.save` ([#3857](https://github.com/argilla-io/argilla/pull/3857)).
- Added task templates to the `FeedbackDataset` ([#3973](https://github.com/argilla-io/argilla/pull/3973)).

### Changed

- Updated `Dockerfile` to use multi stage build ([#3221](https://github.com/argilla-io/argilla/pull/3221) and [#3793](https://github.com/argilla-io/argilla/pull/3793)).
- Updated active learning for text classification notebooks to use the most recent small-text version ([#3831](https://github.com/argilla-io/argilla/pull/3831)).
- Changed argilla dataset name in the active learning for text classification notebooks to be consistent with the default names in the huggingface spaces ([#3831](https://github.com/argilla-io/argilla/pull/3831)).
- FeedbackDataset API methods have been aligned to be accessible through the several implementations ([#3937](https://github.com/argilla-io/argilla/pull/3937)).
- The `unify_responses` support for remote datasets ([#3937](https://github.com/argilla-io/argilla/pull/3937)).

### Fixed

- Fix field not shown in the order defined in the dataset settings. Closes [#3959](https://github.com/argilla-io/argilla/issues/3959) ([#3984](https://github.com/argilla-io/argilla/pull/3984))
- Updated active learning for text classification notebooks to pass ids of type int to `TextClassificationRecord` ([#3831](https://github.com/argilla-io/argilla/pull/3831)).
- Fixed record fields validation that was preventing from logging records with optional fields (i.e. `required=True`) when the field value was `None` ([#3846](https://github.com/argilla-io/argilla/pull/3846)).
- Always set `pretrained_model_name_or_path` attribute as string in `ArgillaTrainer` ([#3914](https://github.com/argilla-io/argilla/pull/3914)).
- The `inserted_at` and `updated_at` attributes are create using the `utcnow` factory to avoid unexpected race conditions on timestamp creation ([#3945](https://github.com/argilla-io/argilla/pull/3945))
- Fixed `configure_dataset_settings` when providing the workspace via the arg `workspace` ([#3887](https://github.com/argilla-io/argilla/pull/3887)).
- Fixed saving of models trained with `ArgillaTrainer` with a `peft_config` parameter ([#3795](https://github.com/argilla-io/argilla/pull/3795)).
- Fixed backwards compatibility on `from_huggingface` when loading a `FeedbackDataset` from the Hugging Face Hub that was previously dumped using another version of Argilla, starting at 1.8.0, when it was first introduced ([#3829](https://github.com/argilla-io/argilla/pull/3829)).
- Fixed wrong `__repr__` problem for `TrainingTask`. ([#3969](https://github.com/argilla-io/argilla/pull/3969))
- Fixed wrong key return error `prepare_for_training_with_*` for `TrainingTask`. ([#3969](https://github.com/argilla-io/argilla/pull/3969))

### Deprecated

- Function `rg.configure_dataset` is deprecated in favour of `rg.configure_dataset_settings`. The former will be removed in version 1.19.0

## [1.16.0](https://github.com/argilla-io/argilla/compare/v1.15.1...v1.16.0)

### Added

- Added `ArgillaTrainer` integration with sentence-transformers, allowing fine tuning for sentence similarity ([#3739](https://github.com/argilla-io/argilla/pull/3739))
- Added `ArgillaTrainer` integration with `TrainingTask.for_question_answering` ([#3740](https://github.com/argilla-io/argilla/pull/3740))
- Added `Auto save record` to save automatically the current record that you are working on ([#3541](https://github.com/argilla-io/argilla/pull/3541))
- Added `ArgillaTrainer` integration with OpenAI, allowing fine tuning for chat completion ([#3615](https://github.com/argilla-io/argilla/pull/3615))
- Added `workspaces list` command to list Argilla workspaces ([#3594](https://github.com/argilla-io/argilla/pull/3594)).
- Added `datasets list` command to list Argilla datasets ([#3658](https://github.com/argilla-io/argilla/pull/3658)).
- Added `users create` command to create users ([#3667](https://github.com/argilla-io/argilla/pull/3667)).
- Added `whoami` command to get current user ([#3673](https://github.com/argilla-io/argilla/pull/3673)).
- Added `users delete` command to delete users ([#3671](https://github.com/argilla-io/argilla/pull/3671)).
- Added `users list` command to list users ([#3688](https://github.com/argilla-io/argilla/pull/3688)).
- Added `workspaces delete-user` command to remove a user from a workspace ([#3699](https://github.com/argilla-io/argilla/pull/3699)).
- Added `datasets list` command to list Argilla datasets ([#3658](https://github.com/argilla-io/argilla/pull/3658)).
- Added `users create` command to create users ([#3667](https://github.com/argilla-io/argilla/pull/3667)).
- Added `users delete` command to delete users ([#3671](https://github.com/argilla-io/argilla/pull/3671)).
- Added `workspaces create` command to create an Argilla workspace ([#3676](https://github.com/argilla-io/argilla/pull/3676)).
- Added `datasets push-to-hub` command to push a `FeedbackDataset` from Argilla into the HuggingFace Hub ([#3685](https://github.com/argilla-io/argilla/pull/3685)).
- Added `info` command to get info about the used Argilla client and server ([#3707](https://github.com/argilla-io/argilla/pull/3707)).
- Added `datasets delete` command to delete a `FeedbackDataset` from Argilla ([#3703](https://github.com/argilla-io/argilla/pull/3703)).
- Added `created_at` and `updated_at` properties to `RemoteFeedbackDataset` and `FilteredRemoteFeedbackDataset` ([#3709](https://github.com/argilla-io/argilla/pull/3709)).
- Added handling `PermissionError` when executing a command with a logged in user with not enough permissions ([#3717](https://github.com/argilla-io/argilla/pull/3717)).
- Added `workspaces add-user` command to add a user to workspace ([#3712](https://github.com/argilla-io/argilla/pull/3712)).
- Added `workspace_id` param to `GET /api/v1/me/datasets` endpoint ([#3727](https://github.com/argilla-io/argilla/pull/3727)).
- Added `workspace_id` arg to `list_datasets` in the Python SDK ([#3727](https://github.com/argilla-io/argilla/pull/3727)).
- Added `argilla` script that allows to execute Argilla CLI using the `argilla` command ([#3730](https://github.com/argilla-io/argilla/pull/3730)).
- Added support for passing already initialized `model` and `tokenizer` instances to the `ArgillaTrainer` ([#3751](https://github.com/argilla-io/argilla/pull/3751))
- Added `server_info` function to check the Argilla server information (also accessible via `rg.server_info`) ([#3772](https://github.com/argilla-io/argilla/issues/3772)).

### Changed

- Move `database` commands under `server` group of commands ([#3710](https://github.com/argilla-io/argilla/pull/3710))
- `server` commands only included in the CLI app when `server` extra requirements are installed ([#3710](https://github.com/argilla-io/argilla/pull/3710)).
- Updated `PUT /api/v1/responses/{response_id}` to replace `values` stored with received `values` in request ([#3711](https://github.com/argilla-io/argilla/pull/3711)).
- Display a `UserWarning` when the `user_id` in `Workspace.add_user` and `Workspace.delete_user` is the ID of an user with the owner role as they don't require explicit permissions ([#3716](https://github.com/argilla-io/argilla/issues/3716)).
- Rename `tasks` sub-package to `cli` ([#3723](https://github.com/argilla-io/argilla/pull/3723)).
- Changed `argilla database` command in the CLI to now be accessed via `argilla server database`, to be deprecated in the upcoming release ([#3754](https://github.com/argilla-io/argilla/pull/3754)).
- Changed `visible_options` (of label and multi label selection questions) validation in the backend to check that the provided value is greater or equal than/to 3 and less or equal than/to the number of provided options ([#3773](https://github.com/argilla-io/argilla/pull/3773)).

### Fixed

- Fixed `remove user modification in text component on clear answers` ([#3775](https://github.com/argilla-io/argilla/pull/3775))
- Fixed `Highlight raw text field in dataset feedback task` ([#3731](https://github.com/argilla-io/argilla/pull/3731))
- Fixed `Field title too long` ([#3734](https://github.com/argilla-io/argilla/pull/3734))
- Fixed error messages when deleting a `DatasetForTextClassification` ([#3652](https://github.com/argilla-io/argilla/pull/3652))
- Fixed `Pending queue` pagination problems when during data annotation ([#3677](https://github.com/argilla-io/argilla/pull/3677))
- Fixed `visible_labels` default value to be 20 just when `visible_labels` not provided and `len(labels) > 20`, otherwise it will either be the provided `visible_labels` value or `None`, for `LabelQuestion` and `MultiLabelQuestion` ([#3702](https://github.com/argilla-io/argilla/pull/3702)).
- Fixed `DatasetCard` generation when `RemoteFeedbackDataset` contains suggestions ([#3718](https://github.com/argilla-io/argilla/pull/3718)).
- Add missing `draft` status in `ResponseSchema` as now there can be responses with `draft` status when annotating via the UI ([#3749](https://github.com/argilla-io/argilla/pull/3749)).
- Searches when queried words are distributed along the record fields ([#3759](https://github.com/argilla-io/argilla/pull/3759)).
- Fixed Python 3.11 compatibility issue with `/api/datasets` endpoints due to the `TaskType` enum replacement in the endpoint URL ([#3769](https://github.com/argilla-io/argilla/pull/3769)).
- Fixed `RankingValueSchema` and `FeedbackRankingValueModel` schemas to allow `rank=None` when `status=draft` ([#3781](https://github.com/argilla-io/argilla/pull/3781)).

## [1.15.1](https://github.com/argilla-io/argilla/compare/v1.15.0...v1.15.1)

### Fixed

- Fixed `Text component` text content sanitization behavior just for markdown to prevent disappear the text([#3738](https://github.com/argilla-io/argilla/pull/3738))
- Fixed `Text component` now you need to press Escape to exit the text area ([#3733](https://github.com/argilla-io/argilla/pull/3733))
- Fixed `SearchEngine` was creating the same number of primary shards and replica shards for each `FeedbackDataset` ([#3736](https://github.com/argilla-io/argilla/pull/3736)).

## [1.15.0](https://github.com/argilla-io/argilla/compare/v1.14.1...v1.15.0)

### Added

- Added `Enable to update guidelines and dataset settings for Feedback Datasets directly in the UI` ([#3489](https://github.com/argilla-io/argilla/pull/3489))
- Added `ArgillaTrainer` integration with TRL, allowing for easy supervised finetuning, reward modeling, direct preference optimization and proximal policy optimization ([#3467](https://github.com/argilla-io/argilla/pull/3467))
- Added `formatting_func` to `ArgillaTrainer` for `FeedbackDataset` datasets add a custom formatting for the data ([#3599](https://github.com/argilla-io/argilla/pull/3599)).
- Added `login` function in `argilla.client.login` to login into an Argilla server and store the credentials locally ([#3582](https://github.com/argilla-io/argilla/pull/3582)).
- Added `login` command to login into an Argilla server ([#3600](https://github.com/argilla-io/argilla/pull/3600)).
- Added `logout` command to logout from an Argilla server ([#3605](https://github.com/argilla-io/argilla/pull/3605)).
- Added `DELETE /api/v1/suggestions/{suggestion_id}` endpoint to delete a suggestion given its ID ([#3617](https://github.com/argilla-io/argilla/pull/3617)).
- Added `DELETE /api/v1/records/{record_id}/suggestions` endpoint to delete several suggestions linked to the same record given their IDs ([#3617](https://github.com/argilla-io/argilla/pull/3617)).
- Added `response_status` param to `GET /api/v1/datasets/{dataset_id}/records` to be able to filter by `response_status` as previously included for `GET /api/v1/me/datasets/{dataset_id}/records` ([#3613](https://github.com/argilla-io/argilla/pull/3613)).
- Added `list` classmethod to `ArgillaMixin` to be used as `FeedbackDataset.list()`, also including the `workspace` to list from as arg ([#3619](https://github.com/argilla-io/argilla/pull/3619)).
- Added `filter_by` method in `RemoteFeedbackDataset` to filter based on `response_status` ([#3610](https://github.com/argilla-io/argilla/pull/3610)).
- Added `list_workspaces` function (to be used as `rg.list_workspaces`, but `Workspace.list` is preferred) to list all the workspaces from an user in Argilla ([#3641](https://github.com/argilla-io/argilla/pull/3641)).
- Added `list_datasets` function (to be used as `rg.list_datasets`) to list the `TextClassification`, `TokenClassification`, and `Text2Text` datasets in Argilla ([#3638](https://github.com/argilla-io/argilla/pull/3638)).
- Added `RemoteSuggestionSchema` to manage suggestions in Argilla, including the `delete` method to delete suggestios from Argilla via `DELETE /api/v1/suggestions/{suggestion_id}` ([#3651](https://github.com/argilla-io/argilla/pull/3651)).
- Added `delete_suggestions` to `RemoteFeedbackRecord` to remove suggestions from Argilla via `DELETE /api/v1/records/{record_id}/suggestions` ([#3651](https://github.com/argilla-io/argilla/pull/3651)).

### Changed

- Changed `Optional label for * mark for required question` ([#3608](https://github.com/argilla-io/argilla/pull/3608))
- Updated `RemoteFeedbackDataset.delete_records` to use batch delete records endpoint ([#3580](https://github.com/argilla-io/argilla/pull/3580)).
- Included `allowed_for_roles` for some `RemoteFeedbackDataset`, `RemoteFeedbackRecords`, and `RemoteFeedbackRecord` methods that are only allowed for users with roles `owner` and `admin` ([#3601](https://github.com/argilla-io/argilla/pull/3601)).
- Renamed `ArgillaToFromMixin` to `ArgillaMixin` ([#3619](https://github.com/argilla-io/argilla/pull/3619)).
- Move `users` CLI app under `database` CLI app ([#3593](https://github.com/argilla-io/argilla/pull/3593)).
- Move server `Enum` classes to `argilla.server.enums` module ([#3620](https://github.com/argilla-io/argilla/pull/3620)).

### Fixed

- Fixed `Filter by workspace in breadcrumbs` ([#3577](https://github.com/argilla-io/argilla/pull/3577))
- Fixed `Filter by workspace in datasets table` ([#3604](https://github.com/argilla-io/argilla/pull/3604))
- Fixed `Query search highlight` for Text2Text and TextClassification ([#3621](https://github.com/argilla-io/argilla/pull/3621))
- Fixed `RatingQuestion.values` validation to raise a `ValidationError` when values are out of range i.e. [1, 10] ([#3626](https://github.com/argilla-io/argilla/pull/3626)).

### Removed

- Removed `multi_task_text_token_classification` from `TaskType` as not used ([#3640](https://github.com/argilla-io/argilla/pull/3640)).
- Removed `argilla_id` in favor of `id` from `RemoteFeedbackDataset` ([#3663](https://github.com/argilla-io/argilla/pull/3663)).
- Removed `fetch_records` from `RemoteFeedbackDataset` as now the records are lazily fetched from Argilla ([#3663](https://github.com/argilla-io/argilla/pull/3663)).
- Removed `push_to_argilla` from `RemoteFeedbackDataset`, as it just works when calling it through a `FeedbackDataset` locally, as now the updates of the remote datasets are automatically pushed to Argilla ([#3663](https://github.com/argilla-io/argilla/pull/3663)).
- Removed `set_suggestions` in favor of `update(suggestions=...)` for both `FeedbackRecord` and `RemoteFeedbackRecord`, as all the updates of any "updateable" attribute of a record will go through `update` instead ([#3663](https://github.com/argilla-io/argilla/pull/3663)).
- Remove unused `owner` attribute for client Dataset data model ([#3665](https://github.com/argilla-io/argilla/pull/3665))

## [1.14.1](https://github.com/argilla-io/argilla/compare/v1.14.0...v1.14.1)

### Fixed

- Fixed PostgreSQL database not being updated after `begin_nested` because of missing `commit` ([#3567](https://github.com/argilla-io/argilla/pull/3567)).

### Fixed

- Fixed `settings` could not be provided when updating a `rating` or `ranking` question ([#3552](https://github.com/argilla-io/argilla/pull/3552)).

## [1.14.0](https://github.com/argilla-io/argilla/compare/v1.13.3...v1.14.0)

### Added

- Added `PATCH /api/v1/fields/{field_id}` endpoint to update the field title and markdown settings ([#3421](https://github.com/argilla-io/argilla/pull/3421)).
- Added `PATCH /api/v1/datasets/{dataset_id}` endpoint to update dataset name and guidelines ([#3402](https://github.com/argilla-io/argilla/pull/3402)).
- Added `PATCH /api/v1/questions/{question_id}` endpoint to update question title, description and some settings (depending on the type of question) ([#3477](https://github.com/argilla-io/argilla/pull/3477)).
- Added `DELETE /api/v1/records/{record_id}` endpoint to remove a record given its ID ([#3337](https://github.com/argilla-io/argilla/pull/3337)).
- Added `pull` method in `RemoteFeedbackDataset` (a `FeedbackDataset` pushed to Argilla) to pull all the records from it and return it as a local copy as a `FeedbackDataset` ([#3465](https://github.com/argilla-io/argilla/pull/3465)).
- Added `delete` method in `RemoteFeedbackDataset` (a `FeedbackDataset` pushed to Argilla) ([#3512](https://github.com/argilla-io/argilla/pull/3512)).
- Added `delete_records` method in `RemoteFeedbackDataset`, and `delete` method in `RemoteFeedbackRecord` to delete records from Argilla ([#3526](https://github.com/argilla-io/argilla/pull/3526)).

### Changed

- Improved efficiency of weak labeling when dataset contains vectors ([#3444](https://github.com/argilla-io/argilla/pull/3444)).
- Added `ArgillaDatasetMixin` to detach the Argilla-related functionality from the `FeedbackDataset` ([#3427](https://github.com/argilla-io/argilla/pull/3427))
- Moved `FeedbackDataset`-related `pydantic.BaseModel` schemas to `argilla.client.feedback.schemas` instead, to be better structured and more scalable and maintainable ([#3427](https://github.com/argilla-io/argilla/pull/3427))
- Update CLI to use database async connection ([#3450](https://github.com/argilla-io/argilla/pull/3450)).
- Limit rating questions values to the positive range [1, 10] ([#3451](https://github.com/argilla-io/argilla/issues/3451)).
- Updated `POST /api/users` endpoint to be able to provide a list of workspace names to which the user should be linked to ([#3462](https://github.com/argilla-io/argilla/pull/3462)).
- Updated Python client `User.create` method to be able to provide a list of workspace names to which the user should be linked to ([#3462](https://github.com/argilla-io/argilla/pull/3462)).
- Updated `GET /api/v1/me/datasets/{dataset_id}/records` endpoint to allow getting records matching one of the response statuses provided via query param ([#3359](https://github.com/argilla-io/argilla/pull/3359)).
- Updated `POST /api/v1/me/datasets/{dataset_id}/records` endpoint to allow searching records matching one of the response statuses provided via query param ([#3359](https://github.com/argilla-io/argilla/pull/3359)).
- Updated `SearchEngine.search` method to allow searching records matching one of the response statuses provided ([#3359](https://github.com/argilla-io/argilla/pull/3359)).
- After calling `FeedbackDataset.push_to_argilla`, the methods `FeedbackDataset.add_records` and `FeedbackRecord.set_suggestions` will automatically call Argilla with no need of calling `push_to_argilla` explicitly ([#3465](https://github.com/argilla-io/argilla/pull/3465)).
- Now calling `FeedbackDataset.push_to_huggingface` dumps the `responses` as a `List[Dict[str, Any]]` instead of `Sequence` to make it more readable via 🤗`datasets` ([#3539](https://github.com/argilla-io/argilla/pull/3539)).

### Fixed

- Fixed issue with `bool` values and `default` from Jinja2 while generating the HuggingFace `DatasetCard` from `argilla_template.md` ([#3499](https://github.com/argilla-io/argilla/pull/3499)).
- Fixed `DatasetConfig.from_yaml` which was failing when calling `FeedbackDataset.from_huggingface` as the UUIDs cannot be deserialized automatically by `PyYAML`, so UUIDs are neither dumped nor loaded anymore ([#3502](https://github.com/argilla-io/argilla/pull/3502)).
- Fixed an issue that didn't allow the Argilla server to work behind a proxy ([#3543](https://github.com/argilla-io/argilla/pull/3543)).
- `TextClassificationSettings` and `TokenClassificationSettings` labels are properly parsed to strings both in the Python client and in the backend endpoint ([#3495](https://github.com/argilla-io/argilla/issues/3495)).
- Fixed `PUT /api/v1/datasets/{dataset_id}/publish` to check whether at least one field and question has `required=True` ([#3511](https://github.com/argilla-io/argilla/pull/3511)).
- Fixed `FeedbackDataset.from_huggingface` as `suggestions` were being lost when there were no `responses` ([#3539](https://github.com/argilla-io/argilla/pull/3539)).
- Fixed `QuestionSchema` and `FieldSchema` not validating `name` attribute ([#3550](https://github.com/argilla-io/argilla/pull/3550)).

### Deprecated

- After calling `FeedbackDataset.push_to_argilla`, calling `push_to_argilla` again won't do anything since the dataset is already pushed to Argilla ([#3465](https://github.com/argilla-io/argilla/pull/3465)).
- After calling `FeedbackDataset.push_to_argilla`, calling `fetch_records` won't do anything since the records are lazily fetched from Argilla ([#3465](https://github.com/argilla-io/argilla/pull/3465)).
- After calling `FeedbackDataset.push_to_argilla`, the Argilla ID is no longer stored in the attribute/property `argilla_id` but in `id` instead ([#3465](https://github.com/argilla-io/argilla/pull/3465)).

## [1.13.3](https://github.com/argilla-io/argilla/compare/v1.13.2...v1.13.3)

### Fixed

- Fixed `ModuleNotFoundError` caused because the `argilla.utils.telemetry` module used in the `ArgillaTrainer` was importing an optional dependency not installed by default ([#3471](https://github.com/argilla-io/argilla/pull/3471)).
- Fixed `ImportError` caused because the `argilla.client.feedback.config` module was importing `pyyaml` optional dependency not installed by default ([#3471](https://github.com/argilla-io/argilla/pull/3471)).

## [1.13.2](https://github.com/argilla-io/argilla/compare/v1.13.1...v1.13.2)

### Fixed

- The `suggestion_type_enum` ENUM data type created in PostgreSQL didn't have any value ([#3445](https://github.com/argilla-io/argilla/pull/3445)).

## [1.13.1](https://github.com/argilla-io/argilla/compare/v1.13.0...v1.13.1)

### Fixed

- Fix database migration for PostgreSQL (See [#3438](https://github.com/argilla-io/argilla/pull/3438))

## [1.13.0](https://github.com/argilla-io/argilla/compare/v1.12.1...v1.13.0)

### Added

- Added `GET /api/v1/users/{user_id}/workspaces` endpoint to list the workspaces to which a user belongs ([#3308](https://github.com/argilla-io/argilla/pull/3308) and [#3343](https://github.com/argilla-io/argilla/pull/3343)).
- Added `HuggingFaceDatasetMixin` for internal usage, to detach the `FeedbackDataset` integrations from the class itself, and use Mixins instead ([#3326](https://github.com/argilla-io/argilla/pull/3326)).
- Added `GET /api/v1/records/{record_id}/suggestions` API endpoint to get the list of suggestions for the responses associated to a record ([#3304](https://github.com/argilla-io/argilla/pull/3304)).
- Added `POST /api/v1/records/{record_id}/suggestions` API endpoint to create a suggestion for a response associated to a record ([#3304](https://github.com/argilla-io/argilla/pull/3304)).
- Added support for `RankingQuestionStrategy`, `RankingQuestionUnification` and the `.for_text_classification` method for the `TrainingTaskMapping` ([#3364](https://github.com/argilla-io/argilla/pull/3364))
- Added `PUT /api/v1/records/{record_id}/suggestions` API endpoint to create or update a suggestion for a response associated to a record ([#3304](https://github.com/argilla-io/argilla/pull/3304) & [3391](https://github.com/argilla-io/argilla/pull/3391)).
- Added `suggestions` attribute to `FeedbackRecord`, and allow adding and retrieving suggestions from the Python client ([#3370](https://github.com/argilla-io/argilla/pull/3370))
- Added `allowed_for_roles` Python decorator to check whether the current user has the required role to access the decorated function/method for `User` and `Workspace` ([#3383](https://github.com/argilla-io/argilla/pull/3383))
- Added API and Python Client support for workspace deletion (Closes [#3260](https://github.com/argilla-io/argilla/issues/3260))
- Added `GET /api/v1/me/workspaces` endpoint to list the workspaces of the current active user ([#3390](https://github.com/argilla-io/argilla/pull/3390))

### Changed

- Updated output payload for `GET /api/v1/datasets/{dataset_id}/records`, `GET /api/v1/me/datasets/{dataset_id}/records`, `POST /api/v1/me/datasets/{dataset_id}/records/search` endpoints to include the suggestions of the records based on the value of the `include` query parameter ([#3304](https://github.com/argilla-io/argilla/pull/3304)).
- Updated `POST /api/v1/datasets/{dataset_id}/records` input payload to add suggestions ([#3304](https://github.com/argilla-io/argilla/pull/3304)).
- The `POST /api/datasets/:dataset-id/:task/bulk` endpoints don't create the dataset if does not exists (Closes [#3244](https://github.com/argilla-io/argilla/issues/3244))
- Added Telemetry support for `ArgillaTrainer` (closes [#3325](https://github.com/argilla-io/argilla/issues/3325))
- `User.workspaces` is no longer an attribute but a property, and is calling `list_user_workspaces` to list all the workspace names for a given user ID ([#3334](https://github.com/argilla-io/argilla/pull/3334))
- Renamed `FeedbackDatasetConfig` to `DatasetConfig` and export/import from YAML as default instead of JSON (just used internally on `push_to_huggingface` and `from_huggingface` methods of `FeedbackDataset`) ([#3326](https://github.com/argilla-io/argilla/pull/3326)).
- The protected metadata fields support other than textual info - existing datasets must be reindex. See [docs](https://docs.v1.argilla.io/en/latest/getting_started/installation/configurations/database_migrations.html#elasticsearch) for more detail (Closes [#3332](https://github.com/argilla-io/argilla/issues/3332)).
- Updated `Dockerfile` parent image from `python:3.9.16-slim` to `python:3.10.12-slim` ([#3425](https://github.com/argilla-io/argilla/pull/3425)).
- Updated `quickstart.Dockerfile` parent image from `elasticsearch:8.5.3` to `argilla/argilla-server:${ARGILLA_VERSION}` ([#3425](https://github.com/argilla-io/argilla/pull/3425)).

### Removed

- Removed support to non-prefixed environment variables. All valid env vars start with `ARGILLA_` (See [#3392](https://github.com/argilla-io/argilla/pull/3392)).

### Fixed

- Fixed `GET /api/v1/me/datasets/{dataset_id}/records` endpoint returning always the responses for the records even if `responses` was not provided via the `include` query parameter ([#3304](https://github.com/argilla-io/argilla/pull/3304)).
- Values for protected metadata fields are not truncated (Closes [#3331](https://github.com/argilla-io/argilla/issues/3331)).
- Big number ids are properly rendered in UI (Closes [#3265](https://github.com/argilla-io/argilla/issues/3265))
- Fixed `ArgillaDatasetCard` to include the values/labels for all the existing questions ([#3366](https://github.com/argilla-io/argilla/pull/3265))

### Deprecated

- Integer support for record id in text classification, token classification and text2text datasets.

## [1.12.1](https://github.com/argilla-io/argilla/compare/v1.12.0...v1.12.1)

### Fixed

- Using `rg.init` with default `argilla` user skips setting the default workspace if not available. (Closes [#3340](https://github.com/argilla-io/argilla/issues/3340))
- Resolved wrong import structure for `ArgillaTrainer` and `TrainingTaskMapping` (Closes [#3345](https://github.com/argilla-io/argilla/issues/3345))
- Pin pydantic dependency to version < 2 (Closes [3348](https://github.com/argilla-io/argilla/issues/3348))

## [1.12.0](https://github.com/argilla-io/argilla/compare/v1.11.0...v1.12.0)

### Added

- Added `RankingQuestionSettings` class allowing to create ranking questions in the API using `POST /api/v1/datasets/{dataset_id}/questions` endpoint ([#3232](https://github.com/argilla-io/argilla/pull/3232))
- Added `RankingQuestion` in the Python client to create ranking questions ([#3275](https://github.com/argilla-io/argilla/issues/3275)).
- Added `Ranking` component in feedback task question form ([#3177](https://github.com/argilla-io/argilla/pull/3177) & [#3246](https://github.com/argilla-io/argilla/pull/3246)).
- Added `FeedbackDataset.prepare_for_training` method for generaring a framework-specific dataset with the responses provided for `RatingQuestion`, `LabelQuestion` and `MultiLabelQuestion` ([#3151](https://github.com/argilla-io/argilla/pull/3151)).
- Added `ArgillaSpaCyTransformersTrainer` class for supporting the training with `spacy-transformers` ([#3256](https://github.com/argilla-io/argilla/pull/3256)).

#### Docs

- Added instructions for how to run the Argilla frontend in the developer docs ([#3314](https://github.com/argilla-io/argilla/pull/3314)).

### Changed

- All docker related files have been moved into the `docker` folder ([#3053](https://github.com/argilla-io/argilla/pull/3053)).
- `release.Dockerfile` have been renamed to `Dockerfile` ([#3133](https://github.com/argilla-io/argilla/pull/3133)).
- Updated `rg.load` function to raise a `ValueError` with a explanatory message for the cases in which the user tries to use the function to load a `FeedbackDataset` ([#3289](https://github.com/argilla-io/argilla/pull/3289)).
- Updated `ArgillaSpaCyTrainer` to allow re-using `tok2vec` ([#3256](https://github.com/argilla-io/argilla/pull/3256)).

### Fixed

- Check available workspaces on Argilla on `rg.set_workspace` (Closes [#3262](https://github.com/argilla-io/argilla/issues/3262))

## [1.11.0](https://github.com/argilla-io/argilla/compare/v1.10.0...v1.11.0)

### Fixed

- Replaced `np.float` alias by `float` to avoid `AttributeError` when using `find_label_errors` function with `numpy>=1.24.0` ([#3214](https://github.com/argilla-io/argilla/pull/3214)).
- Fixed `format_as("datasets")` when no responses or optional respones in `FeedbackRecord`, to set their value to what 🤗 Datasets expects instead of just `None` ([#3224](https://github.com/argilla-io/argilla/pull/3224)).
- Fixed `push_to_huggingface()` when `generate_card=True` (default behaviour), as we were passing a sample record to the `ArgillaDatasetCard` class, and `UUID`s introduced in 1.10.0 ([#3192](https://github.com/argilla-io/argilla/pull/3192)), are not JSON-serializable ([#3231](https://github.com/argilla-io/argilla/pull/3231)).
- Fixed `from_argilla` and `push_to_argilla` to ensure consistency on both field and question re-construction, and to ensure `UUID`s are properly serialized as `str`, respectively ([#3234](https://github.com/argilla-io/argilla/pull/3234)).
- Refactored usage of `import argilla as rg` to clarify package navigation ([#3279](https://github.com/argilla-io/argilla/pull/3279)).

#### Docs

- Fixed URLs in Weak Supervision with Sentence Tranformers tutorial [#3243](https://github.com/argilla-io/argilla/pull/3243).
- Fixed library buttons' formatting on Tutorials page ([#3255](https://github.com/argilla-io/argilla/pull/3255)).
- Modified styling of error code outputs in notebooks ([#3270](https://github.com/argilla-io/argilla/pull/3270)).
- Added ElasticSearch and OpenSearch versions ([#3280](https://github.com/argilla-io/argilla/pull/3280)).
- Removed template notebook from table of contents ([#3271](https://github.com/argilla-io/argilla/pull/3271)).
- Fixed tutorials with `pip install argilla` to not use older versions of the package ([#3282](https://github.com/argilla-io/argilla/pull/3282)).

### Added

- Added `metadata` attribute to the `Record` of the `FeedbackDataset` ([#3194](https://github.com/argilla-io/argilla/pull/3194))
- New `users update` command to update the role for an existing user ([#3188](https://github.com/argilla-io/argilla/pull/3188))
- New `Workspace` class to allow users manage their Argilla workspaces and the users assigned to those workspaces via the Python client ([#3180](https://github.com/argilla-io/argilla/pull/3180))
- Added `User` class to let users manage their Argilla users via the Python client ([#3169](https://github.com/argilla-io/argilla/pull/3169)).
- Added an option to display `tqdm` progress bar to `FeedbackDataset.push_to_argilla` when looping over the records to upload ([#3233](https://github.com/argilla-io/argilla/pull/3233)).

### Changed

- The role system now support three different roles `owner`, `admin` and `annotator` ([#3104](https://github.com/argilla-io/argilla/pull/3104))
- `admin` role is scoped to workspace-level operations ([#3115](https://github.com/argilla-io/argilla/pull/3115))
- The `owner` user is created among the default pool of users in the quickstart, and the default user in the server has now `owner` role ([#3248](https://github.com/argilla-io/argilla/pull/3248)), reverting ([#3188](https://github.com/argilla-io/argilla/pull/3188)).

### Deprecated

- As of Python 3.7 end-of-life (EOL) on 2023-06-27, Argilla will no longer support Python 3.7 ([#3188](https://github.com/argilla-io/argilla/pull/33188)). More information at https://peps.python.org/pep-0537/

## [1.10.0](https://github.com/argilla-io/argilla/compare/v1.9.0...v1.10.0)

### Added

- Added search component for feedback datasets ([#3138](https://github.com/argilla-io/argilla/pull/3138))
- Added markdown support for feedback dataset guidelines ([#3153](https://github.com/argilla-io/argilla/pull/3153))
- Added Train button for feedback datasets ([#3170](https://github.com/argilla-io/argilla/pull/3170))

### Changed

- Updated `SearchEngine` and `POST /api/v1/me/datasets/{dataset_id}/records/search` to return the `total` number of records matching the search query ([#3166](https://github.com/argilla-io/argilla/pull/3166))

### Fixed

- Replaced Enum for string value in URLs for client API calls (Closes [#3149](https://github.com/argilla-io/argilla/issues/3149))
- Resolve breaking issue with `ArgillaSpanMarkerTrainer` for Named Entity Recognition with `span_marker` v1.1.x onwards.
- Move `ArgillaDatasetCard` import under `@requires_version` decorator, so that the `ImportError` on `huggingface_hub` is handled properly ([#3174](https://github.com/argilla-io/argilla/pull/3174))
- Allow flow `FeedbackDataset.from_argilla` -> `FeedbackDataset.push_to_argilla` under different dataset names and/or workspaces ([#3192](https://github.com/argilla-io/argilla/issues/3192))

#### Docs

- Resolved typos in the docs ([#3240](https://github.com/argilla-io/argilla/pull/3240)).
- Fixed mention of master branch ([#3254](https://github.com/argilla-io/argilla/pull/3254)).

## [1.9.0](https://github.com/argilla-io/argilla/compare/v1.8.0...v1.9.0)

### Added

- Added boolean `use_markdown` property to `TextFieldSettings` model.
- Added boolean `use_markdown` property to `TextQuestionSettings` model.
- Added new status `draft` for the `Response` model.
- Added `LabelSelectionQuestionSettings` class allowing to create label selection (single-choice) questions in the API ([#3005](https://github.com/argilla-io/argilla/pull/3005))
- Added `MultiLabelSelectionQuestionSettings` class allowing to create multi-label selection (multi-choice) questions in the API ([#3010](https://github.com/argilla-io/argilla/pull/3010)).
- Added `POST /api/v1/me/datasets/{dataset_id}/records/search` endpoint ([#3068](https://github.com/argilla-io/argilla/pull/3068)).
- Added new components in feedback task Question form: MultiLabel ([#3064](https://github.com/argilla-io/argilla/pull/3064)) and SingleLabel ([#3016](https://github.com/argilla-io/argilla/pull/3016)).
- Added docstrings to the `pydantic.BaseModel`s defined at `argilla/client/feedback/schemas.py` ([#3137](https://github.com/argilla-io/argilla/pull/3137))
- Added the information about executing tests in the developer documentation ([#3143]).

### Changed

- Updated `GET /api/v1/me/datasets/:dataset_id/metrics` output payload to include the count of responses with `draft` status.
- Added `LabelSelectionQuestionSettings` class allowing to create label selection (single-choice) questions in the API.
- Added `MultiLabelSelectionQuestionSettings` class allowing to create multi-label selection (multi-choice) questions in the API.
- Database setup for unit tests. Now the unit tests use a different database than the one used by the local Argilla server (Closes [#2987](https://github.com/argilla-io/argilla/issues/2987)).
- Updated `alembic` setup to be able to autogenerate revision/migration scripts using SQLAlchemy metadata from Argilla server models ([#3044](https://github.com/argilla-io/argilla/pull/3044))
- Improved `DatasetCard` generation on `FeedbackDataset.push_to_huggingface` when `generate_card=True`, following the official HuggingFace Hub template, but suited to `FeedbackDataset`s from Argilla ([#3110](https://github.com/argilla-io/argilla/pull/3100))

### Fixed

- Disallow `fields` and `questions` in `FeedbackDataset` with the same name ([#3126]).
- Fixed broken links in the documentation and updated the development branch name from `development` to `develop` ([#3145]).

[#3126]: https://github.com/argilla-io/argilla/pull/3126

## [1.8.0](https://github.com/argilla-io/argilla/compare/v1.7.0...v1.8.0)

### Added

- `/api/v1/datasets` new endpoint to list and create datasets ([#2615]).
- `/api/v1/datasets/{dataset_id}` new endpoint to get and delete datasets ([#2615]).
- `/api/v1/datasets/{dataset_id}/publish` new endpoint to publish a dataset ([#2615]).
- `/api/v1/datasets/{dataset_id}/questions` new endpoint to list and create dataset questions ([#2615])
- `/api/v1/datasets/{dataset_id}/fields` new endpoint to list and create dataset fields ([#2615])
- `/api/v1/datasets/{dataset_id}/questions/{question_id}` new endpoint to delete a dataset questions ([#2615])
- `/api/v1/datasets/{dataset_id}/fields/{field_id}` new endpoint to delete a dataset field ([#2615])
- `/api/v1/workspaces/{workspace_id}` new endpoint to get workspaces by id ([#2615])
- `/api/v1/responses/{response_id}` new endpoint to update and delete a response ([#2615])
- `/api/v1/datasets/{dataset_id}/records` new endpoint to create and list dataset records ([#2615])
- `/api/v1/me/datasets` new endpoint to list user visible datasets ([#2615])
- `/api/v1/me/dataset/{dataset_id}/records` new endpoint to list dataset records with user responses ([#2615])
- `/api/v1/me/datasets/{dataset_id}/metrics` new endpoint to get the dataset user metrics ([#2615])
- `/api/v1/me/records/{record_id}/responses` new endpoint to create record user responses ([#2615])
- showing new feedback task datasets in datasets list ([#2719])
- new page for feedback task ([#2680])
- show feedback task metrics ([#2822])
- user can delete dataset in dataset settings page ([#2792])
- Support for `FeedbackDataset` in Python client (parent PR [#2615], and nested PRs: [#2949], [#2827], [#2943], [#2945], [#2962], and [#3003])
- Integration with the HuggingFace Hub ([#2949])
- Added `ArgillaPeftTrainer` for text and token classificaiton [#2854](https://github.com/argilla-io/argilla/issues/2854)
- Added `predict_proba()` method to `ArgillaSetFitTrainer`
- Added `ArgillaAutoTrainTrainer` for Text Classification [#2664](https://github.com/argilla-io/argilla/issues/2664)
- New `database revisions` command showing database revisions info

[#2615]: https://github.com/argilla-io/argilla/issues/2615

### Fixes

- Avoid rendering html for invalid html strings in Text2text ([#2911]https://github.com/argilla-io/argilla/issues/2911)

### Changed

- The `database migrate` command accepts a `--revision` param to provide specific revision id
- `tokens_length` metrics function returns empty data ([#3045])
- `token_length` metrics function returns empty data ([#3045])
- `mention_length` metrics function returns empty data ([#3045])
- `entity_density` metrics function returns empty data ([#3045])

### Deprecated

- Using Argilla with Python 3.7 runtime is deprecated and support will be removed from version 1.11.0 ([#2902](https://github.com/argilla-io/argilla/issues/2902))
- `tokens_length` metrics function has been deprecated and will be removed in 1.10.0 ([#3045])
- `token_length` metrics function has been deprecated and will be removed in 1.10.0 ([#3045])
- `mention_length` metrics function has been deprecated and will be removed in 1.10.0 ([#3045])
- `entity_density` metrics function has been deprecated and will be removed in 1.10.0 ([#3045])

### Removed

- Removed mention `density`, `tokens_length` and `chars_length` metrics from token classification metrics storage ([#3045])
- Removed token `char_start`, `char_end`, `tag`, and `score` metrics from token classification metrics storage ([#3045])
- Removed tags-related metrics from token classification metrics storage ([#3045])

[#3045]: https://github.com/argilla-io/argilla/pull/3045

## [1.7.0](https://github.com/argilla-io/argilla/compare/v1.6.0...v1.7.0)

### Added

- add `max_retries` and `num_threads` parameters to `rg.log` to run data logging request concurrently with backoff retry policy. See [#2458](https://github.com/argilla-io/argilla/issues/2458) and [#2533](https://github.com/argilla-io/argilla/issues/2533)
- `rg.load` accepts `include_vectors` and `include_metrics` when loading data. Closes [#2398](https://github.com/argilla-io/argilla/issues/2398)
- Added `settings` param to `prepare_for_training` ([#2689](https://github.com/argilla-io/argilla/issues/2689))
- Added `prepare_for_training` for `openai` ([#2658](https://github.com/argilla-io/argilla/issues/2658))
- Added `ArgillaOpenAITrainer` ([#2659](https://github.com/argilla-io/argilla/issues/2659))
- Added `ArgillaSpanMarkerTrainer` for Named Entity Recognition ([#2693](https://github.com/argilla-io/argilla/pull/2693))
- Added `ArgillaTrainer` CLI support. Closes ([#2809](https://github.com/argilla-io/argilla/issues/2809))

### Fixes

- fix image alignment on token classification

### Changed

- Argilla quickstart image dependencies are externalized into `quickstart.requirements.txt`. See [#2666](https://github.com/argilla-io/argilla/pull/2666)
- bulk endpoints will upsert data when record `id` is present. Closes [#2535](https://github.com/argilla-io/argilla/issues/2535)
- moved from `click` to `typer` CLI support. Closes ([#2815](https://github.com/argilla-io/argilla/issues/2815))
- Argilla server docker image is built with PostgreSQL support. Closes [#2686](https://github.com/argilla-io/argilla/issues/2686)
- The `rg.log` computes all batches and raise an error for all failed batches.
- The default batch size for `rg.log` is now 100.

### Fixed

- `argilla.training` bugfixes and unification ([#2665](https://github.com/argilla-io/argilla/issues/2665))
- Resolved several small bugs in the `ArgillaTrainer`.

### Deprecated

- The `rg.log_async` function is deprecated and will be removed in next minor release.

## [1.6.0](https://github.com/argilla-io/argilla/compare/v1.5.1...v1.6.0)

### Added

- `ARGILLA_HOME_PATH` new environment variable ([#2564]).
- `ARGILLA_DATABASE_URL` new environment variable ([#2564]).
- Basic support for user roles with `admin` and `annotator` ([#2564]).
- `id`, `first_name`, `last_name`, `role`, `inserted_at` and `updated_at` new user fields ([#2564]).
- `/api/users` new endpoint to list and create users ([#2564]).
- `/api/users/{user_id}` new endpoint to delete users ([#2564]).
- `/api/workspaces` new endpoint to list and create workspaces ([#2564]).
- `/api/workspaces/{workspace_id}/users` new endpoint to list workspace users ([#2564]).
- `/api/workspaces/{workspace_id}/users/{user_id}` new endpoint to create and delete workspace users ([#2564]).
- `argilla.tasks.users.migrate` new task to migrate users from old YAML file to database ([#2564]).
- `argilla.tasks.users.create` new task to create a user ([#2564]).
- `argilla.tasks.users.create_default` new task to create a user with default credentials ([#2564]).
- `argilla.tasks.database.migrate` new task to execute database migrations ([#2564]).
- `release.Dockerfile` and `quickstart.Dockerfile` now creates a default `argilladata` volume to persist data ([#2564]).
- Add user settings page. Closes [#2496](https://github.com/argilla-io/argilla/issues/2496)
- Added `Argilla.training` module with support for `spacy`, `setfit`, and `transformers`. Closes [#2504](https://github.com/argilla-io/argilla/issues/2496)

### Fixes

- Now the `prepare_for_training` method is working when `multi_label=True`. Closes [#2606](https://github.com/argilla-io/argilla/issues/2606)

### Changed

- `ARGILLA_USERS_DB_FILE` environment variable now it's only used to migrate users from YAML file to database ([#2564]).
- `full_name` user field is now deprecated and `first_name` and `last_name` should be used instead ([#2564]).
- `password` user field now requires a minimum of `8` and a maximum of `100` characters in size ([#2564]).
- `quickstart.Dockerfile` image default users from `team` and `argilla` to `admin` and `annotator` including new passwords and API keys ([#2564]).
- Datasets to be managed only by users with `admin` role ([#2564]).
- The list of rules is now accessible while metrics are computed. Closes[#2117](https://github.com/argilla-io/argilla/issues/2117)
- Style updates for weak labeling and adding feedback toast when delete rules. See [#2626](https://github.com/argilla-io/argilla/pull/2626) and [#2648](https://github.com/argilla-io/argilla/pull/2648)

### Removed

- `email` user field ([#2564]).
- `disabled` user field ([#2564]).
- Support for private workspaces ([#2564]).
- `ARGILLA_LOCAL_AUTH_DEFAULT_APIKEY` and `ARGILLA_LOCAL_AUTH_DEFAULT_PASSWORD` environment variables. Use `python -m argilla.tasks.users.create_default` instead ([#2564]).
- The old headers for `API Key` and `workspace` from python client
- The default value for old `API Key` constant. Closes [#2251](https://github.com/argilla-io/argilla/issues/2251)

[#2564]: https://github.com/argilla-io/argilla/issues/2564

## [1.5.1](https://github.com/argilla-io/argilla/compare/v1.5.0...v1.5.1) - 2023-03-30

### Fixes

- Copying datasets between workspaces with proper owner/workspace info. Closes [#2562](https://github.com/argilla-io/argilla/issues/2562)
- Copy dataset with empty workspace to the default user workspace [905d4de](https://github.com/recognai/argilla/commit/905d4deaa769bfc9bbc022cd2dc75c7435cfe865)
- Using elasticsearch config to request backend version. Closes [#2311](https://github.com/argilla-io/argilla/issues/2311)
- Remove sorting by score in labels. Closes [#2622](https://github.com/argilla-io/argilla/issues/2622)

### Changed

- Update field name in metadata for image url. See [#2609](https://github.com/argilla-io/argilla/pull/2609)
- Improvements in tutorial doc cards. Closes [#2216](https://github.com/argilla-io/argilla/issues/2216)

## [1.5.0](https://github.com/argilla-io/argilla/compare/v1.4.0...v1.5.0) - 2023-03-21

### Added

- Add the fields to retrieve when loading the data from argilla. `rg.load` takes too long because of the vector field, even when users don't need it. Closes [#2398](https://github.com/argilla-io/argilla/issues/2398)
- Add new page and components for dataset settings. Closes [#2442](https://github.com/argilla-io/argilla/issues/2003)
- Add ability to show image in records (for TokenClassification and TextClassification) if an URL is passed in metadata with the key \_image_url
- Non-searchable fields support in metadata. [#2570](https://github.com/argilla-io/argilla/pull/2570)
- Add record ID references to the prepare for training methods. Closes [#2483](https://github.com/argilla-io/argilla/issues/2483)
- Add tutorial on Image Classification. [#2420](https://github.com/argilla-io/argilla/pull/2420)
- Add Train button, visible for "admin" role, with code snippets from a selection of libraries. Closes [#2591] (https://github.com/argilla-io/argilla/pull/2591)

### Changed

- Labels are now centralized in a specific vuex ORM called GlobalLabel Model, see https://github.com/argilla-io/argilla/issues/2210. This model is the same for TokenClassification and TextClassification (so both task have labels with color_id and shortcuts parameters in the vuex ORM)
- The shortcuts improvement for labels [#2339](https://github.com/argilla-io/argilla/pull/2339) have been moved to the vuex ORM in dataset settings feature [#2444](https://github.com/argilla-io/argilla/commit/eb37c3bcff3ad253481d6a10f8abb093384f2dcb)
- Update "Define a labeling schema" section in docs.
- The record inputs are sorted alphabetically in UI by default. [#2581](https://github.com/argilla-io/argilla/pull/2581)
- The record inputs are fully visible when pagination size is one and the height of collapsed area size is bigger for laptop screen. [#2587](https://github.com/argilla-io/argilla/pull/2587/files)

### Fixes

- Allow URL to be clickable in Jupyter notebook again. Closes [#2527](https://github.com/argilla-io/argilla/issues/2527)

### Removed

- Removing some data scan deprecated endpoints used by old clients. This change will break compatibility with client `<v1.3.0`
- Stop using old scan deprecated endpoints in python client. This logic will break client compatibility with server version `<1.3.0`
- Remove the previous way to add labels through the dataset page. Now labels can be added only through dataset settings page.<|MERGE_RESOLUTION|>--- conflicted
+++ resolved
@@ -16,14 +16,8 @@
 
 ## [Unreleased]()
 
-### Added
-
-- Added new `metadata` attribute for endpoints getting, creating and updating Datasets so now it is possible to store metadata associated to a dataset. ([#5586](https://github.com/argilla-io/argilla/pull/5586))
-
-### Changed
-
-<<<<<<< HEAD
-=======
+### Changed
+
 - Changed default python version to 3.13. ([#5649](https://github.com/argilla-io/argilla/pull/5649))
 
 ### Fixed
@@ -40,23 +34,14 @@
 
 ### Changed
 
->>>>>>> d43501ef
 - Now it is possible to publish a dataset without required fields. Allowing being published with at least one field (required or not). ([#5569](https://github.com/argilla-io/argilla/pull/5569))
 - Changed supported values for terms metadata options to accept other than strings values. ([#5589](https://github.com/argilla-io/argilla/pull/5589))
 - Changed Helm chart to allow the use of a default storage class when none is explicitly specified. This ensures compatibility with environments like k3d that do not have a 'standard' storage class by default.
 
 ### Removed
 
-<<<<<<< HEAD
-- Removed name pattern restrictions for Fields. ([#5573](https://github.com/argilla-io/argilla/pull/5573))
-- Removed name pattern restrictions for Questions. ([#5573](https://github.com/argilla-io/argilla/pull/5573))
-- Removed name pattern restrictions for Metadata Properties. ([#5573](https://github.com/argilla-io/argilla/pull/5573))
-- Removed name pattern restrictions for Vector Settings. ([#5573](https://github.com/argilla-io/argilla/pull/5573))
-- Removed name pattern validation for Workspaces, Datasets, and Users. ([#5575](https://github.com/argilla-io/argilla/pull/5575))
-=======
 - Removed name pattern restrictions for Fields, Questions, Metadata Properties and Vector Settings. ([#5573](https://github.com/argilla-io/argilla/pull/5573))
 - Removed name pattern validation for Datasets, Workspaces and Users. ([#5575](https://github.com/argilla-io/argilla/pull/5575))
->>>>>>> d43501ef
 
 ### Fixed
 
