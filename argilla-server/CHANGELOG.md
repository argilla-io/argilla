--- conflicted
+++ resolved
@@ -18,11 +18,8 @@
 
 ### Changed
 
-<<<<<<< HEAD
 - Now it is possible to publish a dataset without required fields. Allowing being published with at least one field (required or not). ([#5569](https://github.com/argilla-io/argilla/pull/5569))
-=======
 - Changed supported values for terms metadata options to accept other than strings values. ([#5589](https://github.com/argilla-io/argilla/pull/5589))
->>>>>>> 8b959c50
 
 ### Removed
 
