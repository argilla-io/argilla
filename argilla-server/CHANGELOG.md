# Changelog

All notable changes to this project will be documented in this file.

The format is based on [Keep a Changelog](https://keepachangelog.com/en/1.1.0/), and this project adheres to [Semantic Versioning](https://semver.org/spec/v2.0.0.html).

<!--
These are the section headers that we use:
* "Added" for new features.
* "Changed" for changes in existing functionality.
* "Deprecated" for soon-to-be removed features.
* "Removed" for now removed features.
* "Fixed" for any bug fixes.
* "Security" in case of vulnerabilities.
-->

## [Unreleased]()

<<<<<<< HEAD
### Added

- Added new `metadata` attribute for endpoints getting, creating and updating Datasets so now it is possible to store metadata associated to a dataset. ([#5586](https://github.com/argilla-io/argilla/pull/5586))
=======
## [2.4.0](https://github.com/argilla-io/argilla/compare/v2.3.1...v2.4.0)

### Added

- Added new `metadata` attribute for endpoints getting, creating and updating Datasets so now it is possible to store metadata associated to a dataset. ([#5586](https://github.com/argilla-io/argilla/pull/5586))
- Added new validation to avoid the creation of records with empty `fields` attributes. ([#5639](https://github.com/argilla-io/argilla/pull/5639))
>>>>>>> 19322108

### Changed

- Now it is possible to publish a dataset without required fields. Allowing being published with at least one field (required or not). ([#5569](https://github.com/argilla-io/argilla/pull/5569))
- Changed supported values for terms metadata options to accept other than strings values. ([#5589](https://github.com/argilla-io/argilla/pull/5589))
- Changed Helm chart to allow the use of a default storage class when none is explicitly specified. This ensures compatibility with environments like k3d that do not have a 'standard' storage class by default.

### Removed

- Removed name pattern restrictions for Fields. ([#5573](https://github.com/argilla-io/argilla/pull/5573))
- Removed name pattern restrictions for Questions. ([#5573](https://github.com/argilla-io/argilla/pull/5573))
- Removed name pattern restrictions for Metadata Properties. ([#5573](https://github.com/argilla-io/argilla/pull/5573))
- Removed name pattern restrictions for Vector Settings. ([#5573](https://github.com/argilla-io/argilla/pull/5573))
- Removed name pattern validation for Workspaces, Datasets, and Users. ([#5575](https://github.com/argilla-io/argilla/pull/5575))

### Fixed

- Fixed wrong field content conversion for empty text and partial chat fields. ([#5600](https://github.com/argilla-io/argilla/pull/5600))

## [2.3.1](https://github.com/argilla-io/argilla/compare/v2.3.0...v2.3.1)

### Fixed

- Fixed error listing current user datasets and not filtering by current user id. ([#5583](https://github.com/argilla-io/argilla/pull/5583))

## [2.3.0](https://github.com/argilla-io/argilla/compare/v2.2.0...v2.3.0)

### Added

- Added support for `CustomField`. ([#5422](https://github.com/argilla-io/argilla/pull/5422))
- Added helm chart for argilla. ([#5512](https://github.com/argilla-io/argilla/pull/5512))

### Fixed

- Fixed error when creating default user with existing default workspace. ([#5558](https://github.com/argilla-io/argilla/pull/5558))
- Fixed the deployment yaml used to create a new Argilla server in K8s. Added `USERNAME` and `PASSWORD` to the environment variables of pod template. ([#5434](https://github.com/argilla-io/argilla/issues/5434))

## [2.2.0](https://github.com/argilla-io/argilla/compare/v2.1.0...v2.2.0)

- Added filtering by `name`, and `status` support to endpoint `GET /api/v1/me/datasets`. ([#5374](https://github.com/argilla-io/argilla/pull/5374))
- Added [`rq`](https://python-rq.org) library to process background jobs using [Redis](https://redis.io) as a dependency. ([#5432](https://github.com/argilla-io/argilla/pull/5432))
- Added a new background job to update records status when a dataset distribution strategy is updated. ([#5432](https://github.com/argilla-io/argilla/pull/5432))
- Added new `chat` type dataset field supporting chat-like conversations. ([#5376](https://github.com/argilla-io/argilla/pull/5376))

### Fixed

- Fixed error when computing dataset progress by users without responses related to pending or completed records. ([#5484](https://github.com/argilla-io/argilla/pull/5484))

## [2.1.0](https://github.com/argilla-io/argilla/compare/v2.0.0...v2.1.0)

### Added

- Added new `image` type dataset field supporting URLs and Data URLs. ([#5279](https://github.com/argilla-io/argilla/pull/5279))
- Added new endpoint `GET /api/v1/datsets/:dataset_id/users/progress` to compute the users progress. ([#5367](https://github.com/argilla-io/argilla/pull/5367))
- Added advanced dsl for text searches. ([#5222](https://github.com/argilla-io/argilla/pull/5222))

### Changed

- Change the telemetry module to use the HuggingFace telemetry client ([#5218](https://github.com/argilla-io/argilla/pull/5218))

### Fixed

- Fixed response duplicate checking ([#5357](https://github.com/argilla-io/argilla/issues/5357))

## [2.0.0](https://github.com/argilla-io/argilla/compare/v2.0.0rc1...v2.0.0)

> [!IMPORTANT]
> This version includes changes related to the search index. So, a reindex is needed.

### Added

- Added support to specify `distribution` attribute when creating a dataset. ([#5013](https://github.com/argilla-io/argilla/pull/5013))
- Added support to change `distribution` attribute when updating a dataset. ([#5028](https://github.com/argilla-io/argilla/pull/5028))
- Added new `status` column to `records` table. ([#5132](https://github.com/argilla-io/argilla/pull/5132))
- Added new `ARGILLA_DATABASE_SQLITE_TIMEOUT` environment variable allowing to set transactions timeout for SQLite. ([#5213](https://github.com/argilla-io/argilla/pull/5213))
- Added new `ARGILLA_DATABASE_POSTGRESQL_POOL_SIZE` environment variable allowing to set the number of connections to keep open inside the database connection pool. ([#5220](https://github.com/argilla-io/argilla/pull/5220))
- Added new `ARGILLA_DATABASE_POSTGRESQL_MAX_OVERFLOW` environment variable allowing to set the number of connections that can be opened above and beyond the `ARGILLA_DATABASE_POSTGRESQL_POOL_SIZE` setting. ([#5220](https://github.com/argilla-io/argilla/pull/5220))
- Added new `Server-Timing` header to all responses with the total time in milliseconds the server took to generate the response. ([#5239](https://github.com/argilla-io/argilla/pull/5239))
- Added `REINDEX_DATASETS` environment variable to Argilla server Docker image. ([#5268](https://github.com/argilla-io/argilla/pull/5268))
- Added `argilla-hf-spaces` docker image for running Argilla server in HF spaces. ([#5307](https://github.com/argilla-io/argilla/pull/5307))

### Changed

- Change `responses` table to delete rows on cascade when a user is deleted. ([#5126](https://github.com/argilla-io/argilla/pull/5126))
- [breaking] Change `GET /api/v1/datasets/:dataset_id/progress` endpoint to support new dataset distribution task. ([#5140](https://github.com/argilla-io/argilla/pull/5140))
- [breaking] Change `GET /api/v1/me/datasets/:dataset_id/metrics` endpoint to support new dataset distribution task. ([#5140](https://github.com/argilla-io/argilla/pull/5140))
- Change search index mapping for responses (reindex is required). ([#5228](https://github.com/argilla-io/argilla/pull/5228))

### Fixed

- Fixed SQLite connection settings not working correctly due to an outdated conditional. ([#5149](https://github.com/argilla-io/argilla/pull/5149))
- Fixed errors when `allowed_workspaces` in `.oauth.yaml` file is empty. ([#5273](https://github.com/argilla-io/argilla/pull/5273))
- Fixed errors when sorting with OpenSearch search engine. ([#5297](https://github.com/argilla-io/argilla/pull/5297))

### Removed

- [breaking] Removed deprecated endpoint `POST /api/v1/datasets/:dataset_id/records`. ([#5206](https://github.com/argilla-io/argilla/pull/5206))
- [breaking] Removed deprecated endpoint `PATCH /api/v1/datasets/:dataset_id/records`. ([#5206](https://github.com/argilla-io/argilla/pull/5206))
- [breaking] Removed `GET /api/v1/me/datasets/:dataset_id/records` endpoint. ([#5153](https://github.com/argilla-io/argilla/pull/5153))
- [breaking] Removed support for `response_status` query param for endpoints `POST /api/v1/me/datasets/:dataset_id/records/search` and `POST /api/v1/datasets/:dataset_id/records/search`. ([#5163](https://github.com/argilla-io/argilla/pull/5163))
- [breaking] Removed support for `metadata` query param for endpoints `POST /api/v1/me/datasets/:dataset_id/records/search` and `POST /api/v1/datasets/:dataset_id/records/search`. ([#5156](https://github.com/argilla-io/argilla/pull/5156))
- [breaking] Removed support for `sort_by` query param for endpoints `POST /api/v1/me/datasets/:dataset_id/records/search` and `POST /api/v1/datasets/:dataset_id/records/search`. ([#5166](https://github.com/argilla-io/argilla/pull/5166))
- Removed argilla quickstart docker image (Older versions are still available). ([#5307](https://github.com/argilla-io/argilla/pull/5307))

## [2.0.0rc1](https://github.com/argilla-io/argilla/compare/v1.29.0...v2.0.0rc1)

### Removed

- Removed all API v0 endpoints. ([#4852](https://github.com/argilla-io/argilla/pull/4852))

### Fixed

- Fixed error when updating records in bulk with wrong `external_id` but correct record `id`. ([#5014](https://github.com/argilla-io/argilla/pull/5014))
- Fixed error when searching all record response values. ([#5003](https://github.com/argilla-io/argilla/pull/5003))

## [1.29.0](https://github.com/argilla-io/argilla/compare/v1.28.0...v1.29.0)

### Added

- Added support for rating questions to include `0` as a valid value. ([#4858](https://github.com/argilla-io/argilla/pull/4858))
- Added `POST /api/v1/token` endpoint to generate a new API token for a user. ([#138](https://github.com/argilla-io/argilla-server/pull/138))
- Added `GET /api/v1/me` endpoint to get the current user information. ([#140](https://github.com/argilla-io/argilla-server/pull/140))
- Added `GET /api/v1/users` endpoint to get a list of all users. ([#142](https://github.com/argilla-io/argilla-server/pull/142))
- Added `GET /api/v1/users/:user_id` endpoint to get a specific user. ([#166](https://github.com/argilla-io/argilla-server/pull/166))
- Added `POST /api/v1/users` endpoint to create a new user. ([#146](https://github.com/argilla-io/argilla-server/pull/146))
- Added `DELETE /api/v1/users` endpoint to delete a user. ([#148](https://github.com/argilla-io/argilla-server/pull/148))
- Added `POST /api/v1/workspaces` endpoint to create a new workspace. ([#150](https://github.com/argilla-io/argilla-server/pull/150))
- Added `GET /api/v1/workspaces/:workspace_id/users` endpoint to get the users of a workspace. ([#153](https://github.com/argilla-io/argilla-server/pull/153))
- Added `POST /api/v1/workspaces/:workspace_id/users` endpoind to add a user to a workspace. ([#156](https://github.com/argilla-io/argilla-server/pull/156))
- Added `DELETE /api/v1/workspaces/:workspace_id/users/:user_id` endpoint to remove a user from a workspace. ([#158](https://github.com/argilla-io/argilla-server/pull/158))
- Added `GET /api/v1/version` endpoint to get the current Argilla version. ([#162](https://github.com/argilla-io/argilla-server/pull/162))
- Added `GET /api/v1/status` endpoint to get Argilla service status. ([#165](https://github.com/argilla-io/argilla-server/pull/165))

## Fixed

- Fixed error when fetching record with metadata values with visibility restrictions. ([#4906](https://github.com/argilla-io/argilla/pull/4906))

## [1.28.0](https://github.com/argilla-io/argilla-server/compare/v1.27.0...v1.28.0)

### Added

- Added support to specify a list of score values for suggestions `score` attribute. ([#98](https://github.com/argilla-io/argilla-server/pull/98))
- Added `GET /api/v1/settings` new endpoint exposing Argilla and Hugging Face settings when available. ([#127](https://github.com/argilla-io/argilla-server/pull/127))
- Added `ARGILLA_SHOW_HUGGINGFACE_SPACE_PERSISTENT_STORAGE_WARNING` new environment variable to disable warning message when Hugging Face Spaces persistent storage is disabled. ([#124](https://github.com/argilla-io/argilla-server/pull/124))
- Added `options_order` new settings attribute to support specify an order for options in multi label selection questions. ([#133](https://github.com/argilla-io/argilla-server/pull/133))
- Added `POST /api/v1/datasets/:dataset_id/records/bulk` endpoint. ([#106](https://github.com/argilla-io/argilla-server/pull/106))
- Added `PUT /api/v1/datasets/:dataset_id/records/bulk` endpoint. ([#106](https://github.com/argilla-io/argilla-server/pull/106))

### Deprecated

- Deprecated `POST /api/v1/datasets/:dataset_id/records` in favour of `POST /api/v1/datasets/:dataset_id/records/bulk`. ([#130](https://github.com/argilla-io/argilla-server/pull/130))
- Deprecated `PATCH /api/v1/dataset/:dataset_id/records` in favour of `PUT /api/v1/datasets/:dataset_id/records/bulk`. ([#130](https://github.com/argilla-io/argilla-server/pull/130))

### Removed

- Removed support for specifying `score` attributes for individual value items when creating suggestions associated with span questions. ([#101](https://github.com/argilla-io/argilla-server/pull/101))

## [1.27.0](https://github.com/argilla-io/argilla-server/compare/v1.26.1...v1.27.0)

### Added

- Added `allow_overlapping` field for creation and update of span question settings. ([#89](https://github.com/argilla-io/argilla-server/pull/89))
- Added `ARGILLA_LABEL_SELECTION_OPTIONS_MAX_ITEMS` environment variable to set the number of maximum items to be used by label and multi label questions. By default this value is set to `500`. ([#85](https://github.com/argilla-io/argilla-server/pull/85))
- Added `ARGILLA_SPAN_OPTIONS_MAX_ITEMS` environment variable to set the number of maximum items to be used by span questions. By default this value is set to `500`. ([#85](https://github.com/argilla-io/argilla-server/pull/85))
- Added `GET /api/v1/datasets/:dataset_id/progress` endpoint to return progress metrics related with one specific dataset. ([#90](https://github.com/argilla-io/argilla-server/pull/90))

### Changed

- Changed ElasticSearch JVM heap size from `512m` to `1g` for quickstart Dockerfile. ([#109](https://github.com/argilla-io/argilla-server/pull/109))

## [1.26.1](https://github.com/argilla-io/argilla-server/compare/v1.26.0...v1.26.1)

> [!NOTE]
> This patch version only includes changes in the argilla frontend to support RTL languages.
> No changes where made on `argilla-server` repository for this patch version.

### Added

- Added latests changes from argilla to support for automatic detection of RTL languages. ([#4686](https://github.com/argilla-io/argilla/pull/4686))

## [1.26.0](https://github.com/argilla-io/argilla-server/compare/v1.25.0...v1.26.0)

### Added

- Add support for new `span` questions. ([#54](https://github.com/argilla-io/argilla-server/pull/54))
- Add `inserted_at` and `updated_at` missing fields to API v1 `Suggestion` schema. ([#52](https://github.com/argilla-io/argilla-server/pull/52))
- Add validation for `visible_options` attribute when updating a a question. ([#76](https://github.com/argilla-io/argilla-server/pull/76))

### Removed

- Removed unused `GET /api/workspaces` endpoint. ([#83](https://github.com/argilla-io/argilla-server/pull/83))

### Fixed

- Fixed error when returning responses from deleted users (which contains user_id=None). ([#57](https://github.com/argilla-io/argilla-server/pull/57))

## [1.25.0](https://github.com/argilla-io/argilla-server/compare/v1.24.0...v1.25.0)

> [!IMPORTANT]
> This version include changes related to the search index. So, a reindex is needed.
> Visit the [docs](https://docs.v1.argilla.io/en/latest/getting_started/installation/configurations/database_migrations.html#feedback-datasets) for more info.

### Added

- Added `ARGILLA_ES_MAPPING_TOTAL_FIELDS_LIMIT` to work with large dataset annotation flows. ([#31](https://github.com/argilla-io/argilla-server/pull/31))
- Added support for update options for label and multi-label selection questions. ([#34](https://github.com/argilla-io/argilla-server/pull/34))
- Added `REINDEX_DATASETS` quickstart environment variable to reindex datasets and records into the search engine. ([#39](https://github.com/argilla-io/argilla-server/pull/39))
- Added pseudo-random shuffling of records based on the user's `id`. ([#23](https://github.com/argilla-io/argilla-server/pull/23))

### Changed

- Changed indexing responses for search to use user `id` instead of `username`. **[Reindex needed](https://docs.v1.argilla.io/en/latest/getting_started/installation/configurations/database_migrations.html#feedback-datasets)** ([#26](https://github.com/argilla-io/argilla-server/pull/26))
- Changed search index mappings definition to optimize the number of fields. **[Reindex needed](https://docs.v1.argilla.io/en/latest/getting_started/installation/configurations/database_migrations.html#feedback-datasets)** ([#31](https://github.com/argilla-io/argilla-server/pull/31))

### Removed

- Removed `ARGILLA_LOCAL_AUTH_TOKEN_EXPIRATION_IN_MINUTES` environment variable. ([#38](https://github.com/argilla-io/argilla-server/pull/38))
- Removed `ARGILLA_LOCAL_AUTH_ALGORITHM` environment variable. ([#38](https://github.com/argilla-io/argilla-server/pull/38))
- Removed `ARGILLA_LOCAL_AUTH_SECRET_KEY` environment variable. ([#38](https://github.com/argilla-io/argilla-server/pull/38))
- Removed data loading for docker quickstart image. ([#108](https://github.com/argilla-io/argilla-server/pull/108))

### Fixed

- Max size parameter for getting the metadata property metrics is currently set as 2^14(=12) instead of 2 \*\* 14 ([#30](https://github.com/argilla-io/argilla-server/pull/30)) ([v1.24-fix](https://github.com/bharath97-git/argilla-server/releases/tag/v1.24-fix))
- Fixed error when combining similarity search with text search. ([#32](https://github.com/argilla-io/argilla-server/pull/32))

## [1.24.0](https://github.com/argilla-io/argilla-server/releases/tag/v1.24.0)

> [!NOTE]
> This version is the first release of the Argilla Server. Before this release, the Argilla Server was part of the [Argilla SDK](https://github.com/argilla-io/argilla).
> Now, the Argilla Server is a separate package that can be installed and used independently of the [Argilla SDK](https://github.com/argilla-io/argilla).

### Fixed

- Fixed problems using `ARGILLA_BASE_URL` environment variable. ([#14](https://github.com/argilla-io/argilla-server/pull/14))

## [1.23.0](https://github.com/argilla-io/argilla/compare/v1.22.0...v1.23.0)

### Added

- Added bulk annotation by filter criteria. ([#4516](https://github.com/argilla-io/argilla/pull/4516))
- Automatically fetch new datasets on focus tab. ([#4514](https://github.com/argilla-io/argilla/pull/4514))
- API v1 responses returning `Record` schema now always include `dataset_id` as attribute. ([#4482](https://github.com/argilla-io/argilla/pull/4482))
- API v1 responses returning `Response` schema now always include `record_id` as attribute. ([#4482](https://github.com/argilla-io/argilla/pull/4482))
- API v1 responses returning `Question` schema now always include `dataset_id` attribute. ([#4487](https://github.com/argilla-io/argilla/pull/4487))
- API v1 responses returning `Field` schema now always include `dataset_id` attribute. ([#4488](https://github.com/argilla-io/argilla/pull/4488))
- API v1 responses returning `MetadataProperty` schema now always include `dataset_id` attribute. ([#4489](https://github.com/argilla-io/argilla/pull/4489))
- API v1 responses returning `VectorSettings` schema now always include `dataset_id` attribute. ([#4490](https://github.com/argilla-io/argilla/pull/4490))
- Added `pdf_to_html` function to `.html_utils` module that convert PDFs to dataURL to be able to render them in tha Argilla UI. ([#4481](https://github.com/argilla-io/argilla/issues/4481#issuecomment-1903695755))
- Added `ARGILLA_AUTH_SECRET_KEY` environment variable. ([#4539](https://github.com/argilla-io/argilla/pull/4539))
- Added `ARGILLA_AUTH_ALGORITHM` environment variable. ([#4539](https://github.com/argilla-io/argilla/pull/4539))
- Added `ARGILLA_AUTH_TOKEN_EXPIRATION` environment variable. ([#4539](https://github.com/argilla-io/argilla/pull/4539))
- Added `ARGILLA_AUTH_OAUTH_CFG` environment variable. ([#4546](https://github.com/argilla-io/argilla/pull/4546))
- Added OAuth2 support for HuggingFace Hub. ([#4546](https://github.com/argilla-io/argilla/pull/4546))

### Deprecated

- Deprecated `ARGILLA_LOCAL_AUTH_*` environment variables. Will be removed in the release v1.25.0. ([#4539](https://github.com/argilla-io/argilla/pull/4539))

### Changed

- Changed regex pattern for `username` attribute in `UserCreate`. Now uppercase letters are allowed. ([#4544](https://github.com/argilla-io/argilla/pull/4544))

### Removed

- Remove sending `Authorization` header from python SDK requests. ([#4535](https://github.com/argilla-io/argilla/pull/4535))

### Fixed

- Fixed keyboard shortcut for label questions. ([#4530](https://github.com/argilla-io/argilla/pull/4530))

## [1.22.0](https://github.com/argilla-io/argilla/compare/v1.21.0...v1.22.0)

### Added

- Added Bulk annotation support. ([#4333](https://github.com/argilla-io/argilla/pull/4333))
- Restore filters from feedback dataset settings. ([#4461])(https://github.com/argilla-io/argilla/pull/4461)
- Warning on feedback dataset settings when leaving page with unsaved changes. ([#4461](https://github.com/argilla-io/argilla/pull/4461))
- Added pydantic v2 support using the python SDK. ([#4459](https://github.com/argilla-io/argilla/pull/4459))
- Added `vector_settings` to the `__repr__` method of the `FeedbackDataset` and `RemoteFeedbackDataset`. ([#4454](https://github.com/argilla-io/argilla/pull/4454))
- Added integration for `sentence-transformers` using `SentenceTransformersExtractor` to configure `vector_settings` in `FeedbackDataset` and `FeedbackRecord`. ([#4454](https://github.com/argilla-io/argilla/pull/4454))

### Changed

- Module `argilla.cli.server` definitions have been moved to `argilla.server.cli` module. ([#4472](https://github.com/argilla-io/argilla/pull/4472))
- [breaking] Changed `vector_settings_by_name` for generic `property_by_name` usage, which will return `None` instead of raising an error. ([#4454](https://github.com/argilla-io/argilla/pull/4454))
- The constant definition `ES_INDEX_REGEX_PATTERN` in module `argilla._constants` is now private. ([#4472](https://github.com/argilla-io/argilla/pull/4474))
- `nan` values in metadata properties will raise a 422 error when creating/updating records. ([#4300](https://github.com/argilla-io/argilla/issues/4300))
- `None` values are now allowed in metadata properties. ([#4300](https://github.com/argilla-io/argilla/issues/4300))

### Fixed

- Paginating to a new record, automatically scrolls down to selected form area. ([#4333](https://github.com/argilla-io/argilla/pull/4333))

### Deprecated

- The `missing` response status for filtering records is deprecated and will be removed in the release v1.24.0. Use `pending` instead. ([#4433](https://github.com/argilla-io/argilla/pull/4433))

### Removed

- The deprecated `python -m argilla database` command has been removed. ([#4472](https://github.com/argilla-io/argilla/pull/4472))

## [1.21.0](https://github.com/argilla-io/argilla/compare/v1.20.0...v1.21.0)

### Added

- Added new draft queue for annotation view ([#4334](https://github.com/argilla-io/argilla/pull/4334))
- Added annotation metrics module for the `FeedbackDataset` (`argilla.client.feedback.metrics`). ([#4175](https://github.com/argilla-io/argilla/pull/4175)).
- Added strategy to handle and translate errors from the server for `401` HTTP status code` ([#4362](https://github.com/argilla-io/argilla/pull/4362))
- Added integration for `textdescriptives` using `TextDescriptivesExtractor` to configure `metadata_properties` in `FeedbackDataset` and `FeedbackRecord`. ([#4400](https://github.com/argilla-io/argilla/pull/4400)). Contributed by @m-newhauser
- Added `POST /api/v1/me/responses/bulk` endpoint to create responses in bulk for current user. ([#4380](https://github.com/argilla-io/argilla/pull/4380))
- Added list support for term metadata properties. (Closes [#4359](https://github.com/argilla-io/argilla/issues/4359))
- Added new CLI task to reindex datasets and records into the search engine. ([#4404](https://github.com/argilla-io/argilla/pull/4404))
- Added `httpx_extra_kwargs` argument to `rg.init` and `Argilla` to allow passing extra arguments to `httpx.Client` used by `Argilla`. ([#4440](https://github.com/argilla-io/argilla/pull/4441))
- Added `ResponseStatusFilter` enum in `__init__` imports of Argilla ([#4118](https://github.com/argilla-io/argilla/pull/4463)). Contributed by @Piyush-Kumar-Ghosh.

### Changed

- More productive and simpler shortcut system ([#4215](https://github.com/argilla-io/argilla/pull/4215))
- Move `ArgillaSingleton`, `init` and `active_client` to a new module `singleton`. ([#4347](https://github.com/argilla-io/argilla/pull/4347))
- Updated `argilla.load` functions to also work with `FeedbackDataset`s. ([#4347](https://github.com/argilla-io/argilla/pull/4347))
- [breaking] Updated `argilla.delete` functions to also work with `FeedbackDataset`s. It now raises an error if the dataset does not exist. ([#4347](https://github.com/argilla-io/argilla/pull/4347))
- Updated `argilla.list_datasets` functions to also work with `FeedbackDataset`s. ([#4347](https://github.com/argilla-io/argilla/pull/4347))

### Fixed

- Fixed error in `TextClassificationSettings.from_dict` method in which the `label_schema` created was a list of `dict` instead of a list of `str`. ([#4347](https://github.com/argilla-io/argilla/pull/4347))
- Fixed total records on pagination component ([#4424](https://github.com/argilla-io/argilla/pull/4424))

### Removed

- Removed `draft` auto save for annotation view ([#4334](https://github.com/argilla-io/argilla/pull/4334))

## [1.20.0](https://github.com/argilla-io/argilla/compare/v1.19.0...v1.20.0)

### Added

- Added `GET /api/v1/datasets/:dataset_id/records/search/suggestions/options` endpoint to return suggestion available options for searching. ([#4260](https://github.com/argilla-io/argilla/pull/4260))
- Added `metadata_properties` to the `__repr__` method of the `FeedbackDataset` and `RemoteFeedbackDataset`.([#4192](https://github.com/argilla-io/argilla/pull/4192)).
- Added `get_model_kwargs`, `get_trainer_kwargs`, `get_trainer_model`, `get_trainer_tokenizer` and `get_trainer` -methods to the `ArgillaTrainer` to improve interoperability across frameworks. ([#4214](https://github.com/argilla-io/argilla/pull/4214)).
- Added additional formatting checks to the `ArgillaTrainer` to allow for better interoperability of `defaults` and `formatting_func` usage. ([#4214](https://github.com/argilla-io/argilla/pull/4214)).
- Added a warning to the `update_config`-method of `ArgillaTrainer` to emphasize if the `kwargs` were updated correctly. ([#4214](https://github.com/argilla-io/argilla/pull/4214)).
- Added `argilla.client.feedback.utils` module with `html_utils` (this mainly includes `video/audio/image_to_html` that convert media to dataURL to be able to render them in tha Argilla UI and `create_token_highlights` to highlight tokens in a custom way. Both work on TextQuestion and TextField with use_markdown=True) and `assignments` (this mainly includes `assign_records` to assign records according to a number of annotators and records, an overlap and the shuffle option; and `assign_workspace` to assign and create if needed a workspace according to the record assignment). ([#4121](https://github.com/argilla-io/argilla/pull/4121))

### Fixed

- Fixed error in `ArgillaTrainer`, with numerical labels, using `RatingQuestion` instead of `RankingQuestion` ([#4171](https://github.com/argilla-io/argilla/pull/4171))
- Fixed error in `ArgillaTrainer`, now we can train for `extractive_question_answering` using a validation sample ([#4204](https://github.com/argilla-io/argilla/pull/4204))
- Fixed error in `ArgillaTrainer`, when training for `sentence-similarity` it didn't work with a list of values per record ([#4211](https://github.com/argilla-io/argilla/pull/4211))
- Fixed error in the unification strategy for `RankingQuestion` ([#4295](https://github.com/argilla-io/argilla/pull/4295))
- Fixed `TextClassificationSettings.labels_schema` order was not being preserved. Closes [#3828](https://github.com/argilla-io/argilla/issues/3828) ([#4332](https://github.com/argilla-io/argilla/pull/4332))
- Fixed error when requesting non-existing API endpoints. Closes [#4073](https://github.com/argilla-io/argilla/issues/4073) ([#4325](https://github.com/argilla-io/argilla/pull/4325))
- Fixed error when passing `draft` responses to create records endpoint. ([#4354](https://github.com/argilla-io/argilla/pull/4354))

### Changed

- [breaking] Suggestions `agent` field only accepts now some specific characters and a limited length. ([#4265](https://github.com/argilla-io/argilla/pull/4265))
- [breaking] Suggestions `score` field only accepts now float values in the range `0` to `1`. ([#4266](https://github.com/argilla-io/argilla/pull/4266))
- Updated `POST /api/v1/dataset/:dataset_id/records/search` endpoint to support optional `query` attribute. ([#4327](https://github.com/argilla-io/argilla/pull/4327))
- Updated `POST /api/v1/dataset/:dataset_id/records/search` endpoint to support `filter` and `sort` attributes. ([#4327](https://github.com/argilla-io/argilla/pull/4327))
- Updated `POST /api/v1/me/datasets/:dataset_id/records/search` endpoint to support optional `query` attribute. ([#4270](https://github.com/argilla-io/argilla/pull/4270))
- Updated `POST /api/v1/me/datasets/:dataset_id/records/search` endpoint to support `filter` and `sort` attributes. ([#4270](https://github.com/argilla-io/argilla/pull/4270))
- Changed the logging style while pulling and pushing `FeedbackDataset` to Argilla from `tqdm` style to `rich`. ([#4267](https://github.com/argilla-io/argilla/pull/4267)). Contributed by @zucchini-nlp.
- Updated `push_to_argilla` to print `repr` of the pushed `RemoteFeedbackDataset` after push and changed `show_progress` to True by default. ([#4223](https://github.com/argilla-io/argilla/pull/4223))
- Changed `models` and `tokenizer` for the `ArgillaTrainer` to explicitly allow for changing them when needed. ([#4214](https://github.com/argilla-io/argilla/pull/4214)).

## [1.19.0](https://github.com/argilla-io/argilla/compare/v1.18.0...v1.19.0)

### Added

- Added `POST /api/v1/datasets/:dataset_id/records/search` endpoint to search for records without user context, including responses by all users. ([#4143](https://github.com/argilla-io/argilla/pull/4143))
- Added `POST /api/v1/datasets/:dataset_id/vectors-settings` endpoint for creating vector settings for a dataset. ([#3776](https://github.com/argilla-io/argilla/pull/3776))
- Added `GET /api/v1/datasets/:dataset_id/vectors-settings` endpoint for listing the vectors settings for a dataset. ([#3776](https://github.com/argilla-io/argilla/pull/3776))
- Added `DELETE /api/v1/vectors-settings/:vector_settings_id` endpoint for deleting a vector settings. ([#3776](https://github.com/argilla-io/argilla/pull/3776))
- Added `PATCH /api/v1/vectors-settings/:vector_settings_id` endpoint for updating a vector settings. ([#4092](https://github.com/argilla-io/argilla/pull/4092))
- Added `GET /api/v1/records/:record_id` endpoint to get a specific record. ([#4039](https://github.com/argilla-io/argilla/pull/4039))
- Added support to include vectors for `GET /api/v1/datasets/:dataset_id/records` endpoint response using `include` query param. ([#4063](https://github.com/argilla-io/argilla/pull/4063))
- Added support to include vectors for `GET /api/v1/me/datasets/:dataset_id/records` endpoint response using `include` query param. ([#4063](https://github.com/argilla-io/argilla/pull/4063))
- Added support to include vectors for `POST /api/v1/me/datasets/:dataset_id/records/search` endpoint response using `include` query param. ([#4063](https://github.com/argilla-io/argilla/pull/4063))
- Added `show_progress` argument to `from_huggingface()` method to make the progress bar for parsing records process optional.([#4132](https://github.com/argilla-io/argilla/pull/4132)).
- Added a progress bar for parsing records process to `from_huggingface()` method with `trange` in `tqdm`.([#4132](https://github.com/argilla-io/argilla/pull/4132)).
- Added to sort by `inserted_at` or `updated_at` for datasets with no metadata. ([4147](https://github.com/argilla-io/argilla/pull/4147))
- Added `max_records` argument to `pull()` method for `RemoteFeedbackDataset`.([#4074](https://github.com/argilla-io/argilla/pull/4074))
- Added functionality to push your models to the Hugging Face hub with `ArgillaTrainer.push_to_huggingface` ([#3976](https://github.com/argilla-io/argilla/pull/3976)). Contributed by @Racso-3141.
- Added `filter_by` argument to `ArgillaTrainer` to filter by `response_status` ([#4120](https://github.com/argilla-io/argilla/pull/4120)).
- Added `sort_by` argument to `ArgillaTrainer` to sort by `metadata` ([#4120](https://github.com/argilla-io/argilla/pull/4120)).
- Added `max_records` argument to `ArgillaTrainer` to limit record used for training ([#4120](https://github.com/argilla-io/argilla/pull/4120)).
- Added `add_vector_settings` method to local and remote `FeedbackDataset`. ([#4055](https://github.com/argilla-io/argilla/pull/4055))
- Added `update_vectors_settings` method to local and remote `FeedbackDataset`. ([#4122](https://github.com/argilla-io/argilla/pull/4122))
- Added `delete_vectors_settings` method to local and remote `FeedbackDataset`. ([#4130](https://github.com/argilla-io/argilla/pull/4130))
- Added `vector_settings_by_name` method to local and remote `FeedbackDataset`. ([#4055](https://github.com/argilla-io/argilla/pull/4055))
- Added `find_similar_records` method to local and remote `FeedbackDataset`. ([#4023](https://github.com/argilla-io/argilla/pull/4023))
- Added `ARGILLA_SEARCH_ENGINE` environment variable to configure the search engine to use. ([#4019](https://github.com/argilla-io/argilla/pull/4019))

### Changed

- [breaking] Remove support for Elasticsearch < 8.5 and OpenSearch < 2.4. ([#4173](https://github.com/argilla-io/argilla/pull/4173))
- [breaking] Users working with OpenSearch engines must use version >=2.4 and set `ARGILLA_SEARCH_ENGINE=opensearch`. ([#4019](https://github.com/argilla-io/argilla/pull/4019) and [#4111](https://github.com/argilla-io/argilla/pull/4111))
- [breaking] Changed `FeedbackDataset.*_by_name()` methods to return `None` when no match is found ([#4101](https://github.com/argilla-io/argilla/pull/3976)).
- [breaking] `limit` query parameter for `GET /api/v1/datasets/:dataset_id/records` endpoint is now only accepting values greater or equal than `1` and less or equal than `1000`. ([#4143](https://github.com/argilla-io/argilla/pull/4143))
- [breaking] `limit` query parameter for `GET /api/v1/me/datasets/:dataset_id/records` endpoint is now only accepting values greater or equal than `1` and less or equal than `1000`. ([#4143](https://github.com/argilla-io/argilla/pull/4143))
- Update `GET /api/v1/datasets/:dataset_id/records` endpoint to fetch record using the search engine. ([#4142](https://github.com/argilla-io/argilla/pull/4142))
- Update `GET /api/v1/me/datasets/:dataset_id/records` endpoint to fetch record using the search engine. ([#4142](https://github.com/argilla-io/argilla/pull/4142))
- Update `POST /api/v1/datasets/:dataset_id/records` endpoint to allow to create records with `vectors` ([#4022](https://github.com/argilla-io/argilla/pull/4022))
- Update `PATCH /api/v1/datasets/:dataset_id` endpoint to allow updating `allow_extra_metadata` attribute. ([#4112](https://github.com/argilla-io/argilla/pull/4112))
- Update `PATCH /api/v1/datasets/:dataset_id/records` endpoint to allow to update records with `vectors`. ([#4062](https://github.com/argilla-io/argilla/pull/4062))
- Update `PATCH /api/v1/records/:record_id` endpoint to allow to update record with `vectors`. ([#4062](https://github.com/argilla-io/argilla/pull/4062))
- Update `POST /api/v1/me/datasets/:dataset_id/records/search` endpoint to allow to search records with vectors. ([#4019](https://github.com/argilla-io/argilla/pull/4019))
- Update `BaseElasticAndOpenSearchEngine.index_records` method to also index record vectors. ([#4062](https://github.com/argilla-io/argilla/pull/4062))
- Update `FeedbackDataset.__init__` to allow passing a list of vector settings. ([#4055](https://github.com/argilla-io/argilla/pull/4055))
- Update `FeedbackDataset.push_to_argilla` to also push vector settings. ([#4055](https://github.com/argilla-io/argilla/pull/4055))
- Update `FeedbackDatasetRecord` to support the creation of records with vectors. ([#4043](https://github.com/argilla-io/argilla/pull/4043))
- Using cosine similarity to compute similarity between vectors. ([#4124](https://github.com/argilla-io/argilla/pull/4124))

### Fixed

- Fixed svg images out of screen with too large images ([#4047](https://github.com/argilla-io/argilla/pull/4047))
- Fixed creating records with responses from multiple users. Closes [#3746](https://github.com/argilla-io/argilla/issues/3746) and [#3808](https://github.com/argilla-io/argilla/issues/3808) ([#4142](https://github.com/argilla-io/argilla/pull/4142))
- Fixed deleting or updating responses as an owner for annotators. (Commit [403a66d](https://github.com/argilla-io/argilla/commit/403a66d16d816fa8a62e3f76314ccc90e0073297))
- Fixed passing user_id when getting records by id. (Commit [98c7927](https://github.com/argilla-io/argilla/commit/98c792757a21da05bac89b7f625e7e5792ad59f9))
- Fixed non-basic tags serialized when pushing a dataset to the Hugging Face Hub. Closes [#4089](https://github.com/argilla-io/argilla/issues/4089) ([#4200](https://github.com/argilla-io/argilla/pull/4200))

## [1.18.0](https://github.com/argilla-io/argilla/compare/v1.17.0...v1.18.0)

### Added

- New `GET /api/v1/datasets/:dataset_id/metadata-properties` endpoint for listing dataset metadata properties. ([#3813](https://github.com/argilla-io/argilla/pull/3813))
- New `POST /api/v1/datasets/:dataset_id/metadata-properties` endpoint for creating dataset metadata properties. ([#3813](https://github.com/argilla-io/argilla/pull/3813))
- New `PATCH /api/v1/metadata-properties/:metadata_property_id` endpoint allowing the update of a specific metadata property. ([#3952](https://github.com/argilla-io/argilla/pull/3952))
- New `DELETE /api/v1/metadata-properties/:metadata_property_id` endpoint for deletion of a specific metadata property. ([#3911](https://github.com/argilla-io/argilla/pull/3911))
- New `GET /api/v1/metadata-properties/:metadata_property_id/metrics` endpoint to compute metrics for a specific metadata property. ([#3856](https://github.com/argilla-io/argilla/pull/3856))
- New `PATCH /api/v1/records/:record_id` endpoint to update a record. ([#3920](https://github.com/argilla-io/argilla/pull/3920))
- New `PATCH /api/v1/dataset/:dataset_id/records` endpoint to bulk update the records of a dataset. ([#3934](https://github.com/argilla-io/argilla/pull/3934))
- Missing validations to `PATCH /api/v1/questions/:question_id`. Now `title` and `description` are using the same validations used to create questions. ([#3967](https://github.com/argilla-io/argilla/pull/3967))
- Added `TermsMetadataProperty`, `IntegerMetadataProperty` and `FloatMetadataProperty` classes allowing to define metadata properties for a `FeedbackDataset`. ([#3818](https://github.com/argilla-io/argilla/pull/3818))
- Added `metadata_filters` to `filter_by` method in `RemoteFeedbackDataset` to filter based on metadata i.e. `TermsMetadataFilter`, `IntegerMetadataFilter`, and `FloatMetadataFilter`. ([#3834](https://github.com/argilla-io/argilla/pull/3834))
- Added a validation layer for both `metadata_properties` and `metadata_filters` in their schemas and as part of the `add_records` and `filter_by` methods, respectively. ([#3860](https://github.com/argilla-io/argilla/pull/3860))
- Added `sort_by` query parameter to listing records endpoints that allows to sort the records by `inserted_at`, `updated_at` or metadata property. ([#3843](https://github.com/argilla-io/argilla/pull/3843))
- Added `add_metadata_property` method to both `FeedbackDataset` and `RemoteFeedbackDataset` (i.e. `FeedbackDataset` in Argilla). ([#3900](https://github.com/argilla-io/argilla/pull/3900))
- Added fields `inserted_at` and `updated_at` in `RemoteResponseSchema`. ([#3822](https://github.com/argilla-io/argilla/pull/3822))
- Added support for `sort_by` for `RemoteFeedbackDataset` i.e. a `FeedbackDataset` uploaded to Argilla. ([#3925](https://github.com/argilla-io/argilla/pull/3925))
- Added `metadata_properties` support for both `push_to_huggingface` and `from_huggingface`. ([#3947](https://github.com/argilla-io/argilla/pull/3947))
- Add support for update records (`metadata`) from Python SDK. ([#3946](https://github.com/argilla-io/argilla/pull/3946))
- Added `delete_metadata_properties` method to delete metadata properties. ([#3932](https://github.com/argilla-io/argilla/pull/3932))
- Added `update_metadata_properties` method to update `metadata_properties`. ([#3961](https://github.com/argilla-io/argilla/pull/3961))
- Added automatic model card generation through `ArgillaTrainer.save` ([#3857](https://github.com/argilla-io/argilla/pull/3857))
- Added `FeedbackDataset` `TaskTemplateMixin` for pre-defined task templates. ([#3969](https://github.com/argilla-io/argilla/pull/3969))
- A maximum limit of 50 on the number of options a ranking question can accept. ([#3975](https://github.com/argilla-io/argilla/pull/3975))
- New `last_activity_at` field to `FeedbackDataset` exposing when the last activity for the associated dataset occurs. ([#3992](https://github.com/argilla-io/argilla/pull/3992))

### Changed

- `GET /api/v1/datasets/{dataset_id}/records`, `GET /api/v1/me/datasets/{dataset_id}/records` and `POST /api/v1/me/datasets/{dataset_id}/records/search` endpoints to return the `total` number of records. ([#3848](https://github.com/argilla-io/argilla/pull/3848), [#3903](https://github.com/argilla-io/argilla/pull/3903))
- Implemented `__len__` method for filtered datasets to return the number of records matching the provided filters. ([#3916](https://github.com/argilla-io/argilla/pull/3916))
- Increase the default max result window for Elasticsearch created for Feedback datasets. ([#3929](https://github.com/argilla-io/argilla/pull/))
- Force elastic index refresh after records creation. ([#3929](https://github.com/argilla-io/argilla/pull/))
- Validate metadata fields for filtering and sorting in the Python SDK. ([#3993](https://github.com/argilla-io/argilla/pull/3993))
- Using metadata property name instead of id for indexing data in search engine index. ([#3994](https://github.com/argilla-io/argilla/pull/3994))

### Fixed

- Fixed response schemas to allow `values` to be `None` i.e. when a record is discarded the `response.values` are set to `None`. ([#3926](https://github.com/argilla-io/argilla/pull/3926))

## [1.17.0](https://github.com/argilla-io/argilla/compare/v1.16.0...v1.17.0)

### Added

- Added fields `inserted_at` and `updated_at` in `RemoteResponseSchema` ([#3822](https://github.com/argilla-io/argilla/pull/3822)).
- Added automatic model card generation through `ArgillaTrainer.save` ([#3857](https://github.com/argilla-io/argilla/pull/3857)).
- Added task templates to the `FeedbackDataset` ([#3973](https://github.com/argilla-io/argilla/pull/3973)).

### Changed

- Updated `Dockerfile` to use multi stage build ([#3221](https://github.com/argilla-io/argilla/pull/3221) and [#3793](https://github.com/argilla-io/argilla/pull/3793)).
- Updated active learning for text classification notebooks to use the most recent small-text version ([#3831](https://github.com/argilla-io/argilla/pull/3831)).
- Changed argilla dataset name in the active learning for text classification notebooks to be consistent with the default names in the huggingface spaces ([#3831](https://github.com/argilla-io/argilla/pull/3831)).
- FeedbackDataset API methods have been aligned to be accessible through the several implementations ([#3937](https://github.com/argilla-io/argilla/pull/3937)).
- The `unify_responses` support for remote datasets ([#3937](https://github.com/argilla-io/argilla/pull/3937)).

### Fixed

- Fix field not shown in the order defined in the dataset settings. Closes [#3959](https://github.com/argilla-io/argilla/issues/3959) ([#3984](https://github.com/argilla-io/argilla/pull/3984))
- Updated active learning for text classification notebooks to pass ids of type int to `TextClassificationRecord` ([#3831](https://github.com/argilla-io/argilla/pull/3831)).
- Fixed record fields validation that was preventing from logging records with optional fields (i.e. `required=True`) when the field value was `None` ([#3846](https://github.com/argilla-io/argilla/pull/3846)).
- Always set `pretrained_model_name_or_path` attribute as string in `ArgillaTrainer` ([#3914](https://github.com/argilla-io/argilla/pull/3914)).
- The `inserted_at` and `updated_at` attributes are create using the `utcnow` factory to avoid unexpected race conditions on timestamp creation ([#3945](https://github.com/argilla-io/argilla/pull/3945))
- Fixed `configure_dataset_settings` when providing the workspace via the arg `workspace` ([#3887](https://github.com/argilla-io/argilla/pull/3887)).
- Fixed saving of models trained with `ArgillaTrainer` with a `peft_config` parameter ([#3795](https://github.com/argilla-io/argilla/pull/3795)).
- Fixed backwards compatibility on `from_huggingface` when loading a `FeedbackDataset` from the Hugging Face Hub that was previously dumped using another version of Argilla, starting at 1.8.0, when it was first introduced ([#3829](https://github.com/argilla-io/argilla/pull/3829)).
- Fixed wrong `__repr__` problem for `TrainingTask`. ([#3969](https://github.com/argilla-io/argilla/pull/3969))
- Fixed wrong key return error `prepare_for_training_with_*` for `TrainingTask`. ([#3969](https://github.com/argilla-io/argilla/pull/3969))

### Deprecated

- Function `rg.configure_dataset` is deprecated in favour of `rg.configure_dataset_settings`. The former will be removed in version 1.19.0

## [1.16.0](https://github.com/argilla-io/argilla/compare/v1.15.1...v1.16.0)

### Added

- Added `ArgillaTrainer` integration with sentence-transformers, allowing fine tuning for sentence similarity ([#3739](https://github.com/argilla-io/argilla/pull/3739))
- Added `ArgillaTrainer` integration with `TrainingTask.for_question_answering` ([#3740](https://github.com/argilla-io/argilla/pull/3740))
- Added `Auto save record` to save automatically the current record that you are working on ([#3541](https://github.com/argilla-io/argilla/pull/3541))
- Added `ArgillaTrainer` integration with OpenAI, allowing fine tuning for chat completion ([#3615](https://github.com/argilla-io/argilla/pull/3615))
- Added `workspaces list` command to list Argilla workspaces ([#3594](https://github.com/argilla-io/argilla/pull/3594)).
- Added `datasets list` command to list Argilla datasets ([#3658](https://github.com/argilla-io/argilla/pull/3658)).
- Added `users create` command to create users ([#3667](https://github.com/argilla-io/argilla/pull/3667)).
- Added `whoami` command to get current user ([#3673](https://github.com/argilla-io/argilla/pull/3673)).
- Added `users delete` command to delete users ([#3671](https://github.com/argilla-io/argilla/pull/3671)).
- Added `users list` command to list users ([#3688](https://github.com/argilla-io/argilla/pull/3688)).
- Added `workspaces delete-user` command to remove a user from a workspace ([#3699](https://github.com/argilla-io/argilla/pull/3699)).
- Added `datasets list` command to list Argilla datasets ([#3658](https://github.com/argilla-io/argilla/pull/3658)).
- Added `users create` command to create users ([#3667](https://github.com/argilla-io/argilla/pull/3667)).
- Added `users delete` command to delete users ([#3671](https://github.com/argilla-io/argilla/pull/3671)).
- Added `workspaces create` command to create an Argilla workspace ([#3676](https://github.com/argilla-io/argilla/pull/3676)).
- Added `datasets push-to-hub` command to push a `FeedbackDataset` from Argilla into the HuggingFace Hub ([#3685](https://github.com/argilla-io/argilla/pull/3685)).
- Added `info` command to get info about the used Argilla client and server ([#3707](https://github.com/argilla-io/argilla/pull/3707)).
- Added `datasets delete` command to delete a `FeedbackDataset` from Argilla ([#3703](https://github.com/argilla-io/argilla/pull/3703)).
- Added `created_at` and `updated_at` properties to `RemoteFeedbackDataset` and `FilteredRemoteFeedbackDataset` ([#3709](https://github.com/argilla-io/argilla/pull/3709)).
- Added handling `PermissionError` when executing a command with a logged in user with not enough permissions ([#3717](https://github.com/argilla-io/argilla/pull/3717)).
- Added `workspaces add-user` command to add a user to workspace ([#3712](https://github.com/argilla-io/argilla/pull/3712)).
- Added `workspace_id` param to `GET /api/v1/me/datasets` endpoint ([#3727](https://github.com/argilla-io/argilla/pull/3727)).
- Added `workspace_id` arg to `list_datasets` in the Python SDK ([#3727](https://github.com/argilla-io/argilla/pull/3727)).
- Added `argilla` script that allows to execute Argilla CLI using the `argilla` command ([#3730](https://github.com/argilla-io/argilla/pull/3730)).
- Added support for passing already initialized `model` and `tokenizer` instances to the `ArgillaTrainer` ([#3751](https://github.com/argilla-io/argilla/pull/3751))
- Added `server_info` function to check the Argilla server information (also accessible via `rg.server_info`) ([#3772](https://github.com/argilla-io/argilla/issues/3772)).

### Changed

- Move `database` commands under `server` group of commands ([#3710](https://github.com/argilla-io/argilla/pull/3710))
- `server` commands only included in the CLI app when `server` extra requirements are installed ([#3710](https://github.com/argilla-io/argilla/pull/3710)).
- Updated `PUT /api/v1/responses/{response_id}` to replace `values` stored with received `values` in request ([#3711](https://github.com/argilla-io/argilla/pull/3711)).
- Display a `UserWarning` when the `user_id` in `Workspace.add_user` and `Workspace.delete_user` is the ID of an user with the owner role as they don't require explicit permissions ([#3716](https://github.com/argilla-io/argilla/issues/3716)).
- Rename `tasks` sub-package to `cli` ([#3723](https://github.com/argilla-io/argilla/pull/3723)).
- Changed `argilla database` command in the CLI to now be accessed via `argilla server database`, to be deprecated in the upcoming release ([#3754](https://github.com/argilla-io/argilla/pull/3754)).
- Changed `visible_options` (of label and multi label selection questions) validation in the backend to check that the provided value is greater or equal than/to 3 and less or equal than/to the number of provided options ([#3773](https://github.com/argilla-io/argilla/pull/3773)).

### Fixed

- Fixed `remove user modification in text component on clear answers` ([#3775](https://github.com/argilla-io/argilla/pull/3775))
- Fixed `Highlight raw text field in dataset feedback task` ([#3731](https://github.com/argilla-io/argilla/pull/3731))
- Fixed `Field title too long` ([#3734](https://github.com/argilla-io/argilla/pull/3734))
- Fixed error messages when deleting a `DatasetForTextClassification` ([#3652](https://github.com/argilla-io/argilla/pull/3652))
- Fixed `Pending queue` pagination problems when during data annotation ([#3677](https://github.com/argilla-io/argilla/pull/3677))
- Fixed `visible_labels` default value to be 20 just when `visible_labels` not provided and `len(labels) > 20`, otherwise it will either be the provided `visible_labels` value or `None`, for `LabelQuestion` and `MultiLabelQuestion` ([#3702](https://github.com/argilla-io/argilla/pull/3702)).
- Fixed `DatasetCard` generation when `RemoteFeedbackDataset` contains suggestions ([#3718](https://github.com/argilla-io/argilla/pull/3718)).
- Add missing `draft` status in `ResponseSchema` as now there can be responses with `draft` status when annotating via the UI ([#3749](https://github.com/argilla-io/argilla/pull/3749)).
- Searches when queried words are distributed along the record fields ([#3759](https://github.com/argilla-io/argilla/pull/3759)).
- Fixed Python 3.11 compatibility issue with `/api/datasets` endpoints due to the `TaskType` enum replacement in the endpoint URL ([#3769](https://github.com/argilla-io/argilla/pull/3769)).
- Fixed `RankingValueSchema` and `FeedbackRankingValueModel` schemas to allow `rank=None` when `status=draft` ([#3781](https://github.com/argilla-io/argilla/pull/3781)).

## [1.15.1](https://github.com/argilla-io/argilla/compare/v1.15.0...v1.15.1)

### Fixed

- Fixed `Text component` text content sanitization behavior just for markdown to prevent disappear the text([#3738](https://github.com/argilla-io/argilla/pull/3738))
- Fixed `Text component` now you need to press Escape to exit the text area ([#3733](https://github.com/argilla-io/argilla/pull/3733))
- Fixed `SearchEngine` was creating the same number of primary shards and replica shards for each `FeedbackDataset` ([#3736](https://github.com/argilla-io/argilla/pull/3736)).

## [1.15.0](https://github.com/argilla-io/argilla/compare/v1.14.1...v1.15.0)

### Added

- Added `Enable to update guidelines and dataset settings for Feedback Datasets directly in the UI` ([#3489](https://github.com/argilla-io/argilla/pull/3489))
- Added `ArgillaTrainer` integration with TRL, allowing for easy supervised finetuning, reward modeling, direct preference optimization and proximal policy optimization ([#3467](https://github.com/argilla-io/argilla/pull/3467))
- Added `formatting_func` to `ArgillaTrainer` for `FeedbackDataset` datasets add a custom formatting for the data ([#3599](https://github.com/argilla-io/argilla/pull/3599)).
- Added `login` function in `argilla.client.login` to login into an Argilla server and store the credentials locally ([#3582](https://github.com/argilla-io/argilla/pull/3582)).
- Added `login` command to login into an Argilla server ([#3600](https://github.com/argilla-io/argilla/pull/3600)).
- Added `logout` command to logout from an Argilla server ([#3605](https://github.com/argilla-io/argilla/pull/3605)).
- Added `DELETE /api/v1/suggestions/{suggestion_id}` endpoint to delete a suggestion given its ID ([#3617](https://github.com/argilla-io/argilla/pull/3617)).
- Added `DELETE /api/v1/records/{record_id}/suggestions` endpoint to delete several suggestions linked to the same record given their IDs ([#3617](https://github.com/argilla-io/argilla/pull/3617)).
- Added `response_status` param to `GET /api/v1/datasets/{dataset_id}/records` to be able to filter by `response_status` as previously included for `GET /api/v1/me/datasets/{dataset_id}/records` ([#3613](https://github.com/argilla-io/argilla/pull/3613)).
- Added `list` classmethod to `ArgillaMixin` to be used as `FeedbackDataset.list()`, also including the `workspace` to list from as arg ([#3619](https://github.com/argilla-io/argilla/pull/3619)).
- Added `filter_by` method in `RemoteFeedbackDataset` to filter based on `response_status` ([#3610](https://github.com/argilla-io/argilla/pull/3610)).
- Added `list_workspaces` function (to be used as `rg.list_workspaces`, but `Workspace.list` is preferred) to list all the workspaces from an user in Argilla ([#3641](https://github.com/argilla-io/argilla/pull/3641)).
- Added `list_datasets` function (to be used as `rg.list_datasets`) to list the `TextClassification`, `TokenClassification`, and `Text2Text` datasets in Argilla ([#3638](https://github.com/argilla-io/argilla/pull/3638)).
- Added `RemoteSuggestionSchema` to manage suggestions in Argilla, including the `delete` method to delete suggestios from Argilla via `DELETE /api/v1/suggestions/{suggestion_id}` ([#3651](https://github.com/argilla-io/argilla/pull/3651)).
- Added `delete_suggestions` to `RemoteFeedbackRecord` to remove suggestions from Argilla via `DELETE /api/v1/records/{record_id}/suggestions` ([#3651](https://github.com/argilla-io/argilla/pull/3651)).

### Changed

- Changed `Optional label for * mark for required question` ([#3608](https://github.com/argilla-io/argilla/pull/3608))
- Updated `RemoteFeedbackDataset.delete_records` to use batch delete records endpoint ([#3580](https://github.com/argilla-io/argilla/pull/3580)).
- Included `allowed_for_roles` for some `RemoteFeedbackDataset`, `RemoteFeedbackRecords`, and `RemoteFeedbackRecord` methods that are only allowed for users with roles `owner` and `admin` ([#3601](https://github.com/argilla-io/argilla/pull/3601)).
- Renamed `ArgillaToFromMixin` to `ArgillaMixin` ([#3619](https://github.com/argilla-io/argilla/pull/3619)).
- Move `users` CLI app under `database` CLI app ([#3593](https://github.com/argilla-io/argilla/pull/3593)).
- Move server `Enum` classes to `argilla.server.enums` module ([#3620](https://github.com/argilla-io/argilla/pull/3620)).

### Fixed

- Fixed `Filter by workspace in breadcrumbs` ([#3577](https://github.com/argilla-io/argilla/pull/3577))
- Fixed `Filter by workspace in datasets table` ([#3604](https://github.com/argilla-io/argilla/pull/3604))
- Fixed `Query search highlight` for Text2Text and TextClassification ([#3621](https://github.com/argilla-io/argilla/pull/3621))
- Fixed `RatingQuestion.values` validation to raise a `ValidationError` when values are out of range i.e. [1, 10] ([#3626](https://github.com/argilla-io/argilla/pull/3626)).

### Removed

- Removed `multi_task_text_token_classification` from `TaskType` as not used ([#3640](https://github.com/argilla-io/argilla/pull/3640)).
- Removed `argilla_id` in favor of `id` from `RemoteFeedbackDataset` ([#3663](https://github.com/argilla-io/argilla/pull/3663)).
- Removed `fetch_records` from `RemoteFeedbackDataset` as now the records are lazily fetched from Argilla ([#3663](https://github.com/argilla-io/argilla/pull/3663)).
- Removed `push_to_argilla` from `RemoteFeedbackDataset`, as it just works when calling it through a `FeedbackDataset` locally, as now the updates of the remote datasets are automatically pushed to Argilla ([#3663](https://github.com/argilla-io/argilla/pull/3663)).
- Removed `set_suggestions` in favor of `update(suggestions=...)` for both `FeedbackRecord` and `RemoteFeedbackRecord`, as all the updates of any "updateable" attribute of a record will go through `update` instead ([#3663](https://github.com/argilla-io/argilla/pull/3663)).
- Remove unused `owner` attribute for client Dataset data model ([#3665](https://github.com/argilla-io/argilla/pull/3665))

## [1.14.1](https://github.com/argilla-io/argilla/compare/v1.14.0...v1.14.1)

### Fixed

- Fixed PostgreSQL database not being updated after `begin_nested` because of missing `commit` ([#3567](https://github.com/argilla-io/argilla/pull/3567)).

### Fixed

- Fixed `settings` could not be provided when updating a `rating` or `ranking` question ([#3552](https://github.com/argilla-io/argilla/pull/3552)).

## [1.14.0](https://github.com/argilla-io/argilla/compare/v1.13.3...v1.14.0)

### Added

- Added `PATCH /api/v1/fields/{field_id}` endpoint to update the field title and markdown settings ([#3421](https://github.com/argilla-io/argilla/pull/3421)).
- Added `PATCH /api/v1/datasets/{dataset_id}` endpoint to update dataset name and guidelines ([#3402](https://github.com/argilla-io/argilla/pull/3402)).
- Added `PATCH /api/v1/questions/{question_id}` endpoint to update question title, description and some settings (depending on the type of question) ([#3477](https://github.com/argilla-io/argilla/pull/3477)).
- Added `DELETE /api/v1/records/{record_id}` endpoint to remove a record given its ID ([#3337](https://github.com/argilla-io/argilla/pull/3337)).
- Added `pull` method in `RemoteFeedbackDataset` (a `FeedbackDataset` pushed to Argilla) to pull all the records from it and return it as a local copy as a `FeedbackDataset` ([#3465](https://github.com/argilla-io/argilla/pull/3465)).
- Added `delete` method in `RemoteFeedbackDataset` (a `FeedbackDataset` pushed to Argilla) ([#3512](https://github.com/argilla-io/argilla/pull/3512)).
- Added `delete_records` method in `RemoteFeedbackDataset`, and `delete` method in `RemoteFeedbackRecord` to delete records from Argilla ([#3526](https://github.com/argilla-io/argilla/pull/3526)).

### Changed

- Improved efficiency of weak labeling when dataset contains vectors ([#3444](https://github.com/argilla-io/argilla/pull/3444)).
- Added `ArgillaDatasetMixin` to detach the Argilla-related functionality from the `FeedbackDataset` ([#3427](https://github.com/argilla-io/argilla/pull/3427))
- Moved `FeedbackDataset`-related `pydantic.BaseModel` schemas to `argilla.client.feedback.schemas` instead, to be better structured and more scalable and maintainable ([#3427](https://github.com/argilla-io/argilla/pull/3427))
- Update CLI to use database async connection ([#3450](https://github.com/argilla-io/argilla/pull/3450)).
- Limit rating questions values to the positive range [1, 10] ([#3451](https://github.com/argilla-io/argilla/issues/3451)).
- Updated `POST /api/users` endpoint to be able to provide a list of workspace names to which the user should be linked to ([#3462](https://github.com/argilla-io/argilla/pull/3462)).
- Updated Python client `User.create` method to be able to provide a list of workspace names to which the user should be linked to ([#3462](https://github.com/argilla-io/argilla/pull/3462)).
- Updated `GET /api/v1/me/datasets/{dataset_id}/records` endpoint to allow getting records matching one of the response statuses provided via query param ([#3359](https://github.com/argilla-io/argilla/pull/3359)).
- Updated `POST /api/v1/me/datasets/{dataset_id}/records` endpoint to allow searching records matching one of the response statuses provided via query param ([#3359](https://github.com/argilla-io/argilla/pull/3359)).
- Updated `SearchEngine.search` method to allow searching records matching one of the response statuses provided ([#3359](https://github.com/argilla-io/argilla/pull/3359)).
- After calling `FeedbackDataset.push_to_argilla`, the methods `FeedbackDataset.add_records` and `FeedbackRecord.set_suggestions` will automatically call Argilla with no need of calling `push_to_argilla` explicitly ([#3465](https://github.com/argilla-io/argilla/pull/3465)).
- Now calling `FeedbackDataset.push_to_huggingface` dumps the `responses` as a `List[Dict[str, Any]]` instead of `Sequence` to make it more readable via 🤗`datasets` ([#3539](https://github.com/argilla-io/argilla/pull/3539)).

### Fixed

- Fixed issue with `bool` values and `default` from Jinja2 while generating the HuggingFace `DatasetCard` from `argilla_template.md` ([#3499](https://github.com/argilla-io/argilla/pull/3499)).
- Fixed `DatasetConfig.from_yaml` which was failing when calling `FeedbackDataset.from_huggingface` as the UUIDs cannot be deserialized automatically by `PyYAML`, so UUIDs are neither dumped nor loaded anymore ([#3502](https://github.com/argilla-io/argilla/pull/3502)).
- Fixed an issue that didn't allow the Argilla server to work behind a proxy ([#3543](https://github.com/argilla-io/argilla/pull/3543)).
- `TextClassificationSettings` and `TokenClassificationSettings` labels are properly parsed to strings both in the Python client and in the backend endpoint ([#3495](https://github.com/argilla-io/argilla/issues/3495)).
- Fixed `PUT /api/v1/datasets/{dataset_id}/publish` to check whether at least one field and question has `required=True` ([#3511](https://github.com/argilla-io/argilla/pull/3511)).
- Fixed `FeedbackDataset.from_huggingface` as `suggestions` were being lost when there were no `responses` ([#3539](https://github.com/argilla-io/argilla/pull/3539)).
- Fixed `QuestionSchema` and `FieldSchema` not validating `name` attribute ([#3550](https://github.com/argilla-io/argilla/pull/3550)).

### Deprecated

- After calling `FeedbackDataset.push_to_argilla`, calling `push_to_argilla` again won't do anything since the dataset is already pushed to Argilla ([#3465](https://github.com/argilla-io/argilla/pull/3465)).
- After calling `FeedbackDataset.push_to_argilla`, calling `fetch_records` won't do anything since the records are lazily fetched from Argilla ([#3465](https://github.com/argilla-io/argilla/pull/3465)).
- After calling `FeedbackDataset.push_to_argilla`, the Argilla ID is no longer stored in the attribute/property `argilla_id` but in `id` instead ([#3465](https://github.com/argilla-io/argilla/pull/3465)).

## [1.13.3](https://github.com/argilla-io/argilla/compare/v1.13.2...v1.13.3)

### Fixed

- Fixed `ModuleNotFoundError` caused because the `argilla.utils.telemetry` module used in the `ArgillaTrainer` was importing an optional dependency not installed by default ([#3471](https://github.com/argilla-io/argilla/pull/3471)).
- Fixed `ImportError` caused because the `argilla.client.feedback.config` module was importing `pyyaml` optional dependency not installed by default ([#3471](https://github.com/argilla-io/argilla/pull/3471)).

## [1.13.2](https://github.com/argilla-io/argilla/compare/v1.13.1...v1.13.2)

### Fixed

- The `suggestion_type_enum` ENUM data type created in PostgreSQL didn't have any value ([#3445](https://github.com/argilla-io/argilla/pull/3445)).

## [1.13.1](https://github.com/argilla-io/argilla/compare/v1.13.0...v1.13.1)

### Fixed

- Fix database migration for PostgreSQL (See [#3438](https://github.com/argilla-io/argilla/pull/3438))

## [1.13.0](https://github.com/argilla-io/argilla/compare/v1.12.1...v1.13.0)

### Added

- Added `GET /api/v1/users/{user_id}/workspaces` endpoint to list the workspaces to which a user belongs ([#3308](https://github.com/argilla-io/argilla/pull/3308) and [#3343](https://github.com/argilla-io/argilla/pull/3343)).
- Added `HuggingFaceDatasetMixin` for internal usage, to detach the `FeedbackDataset` integrations from the class itself, and use Mixins instead ([#3326](https://github.com/argilla-io/argilla/pull/3326)).
- Added `GET /api/v1/records/{record_id}/suggestions` API endpoint to get the list of suggestions for the responses associated to a record ([#3304](https://github.com/argilla-io/argilla/pull/3304)).
- Added `POST /api/v1/records/{record_id}/suggestions` API endpoint to create a suggestion for a response associated to a record ([#3304](https://github.com/argilla-io/argilla/pull/3304)).
- Added support for `RankingQuestionStrategy`, `RankingQuestionUnification` and the `.for_text_classification` method for the `TrainingTaskMapping` ([#3364](https://github.com/argilla-io/argilla/pull/3364))
- Added `PUT /api/v1/records/{record_id}/suggestions` API endpoint to create or update a suggestion for a response associated to a record ([#3304](https://github.com/argilla-io/argilla/pull/3304) & [3391](https://github.com/argilla-io/argilla/pull/3391)).
- Added `suggestions` attribute to `FeedbackRecord`, and allow adding and retrieving suggestions from the Python client ([#3370](https://github.com/argilla-io/argilla/pull/3370))
- Added `allowed_for_roles` Python decorator to check whether the current user has the required role to access the decorated function/method for `User` and `Workspace` ([#3383](https://github.com/argilla-io/argilla/pull/3383))
- Added API and Python Client support for workspace deletion (Closes [#3260](https://github.com/argilla-io/argilla/issues/3260))
- Added `GET /api/v1/me/workspaces` endpoint to list the workspaces of the current active user ([#3390](https://github.com/argilla-io/argilla/pull/3390))

### Changed

- Updated output payload for `GET /api/v1/datasets/{dataset_id}/records`, `GET /api/v1/me/datasets/{dataset_id}/records`, `POST /api/v1/me/datasets/{dataset_id}/records/search` endpoints to include the suggestions of the records based on the value of the `include` query parameter ([#3304](https://github.com/argilla-io/argilla/pull/3304)).
- Updated `POST /api/v1/datasets/{dataset_id}/records` input payload to add suggestions ([#3304](https://github.com/argilla-io/argilla/pull/3304)).
- The `POST /api/datasets/:dataset-id/:task/bulk` endpoints don't create the dataset if does not exists (Closes [#3244](https://github.com/argilla-io/argilla/issues/3244))
- Added Telemetry support for `ArgillaTrainer` (closes [#3325](https://github.com/argilla-io/argilla/issues/3325))
- `User.workspaces` is no longer an attribute but a property, and is calling `list_user_workspaces` to list all the workspace names for a given user ID ([#3334](https://github.com/argilla-io/argilla/pull/3334))
- Renamed `FeedbackDatasetConfig` to `DatasetConfig` and export/import from YAML as default instead of JSON (just used internally on `push_to_huggingface` and `from_huggingface` methods of `FeedbackDataset`) ([#3326](https://github.com/argilla-io/argilla/pull/3326)).
- The protected metadata fields support other than textual info - existing datasets must be reindex. See [docs](https://docs.v1.argilla.io/en/latest/getting_started/installation/configurations/database_migrations.html#elasticsearch) for more detail (Closes [#3332](https://github.com/argilla-io/argilla/issues/3332)).
- Updated `Dockerfile` parent image from `python:3.9.16-slim` to `python:3.10.12-slim` ([#3425](https://github.com/argilla-io/argilla/pull/3425)).
- Updated `quickstart.Dockerfile` parent image from `elasticsearch:8.5.3` to `argilla/argilla-server:${ARGILLA_VERSION}` ([#3425](https://github.com/argilla-io/argilla/pull/3425)).

### Removed

- Removed support to non-prefixed environment variables. All valid env vars start with `ARGILLA_` (See [#3392](https://github.com/argilla-io/argilla/pull/3392)).

### Fixed

- Fixed `GET /api/v1/me/datasets/{dataset_id}/records` endpoint returning always the responses for the records even if `responses` was not provided via the `include` query parameter ([#3304](https://github.com/argilla-io/argilla/pull/3304)).
- Values for protected metadata fields are not truncated (Closes [#3331](https://github.com/argilla-io/argilla/issues/3331)).
- Big number ids are properly rendered in UI (Closes [#3265](https://github.com/argilla-io/argilla/issues/3265))
- Fixed `ArgillaDatasetCard` to include the values/labels for all the existing questions ([#3366](https://github.com/argilla-io/argilla/pull/3265))

### Deprecated

- Integer support for record id in text classification, token classification and text2text datasets.

## [1.12.1](https://github.com/argilla-io/argilla/compare/v1.12.0...v1.12.1)

### Fixed

- Using `rg.init` with default `argilla` user skips setting the default workspace if not available. (Closes [#3340](https://github.com/argilla-io/argilla/issues/3340))
- Resolved wrong import structure for `ArgillaTrainer` and `TrainingTaskMapping` (Closes [#3345](https://github.com/argilla-io/argilla/issues/3345))
- Pin pydantic dependency to version < 2 (Closes [3348](https://github.com/argilla-io/argilla/issues/3348))

## [1.12.0](https://github.com/argilla-io/argilla/compare/v1.11.0...v1.12.0)

### Added

- Added `RankingQuestionSettings` class allowing to create ranking questions in the API using `POST /api/v1/datasets/{dataset_id}/questions` endpoint ([#3232](https://github.com/argilla-io/argilla/pull/3232))
- Added `RankingQuestion` in the Python client to create ranking questions ([#3275](https://github.com/argilla-io/argilla/issues/3275)).
- Added `Ranking` component in feedback task question form ([#3177](https://github.com/argilla-io/argilla/pull/3177) & [#3246](https://github.com/argilla-io/argilla/pull/3246)).
- Added `FeedbackDataset.prepare_for_training` method for generaring a framework-specific dataset with the responses provided for `RatingQuestion`, `LabelQuestion` and `MultiLabelQuestion` ([#3151](https://github.com/argilla-io/argilla/pull/3151)).
- Added `ArgillaSpaCyTransformersTrainer` class for supporting the training with `spacy-transformers` ([#3256](https://github.com/argilla-io/argilla/pull/3256)).

#### Docs

- Added instructions for how to run the Argilla frontend in the developer docs ([#3314](https://github.com/argilla-io/argilla/pull/3314)).

### Changed

- All docker related files have been moved into the `docker` folder ([#3053](https://github.com/argilla-io/argilla/pull/3053)).
- `release.Dockerfile` have been renamed to `Dockerfile` ([#3133](https://github.com/argilla-io/argilla/pull/3133)).
- Updated `rg.load` function to raise a `ValueError` with a explanatory message for the cases in which the user tries to use the function to load a `FeedbackDataset` ([#3289](https://github.com/argilla-io/argilla/pull/3289)).
- Updated `ArgillaSpaCyTrainer` to allow re-using `tok2vec` ([#3256](https://github.com/argilla-io/argilla/pull/3256)).

### Fixed

- Check available workspaces on Argilla on `rg.set_workspace` (Closes [#3262](https://github.com/argilla-io/argilla/issues/3262))

## [1.11.0](https://github.com/argilla-io/argilla/compare/v1.10.0...v1.11.0)

### Fixed

- Replaced `np.float` alias by `float` to avoid `AttributeError` when using `find_label_errors` function with `numpy>=1.24.0` ([#3214](https://github.com/argilla-io/argilla/pull/3214)).
- Fixed `format_as("datasets")` when no responses or optional respones in `FeedbackRecord`, to set their value to what 🤗 Datasets expects instead of just `None` ([#3224](https://github.com/argilla-io/argilla/pull/3224)).
- Fixed `push_to_huggingface()` when `generate_card=True` (default behaviour), as we were passing a sample record to the `ArgillaDatasetCard` class, and `UUID`s introduced in 1.10.0 ([#3192](https://github.com/argilla-io/argilla/pull/3192)), are not JSON-serializable ([#3231](https://github.com/argilla-io/argilla/pull/3231)).
- Fixed `from_argilla` and `push_to_argilla` to ensure consistency on both field and question re-construction, and to ensure `UUID`s are properly serialized as `str`, respectively ([#3234](https://github.com/argilla-io/argilla/pull/3234)).
- Refactored usage of `import argilla as rg` to clarify package navigation ([#3279](https://github.com/argilla-io/argilla/pull/3279)).

#### Docs

- Fixed URLs in Weak Supervision with Sentence Tranformers tutorial [#3243](https://github.com/argilla-io/argilla/pull/3243).
- Fixed library buttons' formatting on Tutorials page ([#3255](https://github.com/argilla-io/argilla/pull/3255)).
- Modified styling of error code outputs in notebooks ([#3270](https://github.com/argilla-io/argilla/pull/3270)).
- Added ElasticSearch and OpenSearch versions ([#3280](https://github.com/argilla-io/argilla/pull/3280)).
- Removed template notebook from table of contents ([#3271](https://github.com/argilla-io/argilla/pull/3271)).
- Fixed tutorials with `pip install argilla` to not use older versions of the package ([#3282](https://github.com/argilla-io/argilla/pull/3282)).

### Added

- Added `metadata` attribute to the `Record` of the `FeedbackDataset` ([#3194](https://github.com/argilla-io/argilla/pull/3194))
- New `users update` command to update the role for an existing user ([#3188](https://github.com/argilla-io/argilla/pull/3188))
- New `Workspace` class to allow users manage their Argilla workspaces and the users assigned to those workspaces via the Python client ([#3180](https://github.com/argilla-io/argilla/pull/3180))
- Added `User` class to let users manage their Argilla users via the Python client ([#3169](https://github.com/argilla-io/argilla/pull/3169)).
- Added an option to display `tqdm` progress bar to `FeedbackDataset.push_to_argilla` when looping over the records to upload ([#3233](https://github.com/argilla-io/argilla/pull/3233)).

### Changed

- The role system now support three different roles `owner`, `admin` and `annotator` ([#3104](https://github.com/argilla-io/argilla/pull/3104))
- `admin` role is scoped to workspace-level operations ([#3115](https://github.com/argilla-io/argilla/pull/3115))
- The `owner` user is created among the default pool of users in the quickstart, and the default user in the server has now `owner` role ([#3248](https://github.com/argilla-io/argilla/pull/3248)), reverting ([#3188](https://github.com/argilla-io/argilla/pull/3188)).

### Deprecated

- As of Python 3.7 end-of-life (EOL) on 2023-06-27, Argilla will no longer support Python 3.7 ([#3188](https://github.com/argilla-io/argilla/pull/33188)). More information at https://peps.python.org/pep-0537/

## [1.10.0](https://github.com/argilla-io/argilla/compare/v1.9.0...v1.10.0)

### Added

- Added search component for feedback datasets ([#3138](https://github.com/argilla-io/argilla/pull/3138))
- Added markdown support for feedback dataset guidelines ([#3153](https://github.com/argilla-io/argilla/pull/3153))
- Added Train button for feedback datasets ([#3170](https://github.com/argilla-io/argilla/pull/3170))

### Changed

- Updated `SearchEngine` and `POST /api/v1/me/datasets/{dataset_id}/records/search` to return the `total` number of records matching the search query ([#3166](https://github.com/argilla-io/argilla/pull/3166))

### Fixed

- Replaced Enum for string value in URLs for client API calls (Closes [#3149](https://github.com/argilla-io/argilla/issues/3149))
- Resolve breaking issue with `ArgillaSpanMarkerTrainer` for Named Entity Recognition with `span_marker` v1.1.x onwards.
- Move `ArgillaDatasetCard` import under `@requires_version` decorator, so that the `ImportError` on `huggingface_hub` is handled properly ([#3174](https://github.com/argilla-io/argilla/pull/3174))
- Allow flow `FeedbackDataset.from_argilla` -> `FeedbackDataset.push_to_argilla` under different dataset names and/or workspaces ([#3192](https://github.com/argilla-io/argilla/issues/3192))

#### Docs

- Resolved typos in the docs ([#3240](https://github.com/argilla-io/argilla/pull/3240)).
- Fixed mention of master branch ([#3254](https://github.com/argilla-io/argilla/pull/3254)).

## [1.9.0](https://github.com/argilla-io/argilla/compare/v1.8.0...v1.9.0)

### Added

- Added boolean `use_markdown` property to `TextFieldSettings` model.
- Added boolean `use_markdown` property to `TextQuestionSettings` model.
- Added new status `draft` for the `Response` model.
- Added `LabelSelectionQuestionSettings` class allowing to create label selection (single-choice) questions in the API ([#3005](https://github.com/argilla-io/argilla/pull/3005))
- Added `MultiLabelSelectionQuestionSettings` class allowing to create multi-label selection (multi-choice) questions in the API ([#3010](https://github.com/argilla-io/argilla/pull/3010)).
- Added `POST /api/v1/me/datasets/{dataset_id}/records/search` endpoint ([#3068](https://github.com/argilla-io/argilla/pull/3068)).
- Added new components in feedback task Question form: MultiLabel ([#3064](https://github.com/argilla-io/argilla/pull/3064)) and SingleLabel ([#3016](https://github.com/argilla-io/argilla/pull/3016)).
- Added docstrings to the `pydantic.BaseModel`s defined at `argilla/client/feedback/schemas.py` ([#3137](https://github.com/argilla-io/argilla/pull/3137))
- Added the information about executing tests in the developer documentation ([#3143]).

### Changed

- Updated `GET /api/v1/me/datasets/:dataset_id/metrics` output payload to include the count of responses with `draft` status.
- Added `LabelSelectionQuestionSettings` class allowing to create label selection (single-choice) questions in the API.
- Added `MultiLabelSelectionQuestionSettings` class allowing to create multi-label selection (multi-choice) questions in the API.
- Database setup for unit tests. Now the unit tests use a different database than the one used by the local Argilla server (Closes [#2987](https://github.com/argilla-io/argilla/issues/2987)).
- Updated `alembic` setup to be able to autogenerate revision/migration scripts using SQLAlchemy metadata from Argilla server models ([#3044](https://github.com/argilla-io/argilla/pull/3044))
- Improved `DatasetCard` generation on `FeedbackDataset.push_to_huggingface` when `generate_card=True`, following the official HuggingFace Hub template, but suited to `FeedbackDataset`s from Argilla ([#3110](https://github.com/argilla-io/argilla/pull/3100))

### Fixed

- Disallow `fields` and `questions` in `FeedbackDataset` with the same name ([#3126]).
- Fixed broken links in the documentation and updated the development branch name from `development` to `develop` ([#3145]).

[#3126]: https://github.com/argilla-io/argilla/pull/3126

## [1.8.0](https://github.com/argilla-io/argilla/compare/v1.7.0...v1.8.0)

### Added

- `/api/v1/datasets` new endpoint to list and create datasets ([#2615]).
- `/api/v1/datasets/{dataset_id}` new endpoint to get and delete datasets ([#2615]).
- `/api/v1/datasets/{dataset_id}/publish` new endpoint to publish a dataset ([#2615]).
- `/api/v1/datasets/{dataset_id}/questions` new endpoint to list and create dataset questions ([#2615])
- `/api/v1/datasets/{dataset_id}/fields` new endpoint to list and create dataset fields ([#2615])
- `/api/v1/datasets/{dataset_id}/questions/{question_id}` new endpoint to delete a dataset questions ([#2615])
- `/api/v1/datasets/{dataset_id}/fields/{field_id}` new endpoint to delete a dataset field ([#2615])
- `/api/v1/workspaces/{workspace_id}` new endpoint to get workspaces by id ([#2615])
- `/api/v1/responses/{response_id}` new endpoint to update and delete a response ([#2615])
- `/api/v1/datasets/{dataset_id}/records` new endpoint to create and list dataset records ([#2615])
- `/api/v1/me/datasets` new endpoint to list user visible datasets ([#2615])
- `/api/v1/me/dataset/{dataset_id}/records` new endpoint to list dataset records with user responses ([#2615])
- `/api/v1/me/datasets/{dataset_id}/metrics` new endpoint to get the dataset user metrics ([#2615])
- `/api/v1/me/records/{record_id}/responses` new endpoint to create record user responses ([#2615])
- showing new feedback task datasets in datasets list ([#2719])
- new page for feedback task ([#2680])
- show feedback task metrics ([#2822])
- user can delete dataset in dataset settings page ([#2792])
- Support for `FeedbackDataset` in Python client (parent PR [#2615], and nested PRs: [#2949], [#2827], [#2943], [#2945], [#2962], and [#3003])
- Integration with the HuggingFace Hub ([#2949])
- Added `ArgillaPeftTrainer` for text and token classificaiton [#2854](https://github.com/argilla-io/argilla/issues/2854)
- Added `predict_proba()` method to `ArgillaSetFitTrainer`
- Added `ArgillaAutoTrainTrainer` for Text Classification [#2664](https://github.com/argilla-io/argilla/issues/2664)
- New `database revisions` command showing database revisions info

[#2615]: https://github.com/argilla-io/argilla/issues/2615

### Fixes

- Avoid rendering html for invalid html strings in Text2text ([#2911]https://github.com/argilla-io/argilla/issues/2911)

### Changed

- The `database migrate` command accepts a `--revision` param to provide specific revision id
- `tokens_length` metrics function returns empty data ([#3045])
- `token_length` metrics function returns empty data ([#3045])
- `mention_length` metrics function returns empty data ([#3045])
- `entity_density` metrics function returns empty data ([#3045])

### Deprecated

- Using Argilla with Python 3.7 runtime is deprecated and support will be removed from version 1.11.0 ([#2902](https://github.com/argilla-io/argilla/issues/2902))
- `tokens_length` metrics function has been deprecated and will be removed in 1.10.0 ([#3045])
- `token_length` metrics function has been deprecated and will be removed in 1.10.0 ([#3045])
- `mention_length` metrics function has been deprecated and will be removed in 1.10.0 ([#3045])
- `entity_density` metrics function has been deprecated and will be removed in 1.10.0 ([#3045])

### Removed

- Removed mention `density`, `tokens_length` and `chars_length` metrics from token classification metrics storage ([#3045])
- Removed token `char_start`, `char_end`, `tag`, and `score` metrics from token classification metrics storage ([#3045])
- Removed tags-related metrics from token classification metrics storage ([#3045])

[#3045]: https://github.com/argilla-io/argilla/pull/3045

## [1.7.0](https://github.com/argilla-io/argilla/compare/v1.6.0...v1.7.0)

### Added

- add `max_retries` and `num_threads` parameters to `rg.log` to run data logging request concurrently with backoff retry policy. See [#2458](https://github.com/argilla-io/argilla/issues/2458) and [#2533](https://github.com/argilla-io/argilla/issues/2533)
- `rg.load` accepts `include_vectors` and `include_metrics` when loading data. Closes [#2398](https://github.com/argilla-io/argilla/issues/2398)
- Added `settings` param to `prepare_for_training` ([#2689](https://github.com/argilla-io/argilla/issues/2689))
- Added `prepare_for_training` for `openai` ([#2658](https://github.com/argilla-io/argilla/issues/2658))
- Added `ArgillaOpenAITrainer` ([#2659](https://github.com/argilla-io/argilla/issues/2659))
- Added `ArgillaSpanMarkerTrainer` for Named Entity Recognition ([#2693](https://github.com/argilla-io/argilla/pull/2693))
- Added `ArgillaTrainer` CLI support. Closes ([#2809](https://github.com/argilla-io/argilla/issues/2809))

### Fixes

- fix image alignment on token classification

### Changed

- Argilla quickstart image dependencies are externalized into `quickstart.requirements.txt`. See [#2666](https://github.com/argilla-io/argilla/pull/2666)
- bulk endpoints will upsert data when record `id` is present. Closes [#2535](https://github.com/argilla-io/argilla/issues/2535)
- moved from `click` to `typer` CLI support. Closes ([#2815](https://github.com/argilla-io/argilla/issues/2815))
- Argilla server docker image is built with PostgreSQL support. Closes [#2686](https://github.com/argilla-io/argilla/issues/2686)
- The `rg.log` computes all batches and raise an error for all failed batches.
- The default batch size for `rg.log` is now 100.

### Fixed

- `argilla.training` bugfixes and unification ([#2665](https://github.com/argilla-io/argilla/issues/2665))
- Resolved several small bugs in the `ArgillaTrainer`.

### Deprecated

- The `rg.log_async` function is deprecated and will be removed in next minor release.

## [1.6.0](https://github.com/argilla-io/argilla/compare/v1.5.1...v1.6.0)

### Added

- `ARGILLA_HOME_PATH` new environment variable ([#2564]).
- `ARGILLA_DATABASE_URL` new environment variable ([#2564]).
- Basic support for user roles with `admin` and `annotator` ([#2564]).
- `id`, `first_name`, `last_name`, `role`, `inserted_at` and `updated_at` new user fields ([#2564]).
- `/api/users` new endpoint to list and create users ([#2564]).
- `/api/users/{user_id}` new endpoint to delete users ([#2564]).
- `/api/workspaces` new endpoint to list and create workspaces ([#2564]).
- `/api/workspaces/{workspace_id}/users` new endpoint to list workspace users ([#2564]).
- `/api/workspaces/{workspace_id}/users/{user_id}` new endpoint to create and delete workspace users ([#2564]).
- `argilla.tasks.users.migrate` new task to migrate users from old YAML file to database ([#2564]).
- `argilla.tasks.users.create` new task to create a user ([#2564]).
- `argilla.tasks.users.create_default` new task to create a user with default credentials ([#2564]).
- `argilla.tasks.database.migrate` new task to execute database migrations ([#2564]).
- `release.Dockerfile` and `quickstart.Dockerfile` now creates a default `argilladata` volume to persist data ([#2564]).
- Add user settings page. Closes [#2496](https://github.com/argilla-io/argilla/issues/2496)
- Added `Argilla.training` module with support for `spacy`, `setfit`, and `transformers`. Closes [#2504](https://github.com/argilla-io/argilla/issues/2496)

### Fixes

- Now the `prepare_for_training` method is working when `multi_label=True`. Closes [#2606](https://github.com/argilla-io/argilla/issues/2606)

### Changed

- `ARGILLA_USERS_DB_FILE` environment variable now it's only used to migrate users from YAML file to database ([#2564]).
- `full_name` user field is now deprecated and `first_name` and `last_name` should be used instead ([#2564]).
- `password` user field now requires a minimum of `8` and a maximum of `100` characters in size ([#2564]).
- `quickstart.Dockerfile` image default users from `team` and `argilla` to `admin` and `annotator` including new passwords and API keys ([#2564]).
- Datasets to be managed only by users with `admin` role ([#2564]).
- The list of rules is now accessible while metrics are computed. Closes[#2117](https://github.com/argilla-io/argilla/issues/2117)
- Style updates for weak labeling and adding feedback toast when delete rules. See [#2626](https://github.com/argilla-io/argilla/pull/2626) and [#2648](https://github.com/argilla-io/argilla/pull/2648)

### Removed

- `email` user field ([#2564]).
- `disabled` user field ([#2564]).
- Support for private workspaces ([#2564]).
- `ARGILLA_LOCAL_AUTH_DEFAULT_APIKEY` and `ARGILLA_LOCAL_AUTH_DEFAULT_PASSWORD` environment variables. Use `python -m argilla.tasks.users.create_default` instead ([#2564]).
- The old headers for `API Key` and `workspace` from python client
- The default value for old `API Key` constant. Closes [#2251](https://github.com/argilla-io/argilla/issues/2251)

[#2564]: https://github.com/argilla-io/argilla/issues/2564

## [1.5.1](https://github.com/argilla-io/argilla/compare/v1.5.0...v1.5.1) - 2023-03-30

### Fixes

- Copying datasets between workspaces with proper owner/workspace info. Closes [#2562](https://github.com/argilla-io/argilla/issues/2562)
- Copy dataset with empty workspace to the default user workspace [905d4de](https://github.com/recognai/argilla/commit/905d4deaa769bfc9bbc022cd2dc75c7435cfe865)
- Using elasticsearch config to request backend version. Closes [#2311](https://github.com/argilla-io/argilla/issues/2311)
- Remove sorting by score in labels. Closes [#2622](https://github.com/argilla-io/argilla/issues/2622)

### Changed

- Update field name in metadata for image url. See [#2609](https://github.com/argilla-io/argilla/pull/2609)
- Improvements in tutorial doc cards. Closes [#2216](https://github.com/argilla-io/argilla/issues/2216)

## [1.5.0](https://github.com/argilla-io/argilla/compare/v1.4.0...v1.5.0) - 2023-03-21

### Added

- Add the fields to retrieve when loading the data from argilla. `rg.load` takes too long because of the vector field, even when users don't need it. Closes [#2398](https://github.com/argilla-io/argilla/issues/2398)
- Add new page and components for dataset settings. Closes [#2442](https://github.com/argilla-io/argilla/issues/2003)
- Add ability to show image in records (for TokenClassification and TextClassification) if an URL is passed in metadata with the key \_image_url
- Non-searchable fields support in metadata. [#2570](https://github.com/argilla-io/argilla/pull/2570)
- Add record ID references to the prepare for training methods. Closes [#2483](https://github.com/argilla-io/argilla/issues/2483)
- Add tutorial on Image Classification. [#2420](https://github.com/argilla-io/argilla/pull/2420)
- Add Train button, visible for "admin" role, with code snippets from a selection of libraries. Closes [#2591] (https://github.com/argilla-io/argilla/pull/2591)

### Changed

- Labels are now centralized in a specific vuex ORM called GlobalLabel Model, see https://github.com/argilla-io/argilla/issues/2210. This model is the same for TokenClassification and TextClassification (so both task have labels with color_id and shortcuts parameters in the vuex ORM)
- The shortcuts improvement for labels [#2339](https://github.com/argilla-io/argilla/pull/2339) have been moved to the vuex ORM in dataset settings feature [#2444](https://github.com/argilla-io/argilla/commit/eb37c3bcff3ad253481d6a10f8abb093384f2dcb)
- Update "Define a labeling schema" section in docs.
- The record inputs are sorted alphabetically in UI by default. [#2581](https://github.com/argilla-io/argilla/pull/2581)
- The record inputs are fully visible when pagination size is one and the height of collapsed area size is bigger for laptop screen. [#2587](https://github.com/argilla-io/argilla/pull/2587/files)

### Fixes

- Allow URL to be clickable in Jupyter notebook again. Closes [#2527](https://github.com/argilla-io/argilla/issues/2527)

### Removed

- Removing some data scan deprecated endpoints used by old clients. This change will break compatibility with client `<v1.3.0`
- Stop using old scan deprecated endpoints in python client. This logic will break client compatibility with server version `<1.3.0`
- Remove the previous way to add labels through the dataset page. Now labels can be added only through dataset settings page.<|MERGE_RESOLUTION|>--- conflicted
+++ resolved
@@ -16,18 +16,12 @@
 
 ## [Unreleased]()
 
-<<<<<<< HEAD
-### Added
-
-- Added new `metadata` attribute for endpoints getting, creating and updating Datasets so now it is possible to store metadata associated to a dataset. ([#5586](https://github.com/argilla-io/argilla/pull/5586))
-=======
 ## [2.4.0](https://github.com/argilla-io/argilla/compare/v2.3.1...v2.4.0)
 
 ### Added
 
 - Added new `metadata` attribute for endpoints getting, creating and updating Datasets so now it is possible to store metadata associated to a dataset. ([#5586](https://github.com/argilla-io/argilla/pull/5586))
 - Added new validation to avoid the creation of records with empty `fields` attributes. ([#5639](https://github.com/argilla-io/argilla/pull/5639))
->>>>>>> 19322108
 
 ### Changed
 
