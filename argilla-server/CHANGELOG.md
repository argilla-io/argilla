--- conflicted
+++ resolved
@@ -16,13 +16,10 @@
 
 ## [Unreleased]()
 
-<<<<<<< HEAD
-### Fixed
-
-- Fixed error updating dataset.updated_at when updating dataset.last_activity_at. ([#]())
-
-=======
->>>>>>> 9807e3ef
+### Fixed
+
+- Fixed error so now `_touch_dataset_last_activity_at` function is not updating dataset's `updated_at` column. ([#5656](https://github.com/argilla-io/argilla/pull/5656))
+
 ## [2.4.0](https://github.com/argilla-io/argilla/compare/v2.3.1...v2.4.0)
 
 ### Added
