--- conflicted
+++ resolved
@@ -54,12 +54,8 @@
     # For CLI
     "typer >= 0.6.0, < 0.10.0", # spaCy only supports typer<0.10.0
     "packaging>=23.2",
-<<<<<<< HEAD
-    "psycopg2-binary>=2.9.9",
     # For Webhooks
     "standardwebhooks>=1.0.0",
-=======
->>>>>>> 3b1133a0
     # For HF dataset import
     "datasets >= 3.0.1",
     "pillow >= 10.4.0",
@@ -104,13 +100,10 @@
     "factory-boy~=3.2.1",
     "httpx>=0.26.0",
     "pytest-randomly>=3.15.0",
-<<<<<<< HEAD
     # For mocking httpx requests and responses
     "respx>=0.21.1",
-=======
     # pytest-randomly requires numpy < 2.0.0
     "numpy<2.0.0",
->>>>>>> 3b1133a0
 ]
 
 [tool.pytest.ini_options]
