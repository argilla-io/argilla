--- conflicted
+++ resolved
@@ -143,41 +143,6 @@
                 f"image field {field_name!r} value is using an unsupported MIME type, supported MIME types are: {IMAGE_FIELD_DATA_URL_VALID_MIME_TYPES!r}"
             )
 
-<<<<<<< HEAD
-=======
-    @classmethod
-    def _validate_chat_fields(cls, dataset: Dataset, fields: Dict[str, str]) -> None:
-        for field in filter(lambda field: field.is_chat, dataset.fields):
-            cls._validate_chat_field(field.name, fields.get(field.name))
-
-    @classmethod
-    def _validate_chat_field(cls, field_name: str, field_value: Union[str, None]) -> None:
-        if field_value is None:
-            return
-
-        if len(field_value) > CHAT_FIELD_MAX_LENGTH:
-            raise UnprocessableEntityError(
-                f"chat field {field_name!r} value is exceeding the maximum length of {CHAT_FIELD_MAX_LENGTH} characters"
-            )
-
-        if not isinstance(field_value, list):
-            raise UnprocessableEntityError(f"chat field {field_name!r} value must be a list of dictionaries")
-
-        for i, value in enumerate(field_value):
-            if not isinstance(value, dict):
-                raise UnprocessableEntityError(
-                    f"chat field {field_name!r} value must be a list of dictionaries. Found a non-dictionary value at index {i}. Value is {value}"
-                )
-            if "content" not in value:
-                raise UnprocessableEntityError(
-                    f"chat field {field_name!r} value must be a list of dictionaries with a 'content' key. Missing 'content' key at index {i}. Value is {value}"
-                )
-            if "role" not in value:
-                raise UnprocessableEntityError(
-                    f"chat field {field_name!r} value must be a list of dictionaries with a 'role' key. Missing 'role' key at index {i}. Value is {value}"
-                )
-
->>>>>>> ad168ca1
 
 class RecordCreateValidator(RecordValidatorBase):
     @classmethod
