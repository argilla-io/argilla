#  Copyright 2021-present, the Recognai S.L. team.
#
#  Licensed under the Apache License, Version 2.0 (the "License");
#  you may not use this file except in compliance with the License.
#  You may obtain a copy of the License at
#
#      http://www.apache.org/licenses/LICENSE-2.0
#
#  Unless required by applicable law or agreed to in writing, software
#  distributed under the License is distributed on an "AS IS" BASIS,
#  WITHOUT WARRANTIES OR CONDITIONS OF ANY KIND, either express or implied.
#  See the License for the specific language governing permissions and
#  limitations under the License.

import copy
import mimetypes

from abc import ABC, abstractmethod
from typing import Dict, List, Union
from uuid import UUID
from urllib.parse import urlparse, ParseResult, ParseResultBytes

from sqlalchemy.ext.asyncio import AsyncSession

from argilla_server.api.schemas.v1.records import RecordCreate, RecordUpdate, RecordUpsert
from argilla_server.api.schemas.v1.records_bulk import RecordsBulkCreate, RecordsBulkUpsert
from argilla_server.contexts import records
from argilla_server.errors.future.base_errors import UnprocessableEntityError
from argilla_server.models import Dataset, Record

IMAGE_FIELD_WEB_URL_MAX_LENGTH = 2038
IMAGE_FIELD_DATA_URL_MAX_LENGTH = 5_000_000
IMAGE_FIELD_DATA_URL_VALID_MIME_TYPES = [
    "image/avif",
    "image/gif",
    "image/ico",
    "image/jpeg",
    "image/jpg",
    "image/png",
    "image/svg",
    "image/webp",
]
CHAT_FIELD_MAX_LENGTH = 500


class RecordValidatorBase(ABC):
    @classmethod
    @abstractmethod
    def validate(cls, record: Union[RecordCreate, RecordUpdate], dataset: Dataset) -> None:
        pass

    @classmethod
    def _validate_fields(cls, record: Union[RecordCreate, RecordUpdate], dataset: Dataset) -> None:
        fields = record.fields or {}

        cls._validate_required_fields(dataset=dataset, fields=fields)
        cls._validate_extra_fields(dataset=dataset, fields=fields)
        cls._validate_image_fields(dataset=dataset, fields=fields)
<<<<<<< HEAD
        cls._validate_chat_fields(dataset=dataset, fields=fields)
=======
>>>>>>> e315c2f0

    @staticmethod
    def _validate_required_fields(dataset: Dataset, fields: Dict[str, str]) -> None:
        for field in dataset.fields:
            if field.required and not (field.name in fields and fields.get(field.name) is not None):
                raise UnprocessableEntityError(f"missing required value for field: {field.name!r}")

    @staticmethod
    def _validate_extra_fields(dataset: Dataset, fields: Dict[str, str]) -> None:
        fields_copy = copy.copy(fields)
        for field in dataset.fields:
            fields_copy.pop(field.name, None)
        if fields_copy:
            raise UnprocessableEntityError(f"found fields values for non configured fields: {list(fields_copy.keys())}")

    @staticmethod
    def _validate_metadata(record: Union[RecordCreate, RecordUpdate], dataset: Dataset) -> None:
        metadata = record.metadata or {}
        for name, value in metadata.items():
            metadata_property = dataset.metadata_property_by_name(name)
            # TODO(@frascuchon): Create a MetadataPropertyValidator instead of using the parsed_settings
            if metadata_property and value is not None:
                try:
                    metadata_property.parsed_settings.check_metadata(value)
                except UnprocessableEntityError as e:
                    raise UnprocessableEntityError(
                        f"metadata is not valid: '{name}' metadata property validation failed because {e}"
                    ) from e

            elif metadata_property is None and not dataset.allow_extra_metadata:
                raise UnprocessableEntityError(
                    f"metadata is not valid: '{name}' metadata property does not exists for dataset '{dataset.id}' "
                    "and extra metadata is not allowed for this dataset"
                )

<<<<<<< HEAD
    @staticmethod
    def _validate_required_fields(dataset: Dataset, fields: Dict[str, str]) -> None:
        for field in dataset.fields:
            if field.required and not (field.name in fields and fields.get(field.name) is not None):
                raise UnprocessableEntityError(f"missing required value for field: {field.name!r}")

    @staticmethod
    def _validate_extra_fields(dataset: Dataset, fields: Dict[str, str]) -> None:
        fields_copy = copy.copy(fields)
        for field in dataset.fields:
            fields_copy.pop(field.name, None)
        if fields_copy:
            raise UnprocessableEntityError(f"found fields values for non configured fields: {list(fields_copy.keys())}")

=======
>>>>>>> e315c2f0
    @classmethod
    def _validate_image_fields(cls, dataset: Dataset, fields: Dict[str, str]) -> None:
        for field in filter(lambda field: field.is_image, dataset.fields):
            cls._validate_image_field(field.name, fields.get(field.name))

    @classmethod
    def _validate_image_field(cls, field_name: str, field_value: Union[str, None]) -> None:
        if field_value is None:
            return

        try:
            parse_result = urlparse(field_value)
        except ValueError:
            raise UnprocessableEntityError(f"image field {field_name!r} has an invalid URL value")

        if parse_result.scheme in ["http", "https"]:
            return cls._validate_web_url(field_name, field_value, parse_result)
        elif parse_result.scheme in ["data"]:
            return cls._validate_data_url(field_name, field_value, parse_result)
        else:
            raise UnprocessableEntityError(f"image field {field_name!r} has an invalid URL value")

<<<<<<< HEAD
    @classmethod
    def _validate_chat_fields(cls, dataset: Dataset, fields: Dict[str, str]) -> None:
        for field in filter(lambda field: field.is_chat, dataset.fields):
            cls._validate_chat_field(field.name, fields.get(field.name))

    @classmethod
    def _validate_chat_field(cls, field_name: str, field_value: Union[str, None]) -> None:
        if field_value is None:
            return

        if len(field_value) > CHAT_FIELD_MAX_LENGTH:
            raise UnprocessableEntityError(
                f"chat field {field_name!r} value is exceeding the maximum length of {CHAT_FIELD_MAX_LENGTH} characters"
            )

        if not isinstance(field_value, list):
            raise UnprocessableEntityError(f"chat field {field_name!r} value must be a list of dictionaries")

        for i, value in enumerate(field_value):
            if not isinstance(value, dict):
                raise UnprocessableEntityError(
                    f"chat field {field_name!r} value must be a list of dictionaries. Found a non-dictionary value at index {i}. Value is {value}"
                )
            if "content" not in value:
                raise UnprocessableEntityError(
                    f"chat field {field_name!r} value must be a list of dictionaries with a 'content' key. Missing 'content' key at index {i}. Value is {value}"
                )
            if "role" not in value:
                raise UnprocessableEntityError(
                    f"chat field {field_name!r} value must be a list of dictionaries with a 'role' key. Missing 'role' key at index {i}. Value is {value}"
                )

=======
>>>>>>> e315c2f0
    @staticmethod
    def _validate_web_url(
        field_name: str, field_value: str, parse_result: Union[ParseResult, ParseResultBytes]
    ) -> None:
        if not parse_result.netloc or not parse_result.path:
            raise UnprocessableEntityError(f"image field {field_name!r} has an invalid URL value")

        if len(field_value) > IMAGE_FIELD_WEB_URL_MAX_LENGTH:
            raise UnprocessableEntityError(
                f"image field {field_name!r} value is exceeding the maximum length of {IMAGE_FIELD_WEB_URL_MAX_LENGTH} characters for Web URLs"
            )

    @staticmethod
    def _validate_data_url(
        field_name: str, field_value: str, parse_result: Union[ParseResult, ParseResultBytes]
    ) -> None:
        if not parse_result.path:
            raise UnprocessableEntityError(f"image field {field_name!r} has an invalid URL value")

        if len(field_value) > IMAGE_FIELD_DATA_URL_MAX_LENGTH:
            raise UnprocessableEntityError(
                f"image field {field_name!r} value is exceeding the maximum length of {IMAGE_FIELD_DATA_URL_MAX_LENGTH} characters for Data URLs"
            )

        type, encoding = mimetypes.guess_type(field_value)
        if type not in IMAGE_FIELD_DATA_URL_VALID_MIME_TYPES:
            raise UnprocessableEntityError(
                f"image field {field_name!r} value is using an unsupported MIME type, supported MIME types are: {IMAGE_FIELD_DATA_URL_VALID_MIME_TYPES!r}"
            )


class RecordCreateValidator(RecordValidatorBase):
    @classmethod
    def validate(cls, record: RecordCreate, dataset: Dataset) -> None:
        cls._validate_fields(record, dataset)
        cls._validate_metadata(record, dataset)


class RecordUpdateValidator(RecordValidatorBase):
    @classmethod
    def validate(cls, record: RecordUpdate, dataset: Dataset) -> None:
        cls._validate_metadata(record, dataset)
        cls._validate_duplicated_suggestions(record)

    @staticmethod
    def _validate_duplicated_suggestions(record: RecordUpdate):
        if not record.suggestions:
            return
        question_ids = [s.question_id for s in record.suggestions]
        if len(question_ids) != len(set(question_ids)):
            raise UnprocessableEntityError("found duplicate suggestions question IDs")


class RecordsBulkCreateValidator:
    @classmethod
    async def validate(cls, db: AsyncSession, records_create: RecordsBulkCreate, dataset: Dataset) -> None:
        cls._validate_dataset_is_ready(dataset)
        await cls._validate_external_ids_are_not_present_in_db(db, records_create, dataset)
        cls._validate_all_bulk_records(dataset, records_create.items)

    @staticmethod
    def _validate_dataset_is_ready(dataset: Dataset) -> None:
        if not dataset.is_ready:
            raise UnprocessableEntityError("records cannot be created for a non published dataset")

    @staticmethod
    async def _validate_external_ids_are_not_present_in_db(
        db: AsyncSession, records_create: RecordsBulkCreate, dataset: Dataset
    ):
        external_ids = [r.external_id for r in records_create.items if r.external_id is not None]
        records_by_external_id = await records.fetch_records_by_external_ids_as_dict(db, dataset, external_ids)

        found_records = [str(external_id) for external_id in external_ids if external_id in records_by_external_id]
        if found_records:
            raise UnprocessableEntityError(f"found records with same external ids: {', '.join(found_records)}")

    @staticmethod
    def _validate_all_bulk_records(dataset: Dataset, records_create: List[RecordCreate]):
        for idx, record_create in enumerate(records_create):
            try:
                RecordCreateValidator.validate(record_create, dataset)
            except UnprocessableEntityError as ex:
                raise UnprocessableEntityError(f"record at position {idx} is not valid because {ex}") from ex


class RecordsBulkUpsertValidator:
    @classmethod
    def validate(
        cls,
        records_upsert: RecordsBulkUpsert,
        dataset: Dataset,
        existing_records_by_external_id_or_record_id: Union[Dict[Union[str, UUID], Record], None] = None,
    ) -> None:
        cls._validate_dataset_is_ready(dataset)
        cls._validate_all_bulk_records(dataset, records_upsert.items, existing_records_by_external_id_or_record_id)

    @staticmethod
    def _validate_dataset_is_ready(dataset: Dataset) -> None:
        if not dataset.is_ready:
            raise UnprocessableEntityError("records cannot be created or updated for a non published dataset")

    @staticmethod
    def _validate_all_bulk_records(
        dataset: Dataset,
        records_upsert: List[RecordUpsert],
        existing_records_by_external_id_or_record_id: Union[Dict[Union[str, UUID], Record], None] = None,
    ):
        existing_records_by_external_id_or_record_id = existing_records_by_external_id_or_record_id or {}
        for idx, record_upsert in enumerate(records_upsert):
            try:
                record = existing_records_by_external_id_or_record_id.get(
                    record_upsert.id
                ) or existing_records_by_external_id_or_record_id.get(record_upsert.external_id)

                if record:
                    RecordUpdateValidator.validate(RecordUpdate.parse_obj(record_upsert), dataset)
                else:
                    RecordCreateValidator.validate(RecordCreate.parse_obj(record_upsert), dataset)
            except (UnprocessableEntityError, ValueError) as ex:
                raise UnprocessableEntityError(f"record at position {idx} is not valid because {ex}") from ex<|MERGE_RESOLUTION|>--- conflicted
+++ resolved
@@ -56,10 +56,6 @@
         cls._validate_required_fields(dataset=dataset, fields=fields)
         cls._validate_extra_fields(dataset=dataset, fields=fields)
         cls._validate_image_fields(dataset=dataset, fields=fields)
-<<<<<<< HEAD
-        cls._validate_chat_fields(dataset=dataset, fields=fields)
-=======
->>>>>>> e315c2f0
 
     @staticmethod
     def _validate_required_fields(dataset: Dataset, fields: Dict[str, str]) -> None:
@@ -95,23 +91,6 @@
                     "and extra metadata is not allowed for this dataset"
                 )
 
-<<<<<<< HEAD
-    @staticmethod
-    def _validate_required_fields(dataset: Dataset, fields: Dict[str, str]) -> None:
-        for field in dataset.fields:
-            if field.required and not (field.name in fields and fields.get(field.name) is not None):
-                raise UnprocessableEntityError(f"missing required value for field: {field.name!r}")
-
-    @staticmethod
-    def _validate_extra_fields(dataset: Dataset, fields: Dict[str, str]) -> None:
-        fields_copy = copy.copy(fields)
-        for field in dataset.fields:
-            fields_copy.pop(field.name, None)
-        if fields_copy:
-            raise UnprocessableEntityError(f"found fields values for non configured fields: {list(fields_copy.keys())}")
-
-=======
->>>>>>> e315c2f0
     @classmethod
     def _validate_image_fields(cls, dataset: Dataset, fields: Dict[str, str]) -> None:
         for field in filter(lambda field: field.is_image, dataset.fields):
@@ -134,41 +113,6 @@
         else:
             raise UnprocessableEntityError(f"image field {field_name!r} has an invalid URL value")
 
-<<<<<<< HEAD
-    @classmethod
-    def _validate_chat_fields(cls, dataset: Dataset, fields: Dict[str, str]) -> None:
-        for field in filter(lambda field: field.is_chat, dataset.fields):
-            cls._validate_chat_field(field.name, fields.get(field.name))
-
-    @classmethod
-    def _validate_chat_field(cls, field_name: str, field_value: Union[str, None]) -> None:
-        if field_value is None:
-            return
-
-        if len(field_value) > CHAT_FIELD_MAX_LENGTH:
-            raise UnprocessableEntityError(
-                f"chat field {field_name!r} value is exceeding the maximum length of {CHAT_FIELD_MAX_LENGTH} characters"
-            )
-
-        if not isinstance(field_value, list):
-            raise UnprocessableEntityError(f"chat field {field_name!r} value must be a list of dictionaries")
-
-        for i, value in enumerate(field_value):
-            if not isinstance(value, dict):
-                raise UnprocessableEntityError(
-                    f"chat field {field_name!r} value must be a list of dictionaries. Found a non-dictionary value at index {i}. Value is {value}"
-                )
-            if "content" not in value:
-                raise UnprocessableEntityError(
-                    f"chat field {field_name!r} value must be a list of dictionaries with a 'content' key. Missing 'content' key at index {i}. Value is {value}"
-                )
-            if "role" not in value:
-                raise UnprocessableEntityError(
-                    f"chat field {field_name!r} value must be a list of dictionaries with a 'role' key. Missing 'role' key at index {i}. Value is {value}"
-                )
-
-=======
->>>>>>> e315c2f0
     @staticmethod
     def _validate_web_url(
         field_name: str, field_value: str, parse_result: Union[ParseResult, ParseResultBytes]
