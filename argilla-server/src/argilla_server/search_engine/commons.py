#  Copyright 2021-present, the Recognai S.L. team.
#
#  Licensed under the Apache License, Version 2.0 (the "License");
#  you may not use this file except in compliance with the License.
#  You may obtain a copy of the License at
#
#      http://www.apache.org/licenses/LICENSE-2.0
#
#  Unless required by applicable law or agreed to in writing, software
#  distributed under the License is distributed on an "AS IS" BASIS,
#  WITHOUT WARRANTIES OR CONDITIONS OF ANY KIND, either express or implied.
#  See the License for the specific language governing permissions and
#  limitations under the License.

import dataclasses
from abc import abstractmethod
from typing import Any, Dict, Iterable, List, Optional, Union
from uuid import UUID

from elasticsearch8 import AsyncElasticsearch
from opensearchpy import AsyncOpenSearch

from argilla_server.enums import FieldType, MetadataPropertyType, RecordSortField, ResponseStatusFilter, SimilarityOrder
from argilla_server.models import (
    Dataset,
    Field,
    MetadataProperty,
    Question,
    QuestionType,
    Record,
    Response,
    Suggestion,
    Vector,
    VectorSettings,
)
from argilla_server.search_engine.base import (
    AndFilter,
    Filter,
    FilterScope,
    FloatMetadataMetrics,
    IntegerMetadataMetrics,
    MetadataFilterScope,
    MetadataMetrics,
    Order,
    RangeFilter,
    RecordFilterScope,
    ResponseFilterScope,
    SearchEngine,
    SearchResponseItem,
    SearchResponses,
    SuggestionFilterScope,
    TermsFilter,
    TermsMetadataMetrics,
    TextQuery,
)


def es_index_name_for_dataset(dataset: Dataset):
    return f"rg.{dataset.id}"


def es_terms_query(field_name: str, values: List[str]) -> dict:
    return {"terms": {field_name: values}}


def es_term_query(field_name: str, value: str) -> dict:
    return {"term": {field_name: value}}


def es_range_query(field_name: str, gte: Optional[Any] = None, lte: Optional[Any] = None) -> dict:
    query = {}
    if gte is not None:
        query["gte"] = gte
    if lte is not None:
        query["lte"] = lte
    return {"range": {field_name: query}}


def es_bool_query(
    *,
    must: Optional[Any] = None,
    must_not: Optional[Any] = None,
    should: Optional[List[dict]] = None,
    minimum_should_match: Optional[Union[int, str]] = None,
) -> Dict[str, Any]:
    bool_query = {}

    if must:
        bool_query["must"] = must
    if should:
        bool_query["should"] = should
    if must_not:
        bool_query["must_not"] = must_not

    if minimum_should_match:
        bool_query["minimum_should_match"] = minimum_should_match

    return {"bool": bool_query}


def es_exists_field_query(field: str) -> dict:
    return {"exists": {"field": field}}


def es_ids_query(ids: List[str]) -> dict:
    return {"ids": {"values": ids}}


def es_simple_query_string(field_name: str, query: str) -> dict:
    # See https://www.elastic.co/guide/en/elasticsearch/reference/current/query-dsl-simple-query-string-query.html
    return {
        "simple_query_string": {
            "query": query,
            "fields": [field_name],
            "default_operator": "AND",
            "analyze_wildcard": False,
            "auto_generate_synonyms_phrase_query": False,
            "fuzzy_max_expansions": 10,
            "fuzzy_transpositions": False,
        }
    }


def es_nested_query(path: str, query: dict) -> dict:
    return {
        "nested": {
            "path": path,
            "query": query,
            "score_mode": "avg",
        }
    }


def es_field_for_suggestion_property(question: str, property: str) -> str:
    return f"suggestions.{question}.{property}"


def es_field_for_vector_settings(vector_settings: VectorSettings) -> str:
    return f"vectors.{es_path_for_vector_settings(vector_settings)}"


def es_field_for_record_property(property: str) -> str:
    return property


def es_field_for_metadata_property(metadata_property: Union[str, MetadataProperty]) -> str:
    if isinstance(metadata_property, MetadataProperty):
        property_name = metadata_property.name
    else:
        property_name = metadata_property

    return f"metadata.{property_name}"


def es_field_for_record_field(field_name: str) -> str:
    return f"fields.{field_name or '*'}"


def es_field_for_response_property(property: str) -> str:
    return f"responses.{property}"


def es_mapping_for_field(field: Field) -> dict:
    field_type = field.settings["type"]

    if field.is_text:
        return {es_field_for_record_field(field.name): {"type": "text"}}
<<<<<<< HEAD
    if field.is_chat:
        es_field = {
            "type": "object",
            "properties": {
                "content": {"type": "text"},
                "role": {"type": "keyword"},
            },
        }
        return {es_field_for_record_field(field.name): es_field}
=======
>>>>>>> 67aee5aa
    elif field.is_image:
        return {
            es_field_for_record_field(field.name): {
                "type": "object",
                "enabled": False,
            }
        }
    else:
        raise Exception(f"Index configuration for field of type {field_type} cannot be generated")


def es_mapping_for_metadata_property(metadata_property: MetadataProperty) -> dict:
    property_type = metadata_property.type

    if property_type == MetadataPropertyType.terms:
        return {es_field_for_metadata_property(metadata_property): {"type": "keyword"}}
    elif property_type == MetadataPropertyType.integer:
        return {es_field_for_metadata_property(metadata_property): {"type": "long"}}
    elif property_type == MetadataPropertyType.float:
        return {es_field_for_metadata_property(metadata_property): {"type": "float"}}
    else:
        raise Exception(f"Index configuration for metadata property of type {property_type} cannot be generated")


def es_mapping_for_question(question: Question) -> dict:
    question_type = question.type

    if question_type == QuestionType.rating:
        # See https://www.elastic.co/guide/en/elasticsearch/reference/current/number.html
        return {"type": "integer"}
    elif question_type in [QuestionType.label_selection, QuestionType.multi_label_selection]:
        return {"type": "keyword"}
    else:
        # The rest of the question types will be ignored for now. Once we have a filters feat we can design
        # the proper mappings.
        # See https://www.elastic.co/guide/en/elasticsearch/reference/current/enabled.html#enabled
        return {"type": "object", "enabled": False}


def es_mapping_for_question_suggestion(question: Question) -> dict:
    return {
        f"suggestions.{question.name}": {
            "type": "object",
            "properties": {
                "value": es_mapping_for_question(question),
                "score": {"type": "float"},
                "agent": {"type": "keyword"},
                "type": {"type": "keyword"},
            },
        }
    }


def es_path_for_vector_settings(vector_settings: VectorSettings) -> str:
    return str(vector_settings.id)


def es_path_for_question_response(question_name: str) -> str:
    return f"{question_name}"


@dataclasses.dataclass
class BaseElasticAndOpenSearchEngine(SearchEngine):
    """
    Since both ElasticSearch and OpenSearch engines implementations share a lot of code,
    this class create an abstraction for the commons part of the code, letting each child
    resolve their own implementation details.

    All method for SearchEngine interface are implemented here. This abstract class defines
    some abstract method mostly for:
        1. Requesting data from the engine, since the client signatures may differ
        2. Prepare mappings for vector-related configuration (once is included)
        3. Searching records based on similarity search

    The rest of the code will be shared by both implementation
    """

    number_of_shards: int
    number_of_replicas: int

    # See https://www.elastic.co/guide/en/elasticsearch/reference/current/search-settings.html#search-settings-max-buckets
    max_terms_size: int = 2**14
    # See https://www.elastic.co/guide/en/elasticsearch/reference/5.1/index-modules.html#dynamic-index-settings
    max_result_window: int = 500000
    # See https://www.elastic.co/guide/en/elasticsearch/reference/current/mapping-settings-limit.html#mapping-settings-limit
    default_total_fields_limit: int = 2000

    client: Union[AsyncElasticsearch, AsyncOpenSearch] = dataclasses.field(init=False)

    async def create_index(self, dataset: Dataset):
        settings = self._configure_index_settings()
        mappings = self._configure_index_mappings(dataset)

        index_name = es_index_name_for_dataset(dataset)
        await self._create_index_request(index_name, mappings, settings)

    async def delete_index(self, dataset: Dataset):
        index_name = es_index_name_for_dataset(dataset)

        await self._delete_index_request(index_name)

    async def configure_metadata_property(self, dataset: Dataset, metadata_property: MetadataProperty):
        mapping = es_mapping_for_metadata_property(metadata_property)
        index_name = es_index_name_for_dataset(dataset)

        await self.put_index_mapping_request(index_name, mapping)

    async def configure_index_vectors(self, vector_settings: VectorSettings) -> None:
        index = es_index_name_for_dataset(vector_settings.dataset)

        mappings = self._mapping_for_vector_settings(vector_settings)
        await self.put_index_mapping_request(index, mappings)

    async def index_records(self, dataset: Dataset, records: Iterable[Record]):
        index_name = es_index_name_for_dataset(dataset)

        bulk_actions = [
            {
                # If document exist, we update source with latest version
                "_op_type": "index",  # TODO: Review and maybe change to partial update
                "_id": record.id,
                "_index": index_name,
                **self._map_record_to_es_document(record),
            }
            for record in records
        ]

        await self._bulk_op_request(bulk_actions)

    async def partial_record_update(self, record: Record, **update):
        index_name = es_index_name_for_dataset(record.dataset)
        await self._update_document_request(index_name=index_name, id=str(record.id), body={"doc": update})

    async def delete_records(self, dataset: Dataset, records: Iterable[Record]):
        index_name = es_index_name_for_dataset(dataset)

        bulk_actions = [{"_op_type": "delete", "_id": record.id, "_index": index_name} for record in records]

        await self._bulk_op_request(bulk_actions)

    async def update_record_response(self, response: Response) -> None:
        record = response.record
        index_name = es_index_name_for_dataset(record.dataset)

        await self._update_document_request(
            index_name,
            id=str(record.id),
            body={
                "script": {
                    "source": """
                            if (ctx._source.responses == null) {
                                ctx._source.responses = []
                            }

                            for (int i=ctx._source.responses.length-1; i>=0; i--) {
                                if (ctx._source.responses[i].id == params.response.id) {
                                    ctx._source.responses.remove(i);
                                }
                            }

                            ctx._source.responses.add(params.response)
                        """,
                    "params": {"response": self._map_record_response_to_es(response)},
                }
            },
        )

    async def delete_record_response(self, response: Response) -> None:
        record = response.record
        index_name = es_index_name_for_dataset(record.dataset)

        await self._update_document_request(
            index_name,
            id=str(record.id),
            body={
                "script": {
                    "source": """
                            if (ctx._source.responses != null) {
                                for (int i=ctx._source.responses.length-1; i>=0; i--) {
                                    if (ctx._source.responses[i].id == params.response.id) {
                                        ctx._source.responses.remove(i);
                                    }
                                }
                            }
                        """,
                    "params": {"response": self._map_record_response_to_es(response)},
                }
            },
        )

    async def update_record_suggestion(self, suggestion: Suggestion):
        index_name = es_index_name_for_dataset(suggestion.record.dataset)

        es_suggestions = self._map_record_suggestions_to_es([suggestion])

        await self._update_document_request(
            index_name,
            id=str(suggestion.record_id),
            body={"doc": {"suggestions": es_suggestions}},
        )

    async def delete_record_suggestion(self, suggestion: Suggestion):
        index_name = es_index_name_for_dataset(suggestion.record.dataset)

        await self._update_document_request(
            index_name,
            id=str(suggestion.record_id),
            body={"script": f'ctx._source["suggestions"].remove("{suggestion.question.name}")'},
        )

    async def search(
        self,
        dataset: Dataset,
        query: Optional[Union[TextQuery, str]] = None,
        filter: Optional[Filter] = None,
        sort: Optional[List[Order]] = None,
        offset: int = 0,
        limit: int = 100,
        user_id: Optional[str] = None,
    ) -> SearchResponses:
        # See https://www.elastic.co/guide/en/elasticsearch/reference/current/search-search.html
        index = es_index_name_for_dataset(dataset)

        text_query = self._build_text_query(dataset, text=query)
        bool_query: Dict[str, Any] = {"must": [text_query]}

        if filter:
            bool_query["filter"] = self.build_elasticsearch_filter(filter)

        es_query = {"bool": bool_query}

        if user_id:
            # See https://www.elastic.co/guide/en/elasticsearch/reference/current/query-dsl-function-score-query.html#function-random
            # If an `user_id` is provided we use it as seed for the `random_score` function to sort the records for the
            # user in a "random" and different way for each user, but still deterministic for the same user.
            es_query = {
                "function_score": {
                    "query": es_query,
                    "functions": [{"random_score": {"seed": str(user_id), "field": "_seq_no"}}],
                }
            }

        es_sort = self.build_elasticsearch_sort(sort) if sort else None
        response = await self._index_search_request(index, query=es_query, size=limit, from_=offset, sort=es_sort)

        return await self._process_search_response(response)

    async def similarity_search(
        self,
        dataset: Dataset,
        vector_settings: VectorSettings,
        value: Optional[List[float]] = None,
        record: Optional[Record] = None,
        query: Optional[Union[TextQuery, str]] = None,
        filter: Optional[Filter] = None,
        max_results: int = 100,
        order: SimilarityOrder = SimilarityOrder.most_similar,
        threshold: Optional[float] = None,
    ) -> SearchResponses:
        if bool(value) == bool(record):
            raise ValueError("Must provide either vector value or record to compute the similarity search")

        index = es_index_name_for_dataset(dataset)
        vector_value = value
        record_id = None

        if not vector_value:
            record_id = record.id
            vector_value = record.vector_value_by_vector_settings(vector_settings)

        if not vector_value:
            raise ValueError("Cannot find a vector value to apply with provided info")

        if order == SimilarityOrder.least_similar:
            vector_value = self._inverse_vector(vector_value)

        query_filters = []
        if filter:
            query_filters = [self.build_elasticsearch_filter(filter)]

        if query:
            query_filters.append(self._build_text_query(dataset, text=query))

        response = await self._request_similarity_search(
            index=index,
            vector_settings=vector_settings,
            value=vector_value,
            k=max_results,
            excluded_id=record_id,
            query_filters=query_filters,
        )

        return await self._process_search_response(response, threshold)

    async def compute_metrics_for(self, metadata_property: MetadataProperty) -> MetadataMetrics:
        index_name = es_index_name_for_dataset(metadata_property.dataset)

        if metadata_property.type == MetadataPropertyType.terms:
            return await self._metrics_for_terms_property(index_name, metadata_property)

        if metadata_property.type in [MetadataPropertyType.float, MetadataPropertyType.integer]:
            return await self._metrics_for_numeric_property(index_name, metadata_property)

    def build_elasticsearch_filter(self, filter: Filter) -> Dict[str, Any]:
        if isinstance(filter, AndFilter):
            filters = [self.build_elasticsearch_filter(f) for f in filter.filters]
            return es_bool_query(must=filters)

        if isinstance(filter.scope, ResponseFilterScope):
            return self._response_filter_to_es_filter(filter)
        else:
            es_field = self._scope_to_elasticsearch_field(filter.scope)
            return self._map_filter_to_es_filter(filter, es_field)

    def build_elasticsearch_sort(self, sort: List[Order]) -> List[dict]:
        sort_config = []

        for order in sort:
            if isinstance(order.scope, ResponseFilterScope):
                sort_config.append(self._response_order_to_es_order(order))
            else:
                sort_field_name = self._scope_to_elasticsearch_field(order.scope)
                sort_config.append({sort_field_name: order.order})

        return sort_config

    @staticmethod
    def _scope_to_elasticsearch_field(scope: FilterScope) -> str:
        if isinstance(scope, MetadataFilterScope):
            return es_field_for_metadata_property(scope.metadata_property)
        elif isinstance(scope, SuggestionFilterScope):
            return es_field_for_suggestion_property(question=scope.question, property=scope.property)
        elif isinstance(scope, RecordFilterScope):
            return es_field_for_record_property(scope.property)
        raise ValueError(f"Cannot process request for search scope {scope}")

    @staticmethod
    def _map_filter_to_es_filter(filter: Filter, es_field: str) -> dict:
        if isinstance(filter, TermsFilter):
            return es_terms_query(es_field, values=filter.values)
        elif isinstance(filter, RangeFilter):
            return es_range_query(es_field, gte=filter.ge, lte=filter.le)
        else:
            raise ValueError(f"Cannot process request for filter {filter}")

    @staticmethod
    def _inverse_vector(vector_value: List[float]) -> List[float]:
        return [vector_value[i] * -1 for i in range(0, len(vector_value))]

    def _map_record_to_es_document(self, record: Record) -> Dict[str, Any]:
        document = {
            "id": str(record.id),
            "fields": record.fields,
            "status": record.status,
            "inserted_at": record.inserted_at,
            "updated_at": record.updated_at,
        }

        if record.metadata_:
            document["metadata"] = self._map_record_metadata_to_es(record.metadata_, record.dataset.metadata_properties)
        if record.responses:
            document["responses"] = self._map_record_responses_to_es(record.responses)
        if record.suggestions:
            document["suggestions"] = self._map_record_suggestions_to_es(record.suggestions)
        if record.vectors:
            document["vectors"] = self._map_record_vectors_to_es(record.vectors)

        return document

    @staticmethod
    def _map_record_suggestions_to_es(suggestions: List[Suggestion]) -> dict:
        return {
            suggestion.question.name: {
                "type": suggestion.type,
                "agent": suggestion.agent,
                "score": suggestion.score,
                "value": suggestion.value,
            }
            for suggestion in suggestions
        }

    @staticmethod
    def _map_record_vectors_to_es(vectors: List[Vector]) -> Dict[str, List[float]]:
        return {es_path_for_vector_settings(vector.vector_settings): vector.value for vector in vectors}

    @staticmethod
    def _map_record_metadata_to_es(
        metadata: Dict[str, Any], metadata_properties: List[MetadataProperty]
    ) -> Dict[str, Any]:
        search_engine_metadata = {}

        for metadata_property in metadata_properties:
            value = metadata.get(metadata_property.name)
            if value is not None:
                search_engine_metadata[str(metadata_property.name)] = value

        return search_engine_metadata

    def _map_record_responses_to_es(self, responses: List[Response]) -> List[dict]:
        return [self._map_record_response_to_es(response) for response in responses]

    async def _metrics_for_numeric_property(
        self, index_name: str, metadata_property: MetadataProperty, query: Optional[dict] = None
    ) -> Union[IntegerMetadataMetrics, FloatMetadataMetrics]:
        field_name = es_field_for_metadata_property(metadata_property)
        query = query or {"match_all": {}}

        stats = await self.__stats_aggregation(index_name, field_name, query)

        metrics_class = (
            IntegerMetadataMetrics if metadata_property.type == MetadataPropertyType.integer else FloatMetadataMetrics
        )

        return metrics_class(min=stats["min"], max=stats["max"])

    async def _metrics_for_terms_property(
        self, index_name: str, metadata_property: MetadataProperty, query: Optional[dict] = None
    ) -> TermsMetadataMetrics:
        field_name = es_field_for_metadata_property(metadata_property)
        query = query or {"match_all": {}}

        total_terms = await self.__value_count_aggregation(index_name, field_name=field_name, query=query)
        if total_terms == 0:
            return TermsMetadataMetrics(total=total_terms)

        terms_buckets = await self.__terms_aggregation(index_name, field_name=field_name, query=query, size=total_terms)
        terms_values = [
            TermsMetadataMetrics.TermCount(term=bucket["key"], count=bucket["doc_count"]) for bucket in terms_buckets
        ]
        return TermsMetadataMetrics(total=total_terms, values=terms_values)

    def _configure_index_mappings(self, dataset: Dataset) -> dict:
        return {
            # See https://www.elastic.co/guide/en/elasticsearch/reference/current/dynamic.html#dynamic-parameters
            "dynamic": "strict",
            "_source": {
                # Excluding image fields, which means they won't be even stored. See https://www.elastic.co/guide/en/elasticsearch/reference/current/mapping-source-field.html#include-exclude
                "excludes": [es_field_for_record_field(field.name) for field in dataset.fields if field.is_image],
            },
            "properties": {
                # See https://www.elastic.co/guide/en/elasticsearch/reference/current/explicit-mapping.html
                "id": {"type": "keyword"},
                "status": {"type": "keyword"},
                RecordSortField.inserted_at.value: {"type": "date_nanos"},
                RecordSortField.updated_at.value: {"type": "date_nanos"},
                **self._mapping_for_fields(dataset.fields),
                **self._mapping_for_metadata_properties(dataset.metadata_properties),
                **self._mapping_for_vectors_settings(dataset.vectors_settings),
                **self._mapping_for_suggestions(dataset.questions),
                **self._mapping_for_responses(dataset.questions),
            },
        }

    @staticmethod
    async def _process_search_response(response: dict, score_threshold: Optional[float] = None) -> SearchResponses:
        hits = response["hits"]["hits"]

        if score_threshold is not None:
            hits = filter(lambda hit: hit["_score"] >= score_threshold, hits)

        items = [SearchResponseItem(record_id=UUID(hit["_id"]), score=hit["_score"]) for hit in hits]
        total = response["hits"]["total"]["value"]

        return SearchResponses(items=items, total=total)

    @staticmethod
    def _build_text_query(dataset: Dataset, text: Optional[Union[TextQuery, str]] = None) -> dict:
        if text is None:
            return {"match_all": {}}

        if isinstance(text, str):
            text = TextQuery(q=text)

        return es_simple_query_string(es_field_for_record_field(text.field), query=text.q)

    @staticmethod
    def _mapping_for_fields(fields: List[Field]) -> dict:
        mappings = {}
        for field in fields:
            mappings.update(es_mapping_for_field(field))

        return mappings

    @staticmethod
    def _mapping_for_metadata_properties(metadata_properties: List[MetadataProperty]) -> dict:
        mappings = {
            # metadata properties without mappings will be ignored
            "metadata": {"dynamic": False, "type": "object"},
        }

        for metadata_property in metadata_properties:
            mappings.update(es_mapping_for_metadata_property(metadata_property))

        return mappings

    @staticmethod
    def _mapping_for_suggestions(questions: List[Question]) -> dict:
        mappings = {}

        for question in questions:
            mappings.update(es_mapping_for_question_suggestion(question))

        return mappings

    @staticmethod
    def _mapping_for_responses(questions: List[Question]) -> dict:
        return {
            "responses": {
                "type": "nested",
                "dynamic": "strict",
                "include_in_root": True,
                "properties": {
                    "id": {"type": "keyword"},
                    "status": {"type": "keyword"},
                    "user_id": {"type": "keyword"},
                    **{
                        es_path_for_question_response(question.name): es_mapping_for_question(question)
                        for question in questions
                    },
                },
            }
        }

    def _mapping_for_vectors_settings(self, vectors_settings: List[VectorSettings]) -> dict:
        mappings = {}
        for vector in vectors_settings:
            mappings.update(self._mapping_for_vector_settings(vector))

        return mappings

    def _configure_index_settings(self) -> dict:
        """Defines settings configuration for the index. Depending on which backend is used, this may differ"""
        return {
            # See https://www.elastic.co/guide/en/elasticsearch/reference/current/mapping-settings-limit.html#mapping-settings-limit
            "index.mapping.total_fields.limit": self.default_total_fields_limit,
            "max_result_window": self.max_result_window,
            "number_of_shards": self.number_of_shards,
            "number_of_replicas": self.number_of_replicas,
        }

    def _response_filter_to_es_filter(self, filter: Filter) -> dict:
        scope: ResponseFilterScope = filter.scope
        if scope.question:
            return self._response_filter_question_to_es_filter(filter, scope.question)
        elif scope.property == "status" and isinstance(filter, TermsFilter):
            return self._response_status_filter_to_es_filter(filter)
        else:
            raise Exception(f"Cannot process filter scope {scope}")

    @staticmethod
    def _response_filter_question_to_es_filter(filter: Filter, question_name: str) -> dict:
        field_name = es_field_for_response_property(question_name)

        es_filters = []
        if isinstance(filter, RangeFilter):
            es_filters.append(es_range_query(field_name=field_name, gte=filter.ge, lte=filter.le))
        elif isinstance(filter, TermsFilter):
            es_filters.append(es_terms_query(field_name=field_name, values=filter.values))
        else:
            raise Exception(f"Cannot process filter {filter}")

        if filter.scope.user:
            es_filters.append(
                es_terms_query(field_name=es_field_for_response_property("user_id"), values=[str(filter.scope.user.id)])
            )

        return (
            es_nested_query(path="responses", query=es_bool_query(must=es_filters)) if es_filters else {"match_all": {}}
        )

    def _response_status_filter_to_es_filter(self, filter: TermsFilter) -> dict:
        field_name = es_field_for_response_property("status")

        if ResponseStatusFilter.pending in filter.values:
            must_not_query = (
                es_term_query(field_name=es_field_for_response_property("user_id"), value=str(filter.scope.user.id))
                if filter.scope.user
                else es_exists_field_query(field="responses")
            )
            es_filter = es_bool_query(must_not=must_not_query)

            filter.values.remove(ResponseStatusFilter.pending)
            if not filter.values:
                return es_filter

            return es_bool_query(
                should=[es_filter, self._response_status_filter_to_es_filter(filter)],
                minimum_should_match=1,
            )

        es_filters = []
        if filter.values:
            es_filters.append(es_terms_query(field_name=field_name, values=filter.values))

        if filter.scope.user:
            es_filters.append(
                es_terms_query(field_name=es_field_for_response_property("user_id"), values=[str(filter.scope.user.id)])
            )

        return (
            es_nested_query(path="responses", query=es_bool_query(must=es_filters)) if es_filters else {"match_all": {}}
        )

    @staticmethod
    def _response_order_to_es_order(order: Order) -> dict:
        scope: ResponseFilterScope = order.scope
        if scope.question:
            field_name = es_field_for_response_property(scope.question)
        else:
            field_name = es_field_for_response_property(scope.property)

        nested_part = {"path": "responses"}
        if scope.user:
            nested_part["filter"] = es_terms_query(
                field_name=es_field_for_response_property("user_id"), values=[str(scope.user.id)]
            )

        return {
            field_name: {
                "order": order.order,
                "mode": "avg",
                "nested": nested_part,
            }
        }

    @staticmethod
    def _map_record_response_to_es(response: Response) -> Dict[str, Any]:
        return {
            "id": response.id,
            "status": response.status,
            "user_id": response.user_id,
            **{
                es_path_for_question_response(question): value.get("value")
                for question, value in response.values.items()
            },
        }

    async def __terms_aggregation(self, index_name: str, field_name: str, query: dict, size: int) -> List[dict]:
        aggregation_name = "terms_agg"

        terms_agg = {aggregation_name: {"terms": {"field": field_name, "size": min(size, self.max_terms_size)}}}

        response = await self._index_search_request(index_name, query=query, aggregations=terms_agg, size=0)
        return response["aggregations"][aggregation_name]["buckets"]

    async def __value_count_aggregation(self, index_name: str, field_name: str, query: dict) -> int:
        aggregation_name = "count_values"

        value_count_agg = {aggregation_name: {"value_count": {"field": field_name}}}

        response = await self._index_search_request(index_name, query=query, aggregations=value_count_agg, size=0)
        return response["aggregations"][aggregation_name]["value"]

    async def __stats_aggregation(self, index_name: str, field_name: str, query: dict) -> dict:
        # See https://www.elastic.co/guide/en/elasticsearch/reference/current/search-aggregations-metrics-stats-aggregation.html
        aggregation_name = "numeric_stats"

        stats_agg = {aggregation_name: {"stats": {"field": field_name}}}

        response = await self._index_search_request(index_name, query=query, aggregations=stats_agg, size=0)
        return response["aggregations"][aggregation_name]

    @abstractmethod
    def _mapping_for_vector_settings(self, vector_settings: VectorSettings) -> dict:
        """Defines one mapping property configuration for a vector_setting definition"""
        pass

    @abstractmethod
    async def _request_similarity_search(
        self,
        index: str,
        vector_settings: VectorSettings,
        value: List[float],
        k: int,
        excluded_id: Optional[UUID] = None,
        query_filters: Optional[List[dict]] = None,
    ) -> dict:
        """
        Applies the similarity search request based on a vector configuration, a vector value,
        the `k` number of results to retrieve and an optional filter configuration to apply
        """
        pass

    @abstractmethod
    async def _create_index_request(self, index_name: str, mappings: dict, settings: dict) -> None:
        """Executes request for index creation"""
        pass

    @abstractmethod
    async def _delete_index_request(self, index_name: str):
        """Executes request for index deletion"""
        pass

    @abstractmethod
    async def _update_document_request(self, index_name: str, id: str, body: dict):
        """Executes request for index document (partial) update"""
        pass

    @abstractmethod
    async def put_index_mapping_request(self, index: str, mappings: dict):
        """Executes request for index mapping (partial) update"""
        pass

    @abstractmethod
    async def _index_search_request(
        self,
        index: str,
        query: dict,
        size: Optional[int] = None,
        from_: Optional[int] = None,
        sort: Optional[dict] = None,
        aggregations: Optional[dict] = None,
    ) -> dict:
        """Executes request for search documents on a index"""
        pass

    @abstractmethod
    async def _index_exists_request(self, index_name: str) -> bool:
        """Executes request for check if index exists"""
        pass

    @abstractmethod
    async def _bulk_op_request(self, actions: List[Dict[str, Any]]):
        """Executes request for bulk operations"""
        pass

    @abstractmethod
    async def _refresh_index_request(self, index_name: str):
        pass<|MERGE_RESOLUTION|>--- conflicted
+++ resolved
@@ -165,7 +165,6 @@
 
     if field.is_text:
         return {es_field_for_record_field(field.name): {"type": "text"}}
-<<<<<<< HEAD
     if field.is_chat:
         es_field = {
             "type": "object",
@@ -175,8 +174,6 @@
             },
         }
         return {es_field_for_record_field(field.name): es_field}
-=======
->>>>>>> 67aee5aa
     elif field.is_image:
         return {
             es_field_for_record_field(field.name): {
