--- conflicted
+++ resolved
@@ -177,13 +177,7 @@
     elif field.is_custom:
         return {
             es_field_for_record_field(field.name): {
-<<<<<<< HEAD
                 "type": "text",
-=======
-                "type": "object",
-                "dynamic": True,
-                "properties": {},
->>>>>>> 1cabd118
             }
         }
     elif field.is_image:
