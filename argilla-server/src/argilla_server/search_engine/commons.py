--- conflicted
+++ resolved
@@ -674,22 +674,14 @@
         if isinstance(text, str):
             text = TextQuery(q=text)
 
-<<<<<<< HEAD
-        if not text.field:
-            field_name = "*"
-        elif _is_custom_field(text.field, dataset):
-            field_name = f"{text.field}.*"
-        else:
-            field_name = text.field
-
-        return es_simple_query_string(field_name=es_field_for_record_field(field_name), query=text.q)
-=======
         if text.field:
             field = dataset.field_by_name(text.field)
             if field is None:
                 raise Exception(f"Field {text.field} not found in dataset {dataset.id}")
 
             if field.is_chat:
+                field_name = f"{text.field}.*"
+            elif _is_custom_field(text.field, dataset):
                 field_name = f"{text.field}.*"
             else:
                 field_name = text.field
@@ -697,7 +689,6 @@
             field_name = "*"
 
         return es_simple_query_string(es_field_for_record_field(field_name), query=text.q)
->>>>>>> d18c1d13
 
     @staticmethod
     def _mapping_for_fields(fields: List[Field]) -> dict:
