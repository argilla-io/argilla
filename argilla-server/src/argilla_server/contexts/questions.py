#  Copyright 2021-present, the Recognai S.L. team.
#
#  Licensed under the Apache License, Version 2.0 (the "License");
#  you may not use this file except in compliance with the License.
#  You may obtain a copy of the License at
#
#      http://www.apache.org/licenses/LICENSE-2.0
#
#  Unless required by applicable law or agreed to in writing, software
#  distributed under the License is distributed on an "AS IS" BASIS,
#  WITHOUT WARRANTIES OR CONDITIONS OF ANY KIND, either express or implied.
#  See the License for the specific language governing permissions and
#  limitations under the License.

from typing import Union
from uuid import UUID

from sqlalchemy import select
from sqlalchemy.ext.asyncio import AsyncSession
from sqlalchemy.orm import selectinload

import argilla_server.errors.future as errors
<<<<<<< HEAD
from argilla_server.api.schemas.v1.questions import (
=======
from argilla_server.models import Dataset, Question, User
from argilla_server.schemas.v1.questions import (
>>>>>>> 67b5c445
    QuestionCreate,
    QuestionUpdate,
)
from argilla_server.models import Dataset, Question, User
from argilla_server.validators.questions import (
    QuestionCreateValidator,
    QuestionDeleteValidator,
    QuestionUpdateValidator,
)


async def create_question(
    db: AsyncSession, dataset: Dataset, question_create: QuestionCreate
) -> Question:
    if await Question.get_by(db, name=question_create.name, dataset_id=dataset.id):
        raise errors.NotUniqueError(
            f"Question with name `{question_create.name}` already exists for dataset with id `{dataset.id}`"
        )

    QuestionCreateValidator(question_create).validate_for(dataset)

    return await Question.create(
        db,
        name=question_create.name,
        title=question_create.title,
        description=question_create.description,
        required=question_create.required,
        settings=question_create.settings.dict(),
        dataset_id=dataset.id,
    )


async def update_question(
    db: AsyncSession, question: Question, question_update: QuestionUpdate
) -> Question:
    QuestionUpdateValidator(question_update).validate_for(question)

    params = question_update.dict(exclude_unset=True)

    return await question.update(db, **params)


async def delete_question(db: AsyncSession, question: Question) -> Question:
    QuestionDeleteValidator().validate_for(question.dataset)

    return await question.delete(db)<|MERGE_RESOLUTION|>--- conflicted
+++ resolved
@@ -20,15 +20,7 @@
 from sqlalchemy.orm import selectinload
 
 import argilla_server.errors.future as errors
-<<<<<<< HEAD
-from argilla_server.api.schemas.v1.questions import (
-=======
-from argilla_server.models import Dataset, Question, User
-from argilla_server.schemas.v1.questions import (
->>>>>>> 67b5c445
-    QuestionCreate,
-    QuestionUpdate,
-)
+from argilla_server.api.schemas.v1.questions import QuestionCreate, QuestionUpdate
 from argilla_server.models import Dataset, Question, User
 from argilla_server.validators.questions import (
     QuestionCreateValidator,
@@ -37,9 +29,7 @@
 )
 
 
-async def create_question(
-    db: AsyncSession, dataset: Dataset, question_create: QuestionCreate
-) -> Question:
+async def create_question(db: AsyncSession, dataset: Dataset, question_create: QuestionCreate) -> Question:
     if await Question.get_by(db, name=question_create.name, dataset_id=dataset.id):
         raise errors.NotUniqueError(
             f"Question with name `{question_create.name}` already exists for dataset with id `{dataset.id}`"
@@ -58,9 +48,7 @@
     )
 
 
-async def update_question(
-    db: AsyncSession, question: Question, question_update: QuestionUpdate
-) -> Question:
+async def update_question(db: AsyncSession, question: Question, question_update: QuestionUpdate) -> Question:
     QuestionUpdateValidator(question_update).validate_for(question)
 
     params = question_update.dict(exclude_unset=True)
