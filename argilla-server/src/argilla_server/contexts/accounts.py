#  Copyright 2021-present, the Recognai S.L. team.
#
#  Licensed under the Apache License, Version 2.0 (the "License");
#  you may not use this file except in compliance with the License.
#  You may obtain a copy of the License at
#
#      http://www.apache.org/licenses/LICENSE-2.0
#
#  Unless required by applicable law or agreed to in writing, software
#  distributed under the License is distributed on an "AS IS" BASIS,
#  WITHOUT WARRANTIES OR CONDITIONS OF ANY KIND, either express or implied.
#  See the License for the specific language governing permissions and
#  limitations under the License.
import secrets
from typing import Dict, Iterable, List, Sequence, Union
from uuid import UUID

from passlib.context import CryptContext
from sqlalchemy import exists, select
from sqlalchemy.ext.asyncio import AsyncSession
from sqlalchemy.orm import Session, selectinload

from argilla_server.contexts import datasets
from argilla_server.enums import UserRole
from argilla_server.errors.future import NotUniqueError, UnprocessableEntityError
from argilla_server.models import User, Workspace, WorkspaceUser
from argilla_server.schemas.v0.users import UserCreate
from argilla_server.schemas.v0.workspaces import WorkspaceCreate
from argilla_server.security.authentication.jwt import JWT
from argilla_server.security.authentication.userinfo import UserInfo

_CRYPT_CONTEXT = CryptContext(schemes=["bcrypt"], deprecated="auto")


async def create_workspace_user(db: AsyncSession, workspace_user_attrs: dict) -> WorkspaceUser:
    workspace_id = workspace_user_attrs["workspace_id"]
    user_id = workspace_user_attrs["user_id"]

<<<<<<< HEAD
    if await WorkspaceUser.get_by(db, workspace_id=workspace_id, user_id=user_id) is not None:
=======
    if await get_workspace_user_by_workspace_id_and_user_id(db, workspace_id, user_id) is not None:
>>>>>>> aeea7faa
        raise NotUniqueError(f"Workspace user with workspace_id `{workspace_id}` and user_id `{user_id}` is not unique")

    workspace_user = await WorkspaceUser.create(db, workspace_id=workspace_id, user_id=user_id)

    # TODO: Once we delete API v0 endpoint we can reduce this to refresh only the user.
    await db.refresh(workspace_user, attribute_names=["workspace", "user"])

    return workspace_user


async def delete_workspace_user(db: AsyncSession, workspace_user: WorkspaceUser) -> WorkspaceUser:
    return await workspace_user.delete(db)


async def list_workspaces(db: AsyncSession) -> List[Workspace]:
    result = await db.execute(select(Workspace).order_by(Workspace.inserted_at.asc()))
    return result.scalars().all()


async def list_workspaces_by_user_id(db: AsyncSession, user_id: UUID) -> List[Workspace]:
    result = await db.execute(
        select(Workspace)
        .join(WorkspaceUser)
        .filter(WorkspaceUser.user_id == user_id)
        .order_by(Workspace.inserted_at.asc())
    )
    return result.scalars().all()


async def create_workspace(db: AsyncSession, workspace_attrs: dict) -> Workspace:
<<<<<<< HEAD
    if await Workspace.get_by(db, name=workspace_attrs["name"]) is not None:
=======
    if await get_workspace_by_name(db, workspace_attrs["name"]) is not None:
>>>>>>> aeea7faa
        raise NotUniqueError(f"Workspace name `{workspace_attrs['name']}` is not unique")

    return await Workspace.create(db, name=workspace_attrs["name"])


async def delete_workspace(db: AsyncSession, workspace: Workspace):
    if await datasets.list_datasets_by_workspace_id(db, workspace.id):
        raise NotUniqueError(
            f"Cannot delete the workspace {workspace.id}. This workspace has some feedback datasets linked"
        )

    return await workspace.delete(db)


async def user_exists(db: AsyncSession, user_id: UUID) -> bool:
    return await db.scalar(select(exists().where(User.id == user_id)))


def get_user_by_username_sync(db: Session, username: str) -> Union[User, None]:
    return db.query(User).filter_by(username=username).first()


async def get_user_by_username(db: AsyncSession, username: str) -> Union[User, None]:
    result = await db.execute(select(User).filter_by(username=username).options(selectinload(User.workspaces)))
    return result.scalar_one_or_none()


def get_user_by_api_key_sync(db: Session, api_key: str) -> Union[User, None]:
    return db.query(User).filter_by(api_key=api_key).first()


async def get_user_by_api_key(db: AsyncSession, api_key: str) -> Union[User, None]:
    result = await db.execute(select(User).where(User.api_key == api_key).options(selectinload(User.workspaces)))
    return result.scalar_one_or_none()


async def list_users(db: "AsyncSession") -> Sequence[User]:
    # TODO: After removing API v0 implementation we can remove the workspaces eager loading
    # because is not used in the new API v1 endpoints.
    result = await db.execute(select(User).order_by(User.inserted_at.asc()).options(selectinload(User.workspaces)))
    return result.scalars().all()


async def list_users_by_ids(db: AsyncSession, ids: Iterable[UUID]) -> Sequence[User]:
    result = await db.execute(select(User).filter(User.id.in_(ids)))
    return result.scalars().all()


# TODO: After removing API v0 implementation we can remove the workspaces attribute.
# With API v1 the workspaces will be created doing additional requests to other endpoints for it.
async def create_user(db: AsyncSession, user_attrs: dict, workspaces: Union[List[str], None] = None) -> User:
    if await get_user_by_username(db, user_attrs["username"]) is not None:
<<<<<<< HEAD
        raise NotUniqueError(f"User with name `{user_attrs['username']}` is not unique")
=======
        raise NotUniqueError(f"User username `{user_attrs['username']}` is not unique")
>>>>>>> aeea7faa

    async with db.begin_nested():
        user = await User.create(
            db,
            first_name=user_attrs["first_name"],
            last_name=user_attrs["last_name"],
            username=user_attrs["username"],
            role=user_attrs["role"],
            password_hash=hash_password(user_attrs["password"]),
            autocommit=False,
        )

        if workspaces is not None:
            for workspace_name in workspaces:
                workspace = await Workspace.get_by(db, name=workspace_name)
                if not workspace:
                    raise UnprocessableEntityError(f"Workspace '{workspace_name}' does not exist")

                await WorkspaceUser.create(
                    db,
                    workspace_id=workspace.id,
                    user_id=user.id,
                    autocommit=False,
                )

    await db.commit()

    return user


async def create_user_with_random_password(
    db,
    username: str,
    first_name: str,
    role: UserRole = UserRole.annotator,
    workspaces: Union[List[str], None] = None,
) -> User:
    user_attrs = {
        "first_name": first_name,
        "last_name": None,
        "username": username,
        "role": role,
        "password": _generate_random_password(),
    }

    return await create_user(db, user_attrs, workspaces)


async def delete_user(db: AsyncSession, user: User) -> User:
    return await user.delete(db)


async def authenticate_user(db: AsyncSession, username: str, password: str):
    user = await get_user_by_username(db, username)

    if user and verify_password(password, user.password_hash):
        return user
    elif user:
        return
    else:
        _CRYPT_CONTEXT.dummy_verify()


def hash_password(password: str) -> str:
    return _CRYPT_CONTEXT.hash(password)


def verify_password(password: str, password_hash: str) -> bool:
    return _CRYPT_CONTEXT.verify(password, password_hash)


def _generate_random_password() -> str:
    return secrets.token_urlsafe()


def generate_user_token(user: User) -> str:
    return JWT.create(
        UserInfo(
            identity=str(user.id),
            name=user.first_name,
            username=user.username,
            role=user.role,
        ),
    )


async def fetch_users_by_ids_as_dict(db: "AsyncSession", user_ids: List[UUID]) -> Dict[UUID, User]:
    users = await list_users_by_ids(db, set(user_ids))
    return {user.id: user for user in users}<|MERGE_RESOLUTION|>--- conflicted
+++ resolved
@@ -36,11 +36,7 @@
     workspace_id = workspace_user_attrs["workspace_id"]
     user_id = workspace_user_attrs["user_id"]
 
-<<<<<<< HEAD
     if await WorkspaceUser.get_by(db, workspace_id=workspace_id, user_id=user_id) is not None:
-=======
-    if await get_workspace_user_by_workspace_id_and_user_id(db, workspace_id, user_id) is not None:
->>>>>>> aeea7faa
         raise NotUniqueError(f"Workspace user with workspace_id `{workspace_id}` and user_id `{user_id}` is not unique")
 
     workspace_user = await WorkspaceUser.create(db, workspace_id=workspace_id, user_id=user_id)
@@ -71,11 +67,7 @@
 
 
 async def create_workspace(db: AsyncSession, workspace_attrs: dict) -> Workspace:
-<<<<<<< HEAD
     if await Workspace.get_by(db, name=workspace_attrs["name"]) is not None:
-=======
-    if await get_workspace_by_name(db, workspace_attrs["name"]) is not None:
->>>>>>> aeea7faa
         raise NotUniqueError(f"Workspace name `{workspace_attrs['name']}` is not unique")
 
     return await Workspace.create(db, name=workspace_attrs["name"])
@@ -128,11 +120,7 @@
 # With API v1 the workspaces will be created doing additional requests to other endpoints for it.
 async def create_user(db: AsyncSession, user_attrs: dict, workspaces: Union[List[str], None] = None) -> User:
     if await get_user_by_username(db, user_attrs["username"]) is not None:
-<<<<<<< HEAD
-        raise NotUniqueError(f"User with name `{user_attrs['username']}` is not unique")
-=======
         raise NotUniqueError(f"User username `{user_attrs['username']}` is not unique")
->>>>>>> aeea7faa
 
     async with db.begin_nested():
         user = await User.create(
