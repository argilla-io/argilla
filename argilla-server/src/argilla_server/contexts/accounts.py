#  Copyright 2021-present, the Recognai S.L. team.
#
#  Licensed under the Apache License, Version 2.0 (the "License");
#  you may not use this file except in compliance with the License.
#  You may obtain a copy of the License at
#
#      http://www.apache.org/licenses/LICENSE-2.0
#
#  Unless required by applicable law or agreed to in writing, software
#  distributed under the License is distributed on an "AS IS" BASIS,
#  WITHOUT WARRANTIES OR CONDITIONS OF ANY KIND, either express or implied.
#  See the License for the specific language governing permissions and
#  limitations under the License.
import secrets
from typing import Dict, Iterable, List, Sequence, Union
from uuid import UUID

from passlib.context import CryptContext
from sqlalchemy import exists, select
from sqlalchemy.ext.asyncio import AsyncSession
from sqlalchemy.orm import Session, selectinload

from argilla_server.contexts import datasets
from argilla_server.enums import UserRole
from argilla_server.errors.future import NotUniqueError, UnprocessableEntityError
from argilla_server.models import User, Workspace, WorkspaceUser
from argilla_server.schemas.v0.users import UserCreate
from argilla_server.schemas.v0.workspaces import WorkspaceCreate
from argilla_server.security.authentication.jwt import JWT
from argilla_server.security.authentication.userinfo import UserInfo

_CRYPT_CONTEXT = CryptContext(schemes=["bcrypt"], deprecated="auto")


async def get_workspace_user_by_workspace_id_and_user_id(
    db: AsyncSession, workspace_id: UUID, user_id: UUID
) -> Union[WorkspaceUser, None]:
    result = await db.execute(select(WorkspaceUser).filter_by(workspace_id=workspace_id, user_id=user_id))
    return result.scalar_one_or_none()


async def create_workspace_user(db: AsyncSession, workspace_user_attrs: dict) -> WorkspaceUser:
    workspace_id = workspace_user_attrs["workspace_id"]
    user_id = workspace_user_attrs["user_id"]

    if await get_workspace_user_by_workspace_id_and_user_id(db, workspace_id, user_id) is not None:
        raise NotUniqueError(f"Workspace user with workspace_id `{workspace_id}` and user_id `{user_id}` is not unique")

    workspace_user = await WorkspaceUser.create(db, workspace_id=workspace_id, user_id=user_id)

    # TODO: Once we delete API v0 endpoint we can reduce this to refresh only the user.
    await db.refresh(workspace_user, attribute_names=["workspace", "user"])

    return workspace_user


async def delete_workspace_user(db: AsyncSession, workspace_user: WorkspaceUser) -> WorkspaceUser:
    return await workspace_user.delete(db)


async def get_workspace_by_name(db: AsyncSession, workspace_name: str) -> Union[Workspace, None]:
    result = await db.execute(select(Workspace).filter_by(name=workspace_name))
    return result.scalar_one_or_none()


async def list_workspaces(db: AsyncSession) -> List[Workspace]:
    result = await db.execute(select(Workspace).order_by(Workspace.inserted_at.asc()))
    return result.scalars().all()


async def list_workspaces_by_user_id(db: AsyncSession, user_id: UUID) -> List[Workspace]:
    result = await db.execute(
        select(Workspace)
        .join(WorkspaceUser)
        .filter(WorkspaceUser.user_id == user_id)
        .order_by(Workspace.inserted_at.asc())
    )
    return result.scalars().all()


async def create_workspace(db: AsyncSession, workspace_attrs: dict) -> Workspace:
    if await get_workspace_by_name(db, workspace_attrs["name"]) is not None:
        raise NotUniqueError(f"Workspace name `{workspace_attrs['name']}` is not unique")

    return await Workspace.create(db, name=workspace_attrs["name"])


async def delete_workspace(db: AsyncSession, workspace: Workspace):
    if await datasets.list_datasets_by_workspace_id(db, workspace.id):
        raise NotUniqueError(
            f"Cannot delete the workspace {workspace.id}. This workspace has some feedback datasets linked"
        )

    return await workspace.delete(db)


async def user_exists(db: AsyncSession, user_id: UUID) -> bool:
    return await db.scalar(select(exists().where(User.id == user_id)))


def get_user_by_username_sync(db: Session, username: str) -> Union[User, None]:
    return db.query(User).filter_by(username=username).first()


async def get_user_by_username(db: AsyncSession, username: str) -> Union[User, None]:
    result = await db.execute(select(User).filter_by(username=username).options(selectinload(User.workspaces)))
    return result.scalar_one_or_none()


def get_user_by_api_key_sync(db: Session, api_key: str) -> Union[User, None]:
    return db.query(User).filter_by(api_key=api_key).first()


async def get_user_by_api_key(db: AsyncSession, api_key: str) -> Union[User, None]:
    result = await db.execute(select(User).where(User.api_key == api_key).options(selectinload(User.workspaces)))
    return result.scalar_one_or_none()


async def list_users(db: "AsyncSession") -> Sequence[User]:
    # TODO: After removing API v0 implementation we can remove the workspaces eager loading
    # because is not used in the new API v1 endpoints.
    result = await db.execute(select(User).order_by(User.inserted_at.asc()).options(selectinload(User.workspaces)))
    return result.scalars().all()


async def list_users_by_ids(db: AsyncSession, ids: Iterable[UUID]) -> Sequence[User]:
    result = await db.execute(select(User).filter(User.id.in_(ids)))
    return result.scalars().all()


# TODO: After removing API v0 implementation we can remove the workspaces attribute.
# With API v1 the workspaces will be created doing additional requests to other endpoints for it.
async def create_user(db: AsyncSession, user_attrs: dict, workspaces: Union[List[str], None] = None) -> User:
    if await get_user_by_username(db, user_attrs["username"]) is not None:
<<<<<<< HEAD
        raise NotUniqueError(f"User with name `{user_attrs['username']}` is not unique")
=======
        raise NotUniqueError(f"User username `{user_attrs['username']}` is not unique")
>>>>>>> b8847e97

    async with db.begin_nested():
        user = await User.create(
            db,
            first_name=user_attrs["first_name"],
            last_name=user_attrs["last_name"],
            username=user_attrs["username"],
            role=user_attrs["role"],
            password_hash=hash_password(user_attrs["password"]),
            autocommit=False,
        )

        if workspaces is not None:
            for workspace_name in workspaces:
                workspace = await get_workspace_by_name(db, workspace_name)
                if not workspace:
                    raise UnprocessableEntityError(f"Workspace '{workspace_name}' does not exist")

                await WorkspaceUser.create(
                    db,
                    workspace_id=workspace.id,
                    user_id=user.id,
                    autocommit=False,
                )

    await db.commit()

    return user


async def create_user_with_random_password(
    db,
    username: str,
    first_name: str,
    role: UserRole = UserRole.annotator,
    workspaces: Union[List[str], None] = None,
) -> User:
    user_attrs = {
        "first_name": first_name,
        "last_name": None,
        "username": username,
        "role": role,
        "password": _generate_random_password(),
    }

    return await create_user(db, user_attrs, workspaces)


async def delete_user(db: AsyncSession, user: User) -> User:
    return await user.delete(db)


async def authenticate_user(db: AsyncSession, username: str, password: str):
    user = await get_user_by_username(db, username)

    if user and verify_password(password, user.password_hash):
        return user
    elif user:
        return
    else:
        _CRYPT_CONTEXT.dummy_verify()


def hash_password(password: str) -> str:
    return _CRYPT_CONTEXT.hash(password)


def verify_password(password: str, password_hash: str) -> bool:
    return _CRYPT_CONTEXT.verify(password, password_hash)


def _generate_random_password() -> str:
    return secrets.token_urlsafe()


def generate_user_token(user: User) -> str:
    return JWT.create(
        UserInfo(
            identity=str(user.id),
            name=user.first_name,
            username=user.username,
            role=user.role,
        ),
    )


async def fetch_users_by_ids_as_dict(db: "AsyncSession", user_ids: List[UUID]) -> Dict[UUID, User]:
    users = await list_users_by_ids(db, set(user_ids))
    return {user.id: user for user in users}<|MERGE_RESOLUTION|>--- conflicted
+++ resolved
@@ -132,11 +132,7 @@
 # With API v1 the workspaces will be created doing additional requests to other endpoints for it.
 async def create_user(db: AsyncSession, user_attrs: dict, workspaces: Union[List[str], None] = None) -> User:
     if await get_user_by_username(db, user_attrs["username"]) is not None:
-<<<<<<< HEAD
-        raise NotUniqueError(f"User with name `{user_attrs['username']}` is not unique")
-=======
         raise NotUniqueError(f"User username `{user_attrs['username']}` is not unique")
->>>>>>> b8847e97
 
     async with db.begin_nested():
         user = await User.create(
