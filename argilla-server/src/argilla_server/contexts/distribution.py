--- conflicted
+++ resolved
@@ -58,14 +58,12 @@
         await _update_record_status(db, record)
         await db.commit()
 
-<<<<<<< HEAD
+        await search_engine.partial_record_update(record, status=record.status)
+
         await notify_record_event_v1(db, RecordEvent.updated, record)
 
         if record.is_completed():
             await notify_record_event_v1(db, RecordEvent.completed, record)
-=======
-        await search_engine.partial_record_update(record, status=record.status)
->>>>>>> 038172cb
 
         return record
 
