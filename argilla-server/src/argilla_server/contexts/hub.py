--- conflicted
+++ resolved
@@ -36,14 +36,10 @@
 FEATURE_TYPE_IMAGE = "Image"
 FEATURE_TYPE_CLASS_LABEL = "ClassLabel"
 
+FEATURE_CLASS_LABEL_NO_LABEL = -1
+
 DATA_URL_DEFAULT_IMAGE_FORMAT = "png"
 DATA_URL_DEFAULT_IMAGE_MIMETYPE = "image/png"
-
-<<<<<<< HEAD
-FEATURE_CLASS_LABEL_NO_LABEL = -1
-
-=======
->>>>>>> 312551a3
 
 class HubDataset:
     def __init__(self, name: str, subset: str, split: str, mapping: HubDatasetMapping):
@@ -104,14 +100,10 @@
             feature = self.features[feature_name]
 
             if feature._type == FEATURE_TYPE_CLASS_LABEL:
-<<<<<<< HEAD
                 if value == FEATURE_CLASS_LABEL_NO_LABEL:
                     row[feature_name] = None
                 else:
                     row[feature_name] = feature.int2str(value)
-=======
-                row[feature_name] = feature.int2str(value)
->>>>>>> 312551a3
             elif feature._type == FEATURE_TYPE_IMAGE and isinstance(value, Image.Image):
                 row[feature_name] = pil_image_to_data_url(value)
             else:
