--- conflicted
+++ resolved
@@ -202,20 +202,12 @@
 
 
 async def delete_dataset(db: AsyncSession, search_engine: SearchEngine, dataset: Dataset) -> Dataset:
-<<<<<<< HEAD
     deleted_dataset_event_v1 = await build_dataset_event_v1(db, DatasetEvent.deleted, dataset)
 
-    async with db.begin_nested():
-        dataset = await dataset.delete(db, autocommit=False)
-        await search_engine.delete_index(dataset)
-
-    await db.commit()
+    dataset = await dataset.delete(db)
+
+    await search_engine.delete_index(dataset)
     await deleted_dataset_event_v1.notify(db)
-=======
-    dataset = await dataset.delete(db, autocommit=True)
-
-    await search_engine.delete_index(dataset)
->>>>>>> 038172cb
 
     return dataset
 
@@ -761,7 +753,6 @@
 async def delete_records(
     db: AsyncSession, search_engine: "SearchEngine", dataset: Dataset, records_ids: List[UUID]
 ) -> None:
-<<<<<<< HEAD
     params = [Record.id.in_(records_ids), Record.dataset_id == dataset.id]
 
     records = (await db.execute(select(Record).filter(*params).order_by(Record.inserted_at.asc()))).scalars().all()
@@ -772,16 +763,7 @@
             await build_record_event_v1(db, RecordEvent.deleted, record),
         )
 
-    async with db.begin_nested():
-        records = await Record.delete_many(db=db, params=params, autocommit=False)
-        await search_engine.delete_records(dataset=dataset, records=records)
-=======
-    records = await Record.delete_many(
-        db=db,
-        conditions=[Record.id.in_(records_ids), Record.dataset_id == dataset.id],
-        autocommit=True,
-    )
->>>>>>> 038172cb
+    records = await Record.delete_many(db, params)
 
     await search_engine.delete_records(dataset=dataset, records=records)
 
@@ -812,32 +794,22 @@
 
     await db.commit()
 
-<<<<<<< HEAD
-    await notify_record_event_v1(db, RecordEvent.updated, record)
-=======
     if needs_search_engine_update:
         await _preload_record_relationships_before_index(db, record)
         await search_engine.index_records(record.dataset, [record])
->>>>>>> 038172cb
+
+    await notify_record_event_v1(db, RecordEvent.updated, record)
 
     return record
 
 
 async def delete_record(db: AsyncSession, search_engine: "SearchEngine", record: Record) -> Record:
-<<<<<<< HEAD
     deleted_record_event_v1 = await build_record_event_v1(db, RecordEvent.deleted, record)
 
-    async with db.begin_nested():
-        record = await record.delete(db=db, autocommit=False)
-        await search_engine.delete_records(dataset=record.dataset, records=[record])
-
-    await db.commit()
+    record = await record.delete(db)
+
+    await search_engine.delete_records(dataset=record.dataset, records=[record])
     await deleted_record_event_v1.notify(db)
-=======
-    record = await record.delete(db=db, autocommit=True)
-
-    await search_engine.delete_records(dataset=record.dataset, records=[record])
->>>>>>> 038172cb
 
     return record
 
@@ -860,18 +832,17 @@
         user_id=user.id,
         autocommit=False,
     )
+
     await _touch_dataset_last_activity_at(db, record.dataset)
 
     await db.commit()
-<<<<<<< HEAD
-    await notify_response_event_v1(db, ResponseEvent.created, response)
-=======
-
->>>>>>> 038172cb
+
     await distribution.update_record_status(search_engine, record.id)
 
     await _load_users_from_responses([response])
     await search_engine.update_record_response(response)
+
+    await notify_response_event_v1(db, ResponseEvent.created, response)
 
     return response
 
@@ -891,15 +862,13 @@
     await _touch_dataset_last_activity_at(db, response.record.dataset)
 
     await db.commit()
-<<<<<<< HEAD
-    await notify_response_event_v1(db, ResponseEvent.updated, response)
-=======
-
->>>>>>> 038172cb
+
     await distribution.update_record_status(search_engine, response.record_id)
 
     await _load_users_from_responses(response)
     await search_engine.update_record_response(response)
+
+    await notify_response_event_v1(db, ResponseEvent.updated, response)
 
     return response
 
@@ -924,46 +893,33 @@
 
     await db.commit()
 
-<<<<<<< HEAD
+    await distribution.update_record_status(search_engine, record.id)
+
+    await _load_users_from_responses(response)
+    await search_engine.update_record_response(response)
+
     if response.inserted_at == response.updated_at:
         await notify_response_event_v1(db, ResponseEvent.created, response)
     else:
         await notify_response_event_v1(db, ResponseEvent.updated, response)
 
-=======
->>>>>>> 038172cb
-    await distribution.update_record_status(search_engine, record.id)
-
-    await _load_users_from_responses(response)
-    await search_engine.update_record_response(response)
-
     return response
 
 
 async def delete_response(db: AsyncSession, search_engine: SearchEngine, response: Response) -> Response:
-<<<<<<< HEAD
     deleted_response_event_v1 = await build_response_event_v1(db, ResponseEvent.deleted, response)
 
-    async with db.begin_nested():
-        response = await response.delete(db, autocommit=False)
-
-        await _load_users_from_responses(response)
-        await _touch_dataset_last_activity_at(db, response.record.dataset)
-        await search_engine.delete_record_response(response)
-
-    await db.commit()
-    await deleted_response_event_v1.notify(db)
-=======
     response = await response.delete(db, autocommit=False)
     await _touch_dataset_last_activity_at(db, response.record.dataset)
 
     await db.commit()
 
->>>>>>> 038172cb
     await distribution.update_record_status(search_engine, response.record_id)
 
     await _load_users_from_responses(response)
     await search_engine.delete_record_response(response)
+
+    await deleted_response_event_v1.notify(db)
 
     return response
 
