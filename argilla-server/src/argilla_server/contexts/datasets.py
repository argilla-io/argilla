#  Copyright 2021-present, the Recognai S.L. team.
#
#  Licensed under the Apache License, Version 2.0 (the "License");
#  you may not use this file except in compliance with the License.
#  You may obtain a copy of the License at
#
#      http://www.apache.org/licenses/LICENSE-2.0
#
#  Unless required by applicable law or agreed to in writing, software
#  distributed under the License is distributed on an "AS IS" BASIS,
#  WITHOUT WARRANTIES OR CONDITIONS OF ANY KIND, either express or implied.
#  See the License for the specific language governing permissions and
#  limitations under the License.

import copy
from collections import defaultdict
from datetime import datetime
from typing import (
    TYPE_CHECKING,
    Any,
    Callable,
    Dict,
    Iterable,
    List,
    Literal,
    Optional,
    Sequence,
    Set,
    Tuple,
    TypeVar,
    Union,
)
from uuid import UUID

<<<<<<< HEAD
=======
import sqlalchemy
>>>>>>> 66454e8e
from fastapi.encoders import jsonable_encoder
from sqlalchemy import Select, and_, func, select
from sqlalchemy.ext.asyncio import AsyncSession
from sqlalchemy.orm import contains_eager, joinedload, selectinload

from argilla_server.api.schemas.v1.fields import FieldCreate
from argilla_server.api.schemas.v1.metadata_properties import MetadataPropertyCreate, MetadataPropertyUpdate
from argilla_server.api.schemas.v1.records import (
    RecordCreate,
    RecordIncludeParam,
    RecordUpdateWithId,
)
from argilla_server.api.schemas.v1.responses import (
    ResponseCreate,
    ResponseUpdate,
    ResponseUpsert,
    UserResponseCreate,
)
from argilla_server.api.schemas.v1.vector_settings import (
    VectorSettings as VectorSettingsSchema,
)
from argilla_server.api.schemas.v1.vector_settings import (
    VectorSettingsCreate,
)
from argilla_server.api.schemas.v1.vectors import Vector as VectorSchema
from argilla_server.contexts import accounts, distribution
from argilla_server.database import get_async_db
from argilla_server.enums import DatasetStatus, UserRole
from argilla_server.errors.future import NotUniqueError, UnprocessableEntityError
from argilla_server.jobs import dataset_jobs
from argilla_server.models import (
    Dataset,
    Field,
    MetadataProperty,
    Question,
    Record,
    Response,
    Suggestion,
    User,
    Vector,
    VectorSettings,
    WorkspaceUser,
)
from argilla_server.models.suggestions import SuggestionCreateWithRecordId
from argilla_server.search_engine import SearchEngine
from argilla_server.validators.datasets import DatasetCreateValidator, DatasetPublishValidator, DatasetUpdateValidator
from argilla_server.validators.responses import (
    ResponseCreateValidator,
    ResponseUpdateValidator,
    ResponseUpsertValidator,
)
from argilla_server.validators.suggestions import SuggestionCreateValidator

if TYPE_CHECKING:
    from argilla_server.api.schemas.v1.fields import FieldUpdate
    from argilla_server.api.schemas.v1.records import RecordUpdate
    from argilla_server.api.schemas.v1.suggestions import SuggestionCreate
    from argilla_server.api.schemas.v1.vector_settings import VectorSettingsUpdate

VISIBLE_FOR_ANNOTATORS_ALLOWED_ROLES = [UserRole.admin, UserRole.annotator]
NOT_VISIBLE_FOR_ANNOTATORS_ALLOWED_ROLES = [UserRole.admin]

CREATE_DATASET_VECTOR_SETTINGS_MAX_COUNT = 5


async def _touch_dataset_last_activity_at(db: AsyncSession, dataset: Dataset) -> None:
    await db.execute(
        sqlalchemy.update(Dataset).where(Dataset.id == dataset.id).values(last_activity_at=datetime.utcnow())
    )


async def list_datasets(db: AsyncSession, user: Optional[User] = None, **filters) -> Sequence[Dataset]:
    """
    List stored datasets. If `user` is provided, only datasets available to the user will be returned.
    Additionally, filters based on `Dataset` class attributes can be applied

    """
    query = select(Dataset).filter_by(**filters).order_by(Dataset.inserted_at.asc())

    if user and not user.is_owner:
        query = query.join(
            WorkspaceUser,
            and_(
                WorkspaceUser.workspace_id == Dataset.workspace_id,
                WorkspaceUser.user_id == user.id,
            ),
        )

    result = await db.scalars(query)

    return result.all()


async def list_datasets_by_workspace_id(db: AsyncSession, workspace_id: UUID) -> Sequence[Dataset]:
    result = await db.execute(
        select(Dataset).where(Dataset.workspace_id == workspace_id).order_by(Dataset.inserted_at.asc())
    )
    return result.scalars().all()


async def create_dataset(db: AsyncSession, dataset_attrs: dict):
    dataset = Dataset(
        name=dataset_attrs["name"],
        guidelines=dataset_attrs["guidelines"],
        allow_extra_metadata=dataset_attrs["allow_extra_metadata"],
        distribution=dataset_attrs["distribution"],
        workspace_id=dataset_attrs["workspace_id"],
    )

    await DatasetCreateValidator.validate(db, dataset)

    return await dataset.save(db)


def _allowed_roles_for_metadata_property_create(metadata_property_create: MetadataPropertyCreate) -> List[UserRole]:
    if metadata_property_create.visible_for_annotators:
        return VISIBLE_FOR_ANNOTATORS_ALLOWED_ROLES
    else:
        return NOT_VISIBLE_FOR_ANNOTATORS_ALLOWED_ROLES


async def publish_dataset(db: AsyncSession, search_engine: SearchEngine, dataset: Dataset) -> Dataset:
    await DatasetPublishValidator.validate(db, dataset)

    dataset = await dataset.update(db, status=DatasetStatus.ready, autocommit=True)

    await search_engine.create_index(dataset)

    return dataset


async def update_dataset(db: AsyncSession, dataset: Dataset, dataset_attrs: dict) -> Dataset:
    await DatasetUpdateValidator.validate(db, dataset, dataset_attrs)

    dataset = await dataset.update(db, **dataset_attrs)

    dataset_jobs.update_dataset_records_status_job.delay(dataset.id)

    return dataset


async def delete_dataset(db: AsyncSession, search_engine: SearchEngine, dataset: Dataset) -> Dataset:
    dataset = await dataset.delete(db, autocommit=True)

    await search_engine.delete_index(dataset)

    return dataset


async def create_field(db: AsyncSession, dataset: Dataset, field_create: FieldCreate) -> Field:
    if dataset.is_ready:
        raise UnprocessableEntityError("Field cannot be created for a published dataset")

    if await Field.get_by(db, name=field_create.name, dataset_id=dataset.id):
        raise NotUniqueError(f"Field with name `{field_create.name}` already exists for dataset with id `{dataset.id}`")

    return await Field.create(
        db,
        name=field_create.name,
        title=field_create.title,
        required=field_create.required,
        settings=field_create.settings.dict(),
        dataset_id=dataset.id,
    )


async def update_field(db: AsyncSession, field: Field, field_update: "FieldUpdate") -> Field:
    if field_update.settings and field_update.settings.type != field.settings["type"]:
        raise UnprocessableEntityError(
            f"Field type cannot be changed. Expected '{field.settings['type']}' but got '{field_update.settings.type}'"
        )

    params = field_update.dict(exclude_unset=True)
    return await field.update(db, **params)


async def delete_field(db: AsyncSession, field: Field) -> Field:
    if field.dataset.is_ready:
        raise UnprocessableEntityError("Fields cannot be deleted for a published dataset")

    return await field.delete(db)


async def delete_metadata_property(db: AsyncSession, metadata_property: MetadataProperty) -> MetadataProperty:
    return await metadata_property.delete(db)


async def create_metadata_property(
    db: AsyncSession,
    search_engine: "SearchEngine",
    dataset: Dataset,
    metadata_property_create: MetadataPropertyCreate,
) -> MetadataProperty:
    if await MetadataProperty.get_by(db, name=metadata_property_create.name, dataset_id=dataset.id):
        raise NotUniqueError(
            f"Metadata property with name `{metadata_property_create.name}` already exists "
            f"for dataset with id `{dataset.id}`"
        )

    metadata_property = await MetadataProperty.create(
        db,
        name=metadata_property_create.name,
        title=metadata_property_create.title,
        settings=metadata_property_create.settings.dict(),
        allowed_roles=_allowed_roles_for_metadata_property_create(metadata_property_create),
        dataset_id=dataset.id,
        autocommit=True,
    )

    if dataset.is_ready:
        await search_engine.configure_metadata_property(dataset, metadata_property)

    return metadata_property


async def update_metadata_property(
    db: AsyncSession,
    metadata_property: MetadataProperty,
    metadata_property_update: MetadataPropertyUpdate,
):
    return await metadata_property.update(
        db,
        title=metadata_property_update.title or metadata_property.title,
        allowed_roles=_allowed_roles_for_metadata_property_create(metadata_property_update),
    )


async def count_vectors_settings_by_dataset_id(db: AsyncSession, dataset_id: UUID) -> int:
    return (await db.execute(select(func.count(VectorSettings.id)).filter_by(dataset_id=dataset_id))).scalar_one()


async def update_vector_settings(
    db: AsyncSession, vector_settings: VectorSettings, vector_settings_update: "VectorSettingsUpdate"
) -> VectorSettings:
    params = vector_settings_update.dict(exclude_unset=True)
    return await vector_settings.update(db, **params)


async def delete_vector_settings(db: AsyncSession, vector_settings: VectorSettings) -> VectorSettings:
    # TODO: for now the search engine does not allow to delete vector settings
    return await vector_settings.delete(db)


async def create_vector_settings(
    db: AsyncSession, search_engine: "SearchEngine", dataset: Dataset, vector_settings_create: "VectorSettingsCreate"
) -> VectorSettings:
    if await count_vectors_settings_by_dataset_id(db, dataset.id) >= CREATE_DATASET_VECTOR_SETTINGS_MAX_COUNT:
        raise UnprocessableEntityError(
            f"The maximum number of vector settings has been reached for dataset with id `{dataset.id}`"
        )

    if await VectorSettings.get_by(db, name=vector_settings_create.name, dataset_id=dataset.id):
        raise NotUniqueError(
            f"Vector settings with name `{vector_settings_create.name}` already exists "
            f"for dataset with id `{dataset.id}`"
        )

    vector_settings = await VectorSettings.create(
        db,
        name=vector_settings_create.name,
        title=vector_settings_create.title,
        dimensions=vector_settings_create.dimensions,
        dataset_id=dataset.id,
        autocommit=True,
    )

    if dataset.is_ready:
        await search_engine.configure_index_vectors(vector_settings)

    return vector_settings


async def get_records_by_ids(
    db: AsyncSession,
    records_ids: Iterable[UUID],
    dataset_id: Optional[UUID] = None,
    include: Optional["RecordIncludeParam"] = None,
    user_id: Optional[UUID] = None,
) -> List[Union[Record, None]]:
    query = select(Record)

    if dataset_id:
        query.filter(Record.dataset_id == dataset_id)

    query = query.filter(Record.id.in_(records_ids))

    if include and include.with_responses:
        if not user_id:
            query = query.options(joinedload(Record.responses))
        else:
            query = query.outerjoin(
                Response, and_(Response.record_id == Record.id, Response.user_id == user_id)
            ).options(contains_eager(Record.responses))

    query = await _configure_query_relationships(query=query, dataset_id=dataset_id, include_params=include)

    result = await db.execute(query)
    records = result.unique().scalars().all()

    # Preserve the order of the `record_ids` list
    record_order_map = {record.id: record for record in records}
    ordered_records = [record_order_map.get(record_id, None) for record_id in records_ids]

    return ordered_records


async def _configure_query_relationships(
    query: Select, dataset_id: UUID, include_params: Optional["RecordIncludeParam"] = None
) -> Select:
    if not include_params:
        return query

    if include_params.with_suggestions:
        query = query.options(joinedload(Record.suggestions))

    if include_params.with_all_vectors:
        query = query.options(joinedload(Record.vectors).joinedload(Vector.vector_settings))

    elif include_params.with_some_vector:
        vector_settings_ids_subquery = select(VectorSettings.id).filter(
            and_(VectorSettings.dataset_id == dataset_id, VectorSettings.name.in_(include_params.vectors))
        )
        query = query.outerjoin(
            Vector, and_(Vector.record_id == Record.id, Vector.vector_settings_id.in_(vector_settings_ids_subquery))
        ).options(contains_eager(Record.vectors).joinedload(Vector.vector_settings))

    return query


async def get_user_dataset_metrics(
    db: AsyncSession,
    search_engine: SearchEngine,
    user: User,
    dataset: Dataset,
) -> dict:
    total_records = await Record.count_by(db, dataset_id=dataset.id)
    result = await search_engine.get_dataset_user_progress(dataset, user)

    submitted_responses = result.get("submitted", 0)
    discarded_responses = result.get("discarded", 0)
    draft_responses = result.get("draft", 0)
    pending_responses = total_records - submitted_responses - discarded_responses - draft_responses

    return {
        "total": total_records,
        "submitted": submitted_responses,
        "discarded": discarded_responses,
        "draft": draft_responses,
        "pending": pending_responses,
    }


async def get_dataset_progress(
    search_engine: SearchEngine,
    dataset: Dataset,
) -> dict:
    result = await search_engine.get_dataset_progress(dataset)
    return {
        "total": result.get("total", 0),
        "completed": result.get("completed", 0),
        "pending": result.get("pending", 0),
    }


async def get_dataset_users_progress(dataset_id: UUID) -> List[dict]:
    query = (
        select(User.username, Record.status, Response.status, func.count(Response.id))
        .join(Record)
        .join(User)
        .where(Record.dataset_id == dataset_id)
        .group_by(User.username, Record.status, Response.status)
    )

    async for session in get_async_db():
        annotators_progress = defaultdict(lambda: defaultdict(dict))
        results = (await session.execute(query)).all()

        for username, record_status, response_status, count in results:
            annotators_progress[username][record_status][response_status] = count

        return [{"username": username, **progress} for username, progress in annotators_progress.items()]


_EXTRA_METADATA_FLAG = "extra"


async def _validate_metadata(
    db: AsyncSession,
    dataset: Dataset,
    metadata: Dict[str, Any],
    metadata_properties: Optional[Dict[str, Union[MetadataProperty, Literal["extra"]]]] = None,
) -> Dict[str, Union[MetadataProperty, Literal["extra"]]]:
    if metadata_properties is None:
        metadata_properties = {}

    for name, value in metadata.items():
        metadata_property = metadata_properties.get(name)

        if metadata_property is None:
            metadata_property = await MetadataProperty.get_by(db, name=name, dataset_id=dataset.id)

            # If metadata property does not exists but extra metadata is allowed, then we set a flag value to
            # avoid querying the database again
            if metadata_property is None and dataset.allow_extra_metadata:
                metadata_property = _EXTRA_METADATA_FLAG
                metadata_properties[name] = metadata_property
            elif metadata_property is not None:
                metadata_properties[name] = metadata_property
            else:
                raise ValueError(
                    f"'{name}' metadata property does not exists for dataset '{dataset.id}' and extra metadata is"
                    " not allowed for this dataset"
                )

        # If metadata property is not found and extra metadata is allowed, then we skip the value validation
        if metadata_property == _EXTRA_METADATA_FLAG:
            continue

        try:
            if value is not None:
                metadata_property.parsed_settings.check_metadata(value)
        except (UnprocessableEntityError, ValueError) as e:
            raise UnprocessableEntityError(f"'{name}' metadata property validation failed because {e}") from e

    return metadata_properties


async def validate_user_exists(db: AsyncSession, user_id: UUID, users_ids: Optional[Set[UUID]]) -> Set[UUID]:
    if not users_ids:
        users_ids = set()

    if user_id not in users_ids:
        if not await accounts.user_exists(db, user_id):
            raise UnprocessableEntityError(f"user_id={str(user_id)} does not exist")

        users_ids.add(user_id)

    return users_ids


async def _validate_vector(
    db: AsyncSession,
    dataset_id: UUID,
    vector_name: str,
    vector_value: List[float],
    vectors_settings: Optional[Dict[str, VectorSettingsSchema]] = None,
) -> Dict[str, VectorSettingsSchema]:
    if vectors_settings is None:
        vectors_settings = {}

    vector_settings = vectors_settings.get(vector_name, None)
    if not vector_settings:
        vector_settings = await VectorSettings.get_by(db, name=vector_name, dataset_id=dataset_id)
        if not vector_settings:
            raise UnprocessableEntityError(
                f"vector with name={str(vector_name)} does not exist for dataset_id={str(dataset_id)}"
            )

        vector_settings = VectorSettingsSchema.from_orm(vector_settings)
        vectors_settings[vector_name] = vector_settings

    vector_settings.check_vector(vector_value)

    return vectors_settings


async def _build_record(
    db: AsyncSession, dataset: Dataset, record_create: RecordCreate, caches: Dict[str, Any]
) -> Record:
    _validate_record_fields(dataset, fields=record_create.fields)
    await _validate_record_metadata(db, dataset, record_create.metadata, caches["metadata_properties_cache"])

    return Record(
        fields=jsonable_encoder(record_create.fields),
        metadata_=record_create.metadata,
        external_id=record_create.external_id,
        dataset=dataset,
    )


async def _load_users_from_responses(responses: Union[Response, Iterable[Response]]) -> None:
    if isinstance(responses, Response):
        responses = [responses]

    # TODO: We should do a single query retrieving all the users from all responses instead of using awaitable_attrs,
    # something similar to what we are already doing in _preload_suggestion_relationships_before_index.
    for response in responses:
        await response.awaitable_attrs.user


async def _validate_record_metadata(
    db: AsyncSession,
    dataset: Dataset,
    metadata: Optional[Dict[str, Any]] = None,
    cache: Dict[str, Union[MetadataProperty, Literal["extra"]]] = {},
) -> Dict[str, Union[MetadataProperty, Literal["extra"]]]:
    """Validate metadata for a record."""
    if not metadata:
        return cache

    try:
        cache = await _validate_metadata(db, dataset=dataset, metadata=metadata, metadata_properties=cache)
        return cache
    except (UnprocessableEntityError, ValueError) as e:
        raise UnprocessableEntityError(f"metadata is not valid: {e}") from e


async def _build_record_responses(
    db: AsyncSession,
    record: Record,
    responses_create: Optional[List[UserResponseCreate]],
    cache: Optional[Set[UUID]] = None,
) -> List[Response]:
    """Create responses for a record."""
    if not responses_create:
        return []

    responses = []

    for idx, response_create in enumerate(responses_create):
        try:
            cache = await validate_user_exists(db, response_create.user_id, cache)

            ResponseCreateValidator.validate(response_create, record)

            responses.append(
                Response(
                    values=jsonable_encoder(response_create.values),
                    status=response_create.status,
                    user_id=response_create.user_id,
                    record=record,
                )
            )
        except (UnprocessableEntityError, ValueError) as e:
            raise UnprocessableEntityError(f"response at position {idx} is not valid: {e}") from e

    return responses


async def _build_record_suggestions(
    db: AsyncSession,
    record: Record,
    suggestions_create: Optional[List["SuggestionCreate"]],
    questions_cache: Optional[Dict[UUID, Question]] = None,
) -> List[Suggestion]:
    """Create suggestions for a record."""
    if not suggestions_create:
        return []

    suggestions = []
    for suggestion_create in suggestions_create:
        try:
            if not questions_cache:
                questions_cache = {}

            question = questions_cache.get(suggestion_create.question_id, None)
            if not question:
                question = await Question.get(
                    db, suggestion_create.question_id, options=[selectinload(Question.dataset)]
                )
                if not question:
                    raise UnprocessableEntityError(f"question_id={str(suggestion_create.question_id)} does not exist")
                questions_cache[suggestion_create.question_id] = question

            SuggestionCreateValidator.validate(suggestion_create, question.parsed_settings, record)

            suggestions.append(
                Suggestion(
                    type=suggestion_create.type,
                    score=suggestion_create.score,
                    value=jsonable_encoder(suggestion_create.value),
                    agent=suggestion_create.agent,
                    question_id=suggestion_create.question_id,
                    record=record,
                )
            )

        except (UnprocessableEntityError, ValueError) as e:
            raise UnprocessableEntityError(
                f"suggestion for question_id={suggestion_create.question_id} is not valid: {e}"
            ) from e

    return suggestions


VectorClass = TypeVar("VectorClass")


async def _build_record_vectors(
    db: AsyncSession,
    dataset: Dataset,
    vectors_dict: Dict[str, List[float]],
    build_vector_func: Callable[[List[float], UUID], VectorClass],
    cache: Optional[Dict[str, VectorSettingsSchema]] = None,
) -> List[VectorClass]:
    """Create vectors for a record."""
    if not vectors_dict:
        return []

    vectors = []
    for vector_name, vector_value in vectors_dict.items():
        try:
            cache = await _validate_vector(db, dataset.id, vector_name, vector_value, vectors_settings=cache)
            vectors.append(build_vector_func(vector_value, cache[vector_name].id))
        except (UnprocessableEntityError, ValueError) as e:
            raise UnprocessableEntityError(f"vector with name={vector_name} is not valid: {e}") from e

    return vectors


async def _exists_records_with_ids(db: AsyncSession, dataset_id: UUID, records_ids: List[UUID]) -> List[UUID]:
    result = await db.execute(select(Record.id).filter(Record.dataset_id == dataset_id, Record.id.in_(records_ids)))
    return result.scalars().all()


async def _build_record_update(
    db: AsyncSession, record: Record, record_update: "RecordUpdateWithId", caches: Optional[Dict[str, Any]] = None
) -> Tuple[Dict[str, Any], Union[List[Suggestion], None], List[VectorSchema], bool, Dict[str, Any]]:
    if caches is None:
        caches = {
            "metadata_properties": {},
            "questions": {},
            "vector_settings": {},
        }

    params = record_update.dict(exclude_unset=True)
    needs_search_engine_update = False
    suggestions = None
    vectors = []

    if "metadata_" in params:
        metadata = params["metadata_"]
        needs_search_engine_update = True
        if metadata is not None:
            caches["metadata_properties"] = await _validate_record_metadata(
                db, record.dataset, metadata, caches["metadata_properties"]
            )

    if record_update.suggestions is not None:
        params.pop("suggestions")
        questions_ids = [suggestion.question_id for suggestion in record_update.suggestions]
        if len(questions_ids) != len(set(questions_ids)):
            raise UnprocessableEntityError("found duplicate suggestions question IDs")
        suggestions = await _build_record_suggestions(db, record, record_update.suggestions, caches["questions"])

    if record_update.vectors is not None:
        params.pop("vectors")
        vectors = await _build_record_vectors(
            db,
            record.dataset,
            record_update.vectors,
            build_vector_func=lambda value, vector_settings_id: VectorSchema(
                value=value, record_id=record_update.id, vector_settings_id=vector_settings_id
            ),
            cache=caches["vector_settings"],
        )
        needs_search_engine_update = True

    return params, suggestions, vectors, needs_search_engine_update, caches


async def _preload_records_relationships_before_index(db: AsyncSession, records: List[Record]) -> None:
    for record in records:
        await _preload_record_relationships_before_index(db, record)


async def _preload_record_relationships_before_index(db: AsyncSession, record: Record) -> None:
    await db.execute(
        select(Record)
        .filter_by(id=record.id)
        .options(
            selectinload(Record.responses).selectinload(Response.user),
            selectinload(Record.suggestions).selectinload(Suggestion.question),
            selectinload(Record.vectors),
        )
    )


async def preload_records_relationships_before_validate(db: AsyncSession, records: List[Record]) -> None:
    await db.execute(
        select(Record)
        .filter(Record.id.in_([record.id for record in records]))
        .options(
            selectinload(Record.dataset).selectinload(Dataset.questions),
        )
    )


async def delete_records(
    db: AsyncSession, search_engine: "SearchEngine", dataset: Dataset, records_ids: List[UUID]
) -> None:
    records = await Record.delete_many(
        db=db,
        conditions=[Record.id.in_(records_ids), Record.dataset_id == dataset.id],
        autocommit=True,
    )

    await search_engine.delete_records(dataset=dataset, records=records)


async def update_record(
    db: AsyncSession, search_engine: "SearchEngine", record: Record, record_update: "RecordUpdate"
) -> Record:
    params, suggestions, vectors, needs_search_engine_update, _ = await _build_record_update(
        db, record, RecordUpdateWithId(id=record.id, **record_update.dict(by_alias=True, exclude_unset=True))
    )

    # Remove existing suggestions
    if suggestions is not None:
        record.suggestions = []
        params["suggestions"] = suggestions

    async with db.begin_nested():
        record = await record.update(db, **params, replace_dict=True, autocommit=False)

        if vectors:
            await Vector.upsert_many(
                db, objects=vectors, constraints=[Vector.record_id, Vector.vector_settings_id], autocommit=False
            )
            await db.refresh(record, attribute_names=["vectors"])

    await db.commit()

    if needs_search_engine_update:
        await _preload_record_relationships_before_index(db, record)
        await search_engine.index_records(record.dataset, [record])

    return record


async def delete_record(db: AsyncSession, search_engine: "SearchEngine", record: Record) -> Record:
    record = await record.delete(db=db, autocommit=True)

    await search_engine.delete_records(dataset=record.dataset, records=[record])

    return record


async def create_response(
    db: AsyncSession, search_engine: SearchEngine, record: Record, user: User, response_create: ResponseCreate
) -> Response:
    if await Response.get_by(db, record_id=record.id, user_id=user.id):
        raise NotUniqueError(
            f"Response already exists for record with id `{record.id}` and by user with id `{user.id}`"
        )

    ResponseCreateValidator.validate(response_create, record)

    response = await Response.create(
        db,
        values=jsonable_encoder(response_create.values),
        status=response_create.status,
        record_id=record.id,
        user_id=user.id,
        autocommit=False,
    )
    await _touch_dataset_last_activity_at(db, record.dataset)

    await db.commit()

    await distribution.update_record_status(search_engine, record.id)

    await _load_users_from_responses([response])
    await search_engine.update_record_response(response)

    return response


async def update_response(
    db: AsyncSession, search_engine: SearchEngine, response: Response, response_update: ResponseUpdate
):
    ResponseUpdateValidator.validate(response_update, response.record)

    response = await response.update(
        db,
        values=jsonable_encoder(response_update.values),
        status=response_update.status,
        replace_dict=True,
        autocommit=False,
    )
    await _touch_dataset_last_activity_at(db, response.record.dataset)

    await db.commit()

    await distribution.update_record_status(search_engine, response.record_id)

    await _load_users_from_responses(response)
    await search_engine.update_record_response(response)

    return response


async def upsert_response(
    db: AsyncSession, search_engine: SearchEngine, record: Record, user: User, response_upsert: ResponseUpsert
) -> Response:
    ResponseUpsertValidator.validate(response_upsert, record)

    response = await Response.upsert(
        db,
        schema={
            "values": jsonable_encoder(response_upsert.values),
            "status": response_upsert.status,
            "record_id": response_upsert.record_id,
            "user_id": user.id,
        },
        constraints=[Response.record_id, Response.user_id],
        autocommit=False,
    )
    await _touch_dataset_last_activity_at(db, response.record.dataset)

    await db.commit()

    await distribution.update_record_status(search_engine, record.id)

    await _load_users_from_responses(response)
    await search_engine.update_record_response(response)

    return response


async def delete_response(db: AsyncSession, search_engine: SearchEngine, response: Response) -> Response:
    response = await response.delete(db, autocommit=False)
    await _touch_dataset_last_activity_at(db, response.record.dataset)

    await db.commit()

    await distribution.update_record_status(search_engine, response.record_id)

    await _load_users_from_responses(response)
    await search_engine.delete_record_response(response)

    return response


def _validate_record_fields(dataset: Dataset, fields: Dict[str, Any]):
    fields_copy = copy.copy(fields or {})
    for field in dataset.fields:
        if field.required and not (field.name in fields_copy and fields_copy.get(field.name) is not None):
            raise UnprocessableEntityError(f"missing required value for field: {field.name!r}")

        value = fields_copy.pop(field.name, None)
        if value and not isinstance(value, str):
            raise UnprocessableEntityError(
                f"wrong value found for field {field.name!r}. Expected {str.__name__!r}, found {type(value).__name__!r}"
            )

    if fields_copy:
        raise UnprocessableEntityError(f"found fields values for non configured fields: {list(fields_copy.keys())!r}")


async def _preload_suggestion_relationships_before_index(db: AsyncSession, suggestion: Suggestion) -> None:
    await db.execute(
        select(Suggestion)
        .filter_by(id=suggestion.id)
        .options(
            selectinload(Suggestion.record).selectinload(Record.dataset),
            selectinload(Suggestion.question),
        )
    )


async def upsert_suggestion(
    db: AsyncSession,
    search_engine: SearchEngine,
    record: Record,
    question: Question,
    suggestion_create: "SuggestionCreate",
) -> Suggestion:
    SuggestionCreateValidator.validate(suggestion_create, question.parsed_settings, record)

    suggestion = await Suggestion.upsert(
        db,
        schema=SuggestionCreateWithRecordId(record_id=record.id, **suggestion_create.dict()),
        constraints=[Suggestion.record_id, Suggestion.question_id],
        autocommit=True,
    )

    await _preload_suggestion_relationships_before_index(db, suggestion)
    await search_engine.update_record_suggestion(suggestion)

    return suggestion


async def delete_suggestions(
    db: AsyncSession, search_engine: SearchEngine, record: Record, suggestions_ids: List[UUID]
) -> None:
    suggestions = await list_suggestions_by_id_and_record_id(db, suggestions_ids, record.id)

    await Suggestion.delete_many(
        db=db,
        conditions=[Suggestion.id.in_(suggestions_ids), Suggestion.record_id == record.id],
        autocommit=True,
    )

    for suggestion in suggestions:
        await search_engine.delete_record_suggestion(suggestion)


async def list_suggestions_by_id_and_record_id(
    db: AsyncSession, suggestion_ids: List[UUID], record_id: UUID
) -> Sequence[Suggestion]:
    result = await db.execute(
        select(Suggestion)
        .filter(Suggestion.record_id == record_id, Suggestion.id.in_(suggestion_ids))
        .options(
            selectinload(Suggestion.record).selectinload(Record.dataset),
            selectinload(Suggestion.question),
        )
    )

    return result.scalars().all()


async def delete_suggestion(db: AsyncSession, search_engine: SearchEngine, suggestion: Suggestion) -> Suggestion:
    suggestion = await suggestion.delete(db, autocommit=True)

    await search_engine.delete_record_suggestion(suggestion)

    return suggestion<|MERGE_RESOLUTION|>--- conflicted
+++ resolved
@@ -32,10 +32,7 @@
 )
 from uuid import UUID
 
-<<<<<<< HEAD
-=======
 import sqlalchemy
->>>>>>> 66454e8e
 from fastapi.encoders import jsonable_encoder
 from sqlalchemy import Select, and_, func, select
 from sqlalchemy.ext.asyncio import AsyncSession
