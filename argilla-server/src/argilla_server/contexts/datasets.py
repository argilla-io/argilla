#  Copyright 2021-present, the Recognai S.L. team.
#
#  Licensed under the Apache License, Version 2.0 (the "License");
#  you may not use this file except in compliance with the License.
#  You may obtain a copy of the License at
#
#      http://www.apache.org/licenses/LICENSE-2.0
#
#  Unless required by applicable law or agreed to in writing, software
#  distributed under the License is distributed on an "AS IS" BASIS,
#  WITHOUT WARRANTIES OR CONDITIONS OF ANY KIND, either express or implied.
#  See the License for the specific language governing permissions and
#  limitations under the License.

from collections import defaultdict
from datetime import datetime
from typing import (
    TYPE_CHECKING,
    Iterable,
    List,
    Optional,
    Sequence,
    Union,
)
from uuid import UUID

import sqlalchemy
from fastapi.encoders import jsonable_encoder
from sqlalchemy import Select, and_, func, select
from sqlalchemy.ext.asyncio import AsyncSession
from sqlalchemy.orm import contains_eager, joinedload, selectinload

from argilla_server.api.schemas.v1.fields import FieldCreate
from argilla_server.api.schemas.v1.metadata_properties import MetadataPropertyCreate, MetadataPropertyUpdate
from argilla_server.api.schemas.v1.records import (
    RecordIncludeParam,
)
from argilla_server.api.schemas.v1.responses import (
    ResponseCreate,
    ResponseUpdate,
    ResponseUpsert,
<<<<<<< HEAD
=======
)
from argilla_server.api.schemas.v1.vector_settings import (
    VectorSettings as VectorSettingsSchema,
>>>>>>> 90f3c856
)
from argilla_server.api.schemas.v1.vector_settings import (
    VectorSettingsCreate,
)
<<<<<<< HEAD
from argilla_server.contexts import distribution
=======
from argilla_server.api.schemas.v1.vectors import Vector as VectorSchema
from argilla_server.models.database import DatasetUser
from argilla_server.webhooks.v1.enums import DatasetEvent, ResponseEvent, RecordEvent
from argilla_server.webhooks.v1.records import (
    build_record_event as build_record_event_v1,
    notify_record_event as notify_record_event_v1,
)
from argilla_server.webhooks.v1.responses import (
    build_response_event as build_response_event_v1,
    notify_response_event as notify_response_event_v1,
)
from argilla_server.webhooks.v1.datasets import (
    build_dataset_event as build_dataset_event_v1,
    notify_dataset_event as notify_dataset_event_v1,
)
from argilla_server.contexts import accounts, distribution
>>>>>>> 90f3c856
from argilla_server.database import get_async_db
from argilla_server.enums import DatasetStatus, UserRole
from argilla_server.errors.future import NotUniqueError, UnprocessableEntityError
from argilla_server.jobs import dataset_jobs
from argilla_server.models import (
    Dataset,
    Field,
    MetadataProperty,
    Question,
    Record,
    Response,
    Suggestion,
    User,
    Vector,
    VectorSettings,
    WorkspaceUser,
)
from argilla_server.models.suggestions import SuggestionCreateWithRecordId
from argilla_server.search_engine import SearchEngine
from argilla_server.validators.datasets import DatasetCreateValidator, DatasetPublishValidator, DatasetUpdateValidator
from argilla_server.validators.responses import (
    ResponseCreateValidator,
    ResponseUpdateValidator,
    ResponseUpsertValidator,
)
from argilla_server.validators.suggestions import SuggestionCreateValidator

if TYPE_CHECKING:
    from argilla_server.api.schemas.v1.fields import FieldUpdate
    from argilla_server.api.schemas.v1.suggestions import SuggestionCreate
    from argilla_server.api.schemas.v1.vector_settings import VectorSettingsUpdate

VISIBLE_FOR_ANNOTATORS_ALLOWED_ROLES = [UserRole.admin, UserRole.annotator]
NOT_VISIBLE_FOR_ANNOTATORS_ALLOWED_ROLES = [UserRole.admin]

CREATE_DATASET_VECTOR_SETTINGS_MAX_COUNT = 5


async def _touch_dataset_last_activity_at(db: AsyncSession, dataset: Dataset) -> None:
    await db.execute(
        sqlalchemy.update(Dataset)
        .where(Dataset.id == dataset.id)
        .values(
            last_activity_at=datetime.utcnow(),
            updated_at=Dataset.__table__.c.updated_at,
        )
    )


async def list_datasets(db: AsyncSession, user: Optional[User] = None, **filters) -> Sequence[Dataset]:
    """
    List stored datasets. If `user` is provided, only datasets available to the user will be returned.
    Additionally, filters based on `Dataset` class attributes can be applied

    """
    query = select(Dataset).filter_by(**filters).order_by(Dataset.inserted_at.asc())

    if user and not user.is_owner:
        query = query.join(
            WorkspaceUser,
            and_(
                WorkspaceUser.workspace_id == Dataset.workspace_id,
                WorkspaceUser.user_id == user.id,
            ),
        )

    result = await db.scalars(query)

    return result.all()


async def list_datasets_by_workspace_id(db: AsyncSession, workspace_id: UUID) -> Sequence[Dataset]:
    result = await db.execute(
        select(Dataset).where(Dataset.workspace_id == workspace_id).order_by(Dataset.inserted_at.asc())
    )
    return result.scalars().all()


async def create_dataset(db: AsyncSession, dataset_attrs: dict) -> Dataset:
    dataset = Dataset(
        name=dataset_attrs["name"],
        guidelines=dataset_attrs["guidelines"],
        allow_extra_metadata=dataset_attrs["allow_extra_metadata"],
        distribution=dataset_attrs["distribution"],
        metadata_=dataset_attrs["metadata"],
        workspace_id=dataset_attrs["workspace_id"],
    )

    await DatasetCreateValidator.validate(db, dataset)

    await dataset.save(db)

    await notify_dataset_event_v1(db, DatasetEvent.created, dataset)

    return dataset


def _allowed_roles_for_metadata_property_create(metadata_property_create: MetadataPropertyCreate) -> List[UserRole]:
    if metadata_property_create.visible_for_annotators:
        return VISIBLE_FOR_ANNOTATORS_ALLOWED_ROLES
    else:
        return NOT_VISIBLE_FOR_ANNOTATORS_ALLOWED_ROLES


async def publish_dataset(db: AsyncSession, search_engine: SearchEngine, dataset: Dataset) -> Dataset:
    await DatasetPublishValidator.validate(db, dataset)

    dataset = await dataset.update(db, status=DatasetStatus.ready)

    await search_engine.create_index(dataset)

    await notify_dataset_event_v1(db, DatasetEvent.published, dataset)

    return dataset


async def update_dataset(db: AsyncSession, dataset: Dataset, dataset_attrs: dict) -> Dataset:
    await DatasetUpdateValidator.validate(db, dataset, dataset_attrs)

    dataset = await dataset.update(db, **dataset_attrs)

    dataset_jobs.update_dataset_records_status_job.delay(dataset.id)

    await notify_dataset_event_v1(db, DatasetEvent.updated, dataset)

    return dataset


async def delete_dataset(db: AsyncSession, search_engine: SearchEngine, dataset: Dataset) -> Dataset:
    deleted_dataset_event_v1 = await build_dataset_event_v1(db, DatasetEvent.deleted, dataset)

    dataset = await dataset.delete(db)

    await search_engine.delete_index(dataset)
    await deleted_dataset_event_v1.notify(db)

    return dataset


async def create_field(db: AsyncSession, dataset: Dataset, field_create: FieldCreate) -> Field:
    if dataset.is_ready:
        raise UnprocessableEntityError("Field cannot be created for a published dataset")

    if await Field.get_by(db, name=field_create.name, dataset_id=dataset.id):
        raise NotUniqueError(f"Field with name `{field_create.name}` already exists for dataset with id `{dataset.id}`")

    return await Field.create(
        db,
        name=field_create.name,
        title=field_create.title,
        required=field_create.required,
        settings=field_create.settings.model_dump(),
        dataset_id=dataset.id,
    )


async def update_field(db: AsyncSession, field: Field, field_update: "FieldUpdate") -> Field:
    if field_update.settings and field_update.settings.type != field.settings["type"]:
        raise UnprocessableEntityError(
            f"Field type cannot be changed. Expected '{field.settings['type']}' but got '{field_update.settings.type}'"
        )

    params = field_update.model_dump(exclude_unset=True)
    return await field.update(db, **params)


async def delete_field(db: AsyncSession, field: Field) -> Field:
    if field.dataset.is_ready:
        raise UnprocessableEntityError("Fields cannot be deleted for a published dataset")

    return await field.delete(db)


async def delete_metadata_property(db: AsyncSession, metadata_property: MetadataProperty) -> MetadataProperty:
    return await metadata_property.delete(db)


async def create_metadata_property(
    db: AsyncSession,
    search_engine: "SearchEngine",
    dataset: Dataset,
    metadata_property_create: MetadataPropertyCreate,
) -> MetadataProperty:
    if await MetadataProperty.get_by(db, name=metadata_property_create.name, dataset_id=dataset.id):
        raise NotUniqueError(
            f"Metadata property with name `{metadata_property_create.name}` already exists "
            f"for dataset with id `{dataset.id}`"
        )

    metadata_property = await MetadataProperty.create(
        db,
        name=metadata_property_create.name,
        title=metadata_property_create.title,
        settings=metadata_property_create.settings.model_dump(),
        allowed_roles=_allowed_roles_for_metadata_property_create(metadata_property_create),
        dataset_id=dataset.id,
    )

    if dataset.is_ready:
        await search_engine.configure_metadata_property(dataset, metadata_property)

    return metadata_property


async def update_metadata_property(
    db: AsyncSession,
    metadata_property: MetadataProperty,
    metadata_property_update: MetadataPropertyUpdate,
):
    return await metadata_property.update(
        db,
        title=metadata_property_update.title or metadata_property.title,
        allowed_roles=_allowed_roles_for_metadata_property_create(metadata_property_update),
    )


async def count_vectors_settings_by_dataset_id(db: AsyncSession, dataset_id: UUID) -> int:
    return (await db.execute(select(func.count(VectorSettings.id)).filter_by(dataset_id=dataset_id))).scalar_one()


async def update_vector_settings(
    db: AsyncSession, vector_settings: VectorSettings, vector_settings_update: "VectorSettingsUpdate"
) -> VectorSettings:
    params = vector_settings_update.model_dump(exclude_unset=True)
    return await vector_settings.update(db, **params)


async def delete_vector_settings(db: AsyncSession, vector_settings: VectorSettings) -> VectorSettings:
    # TODO: for now the search engine does not allow to delete vector settings
    return await vector_settings.delete(db)


async def create_vector_settings(
    db: AsyncSession, search_engine: "SearchEngine", dataset: Dataset, vector_settings_create: "VectorSettingsCreate"
) -> VectorSettings:
    if await count_vectors_settings_by_dataset_id(db, dataset.id) >= CREATE_DATASET_VECTOR_SETTINGS_MAX_COUNT:
        raise UnprocessableEntityError(
            f"The maximum number of vector settings has been reached for dataset with id `{dataset.id}`"
        )

    if await VectorSettings.get_by(db, name=vector_settings_create.name, dataset_id=dataset.id):
        raise NotUniqueError(
            f"Vector settings with name `{vector_settings_create.name}` already exists "
            f"for dataset with id `{dataset.id}`"
        )

    vector_settings = await VectorSettings.create(
        db,
        name=vector_settings_create.name,
        title=vector_settings_create.title,
        dimensions=vector_settings_create.dimensions,
        dataset_id=dataset.id,
    )

    if dataset.is_ready:
        await search_engine.configure_index_vectors(vector_settings)

    return vector_settings


# TODO: Move this function to the records.py context
async def get_records_by_ids(
    db: AsyncSession,
    records_ids: Iterable[UUID],
    dataset_id: Optional[UUID] = None,
    include: Optional["RecordIncludeParam"] = None,
    user_id: Optional[UUID] = None,
) -> List[Union[Record, None]]:
    query = select(Record)

    if dataset_id:
        query.filter(Record.dataset_id == dataset_id)

    query = query.filter(Record.id.in_(records_ids))

    if include and include.with_responses:
        if not user_id:
            query = query.options(joinedload(Record.responses))
        else:
            query = query.outerjoin(
                Response, and_(Response.record_id == Record.id, Response.user_id == user_id)
            ).options(contains_eager(Record.responses))

    query = await _configure_query_relationships(query=query, dataset_id=dataset_id, include_params=include)

    result = await db.execute(query)
    records = result.unique().scalars().all()

    # Preserve the order of the `record_ids` list
    record_order_map = {record.id: record for record in records}
    ordered_records = [record_order_map.get(record_id, None) for record_id in records_ids]

    return ordered_records


async def _configure_query_relationships(
    query: Select, dataset_id: UUID, include_params: Optional["RecordIncludeParam"] = None
) -> Select:
    if not include_params:
        return query

    if include_params.with_suggestions:
        query = query.options(joinedload(Record.suggestions))

    if include_params.with_all_vectors:
        query = query.options(joinedload(Record.vectors).joinedload(Vector.vector_settings))

    elif include_params.with_some_vector:
        vector_settings_ids_subquery = select(VectorSettings.id).filter(
            and_(VectorSettings.dataset_id == dataset_id, VectorSettings.name.in_(include_params.vectors))
        )
        query = query.outerjoin(
            Vector, and_(Vector.record_id == Record.id, Vector.vector_settings_id.in_(vector_settings_ids_subquery))
        ).options(contains_eager(Record.vectors).joinedload(Vector.vector_settings))

    return query


async def get_user_dataset_metrics(
    db: AsyncSession,
    search_engine: SearchEngine,
    user: User,
    dataset: Dataset,
) -> dict:
    total_records = (await get_dataset_progress(db, search_engine, dataset))["total"]
    result = await search_engine.get_dataset_user_progress(dataset, user)

    submitted_responses = result.get("submitted", 0)
    discarded_responses = result.get("discarded", 0)
    draft_responses = result.get("draft", 0)
    pending_responses = total_records - submitted_responses - discarded_responses - draft_responses

    return {
        "total": total_records,
        "submitted": submitted_responses,
        "discarded": discarded_responses,
        "draft": draft_responses,
        "pending": pending_responses,
    }


async def get_dataset_progress(
    db: AsyncSession,
    search_engine: SearchEngine,
    dataset: Dataset,
) -> dict:
    result = await search_engine.get_dataset_progress(dataset)
    users = await get_users_with_responses_for_dataset(db, dataset)

    return {
        "total": result.get("total", 0),
        "completed": result.get("completed", 0),
        "pending": result.get("pending", 0),
        "users": users,
    }


async def get_users_with_responses_for_dataset(
    db: AsyncSession,
    dataset: Dataset,
) -> Sequence[User]:
    query = (
        select(DatasetUser)
        .filter_by(dataset_id=dataset.id)
        .options(selectinload(DatasetUser.user))
        .order_by(DatasetUser.inserted_at.asc())
    )

    result = await db.scalars(query)
    return [r.user for r in result.all()]


async def get_dataset_users_progress(db: AsyncSession, dataset: Dataset) -> List[dict]:
    query = (
        select(User.username, Record.status, Response.status, func.count(Response.id))
        .join(Record)
        .join(User)
        .where(Record.dataset_id == dataset.id)
        .group_by(User.username, Record.status, Response.status)
    )

    annotators_progress = defaultdict(lambda: defaultdict(dict))
    results = (await db.execute(query)).all()

    for username, record_status, response_status, count in results:
        annotators_progress[username][record_status][response_status] = count

    return [{"username": username, **progress} for username, progress in annotators_progress.items()]


<<<<<<< HEAD
=======
_EXTRA_METADATA_FLAG = "extra"


async def _validate_metadata(
    db: AsyncSession,
    dataset: Dataset,
    metadata: Dict[str, Any],
    metadata_properties: Optional[Dict[str, Union[MetadataProperty, Literal["extra"]]]] = None,
) -> Dict[str, Union[MetadataProperty, Literal["extra"]]]:
    if metadata_properties is None:
        metadata_properties = {}

    for name, value in metadata.items():
        metadata_property = metadata_properties.get(name)

        if metadata_property is None:
            metadata_property = await MetadataProperty.get_by(db, name=name, dataset_id=dataset.id)

            # If metadata property does not exists but extra metadata is allowed, then we set a flag value to
            # avoid querying the database again
            if metadata_property is None and dataset.allow_extra_metadata:
                metadata_property = _EXTRA_METADATA_FLAG
                metadata_properties[name] = metadata_property
            elif metadata_property is not None:
                metadata_properties[name] = metadata_property
            else:
                raise ValueError(
                    f"'{name}' metadata property does not exists for dataset '{dataset.id}' and extra metadata is"
                    " not allowed for this dataset"
                )

        # If metadata property is not found and extra metadata is allowed, then we skip the value validation
        if metadata_property == _EXTRA_METADATA_FLAG:
            continue

        try:
            if value is not None:
                metadata_property.parsed_settings.check_metadata(value)
        except (UnprocessableEntityError, ValueError) as e:
            raise UnprocessableEntityError(f"'{name}' metadata property validation failed because {e}") from e

    return metadata_properties


async def validate_user_exists(db: AsyncSession, user_id: UUID, users_ids: Optional[Set[UUID]]) -> Set[UUID]:
    if not users_ids:
        users_ids = set()

    if user_id not in users_ids:
        if not await accounts.user_exists(db, user_id):
            raise UnprocessableEntityError(f"user_id={str(user_id)} does not exist")

        users_ids.add(user_id)

    return users_ids


async def _validate_vector(
    db: AsyncSession,
    dataset_id: UUID,
    vector_name: str,
    vector_value: List[float],
    vectors_settings: Optional[Dict[str, VectorSettingsSchema]] = None,
) -> Dict[str, VectorSettingsSchema]:
    if vectors_settings is None:
        vectors_settings = {}

    vector_settings = vectors_settings.get(vector_name, None)
    if not vector_settings:
        vector_settings = await VectorSettings.get_by(db, name=vector_name, dataset_id=dataset_id)
        if not vector_settings:
            raise UnprocessableEntityError(
                f"vector with name={str(vector_name)} does not exist for dataset_id={str(dataset_id)}"
            )

        vector_settings = VectorSettingsSchema.model_validate(vector_settings)
        vectors_settings[vector_name] = vector_settings

    vector_settings.check_vector(vector_value)

    return vectors_settings


async def _build_record(
    db: AsyncSession, dataset: Dataset, record_create: RecordCreate, caches: Dict[str, Any]
) -> Record:
    _validate_record_fields(dataset, fields=record_create.fields)
    await _validate_record_metadata(db, dataset, record_create.metadata, caches["metadata_properties_cache"])

    return Record(
        fields=jsonable_encoder(record_create.fields),
        metadata_=record_create.metadata,
        external_id=record_create.external_id,
        dataset=dataset,
    )


>>>>>>> 90f3c856
async def _load_users_from_responses(responses: Union[Response, Iterable[Response]]) -> None:
    if isinstance(responses, Response):
        responses = [responses]

    # TODO: We should do a single query retrieving all the users from all responses instead of using awaitable_attrs,
    # something similar to what we are already doing in _preload_suggestion_relationships_before_index.
    for response in responses:
        await response.awaitable_attrs.user


<<<<<<< HEAD
=======
async def _validate_record_metadata(
    db: AsyncSession,
    dataset: Dataset,
    metadata: Optional[Dict[str, Any]] = None,
    cache: Dict[str, Union[MetadataProperty, Literal["extra"]]] = {},
) -> Dict[str, Union[MetadataProperty, Literal["extra"]]]:
    """Validate metadata for a record."""
    if not metadata:
        return cache

    try:
        cache = await _validate_metadata(db, dataset=dataset, metadata=metadata, metadata_properties=cache)
        return cache
    except (UnprocessableEntityError, ValueError) as e:
        raise UnprocessableEntityError(f"metadata is not valid: {e}") from e


async def _build_record_suggestions(
    db: AsyncSession,
    record: Record,
    suggestions_create: Optional[List["SuggestionCreate"]],
    questions_cache: Optional[Dict[UUID, Question]] = None,
) -> List[Suggestion]:
    """Create suggestions for a record."""
    if not suggestions_create:
        return []

    suggestions = []
    for suggestion_create in suggestions_create:
        try:
            if not questions_cache:
                questions_cache = {}

            question = questions_cache.get(suggestion_create.question_id, None)
            if not question:
                question = await Question.get(
                    db, suggestion_create.question_id, options=[selectinload(Question.dataset)]
                )
                if not question:
                    raise UnprocessableEntityError(f"question_id={str(suggestion_create.question_id)} does not exist")
                questions_cache[suggestion_create.question_id] = question

            SuggestionCreateValidator.validate(suggestion_create, question.parsed_settings, record)

            suggestions.append(
                Suggestion(
                    type=suggestion_create.type,
                    score=suggestion_create.score,
                    value=jsonable_encoder(suggestion_create.value),
                    agent=suggestion_create.agent,
                    question_id=suggestion_create.question_id,
                    record=record,
                )
            )

        except (UnprocessableEntityError, ValueError) as e:
            raise UnprocessableEntityError(
                f"suggestion for question_id={suggestion_create.question_id} is not valid: {e}"
            ) from e

    return suggestions


VectorClass = TypeVar("VectorClass")


async def _build_record_vectors(
    db: AsyncSession,
    dataset: Dataset,
    vectors_dict: Dict[str, List[float]],
    build_vector_func: Callable[[List[float], UUID], VectorClass],
    cache: Optional[Dict[str, VectorSettingsSchema]] = None,
) -> List[VectorClass]:
    """Create vectors for a record."""
    if not vectors_dict:
        return []

    vectors = []
    for vector_name, vector_value in vectors_dict.items():
        try:
            cache = await _validate_vector(db, dataset.id, vector_name, vector_value, vectors_settings=cache)
            vectors.append(build_vector_func(vector_value, cache[vector_name].id))
        except (UnprocessableEntityError, ValueError) as e:
            raise UnprocessableEntityError(f"vector with name={vector_name} is not valid: {e}") from e

    return vectors


async def _exists_records_with_ids(db: AsyncSession, dataset_id: UUID, records_ids: List[UUID]) -> List[UUID]:
    result = await db.execute(select(Record.id).filter(Record.dataset_id == dataset_id, Record.id.in_(records_ids)))
    return result.scalars().all()


async def _build_record_update(
    db: AsyncSession, record: Record, record_update: "RecordUpdateWithId", caches: Optional[Dict[str, Any]] = None
) -> Tuple[Dict[str, Any], Union[List[Suggestion], None], List[VectorSchema], bool, Dict[str, Any]]:
    if caches is None:
        caches = {
            "metadata_properties": {},
            "questions": {},
            "vector_settings": {},
        }

    params = record_update.model_dump(exclude_unset=True)
    needs_search_engine_update = False
    suggestions = None
    vectors = []

    if "metadata_" in params:
        metadata = params["metadata_"]
        needs_search_engine_update = True
        if metadata is not None:
            caches["metadata_properties"] = await _validate_record_metadata(
                db, record.dataset, metadata, caches["metadata_properties"]
            )

    if record_update.suggestions is not None:
        params.pop("suggestions")
        questions_ids = [suggestion.question_id for suggestion in record_update.suggestions]
        if len(questions_ids) != len(set(questions_ids)):
            raise UnprocessableEntityError("found duplicate suggestions question IDs")
        suggestions = await _build_record_suggestions(db, record, record_update.suggestions, caches["questions"])

    if record_update.vectors is not None:
        params.pop("vectors")
        vectors = await _build_record_vectors(
            db,
            record.dataset,
            record_update.vectors,
            build_vector_func=lambda value, vector_settings_id: VectorSchema(
                value=value, record_id=record_update.id, vector_settings_id=vector_settings_id
            ),
            cache=caches["vector_settings"],
        )
        needs_search_engine_update = True

    return params, suggestions, vectors, needs_search_engine_update, caches


async def _preload_records_relationships_before_index(db: AsyncSession, records: List[Record]) -> None:
    for record in records:
        await _preload_record_relationships_before_index(db, record)


async def _preload_record_relationships_before_index(db: AsyncSession, record: Record) -> None:
    await db.execute(
        select(Record)
        .filter_by(id=record.id)
        .options(
            selectinload(Record.responses).selectinload(Response.user),
            selectinload(Record.suggestions).selectinload(Suggestion.question),
            selectinload(Record.vectors),
        )
    )


>>>>>>> 90f3c856
async def preload_records_relationships_before_validate(db: AsyncSession, records: List[Record]) -> None:
    await db.execute(
        select(Record)
        .filter(Record.id.in_([record.id for record in records]))
        .options(
            selectinload(Record.dataset).selectinload(Dataset.questions),
        )
    )


<<<<<<< HEAD
=======
async def delete_records(
    db: AsyncSession, search_engine: "SearchEngine", dataset: Dataset, records_ids: List[UUID]
) -> None:
    params = [Record.id.in_(records_ids), Record.dataset_id == dataset.id]

    records = (await db.execute(select(Record).filter(*params).order_by(Record.inserted_at.asc()))).scalars().all()

    deleted_record_events_v1 = []
    for record in records:
        deleted_record_events_v1.append(
            await build_record_event_v1(db, RecordEvent.deleted, record),
        )

    records = await Record.delete_many(db, conditions=params)

    await search_engine.delete_records(dataset=dataset, records=records)

    for deleted_record_event_v1 in deleted_record_events_v1:
        await deleted_record_event_v1.notify(db)


async def update_record(
    db: AsyncSession, search_engine: "SearchEngine", record: Record, record_update: "RecordUpdate"
) -> Record:
    params, suggestions, vectors, needs_search_engine_update, _ = await _build_record_update(
        db, record, RecordUpdateWithId(id=record.id, **record_update.model_dump(by_alias=True, exclude_unset=True))
    )

    # Remove existing suggestions
    if suggestions is not None:
        record.suggestions = []
        params["suggestions"] = suggestions

    async with db.begin_nested():
        record = await record.update(db, **params, replace_dict=True, autocommit=False)

        if vectors:
            await Vector.upsert_many(
                db, objects=vectors, constraints=[Vector.record_id, Vector.vector_settings_id], autocommit=False
            )
            await db.refresh(record, attribute_names=["vectors"])

    await db.commit()

    if needs_search_engine_update:
        await _preload_record_relationships_before_index(db, record)
        await search_engine.index_records(record.dataset, [record])

    await notify_record_event_v1(db, RecordEvent.updated, record)

    return record


async def delete_record(db: AsyncSession, search_engine: "SearchEngine", record: Record) -> Record:
    deleted_record_event_v1 = await build_record_event_v1(db, RecordEvent.deleted, record)

    record = await record.delete(db)

    await search_engine.delete_records(dataset=record.dataset, records=[record])
    await deleted_record_event_v1.notify(db)

    return record


>>>>>>> 90f3c856
async def create_response(
    db: AsyncSession, search_engine: SearchEngine, record: Record, user: User, response_create: ResponseCreate
) -> Response:
    if await Response.get_by(db, record_id=record.id, user_id=user.id):
        raise NotUniqueError(
            f"Response already exists for record with id `{record.id}` and by user with id `{user.id}`"
        )

    ResponseCreateValidator.validate(response_create, record)

    response = await Response.create(
        db,
        values=jsonable_encoder(response_create.values),
        status=response_create.status,
        record_id=record.id,
        user_id=user.id,
        autocommit=False,
    )
    await _touch_dataset_last_activity_at(db, record.dataset)
    await DatasetUser.upsert(
        db,
        schema={"dataset_id": record.dataset_id, "user_id": user.id},
        constraints=[DatasetUser.dataset_id, DatasetUser.user_id],
        autocommit=False,
    )

    await db.commit()

    await distribution.update_record_status(search_engine, record.id)

    await _load_users_from_responses([response])
    await search_engine.update_record_response(response)

    await notify_response_event_v1(db, ResponseEvent.created, response)

    return response


async def update_response(
    db: AsyncSession, search_engine: SearchEngine, response: Response, response_update: ResponseUpdate
):
    ResponseUpdateValidator.validate(response_update, response.record)

    response = await response.update(
        db,
        values=jsonable_encoder(response_update.values),
        status=response_update.status,
        replace_dict=True,
        autocommit=False,
    )
    await _touch_dataset_last_activity_at(db, response.record.dataset)

    await db.commit()

    await distribution.update_record_status(search_engine, response.record_id)

    await _load_users_from_responses(response)
    await search_engine.update_record_response(response)

    await notify_response_event_v1(db, ResponseEvent.updated, response)

    return response


async def upsert_response(
    db: AsyncSession, search_engine: SearchEngine, record: Record, user: User, response_upsert: ResponseUpsert
) -> Response:
    ResponseUpsertValidator.validate(response_upsert, record)

    response = await Response.upsert(
        db,
        schema={
            "values": jsonable_encoder(response_upsert.values),
            "status": response_upsert.status,
            "record_id": response_upsert.record_id,
            "user_id": user.id,
        },
        constraints=[Response.record_id, Response.user_id],
        autocommit=False,
    )
    await _touch_dataset_last_activity_at(db, response.record.dataset)
    await DatasetUser.upsert(
        db,
        schema={"dataset_id": record.dataset_id, "user_id": user.id},
        constraints=[DatasetUser.dataset_id, DatasetUser.user_id],
        autocommit=False,
    )
    await db.commit()

    await distribution.update_record_status(search_engine, record.id)

    await _load_users_from_responses(response)
    await search_engine.update_record_response(response)

    if response.inserted_at == response.updated_at:
        await notify_response_event_v1(db, ResponseEvent.created, response)
    else:
        await notify_response_event_v1(db, ResponseEvent.updated, response)

    return response


async def delete_response(db: AsyncSession, search_engine: SearchEngine, response: Response) -> Response:
    deleted_response_event_v1 = await build_response_event_v1(db, ResponseEvent.deleted, response)

    response = await response.delete(db, autocommit=False)
    await _touch_dataset_last_activity_at(db, response.record.dataset)

    await db.commit()

    await distribution.update_record_status(search_engine, response.record_id)

    await _load_users_from_responses(response)
    await search_engine.delete_record_response(response)

    await deleted_response_event_v1.notify(db)

    return response


async def _preload_suggestion_relationships_before_index(db: AsyncSession, suggestion: Suggestion) -> None:
    await db.execute(
        select(Suggestion)
        .filter_by(id=suggestion.id)
        .options(
            selectinload(Suggestion.record).selectinload(Record.dataset),
            selectinload(Suggestion.question),
        )
    )


async def upsert_suggestion(
    db: AsyncSession,
    search_engine: SearchEngine,
    record: Record,
    question: Question,
    suggestion_create: "SuggestionCreate",
) -> Suggestion:
    SuggestionCreateValidator.validate(suggestion_create, question.parsed_settings, record)

    suggestion = await Suggestion.upsert(
        db,
        schema=SuggestionCreateWithRecordId(record_id=record.id, **suggestion_create.model_dump()),
        constraints=[Suggestion.record_id, Suggestion.question_id],
    )

    await _preload_suggestion_relationships_before_index(db, suggestion)
    await search_engine.update_record_suggestion(suggestion)

    return suggestion


async def delete_suggestions(
    db: AsyncSession, search_engine: SearchEngine, record: Record, suggestions_ids: List[UUID]
) -> None:
    suggestions = await list_suggestions_by_id_and_record_id(db, suggestions_ids, record.id)

    await Suggestion.delete_many(
        db=db,
        conditions=[Suggestion.id.in_(suggestions_ids), Suggestion.record_id == record.id],
    )

    for suggestion in suggestions:
        await search_engine.delete_record_suggestion(suggestion)


async def list_suggestions_by_id_and_record_id(
    db: AsyncSession, suggestion_ids: List[UUID], record_id: UUID
) -> Sequence[Suggestion]:
    result = await db.execute(
        select(Suggestion)
        .filter(Suggestion.record_id == record_id, Suggestion.id.in_(suggestion_ids))
        .options(
            selectinload(Suggestion.record).selectinload(Record.dataset),
            selectinload(Suggestion.question),
        )
    )

    return result.scalars().all()


async def delete_suggestion(db: AsyncSession, search_engine: SearchEngine, suggestion: Suggestion) -> Suggestion:
    suggestion = await suggestion.delete(db)

    await search_engine.delete_record_suggestion(suggestion)

    return suggestion<|MERGE_RESOLUTION|>--- conflicted
+++ resolved
@@ -39,19 +39,13 @@
     ResponseCreate,
     ResponseUpdate,
     ResponseUpsert,
-<<<<<<< HEAD
-=======
 )
 from argilla_server.api.schemas.v1.vector_settings import (
     VectorSettings as VectorSettingsSchema,
->>>>>>> 90f3c856
 )
 from argilla_server.api.schemas.v1.vector_settings import (
     VectorSettingsCreate,
 )
-<<<<<<< HEAD
-from argilla_server.contexts import distribution
-=======
 from argilla_server.api.schemas.v1.vectors import Vector as VectorSchema
 from argilla_server.models.database import DatasetUser
 from argilla_server.webhooks.v1.enums import DatasetEvent, ResponseEvent, RecordEvent
@@ -68,7 +62,6 @@
     notify_dataset_event as notify_dataset_event_v1,
 )
 from argilla_server.contexts import accounts, distribution
->>>>>>> 90f3c856
 from argilla_server.database import get_async_db
 from argilla_server.enums import DatasetStatus, UserRole
 from argilla_server.errors.future import NotUniqueError, UnprocessableEntityError
@@ -459,106 +452,6 @@
     return [{"username": username, **progress} for username, progress in annotators_progress.items()]
 
 
-<<<<<<< HEAD
-=======
-_EXTRA_METADATA_FLAG = "extra"
-
-
-async def _validate_metadata(
-    db: AsyncSession,
-    dataset: Dataset,
-    metadata: Dict[str, Any],
-    metadata_properties: Optional[Dict[str, Union[MetadataProperty, Literal["extra"]]]] = None,
-) -> Dict[str, Union[MetadataProperty, Literal["extra"]]]:
-    if metadata_properties is None:
-        metadata_properties = {}
-
-    for name, value in metadata.items():
-        metadata_property = metadata_properties.get(name)
-
-        if metadata_property is None:
-            metadata_property = await MetadataProperty.get_by(db, name=name, dataset_id=dataset.id)
-
-            # If metadata property does not exists but extra metadata is allowed, then we set a flag value to
-            # avoid querying the database again
-            if metadata_property is None and dataset.allow_extra_metadata:
-                metadata_property = _EXTRA_METADATA_FLAG
-                metadata_properties[name] = metadata_property
-            elif metadata_property is not None:
-                metadata_properties[name] = metadata_property
-            else:
-                raise ValueError(
-                    f"'{name}' metadata property does not exists for dataset '{dataset.id}' and extra metadata is"
-                    " not allowed for this dataset"
-                )
-
-        # If metadata property is not found and extra metadata is allowed, then we skip the value validation
-        if metadata_property == _EXTRA_METADATA_FLAG:
-            continue
-
-        try:
-            if value is not None:
-                metadata_property.parsed_settings.check_metadata(value)
-        except (UnprocessableEntityError, ValueError) as e:
-            raise UnprocessableEntityError(f"'{name}' metadata property validation failed because {e}") from e
-
-    return metadata_properties
-
-
-async def validate_user_exists(db: AsyncSession, user_id: UUID, users_ids: Optional[Set[UUID]]) -> Set[UUID]:
-    if not users_ids:
-        users_ids = set()
-
-    if user_id not in users_ids:
-        if not await accounts.user_exists(db, user_id):
-            raise UnprocessableEntityError(f"user_id={str(user_id)} does not exist")
-
-        users_ids.add(user_id)
-
-    return users_ids
-
-
-async def _validate_vector(
-    db: AsyncSession,
-    dataset_id: UUID,
-    vector_name: str,
-    vector_value: List[float],
-    vectors_settings: Optional[Dict[str, VectorSettingsSchema]] = None,
-) -> Dict[str, VectorSettingsSchema]:
-    if vectors_settings is None:
-        vectors_settings = {}
-
-    vector_settings = vectors_settings.get(vector_name, None)
-    if not vector_settings:
-        vector_settings = await VectorSettings.get_by(db, name=vector_name, dataset_id=dataset_id)
-        if not vector_settings:
-            raise UnprocessableEntityError(
-                f"vector with name={str(vector_name)} does not exist for dataset_id={str(dataset_id)}"
-            )
-
-        vector_settings = VectorSettingsSchema.model_validate(vector_settings)
-        vectors_settings[vector_name] = vector_settings
-
-    vector_settings.check_vector(vector_value)
-
-    return vectors_settings
-
-
-async def _build_record(
-    db: AsyncSession, dataset: Dataset, record_create: RecordCreate, caches: Dict[str, Any]
-) -> Record:
-    _validate_record_fields(dataset, fields=record_create.fields)
-    await _validate_record_metadata(db, dataset, record_create.metadata, caches["metadata_properties_cache"])
-
-    return Record(
-        fields=jsonable_encoder(record_create.fields),
-        metadata_=record_create.metadata,
-        external_id=record_create.external_id,
-        dataset=dataset,
-    )
-
-
->>>>>>> 90f3c856
 async def _load_users_from_responses(responses: Union[Response, Iterable[Response]]) -> None:
     if isinstance(responses, Response):
         responses = [responses]
@@ -569,165 +462,6 @@
         await response.awaitable_attrs.user
 
 
-<<<<<<< HEAD
-=======
-async def _validate_record_metadata(
-    db: AsyncSession,
-    dataset: Dataset,
-    metadata: Optional[Dict[str, Any]] = None,
-    cache: Dict[str, Union[MetadataProperty, Literal["extra"]]] = {},
-) -> Dict[str, Union[MetadataProperty, Literal["extra"]]]:
-    """Validate metadata for a record."""
-    if not metadata:
-        return cache
-
-    try:
-        cache = await _validate_metadata(db, dataset=dataset, metadata=metadata, metadata_properties=cache)
-        return cache
-    except (UnprocessableEntityError, ValueError) as e:
-        raise UnprocessableEntityError(f"metadata is not valid: {e}") from e
-
-
-async def _build_record_suggestions(
-    db: AsyncSession,
-    record: Record,
-    suggestions_create: Optional[List["SuggestionCreate"]],
-    questions_cache: Optional[Dict[UUID, Question]] = None,
-) -> List[Suggestion]:
-    """Create suggestions for a record."""
-    if not suggestions_create:
-        return []
-
-    suggestions = []
-    for suggestion_create in suggestions_create:
-        try:
-            if not questions_cache:
-                questions_cache = {}
-
-            question = questions_cache.get(suggestion_create.question_id, None)
-            if not question:
-                question = await Question.get(
-                    db, suggestion_create.question_id, options=[selectinload(Question.dataset)]
-                )
-                if not question:
-                    raise UnprocessableEntityError(f"question_id={str(suggestion_create.question_id)} does not exist")
-                questions_cache[suggestion_create.question_id] = question
-
-            SuggestionCreateValidator.validate(suggestion_create, question.parsed_settings, record)
-
-            suggestions.append(
-                Suggestion(
-                    type=suggestion_create.type,
-                    score=suggestion_create.score,
-                    value=jsonable_encoder(suggestion_create.value),
-                    agent=suggestion_create.agent,
-                    question_id=suggestion_create.question_id,
-                    record=record,
-                )
-            )
-
-        except (UnprocessableEntityError, ValueError) as e:
-            raise UnprocessableEntityError(
-                f"suggestion for question_id={suggestion_create.question_id} is not valid: {e}"
-            ) from e
-
-    return suggestions
-
-
-VectorClass = TypeVar("VectorClass")
-
-
-async def _build_record_vectors(
-    db: AsyncSession,
-    dataset: Dataset,
-    vectors_dict: Dict[str, List[float]],
-    build_vector_func: Callable[[List[float], UUID], VectorClass],
-    cache: Optional[Dict[str, VectorSettingsSchema]] = None,
-) -> List[VectorClass]:
-    """Create vectors for a record."""
-    if not vectors_dict:
-        return []
-
-    vectors = []
-    for vector_name, vector_value in vectors_dict.items():
-        try:
-            cache = await _validate_vector(db, dataset.id, vector_name, vector_value, vectors_settings=cache)
-            vectors.append(build_vector_func(vector_value, cache[vector_name].id))
-        except (UnprocessableEntityError, ValueError) as e:
-            raise UnprocessableEntityError(f"vector with name={vector_name} is not valid: {e}") from e
-
-    return vectors
-
-
-async def _exists_records_with_ids(db: AsyncSession, dataset_id: UUID, records_ids: List[UUID]) -> List[UUID]:
-    result = await db.execute(select(Record.id).filter(Record.dataset_id == dataset_id, Record.id.in_(records_ids)))
-    return result.scalars().all()
-
-
-async def _build_record_update(
-    db: AsyncSession, record: Record, record_update: "RecordUpdateWithId", caches: Optional[Dict[str, Any]] = None
-) -> Tuple[Dict[str, Any], Union[List[Suggestion], None], List[VectorSchema], bool, Dict[str, Any]]:
-    if caches is None:
-        caches = {
-            "metadata_properties": {},
-            "questions": {},
-            "vector_settings": {},
-        }
-
-    params = record_update.model_dump(exclude_unset=True)
-    needs_search_engine_update = False
-    suggestions = None
-    vectors = []
-
-    if "metadata_" in params:
-        metadata = params["metadata_"]
-        needs_search_engine_update = True
-        if metadata is not None:
-            caches["metadata_properties"] = await _validate_record_metadata(
-                db, record.dataset, metadata, caches["metadata_properties"]
-            )
-
-    if record_update.suggestions is not None:
-        params.pop("suggestions")
-        questions_ids = [suggestion.question_id for suggestion in record_update.suggestions]
-        if len(questions_ids) != len(set(questions_ids)):
-            raise UnprocessableEntityError("found duplicate suggestions question IDs")
-        suggestions = await _build_record_suggestions(db, record, record_update.suggestions, caches["questions"])
-
-    if record_update.vectors is not None:
-        params.pop("vectors")
-        vectors = await _build_record_vectors(
-            db,
-            record.dataset,
-            record_update.vectors,
-            build_vector_func=lambda value, vector_settings_id: VectorSchema(
-                value=value, record_id=record_update.id, vector_settings_id=vector_settings_id
-            ),
-            cache=caches["vector_settings"],
-        )
-        needs_search_engine_update = True
-
-    return params, suggestions, vectors, needs_search_engine_update, caches
-
-
-async def _preload_records_relationships_before_index(db: AsyncSession, records: List[Record]) -> None:
-    for record in records:
-        await _preload_record_relationships_before_index(db, record)
-
-
-async def _preload_record_relationships_before_index(db: AsyncSession, record: Record) -> None:
-    await db.execute(
-        select(Record)
-        .filter_by(id=record.id)
-        .options(
-            selectinload(Record.responses).selectinload(Response.user),
-            selectinload(Record.suggestions).selectinload(Suggestion.question),
-            selectinload(Record.vectors),
-        )
-    )
-
-
->>>>>>> 90f3c856
 async def preload_records_relationships_before_validate(db: AsyncSession, records: List[Record]) -> None:
     await db.execute(
         select(Record)
@@ -738,73 +472,6 @@
     )
 
 
-<<<<<<< HEAD
-=======
-async def delete_records(
-    db: AsyncSession, search_engine: "SearchEngine", dataset: Dataset, records_ids: List[UUID]
-) -> None:
-    params = [Record.id.in_(records_ids), Record.dataset_id == dataset.id]
-
-    records = (await db.execute(select(Record).filter(*params).order_by(Record.inserted_at.asc()))).scalars().all()
-
-    deleted_record_events_v1 = []
-    for record in records:
-        deleted_record_events_v1.append(
-            await build_record_event_v1(db, RecordEvent.deleted, record),
-        )
-
-    records = await Record.delete_many(db, conditions=params)
-
-    await search_engine.delete_records(dataset=dataset, records=records)
-
-    for deleted_record_event_v1 in deleted_record_events_v1:
-        await deleted_record_event_v1.notify(db)
-
-
-async def update_record(
-    db: AsyncSession, search_engine: "SearchEngine", record: Record, record_update: "RecordUpdate"
-) -> Record:
-    params, suggestions, vectors, needs_search_engine_update, _ = await _build_record_update(
-        db, record, RecordUpdateWithId(id=record.id, **record_update.model_dump(by_alias=True, exclude_unset=True))
-    )
-
-    # Remove existing suggestions
-    if suggestions is not None:
-        record.suggestions = []
-        params["suggestions"] = suggestions
-
-    async with db.begin_nested():
-        record = await record.update(db, **params, replace_dict=True, autocommit=False)
-
-        if vectors:
-            await Vector.upsert_many(
-                db, objects=vectors, constraints=[Vector.record_id, Vector.vector_settings_id], autocommit=False
-            )
-            await db.refresh(record, attribute_names=["vectors"])
-
-    await db.commit()
-
-    if needs_search_engine_update:
-        await _preload_record_relationships_before_index(db, record)
-        await search_engine.index_records(record.dataset, [record])
-
-    await notify_record_event_v1(db, RecordEvent.updated, record)
-
-    return record
-
-
-async def delete_record(db: AsyncSession, search_engine: "SearchEngine", record: Record) -> Record:
-    deleted_record_event_v1 = await build_record_event_v1(db, RecordEvent.deleted, record)
-
-    record = await record.delete(db)
-
-    await search_engine.delete_records(dataset=record.dataset, records=[record])
-    await deleted_record_event_v1.notify(db)
-
-    return record
-
-
->>>>>>> 90f3c856
 async def create_response(
     db: AsyncSession, search_engine: SearchEngine, record: Record, user: User, response_create: ResponseCreate
 ) -> Response:
