#  coding=utf-8
#  Copyright 2021-present, the Recognai S.L. team.
#
#  Licensed under the Apache License, Version 2.0 (the "License");
#  you may not use this file except in compliance with the License.
#  You may obtain a copy of the License at
#
#      http://www.apache.org/licenses/LICENSE-2.0
#
#  Unless required by applicable law or agreed to in writing, software
#  distributed under the License is distributed on an "AS IS" BASIS,
#  WITHOUT WARRANTIES OR CONDITIONS OF ANY KIND, either express or implied.
#  See the License for the specific language governing permissions and
#  limitations under the License.
import contextlib
import glob
import inspect
import logging
import os
import shutil
import tempfile
from datetime import datetime
from pathlib import Path

import backoff
from brotli_asgi import BrotliMiddleware
from fastapi import FastAPI, Request
from sqlalchemy.ext.asyncio import AsyncSession
from starlette.middleware.cors import CORSMiddleware
from starlette.responses import RedirectResponse

from argilla_server import helpers
from argilla_server._version import __version__ as argilla_version
from argilla_server.api.routes import api_v1
from argilla_server.constants import DEFAULT_API_KEY, DEFAULT_PASSWORD, DEFAULT_USERNAME
from argilla_server.contexts import accounts
from argilla_server.database import get_async_db
from argilla_server.logging import configure_logging
from argilla_server.models import User, Workspace
from argilla_server.search_engine import get_search_engine
from argilla_server.settings import settings
from argilla_server.static_rewrite import RewriteStaticFiles

_LOGGER = logging.getLogger("argilla")


@contextlib.asynccontextmanager
async def app_lifespan(app: FastAPI):
    # See https://fastapi.tiangolo.com/advanced/events/#lifespan
    show_telemetry_warning()
    await configure_database()
    await configure_search_engine()
    yield


def create_server_app() -> FastAPI:
    """Configure the argilla server"""

    app = FastAPI(
        title="Argilla",
        description="Argilla API",
        docs_url=None,
        redoc_url=None,
        redirect_slashes=False,
        version=str(argilla_version),
        lifespan=app_lifespan,
    )

    configure_logging()
    configure_middleware(app)
    configure_api_router(app)
    configure_app_statics(app)
    configure_api_docs(app)

    # This if-else clause is needed to simplify the test dependency setup. Otherwise, we cannot override dependencies
    # easily. We can review this once we have separate fastapi application for the api and the webapp.
    if settings.base_url and settings.base_url != "/":
        _app = FastAPI(docs_url=None, redoc_url=None, openapi_url=None, redirect_slashes=False)
        _app.mount(settings.base_url, app)
        return _app
    else:
        return app


def configure_api_docs(app: FastAPI):
    @app.get("/docs", include_in_schema=False)
    async def redirect_docs():
        return RedirectResponse(url=f"{settings.base_url}api/v1/docs")

    @app.get("/api", include_in_schema=False)
    async def redirect_api():
        return RedirectResponse(url=f"{settings.base_url}api/v1/docs")


def configure_middleware(app: FastAPI):
    """Configures fastapi middleware"""

    @app.middleware("http")
    async def add_server_timing_header(request: Request, call_next):
        start_time = datetime.utcnow()
        response = await call_next(request)
        response_time_ms = (datetime.utcnow() - start_time).total_seconds() * 1000

        response.headers["Server-Timing"] = f"total;dur={response_time_ms}"

        return response

    app.add_middleware(
        CORSMiddleware,
        allow_origins=settings.cors_origins,
        allow_credentials=True,
        allow_methods=["*"],
        allow_headers=["*"],
    )

    app.add_middleware(BrotliMiddleware, minimum_size=512, quality=7)


def configure_api_router(app: FastAPI):
    """Configures and set the api router to app"""
    app.mount("/api/v1", api_v1)


def configure_app_statics(app: FastAPI):
    """Configure static folder for app"""

    parent_path = Path(__file__).parent.absolute()
    statics_folder = Path(os.path.join(parent_path, "static"))
    if not (statics_folder.exists() and statics_folder.is_dir()):
        return

    def _create_statics_folder(path_from):
        """
        Application statics will be created with a parameterized baseUrl variable.

        This function will replace the variable by the real runtime value found in settings.base_url

        This allow us to deploy the argilla server under a custom base url, even when webapp does not
        support it.

        """
        BASE_URL_VAR_NAME = "@@baseUrl@@"
        temp_dir = tempfile.mkdtemp()
        new_folder = shutil.copytree(path_from, temp_dir + "/statics")
        base_url = helpers.remove_suffix(settings.base_url, suffix="/")
        for extension in ["*.js", "*.html"]:
            for file in glob.glob(
                f"{new_folder}/**/{extension}",
                recursive=True,
            ):
                helpers.replace_string_in_file(
                    file,
                    string=BASE_URL_VAR_NAME,
                    replace_by=base_url,
                )

        return new_folder

    temp_statics = _create_statics_folder(statics_folder)

    app.mount(
        "/",
        RewriteStaticFiles(directory=temp_statics, html=True, check_dir=False),
        name="static",
    )


def show_telemetry_warning():
    if settings.enable_telemetry:
        message = "\n"
        message += inspect.cleandoc(
            "Argilla uses telemetry to report anonymous usage and error information. You\n"
            "can know more about what information is reported at:\n\n"
            "    https://docs.argilla.io/latest/reference/argilla-server/telemetry/\n\n"
            "Telemetry is currently enabled. If you want to disable it, you can configure\n"
            "the environment variable before relaunching the server:\n\n"
            f'{"#set ARGILLA_ENABLE_TELEMETRY=0" if os.name == "nt" else "$>export ARGILLA_ENABLE_TELEMETRY=0"}'
        )
        _LOGGER.warning(message)

<<<<<<< HEAD
        Telemetry is currently enabled. If you want to disable it, you can configure
        the environment variable before relaunching the server:
    """
    )
    message += "\n\n    "
    message += "#set HF_HUB_DISABLE_TELEMETRY=1" if os.name == "nt" else "$>export HF_HUB_DISABLE_TELEMETRY=1"
    message += "\n"
=======
>>>>>>> 1eb44cba

async def _create_oauth_allowed_workspaces(db: AsyncSession):
    from argilla_server.security.settings import settings as security_settings

    if not security_settings.oauth.enabled:
        return

    for allowed_workspace in security_settings.oauth.allowed_workspaces:
        if await Workspace.get_by(db, name=allowed_workspace.name) is None:
            _LOGGER.info(f"Creating workspace with name {allowed_workspace.name!r}")
            await accounts.create_workspace(db, {"name": allowed_workspace.name})


async def _show_default_user_warning(db: AsyncSession):
    def _user_has_default_credentials(user: User):
        return user.api_key == DEFAULT_API_KEY or accounts.verify_password(DEFAULT_PASSWORD, user.password_hash)

    default_user = await User.get_by(db, username=DEFAULT_USERNAME)
    if default_user and _user_has_default_credentials(default_user):
        _LOGGER.warning(
            f"User {DEFAULT_USERNAME!r} with default credentials has been found in the database. "
            "If you are using argilla in a production environment this can be a serious security problem. "
            f"We recommend that you create a new admin user and then delete the default {DEFAULT_USERNAME!r} one."
        )


async def configure_database():
    async with contextlib.asynccontextmanager(get_async_db)() as db:
        await _show_default_user_warning(db)
        await _create_oauth_allowed_workspaces(db)


async def configure_search_engine():
    if settings.search_engine_is_elasticsearch:
        # TODO: Move this to the search engine implementation module
        logging.getLogger("elasticsearch").setLevel(logging.ERROR)
        logging.getLogger("elastic_transport").setLevel(logging.ERROR)

    elif settings.search_engine_is_opensearch:
        # TODO: Move this to the search engine implementation module
        logging.getLogger("opensearch").setLevel(logging.ERROR)
        logging.getLogger("opensearch_transport").setLevel(logging.ERROR)

    @backoff.on_exception(backoff.expo, ConnectionError, max_time=60)
    async def ping_search_engine():
        async for search_engine in get_search_engine():
            if not await search_engine.ping():
                raise ConnectionError(
                    f"Your {settings.search_engine} is not available or not responding.\n"
                    f"Please make sure your {settings.search_engine} instance is launched and correctly running and\n"
                    "you have the necessary access permissions. Once you have verified this, restart "
                    "the argilla server.\n"
                )

    await ping_search_engine()


app = create_server_app()<|MERGE_RESOLUTION|>--- conflicted
+++ resolved
@@ -177,17 +177,11 @@
             f'{"#set ARGILLA_ENABLE_TELEMETRY=0" if os.name == "nt" else "$>export ARGILLA_ENABLE_TELEMETRY=0"}'
         )
         _LOGGER.warning(message)
-
-<<<<<<< HEAD
-        Telemetry is currently enabled. If you want to disable it, you can configure
-        the environment variable before relaunching the server:
-    """
-    )
+    
     message += "\n\n    "
     message += "#set HF_HUB_DISABLE_TELEMETRY=1" if os.name == "nt" else "$>export HF_HUB_DISABLE_TELEMETRY=1"
     message += "\n"
-=======
->>>>>>> 1eb44cba
+
 
 async def _create_oauth_allowed_workspaces(db: AsyncSession):
     from argilla_server.security.settings import settings as security_settings
