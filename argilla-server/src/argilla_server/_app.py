--- conflicted
+++ resolved
@@ -41,11 +41,7 @@
 from argilla_server.search_engine import get_search_engine
 from argilla_server.settings import settings
 from argilla_server.static_rewrite import RewriteStaticFiles
-<<<<<<< HEAD
-from argilla_server.jobs.queues import redis_connection
-=======
 from argilla_server.jobs.queues import REDIS_CONNECTION
->>>>>>> ff01b1cd
 from argilla_server.telemetry import get_telemetry_client
 
 _LOGGER = logging.getLogger("argilla")
@@ -277,11 +273,7 @@
     @backoff.on_exception(backoff.expo, ConnectionError, max_time=60)
     def ping_redis():
         try:
-<<<<<<< HEAD
-            redis_connection.ping()
-=======
             REDIS_CONNECTION.ping()
->>>>>>> ff01b1cd
         except redis.exceptions.ConnectionError:
             raise ConnectionError(
                 f"Your redis instance at {settings.redis_url} is not available or not responding.\n"
