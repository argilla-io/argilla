--- conflicted
+++ resolved
@@ -30,11 +30,7 @@
 from argilla_server.api.schemas.v1.responses import UserResponseCreate
 from argilla_server.api.schemas.v1.suggestions import SuggestionCreate
 from argilla_server.api.webhooks.v1.enums import RecordEvent
-<<<<<<< HEAD
-from argilla_server.api.webhooks.v1.records import notify_record_event
-=======
 from argilla_server.api.webhooks.v1.records import notify_record_event as notify_record_event_v1
->>>>>>> bea6eb03
 from argilla_server.contexts import distribution
 from argilla_server.contexts.accounts import fetch_users_by_ids_as_dict
 from argilla_server.contexts.records import (
@@ -80,11 +76,7 @@
         await self._db.commit()
 
         for record in records:
-<<<<<<< HEAD
-            await notify_record_event(self._db, RecordEvent.created, record)
-=======
             await notify_record_event_v1(self._db, RecordEvent.created, record)
->>>>>>> bea6eb03
 
         return RecordsBulk(items=records)
 
@@ -251,15 +243,9 @@
     async def _notify_record_events(self, records: List[Record]) -> None:
         for record in records:
             if record.inserted_at == record.updated_at:
-<<<<<<< HEAD
-                await notify_record_event(self._db, RecordEvent.created, record)
-            else:
-                await notify_record_event(self._db, RecordEvent.updated, record)
-=======
                 await notify_record_event_v1(self._db, RecordEvent.created, record)
             else:
                 await notify_record_event_v1(self._db, RecordEvent.updated, record)
->>>>>>> bea6eb03
 
 
 async def _preload_records_relationships_before_index(db: "AsyncSession", records: Sequence[Record]) -> None:
