#  Copyright 2021-present, the Recognai S.L. team.
#
#  Licensed under the Apache License, Version 2.0 (the "License");
#  you may not use this file except in compliance with the License.
#  You may obtain a copy of the License at
#
#      http://www.apache.org/licenses/LICENSE-2.0
#
#  Unless required by applicable law or agreed to in writing, software
#  distributed under the License is distributed on an "AS IS" BASIS,
#  WITHOUT WARRANTIES OR CONDITIONS OF ANY KIND, either express or implied.
#  See the License for the specific language governing permissions and
#  limitations under the License.

from datetime import datetime
from typing import Dict, List, Sequence, Tuple, Union
from uuid import UUID

from fastapi.encoders import jsonable_encoder
from sqlalchemy import select
from sqlalchemy.ext.asyncio import AsyncSession
from sqlalchemy.orm import selectinload

from argilla_server.api.schemas.v1.records import RecordCreate, RecordUpsert
from argilla_server.api.schemas.v1.records_bulk import (
    RecordsBulk,
    RecordsBulkCreate,
    RecordsBulkUpsert,
    RecordsBulkWithUpdateInfo,
)
from argilla_server.api.schemas.v1.responses import UserResponseCreate
from argilla_server.api.schemas.v1.suggestions import SuggestionCreate
from argilla_server.contexts import distribution
from argilla_server.contexts.records import (
    fetch_records_by_external_ids_as_dict,
    fetch_records_by_ids_as_dict,
)
from argilla_server.errors.future import UnprocessableEntityError
from argilla_server.models import Dataset, Record, Response, Suggestion, Vector, VectorSettings
from argilla_server.search_engine import SearchEngine
from argilla_server.validators.records import RecordsBulkCreateValidator, RecordUpsertValidator


class CreateRecordsBulk:
    def __init__(self, db: AsyncSession, search_engine: SearchEngine):
        self._db = db
        self._search_engine = search_engine

    async def create_records_bulk(self, dataset: Dataset, bulk_create: RecordsBulkCreate) -> RecordsBulk:
        await RecordsBulkCreateValidator.validate(self._db, bulk_create, dataset)

        records = [
            Record(
                fields=jsonable_encoder(record_create.fields),
                metadata_=record_create.metadata,
                external_id=record_create.external_id,
                dataset_id=dataset.id,
            )
            for record_create in bulk_create.items
        ]

        self._db.add_all(records)
        await self._db.flush(records)
        await self._upsert_records_relationships(records, bulk_create.items)
        await distribution.unsafe_update_records_status(self._db, records)

        await self._db.commit()

        await _preload_records_relationships_before_index(self._db, records)
        await self._search_engine.index_records(dataset, records)

        return RecordsBulk(items=records)

    async def _upsert_records_relationships(self, records: List[Record], records_create: List[RecordCreate]) -> None:
        records_and_suggestions = list(zip(records, [r.suggestions for r in records_create]))
        records_and_responses = list(zip(records, [r.responses for r in records_create]))
        records_and_vectors = list(zip(records, [r.vectors for r in records_create]))
        # The asyncio.gather version is replaced by the following three await calls to avoid the following error:
        # https://github.com/sqlalchemy/sqlalchemy/discussions/9312

        await self._upsert_records_suggestions(records_and_suggestions)
        await self._upsert_records_vectors(records_and_vectors)
        await self._upsert_records_responses(records_and_responses)

    async def _upsert_records_suggestions(
        self, records_and_suggestions: List[Tuple[Record, List[SuggestionCreate]]]
    ) -> List[Suggestion]:
        upsert_many_suggestions = []
        for idx, (record, suggestions) in enumerate(records_and_suggestions):
            for suggestion_create in suggestions or []:
                upsert_many_suggestions.append(dict(**suggestion_create.dict(), record_id=record.id))

        if not upsert_many_suggestions:
            return []

        return await Suggestion.upsert_many(
            self._db,
            objects=upsert_many_suggestions,
            constraints=[Suggestion.record_id, Suggestion.question_id],
            autocommit=False,
        )

    async def _upsert_records_responses(
        self, records_and_responses: List[Tuple[Record, List[UserResponseCreate]]]
    ) -> List[Response]:
        upsert_many_responses = []
        for idx, (record, responses) in enumerate(records_and_responses):
            for response_create in responses or []:
                upsert_many_responses.append(dict(**response_create.dict(), record_id=record.id))

        if not upsert_many_responses:
            return []

        return await Response.upsert_many(
            self._db,
            objects=upsert_many_responses,
            constraints=[Response.record_id, Response.user_id],
            autocommit=False,
        )

    async def _upsert_records_vectors(
        self, records_and_vectors: List[Tuple[Record, Dict[str, List[float]]]]
    ) -> List[Vector]:
        upsert_many_vectors = []
        for idx, (record, vectors) in enumerate(records_and_vectors):
            dataset = record.dataset

            for name, value in (vectors or {}).items():
                settings = dataset.vector_settings_by_name(name)
                upsert_many_vectors.append(dict(value=value, record_id=record.id, vector_settings_id=settings.id))

        if not upsert_many_vectors:
            return []

        return await Vector.upsert_many(
            self._db,
            objects=upsert_many_vectors,
            constraints=[Vector.record_id, Vector.vector_settings_id],
            autocommit=False,
        )

    @classmethod
    def _metadata_is_set(cls, record_create: RecordCreate) -> bool:
        return "metadata" in record_create.__fields_set__


class UpsertRecordsBulk(CreateRecordsBulk):
    async def upsert_records_bulk(
        self, dataset: Dataset, bulk_upsert: RecordsBulkUpsert, raise_on_error: bool = True
    ) -> RecordsBulkWithUpdateInfo:
        found_records = await self._fetch_existing_dataset_records(dataset, bulk_upsert.items)

        records = []
<<<<<<< HEAD
        async with self._db.begin_nested():
            for idx, record_upsert in enumerate(bulk_upsert.items):
                record = found_records.get(record_upsert.id) or found_records.get(record_upsert.external_id)

                try:
                    await RecordUpsertValidator.validate(record_upsert, dataset, record)
                except Exception as ex:
                    if raise_on_error:
                        raise UnprocessableEntityError(f"Record at position {idx} is not valid because {ex}") from ex
                    else:
                        # NOTE: Ignore the errors for this record and continue with the next one
                        continue

                if not record:
                    record = Record(
                        fields=jsonable_encoder(record_upsert.fields),
                        metadata_=record_upsert.metadata,
                        external_id=record_upsert.external_id,
                        dataset_id=dataset.id,
                    )
                elif self._metadata_is_set(record_upsert):
                    record.metadata_ = record_upsert.metadata
                    record.updated_at = datetime.utcnow()

                records.append(record)

            self._db.add_all(records)
            await self._db.flush(records)

            await self._upsert_records_relationships(records, bulk_upsert.items)
            await _preload_records_relationships_before_index(self._db, records)
            await distribution.unsafe_update_records_status(self._db, records)
            await self._search_engine.index_records(dataset, records)
=======

        for record_upsert in bulk_upsert.items:
            record = found_records.get(record_upsert.id) or found_records.get(record_upsert.external_id)
            if not record:
                record = Record(
                    fields=jsonable_encoder(record_upsert.fields),
                    metadata_=record_upsert.metadata,
                    external_id=record_upsert.external_id,
                    dataset_id=dataset.id,
                )
            elif self._metadata_is_set(record_upsert):
                record.metadata_ = record_upsert.metadata
                record.updated_at = datetime.utcnow()

            records.append(record)

        self._db.add_all(records)
        await self._db.flush(records)
        await self._upsert_records_relationships(records, bulk_upsert.items)
        await distribution.unsafe_update_records_status(self._db, records)
>>>>>>> 426d370d

        await self._db.commit()

        await _preload_records_relationships_before_index(self._db, records)
        await self._search_engine.index_records(dataset, records)

        return RecordsBulkWithUpdateInfo(
            items=records,
            updated_item_ids=[record.id for record in found_records.values()],
        )

    async def _fetch_existing_dataset_records(
        self,
        dataset: Dataset,
        records_upsert: List[RecordUpsert],
    ) -> Dict[Union[str, UUID], Record]:
        records_by_external_id = await fetch_records_by_external_ids_as_dict(
            self._db, dataset, [r.external_id for r in records_upsert]
        )
        records_by_id = await fetch_records_by_ids_as_dict(
            self._db, dataset, [r.id for r in records_upsert if r.id not in records_by_external_id]
        )

        return {**records_by_external_id, **records_by_id}


async def _preload_records_relationships_before_index(db: "AsyncSession", records: Sequence[Record]) -> None:
    await db.execute(
        select(Record)
        .filter(Record.id.in_([record.id for record in records]))
        .options(
            selectinload(Record.responses).selectinload(Response.user),
            selectinload(Record.responses_submitted),
            selectinload(Record.suggestions).selectinload(Suggestion.question),
            selectinload(Record.vectors),
        )
    )<|MERGE_RESOLUTION|>--- conflicted
+++ resolved
@@ -151,44 +151,18 @@
         found_records = await self._fetch_existing_dataset_records(dataset, bulk_upsert.items)
 
         records = []
-<<<<<<< HEAD
-        async with self._db.begin_nested():
-            for idx, record_upsert in enumerate(bulk_upsert.items):
-                record = found_records.get(record_upsert.id) or found_records.get(record_upsert.external_id)
-
-                try:
-                    await RecordUpsertValidator.validate(record_upsert, dataset, record)
-                except Exception as ex:
-                    if raise_on_error:
-                        raise UnprocessableEntityError(f"Record at position {idx} is not valid because {ex}") from ex
-                    else:
-                        # NOTE: Ignore the errors for this record and continue with the next one
-                        continue
-
-                if not record:
-                    record = Record(
-                        fields=jsonable_encoder(record_upsert.fields),
-                        metadata_=record_upsert.metadata,
-                        external_id=record_upsert.external_id,
-                        dataset_id=dataset.id,
-                    )
-                elif self._metadata_is_set(record_upsert):
-                    record.metadata_ = record_upsert.metadata
-                    record.updated_at = datetime.utcnow()
-
-                records.append(record)
-
-            self._db.add_all(records)
-            await self._db.flush(records)
-
-            await self._upsert_records_relationships(records, bulk_upsert.items)
-            await _preload_records_relationships_before_index(self._db, records)
-            await distribution.unsafe_update_records_status(self._db, records)
-            await self._search_engine.index_records(dataset, records)
-=======
-
-        for record_upsert in bulk_upsert.items:
+        for idx, record_upsert in enumerate(bulk_upsert.items):
             record = found_records.get(record_upsert.id) or found_records.get(record_upsert.external_id)
+
+            try:
+                await RecordUpsertValidator.validate(record_upsert, dataset, record)
+            except Exception as ex:
+                if raise_on_error:
+                    raise UnprocessableEntityError(f"Record at position {idx} is not valid because {ex}") from ex
+                else:
+                    # NOTE: Ignore the errors for this record and continue with the next one
+                    continue
+
             if not record:
                 record = Record(
                     fields=jsonable_encoder(record_upsert.fields),
@@ -206,7 +180,6 @@
         await self._db.flush(records)
         await self._upsert_records_relationships(records, bulk_upsert.items)
         await distribution.unsafe_update_records_status(self._db, records)
->>>>>>> 426d370d
 
         await self._db.commit()
 
