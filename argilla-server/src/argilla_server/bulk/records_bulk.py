--- conflicted
+++ resolved
@@ -21,7 +21,7 @@
 from sqlalchemy.ext.asyncio import AsyncSession
 from sqlalchemy.orm import selectinload
 
-from argilla_server.api.schemas.v1.records import RecordCreate, RecordUpdate, RecordUpsert
+from argilla_server.api.schemas.v1.records import RecordCreate, RecordUpsert
 from argilla_server.api.schemas.v1.records_bulk import (
     RecordsBulk,
     RecordsBulkCreate,
@@ -35,16 +35,10 @@
     fetch_records_by_external_ids_as_dict,
     fetch_records_by_ids_as_dict,
 )
+from argilla_server.errors.future import UnprocessableEntityError
 from argilla_server.models import Dataset, Record, Response, Suggestion, Vector, VectorSettings
 from argilla_server.search_engine import SearchEngine
-<<<<<<< HEAD
-from argilla_server.validators.records import RecordsBulkCreateValidator, RecordCreateValidator, RecordUpdateValidator
-from argilla_server.validators.responses import ResponseCreateValidator
-from argilla_server.validators.suggestions import SuggestionCreateValidator
-from argilla_server.validators.vectors import VectorValidator
-=======
-from argilla_server.validators.records import RecordsBulkCreateValidator, RecordsBulkUpsertValidator
->>>>>>> ac296619
+from argilla_server.validators.records import RecordsBulkCreateValidator, RecordUpsertValidator
 
 
 class CreateRecordsBulk:
@@ -155,54 +149,33 @@
         self, dataset: Dataset, bulk_upsert: RecordsBulkUpsert, raise_on_error: bool = True
     ) -> RecordsBulkWithUpdateInfo:
         found_records = await self._fetch_existing_dataset_records(dataset, bulk_upsert.items)
-<<<<<<< HEAD
-=======
-        # found_records is passed to the validator to avoid querying the database again, but ideally, it should be
-        # computed inside the validator
-        await RecordsBulkUpsertValidator.validate(bulk_upsert, dataset, found_records)
->>>>>>> ac296619
 
         records = []
         async with self._db.begin_nested():
             for idx, record_upsert in enumerate(bulk_upsert.items):
                 record = found_records.get(record_upsert.id) or found_records.get(record_upsert.external_id)
+
+                try:
+                    await RecordUpsertValidator.validate(record_upsert, dataset, record)
+                except Exception as ex:
+                    if raise_on_error:
+                        raise UnprocessableEntityError(f"Record at position {idx} is not valid because {ex}") from ex
+                    else:
+                        # NOTE: Ignore the errors for this record and continue with the next one
+                        continue
+
                 if not record:
-                    try:
-                        RecordCreateValidator.validate(RecordCreate.parse_obj(record_upsert), dataset)
-                    except (UnprocessableEntityError, ValueError) as ex:
-                        if raise_on_error:
-                            raise UnprocessableEntityError(
-                                f"record at position {idx} is not valid because {ex}"
-                            ) from ex
-                        else:
-                            # NOTE: Ignore the errors in this record and continue with the next one
-                            continue
-
                     record = Record(
                         fields=jsonable_encoder(record_upsert.fields),
                         metadata_=record_upsert.metadata,
                         external_id=record_upsert.external_id,
                         dataset_id=dataset.id,
                     )
-
-                    records.append(record)
-                else:
-                    try:
-                        RecordUpdateValidator.validate(RecordUpdate.parse_obj(record_upsert), dataset)
-                    except (UnprocessableEntityError, ValueError) as ex:
-                        if raise_on_error:
-                            raise UnprocessableEntityError(
-                                f"record at position {idx} is not valid because {ex}"
-                            ) from ex
-                        else:
-                            # NOTE: Ignore the errors in this record and continue with the next one
-                            continue
-
-                    if self._metadata_is_set(record_upsert):
-                        record.metadata_ = record_upsert.metadata
-                        record.updated_at = datetime.utcnow()
-
-                    records.append(record)
+                elif self._metadata_is_set(record_upsert):
+                    record.metadata_ = record_upsert.metadata
+                    record.updated_at = datetime.utcnow()
+
+                records.append(record)
 
             self._db.add_all(records)
             await self._db.flush(records)
