--- conflicted
+++ resolved
@@ -24,11 +24,8 @@
 from argilla_server.api.policies.v1.vector_settings_policy import VectorSettingsPolicy
 from argilla_server.api.policies.v1.workspace_policy import WorkspacePolicy
 from argilla_server.api.policies.v1.workspace_user_policy import WorkspaceUserPolicy
-<<<<<<< HEAD
 from argilla_server.api.policies.v1.webhook_policy import WebhookPolicy
-=======
 from argilla_server.api.policies.v1.job_policy import JobPolicy
->>>>>>> 038172cb
 
 __all__ = [
     "DatasetPolicy",
@@ -42,11 +39,8 @@
     "VectorSettingsPolicy",
     "WorkspacePolicy",
     "WorkspaceUserPolicy",
-<<<<<<< HEAD
     "WebhookPolicy",
-=======
     "JobPolicy",
->>>>>>> 038172cb
     "authorize",
     "is_authorized",
 ]