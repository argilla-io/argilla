--- conflicted
+++ resolved
@@ -62,11 +62,8 @@
 from argilla_server.api.handlers.v1 import (
     workspaces as workspaces_v1,
 )
-<<<<<<< HEAD
 from argilla_server.api.handlers.v1 import webhooks as webhooks_v1
-=======
 from argilla_server.api.handlers.v1 import jobs as jobs_v1
->>>>>>> 038172cb
 from argilla_server.errors.base_errors import __ALL__
 from argilla_server.errors.error_handler import APIErrorHandler
 
@@ -97,11 +94,8 @@
         users_v1.router,
         vectors_settings_v1.router,
         workspaces_v1.router,
-<<<<<<< HEAD
         webhooks_v1.router,
-=======
         jobs_v1.router,
->>>>>>> 038172cb
         oauth2_v1.router,
         settings_v1.router,
     ]:
