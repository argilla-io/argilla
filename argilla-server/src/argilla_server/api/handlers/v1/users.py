#  Copyright 2021-present, the Recognai S.L. team.
#
#  Licensed under the Apache License, Version 2.0 (the "License");
#  you may not use this file except in compliance with the License.
#  You may obtain a copy of the License at
#
#      http://www.apache.org/licenses/LICENSE-2.0
#
#  Unless required by applicable law or agreed to in writing, software
#  distributed under the License is distributed on an "AS IS" BASIS,
#  WITHOUT WARRANTIES OR CONDITIONS OF ANY KIND, either express or implied.
#  See the License for the specific language governing permissions and
#  limitations under the License.

from uuid import UUID

from fastapi import APIRouter, Depends, Security, status
from sqlalchemy.ext.asyncio import AsyncSession

from argilla_server.api.policies.v1 import UserPolicy, authorize
from argilla_server.api.schemas.v1.users import User as UserSchema
from argilla_server.api.schemas.v1.users import UserCreate, Users
from argilla_server.api.schemas.v1.workspaces import Workspaces
from argilla_server.contexts import accounts
from argilla_server.database import get_async_db
from argilla_server.models import User
from argilla_server.security import auth
from argilla_server.telemetry import TelemetryClient, get_telemetry_client

router = APIRouter(tags=["users"])


@router.get("/me", response_model=UserSchema)
async def get_current_user(
    current_user: User = Security(auth.get_current_user),
<<<<<<< HEAD
) -> User:
=======
):
>>>>>>> e044e271
    return current_user


@router.get("/users/{user_id}", response_model=UserSchema)
async def get_user(
    *,
    db: AsyncSession = Depends(get_async_db),
    user_id: UUID,
    current_user: User = Security(auth.get_current_user),
):
    await authorize(current_user, UserPolicy.get)

    return await User.get_or_raise(db, user_id)


@router.get("/users", response_model=Users)
async def list_users(
    *,
    db: AsyncSession = Depends(get_async_db),
    current_user: User = Security(auth.get_current_user),
    telemetry_client: TelemetryClient = Depends(get_telemetry_client),
):
    await authorize(current_user, UserPolicy.list)

    users = await accounts.list_users(db)

    await telemetry_client.track_resource_size(crud_action="read", setting_name="user", count=len(users))

    return Users(items=users)


@router.post("/users", status_code=status.HTTP_201_CREATED, response_model=UserSchema)
async def create_user(
    *,
    db: AsyncSession = Depends(get_async_db),
    user_create: UserCreate,
    current_user: User = Security(auth.get_current_user),
):
    await authorize(current_user, UserPolicy.create)

<<<<<<< HEAD
    return await accounts.create_user(db, user_create.dict())
=======
    user = await accounts.create_user(db, user_create.dict())

    return user
>>>>>>> e044e271


@router.delete("/users/{user_id}", response_model=UserSchema)
async def delete_user(
    *,
    db: AsyncSession = Depends(get_async_db),
    user_id: UUID,
    current_user: User = Security(auth.get_current_user),
):
    user = await User.get_or_raise(db, user_id)

    await authorize(current_user, UserPolicy.delete)

    return await accounts.delete_user(db, user)


@router.get("/users/{user_id}/workspaces", response_model=Workspaces)
async def list_user_workspaces(
    *,
    db: AsyncSession = Depends(get_async_db),
    user_id: UUID,
    current_user: User = Security(auth.get_current_user),
    telemetry_client: TelemetryClient = Depends(get_telemetry_client),
):
    await authorize(current_user, UserPolicy.list_workspaces)

    user = await User.get_or_raise(db, user_id)

    if user.is_owner:
        workspaces = await accounts.list_workspaces(db)
        await telemetry_client.track_resource_size(crud_action="read", setting_name="workspace", count=len(workspaces))
    else:
        workspaces = await accounts.list_workspaces_by_user_id(db, user_id)

    return Workspaces(items=workspaces)<|MERGE_RESOLUTION|>--- conflicted
+++ resolved
@@ -33,11 +33,7 @@
 @router.get("/me", response_model=UserSchema)
 async def get_current_user(
     current_user: User = Security(auth.get_current_user),
-<<<<<<< HEAD
-) -> User:
-=======
 ):
->>>>>>> e044e271
     return current_user
 
 
@@ -78,13 +74,7 @@
 ):
     await authorize(current_user, UserPolicy.create)
 
-<<<<<<< HEAD
     return await accounts.create_user(db, user_create.dict())
-=======
-    user = await accounts.create_user(db, user_create.dict())
-
-    return user
->>>>>>> e044e271
 
 
 @router.delete("/users/{user_id}", response_model=UserSchema)
