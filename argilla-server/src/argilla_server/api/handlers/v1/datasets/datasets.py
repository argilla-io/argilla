#  Copyright 2021-present, the Recognai S.L. team.
#
#  Licensed under the Apache License, Version 2.0 (the "License");
#  you may not use this file except in compliance with the License.
#  You may obtain a copy of the License at
#
#      http://www.apache.org/licenses/LICENSE-2.0
#
#  Unless required by applicable law or agreed to in writing, software
#  distributed under the License is distributed on an "AS IS" BASIS,
#  WITHOUT WARRANTIES OR CONDITIONS OF ANY KIND, either express or implied.
#  See the License for the specific language governing permissions and
#  limitations under the License.

from typing import List, Optional
from uuid import UUID

from fastapi import APIRouter, Depends, Security, status
from sqlalchemy.ext.asyncio import AsyncSession
from sqlalchemy.orm import selectinload

from argilla_server.api.policies.v1 import DatasetPolicy, MetadataPropertyPolicy, authorize, is_authorized
from argilla_server.api.schemas.v1.datasets import (
    Dataset as DatasetSchema,
    UsersProgress,
)
from argilla_server.api.schemas.v1.datasets import (
    DatasetCreate,
    DatasetMetrics,
    DatasetProgress,
    Datasets,
    DatasetUpdate,
)
from argilla_server.api.schemas.v1.fields import Field, FieldCreate, Fields
from argilla_server.api.schemas.v1.metadata_properties import (
    MetadataProperties,
    MetadataProperty,
    MetadataPropertyCreate,
)
from argilla_server.api.schemas.v1.vector_settings import VectorSettings, VectorSettingsCreate, VectorsSettings
from argilla_server.contexts import datasets
from argilla_server.database import get_async_db
from argilla_server.models import Dataset, User
from argilla_server.search_engine import (
    SearchEngine,
    get_search_engine,
)
from argilla_server.security import auth
from argilla_server.telemetry import TelemetryClient, get_telemetry_client

router = APIRouter()


async def _filter_metadata_properties_by_policy(
    current_user: User, metadata_properties: List[MetadataProperty]
) -> List[MetadataProperty]:
    filtered_metadata_properties = []

    for metadata_property in metadata_properties:
        metadata_property_is_authorized = await is_authorized(
            current_user, MetadataPropertyPolicy.get(metadata_property)
        )

        if metadata_property_is_authorized:
            filtered_metadata_properties.append(metadata_property)

    return filtered_metadata_properties


@router.get("/me/datasets", response_model=Datasets)
async def list_current_user_datasets(
    *,
    db: AsyncSession = Depends(get_async_db),
    workspace_id: Optional[UUID] = None,
    current_user: User = Security(auth.get_current_user),
):
    await authorize(current_user, DatasetPolicy.list(workspace_id))

    if not workspace_id:
        if current_user.is_owner:
            dataset_list = await datasets.list_datasets(db)
        else:
            await current_user.awaitable_attrs.datasets
            dataset_list = current_user.datasets
    else:
        dataset_list = await datasets.list_datasets_by_workspace_id(db, workspace_id)

    return Datasets(items=dataset_list)


@router.get("/datasets/{dataset_id}/fields", response_model=Fields)
async def list_dataset_fields(
    *,
    db: AsyncSession = Depends(get_async_db),
    telemetry_client: TelemetryClient = Depends(get_telemetry_client),
    dataset_id: UUID,
    current_user: User = Security(auth.get_current_user),
):
    dataset = await Dataset.get_or_raise(db, dataset_id, options=[selectinload(Dataset.fields)])

    await authorize(current_user, DatasetPolicy.get(dataset))

    for field in dataset.fields:
        await telemetry_client.track_crud_dataset_setting(
            action="read", dataset=dataset, setting_name="fields", setting=field
        )
    await telemetry_client.track_crud_dataset_setting(
        action="read", dataset=dataset, setting_name="fields", count=len(dataset.fields)
    )

    return Fields(items=dataset.fields)


@router.get("/datasets/{dataset_id}/vectors-settings", response_model=VectorsSettings)
async def list_dataset_vector_settings(
    *,
    db: AsyncSession = Depends(get_async_db),
    telemetry_client: TelemetryClient = Depends(get_telemetry_client),
    dataset_id: UUID,
    current_user: User = Security(auth.get_current_user),
):
    dataset = await Dataset.get_or_raise(db, dataset_id, options=[selectinload(Dataset.vectors_settings)])

    await authorize(current_user, DatasetPolicy.get(dataset))

    for vectors_setting in dataset.vectors_settings:
        await telemetry_client.track_crud_dataset_setting(
            action="read", dataset=dataset, setting_name="vectors_settings", setting=vectors_setting
        )
    await telemetry_client.track_crud_dataset_setting(
        action="read", dataset=dataset, setting_name="vectors_settings", count=len(dataset.vectors_settings)
    )

    return VectorsSettings(items=dataset.vectors_settings)


@router.get("/me/datasets/{dataset_id}/metadata-properties", response_model=MetadataProperties)
async def list_current_user_dataset_metadata_properties(
    *,
    db: AsyncSession = Depends(get_async_db),
    telemetry_client: TelemetryClient = Depends(get_telemetry_client),
    dataset_id: UUID,
    current_user: User = Security(auth.get_current_user),
):
    dataset = await Dataset.get_or_raise(db, dataset_id, options=[selectinload(Dataset.metadata_properties)])

    await authorize(current_user, DatasetPolicy.get(dataset))

    filtered_metadata_properties = await _filter_metadata_properties_by_policy(
        current_user, dataset.metadata_properties
    )

    for metadata_property in filtered_metadata_properties:
        await telemetry_client.track_crud_dataset_setting(
            action="read", dataset=dataset, setting_name="metadata_properties", setting=metadata_property
        )
    await telemetry_client.track_crud_dataset_setting(
        action="read", dataset=dataset, setting_name="metadata_properties", count=len(filtered_metadata_properties)
    )

    return MetadataProperties(items=filtered_metadata_properties)


@router.get("/datasets/{dataset_id}", response_model=DatasetSchema)
async def get_dataset(
    *,
    db: AsyncSession = Depends(get_async_db),
    telemetry_client: TelemetryClient = Depends(get_telemetry_client),
    dataset_id: UUID,
    current_user: User = Security(auth.get_current_user),
):
    dataset = await Dataset.get_or_raise(db, dataset_id)

    await authorize(current_user, DatasetPolicy.get(dataset))

    await telemetry_client.track_crud_dataset(action="read", dataset=dataset)

    return dataset


@router.get("/me/datasets/{dataset_id}/metrics", response_model=DatasetMetrics)
async def get_current_user_dataset_metrics(
    *,
    db: AsyncSession = Depends(get_async_db),
    dataset_id: UUID,
    current_user: User = Security(auth.get_current_user),
):
    dataset = await Dataset.get_or_raise(db, dataset_id)

    await authorize(current_user, DatasetPolicy.get(dataset))

    return await datasets.get_user_dataset_metrics(db, current_user.id, dataset.id)


@router.get("/datasets/{dataset_id}/progress", response_model=DatasetProgress)
async def get_dataset_progress(
    *,
    db: AsyncSession = Depends(get_async_db),
    dataset_id: UUID,
    current_user: User = Security(auth.get_current_user),
):
    dataset = await Dataset.get_or_raise(db, dataset_id)

    await authorize(current_user, DatasetPolicy.get(dataset))

    return await datasets.get_dataset_progress(db, dataset.id)


@router.get("/datasets/{dataset_id}/users/progress", response_model=UsersProgress, response_model_exclude_unset=True)
async def get_dataset_users_progress(
    *,
    current_user: User = Security(auth.get_current_user),
    dataset_id: UUID,
    db: AsyncSession = Depends(get_async_db),
):
    dataset = await Dataset.get_or_raise(db, dataset_id)

    await authorize(current_user, DatasetPolicy.get(dataset))

    progress = await datasets.get_dataset_users_progress(dataset.id)

    return UsersProgress(users=progress)


@router.post("/datasets", status_code=status.HTTP_201_CREATED, response_model=DatasetSchema)
async def create_dataset(
    *,
    db: AsyncSession = Depends(get_async_db),
    telemetry_client: TelemetryClient = Depends(get_telemetry_client),
    dataset_create: DatasetCreate,
    current_user: User = Security(auth.get_current_user),
):
    await authorize(current_user, DatasetPolicy.create(dataset_create.workspace_id))

<<<<<<< HEAD
    dataset = await datasets.create_dataset(db, dataset_create)

    await telemetry_client.track_crud_dataset(action="create", dataset=dataset)

    return dataset
=======
    return await datasets.create_dataset(db, dataset_create.dict())
>>>>>>> 1eb44cba


@router.post("/datasets/{dataset_id}/fields", status_code=status.HTTP_201_CREATED, response_model=Field)
async def create_dataset_field(
    *,
    db: AsyncSession = Depends(get_async_db),
    telemetry_client: TelemetryClient = Depends(get_telemetry_client),
    dataset_id: UUID,
    field_create: FieldCreate,
    current_user: User = Security(auth.get_current_user),
):
    dataset = await Dataset.get_or_raise(db, dataset_id)

    await authorize(current_user, DatasetPolicy.create_field(dataset))

    field = await datasets.create_field(db, dataset, field_create)

    await telemetry_client.track_crud_dataset_setting(
        action="create", setting_name="fields", dataset=dataset, setting=field
    )

    return field


@router.post(
    "/datasets/{dataset_id}/metadata-properties", status_code=status.HTTP_201_CREATED, response_model=MetadataProperty
)
async def create_dataset_metadata_property(
    *,
    db: AsyncSession = Depends(get_async_db),
    search_engine: SearchEngine = Depends(get_search_engine),
    telemetry_client: TelemetryClient = Depends(get_telemetry_client),
    dataset_id: UUID,
    metadata_property_create: MetadataPropertyCreate,
    current_user: User = Security(auth.get_current_user),
):
    dataset = await Dataset.get_or_raise(db, dataset_id)

    await authorize(current_user, DatasetPolicy.create_metadata_property(dataset))

    metadata_property = await datasets.create_metadata_property(db, search_engine, dataset, metadata_property_create)

    await telemetry_client.track_crud_dataset_setting(
        action="create", setting_name="metadata_properties", dataset=dataset, setting=metadata_property
    )

    return metadata_property


@router.post(
    "/datasets/{dataset_id}/vectors-settings", status_code=status.HTTP_201_CREATED, response_model=VectorSettings
)
async def create_dataset_vector_settings(
    *,
    db: AsyncSession = Depends(get_async_db),
    search_engine: SearchEngine = Depends(get_search_engine),
    telemetry_client: TelemetryClient = Depends(get_telemetry_client),
    dataset_id: UUID,
    vector_settings_create: VectorSettingsCreate,
    current_user: User = Security(auth.get_current_user),
):
    dataset = await Dataset.get_or_raise(db, dataset_id)

    await authorize(current_user, DatasetPolicy.create_vector_settings(dataset))

    vector_setting = await datasets.create_vector_settings(db, search_engine, dataset, vector_settings_create)

    await telemetry_client.track_crud_dataset_setting(
        action="create", setting_name="vectors_settings", dataset=dataset, setting=vector_setting
    )

    return vector_setting


@router.put("/datasets/{dataset_id}/publish", response_model=DatasetSchema)
async def publish_dataset(
    *,
    db: AsyncSession = Depends(get_async_db),
    search_engine: SearchEngine = Depends(get_search_engine),
    telemetry_client: TelemetryClient = Depends(get_telemetry_client),
    dataset_id: UUID,
    current_user: User = Security(auth.get_current_user),
) -> Dataset:
    dataset = await Dataset.get_or_raise(
        db,
        dataset_id,
        options=[
            selectinload(Dataset.fields),
            selectinload(Dataset.questions),
            selectinload(Dataset.metadata_properties),
            selectinload(Dataset.vectors_settings),
        ],
    )

    await authorize(current_user, DatasetPolicy.publish(dataset))

    dataset = await datasets.publish_dataset(db, search_engine, dataset)

    await telemetry_client.track_crud_dataset(action="create", dataset=dataset)

    return dataset


@router.delete("/datasets/{dataset_id}", response_model=DatasetSchema)
async def delete_dataset(
    *,
    db: AsyncSession = Depends(get_async_db),
    search_engine: SearchEngine = Depends(get_search_engine),
    telemetry_client: TelemetryClient = Depends(get_telemetry_client),
    dataset_id: UUID,
    current_user: User = Security(auth.get_current_user),
):
    dataset = await Dataset.get_or_raise(db, dataset_id)

    await authorize(current_user, DatasetPolicy.delete(dataset))

    dataset = await datasets.delete_dataset(db, search_engine, dataset)

    await telemetry_client.track_crud_dataset(action="delete", dataset=dataset)

    return dataset


@router.patch("/datasets/{dataset_id}", response_model=DatasetSchema)
async def update_dataset(
    *,
    db: AsyncSession = Depends(get_async_db),
    telemetry_client: TelemetryClient = Depends(get_telemetry_client),
    dataset_id: UUID,
    dataset_update: DatasetUpdate,
    current_user: User = Security(auth.get_current_user),
):
    dataset = await Dataset.get_or_raise(db, dataset_id)

    await authorize(current_user, DatasetPolicy.update(dataset))

<<<<<<< HEAD
    dataset = await datasets.update_dataset(db, dataset, dataset_update)

    await telemetry_client.track_crud_dataset(action="update", dataset=dataset)

    return dataset
=======
    return await datasets.update_dataset(db, dataset, dataset_update.dict(exclude_unset=True))
>>>>>>> 1eb44cba
<|MERGE_RESOLUTION|>--- conflicted
+++ resolved
@@ -232,15 +232,11 @@
 ):
     await authorize(current_user, DatasetPolicy.create(dataset_create.workspace_id))
 
-<<<<<<< HEAD
-    dataset = await datasets.create_dataset(db, dataset_create)
+    dataset = await datasets.create_dataset(db, dataset_create.dict())
 
     await telemetry_client.track_crud_dataset(action="create", dataset=dataset)
 
     return dataset
-=======
-    return await datasets.create_dataset(db, dataset_create.dict())
->>>>>>> 1eb44cba
 
 
 @router.post("/datasets/{dataset_id}/fields", status_code=status.HTTP_201_CREATED, response_model=Field)
@@ -377,12 +373,8 @@
 
     await authorize(current_user, DatasetPolicy.update(dataset))
 
-<<<<<<< HEAD
-    dataset = await datasets.update_dataset(db, dataset, dataset_update)
+    dataset = await datasets.update_dataset(db, dataset, dataset_update.dict(exclude_unset=True))
 
     await telemetry_client.track_crud_dataset(action="update", dataset=dataset)
 
-    return dataset
-=======
-    return await datasets.update_dataset(db, dataset, dataset_update.dict(exclude_unset=True))
->>>>>>> 1eb44cba
+    return dataset