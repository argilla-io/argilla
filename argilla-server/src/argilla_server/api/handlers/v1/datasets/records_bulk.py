#  Copyright 2021-present, the Recognai S.L. team.
#
#  Licensed under the Apache License, Version 2.0 (the "License");
#  you may not use this file except in compliance with the License.
#  You may obtain a copy of the License at
#
#      http://www.apache.org/licenses/LICENSE-2.0
#
#  Unless required by applicable law or agreed to in writing, software
#  distributed under the License is distributed on an "AS IS" BASIS,
#  WITHOUT WARRANTIES OR CONDITIONS OF ANY KIND, either express or implied.
#  See the License for the specific language governing permissions and
#  limitations under the License.

from uuid import UUID

from fastapi import APIRouter, Depends, Security
from sqlalchemy.ext.asyncio import AsyncSession
from sqlalchemy.orm import selectinload
from starlette import status

from argilla_server.api.policies.v1 import DatasetPolicy, authorize
from argilla_server.api.schemas.v1.records_bulk import RecordsBulk, RecordsBulkCreate, RecordsBulkUpsert
from argilla_server.bulk.records_bulk import CreateRecordsBulk, UpsertRecordsBulk
from argilla_server.database import get_async_db
from argilla_server.models import Dataset, User
from argilla_server.search_engine import SearchEngine, get_search_engine
from argilla_server.security import auth

router = APIRouter()


@router.post(
    "/datasets/{dataset_id}/records/bulk",
    response_model=RecordsBulk,
    status_code=status.HTTP_201_CREATED,
)
async def create_dataset_records_bulk(
    *,
    dataset_id: UUID,
    records_bulk_create: RecordsBulkCreate,
    db: AsyncSession = Depends(get_async_db),
    search_engine: SearchEngine = Depends(get_search_engine),
    current_user: User = Security(auth.get_current_user),
):
    dataset = await Dataset.get_or_raise(
        db,
        dataset_id,
        options=[
            selectinload(Dataset.fields),
            selectinload(Dataset.questions),
            selectinload(Dataset.metadata_properties),
            selectinload(Dataset.vectors_settings),
        ],
    )

    await authorize(current_user, DatasetPolicy.create_records(dataset))

    return await CreateRecordsBulk(db, search_engine).create_records_bulk(dataset, records_bulk_create)


@router.put("/datasets/{dataset_id}/records/bulk", response_model=RecordsBulk)
async def upsert_dataset_records_bulk(
    *,
    dataset_id: UUID,
    records_bulk_upsert: RecordsBulkUpsert,
    db: AsyncSession = Depends(get_async_db),
    search_engine: SearchEngine = Depends(get_search_engine),
    current_user: User = Security(auth.get_current_user),
):
    dataset = await Dataset.get_or_raise(
        db,
        dataset_id,
        options=[
            selectinload(Dataset.fields),
            selectinload(Dataset.questions),
            selectinload(Dataset.metadata_properties),
            selectinload(Dataset.vectors_settings),
        ],
    )

    await authorize(current_user, DatasetPolicy.upsert_records(dataset))

<<<<<<< HEAD
    return await UpsertRecordsBulk(db, search_engine).upsert_records_bulk(dataset, records_bulk_create)
=======
    records_bulk = await UpsertRecordsBulk(db, search_engine).upsert_records_bulk(dataset, records_bulk_upsert)

    updated = len(records_bulk.updated_item_ids)
    created = len(records_bulk.items) - updated

    return records_bulk
>>>>>>> 038172cb
<|MERGE_RESOLUTION|>--- conflicted
+++ resolved
@@ -81,13 +81,4 @@
 
     await authorize(current_user, DatasetPolicy.upsert_records(dataset))
 
-<<<<<<< HEAD
-    return await UpsertRecordsBulk(db, search_engine).upsert_records_bulk(dataset, records_bulk_create)
-=======
-    records_bulk = await UpsertRecordsBulk(db, search_engine).upsert_records_bulk(dataset, records_bulk_upsert)
-
-    updated = len(records_bulk.updated_item_ids)
-    created = len(records_bulk.items) - updated
-
-    return records_bulk
->>>>>>> 038172cb
+    return await UpsertRecordsBulk(db, search_engine).upsert_records_bulk(dataset, records_bulk_upsert)