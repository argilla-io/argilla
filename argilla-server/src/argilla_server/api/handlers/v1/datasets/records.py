--- conflicted
+++ resolved
@@ -12,11 +12,7 @@
 #  See the License for the specific language governing permissions and
 #  limitations under the License.
 
-<<<<<<< HEAD
-from typing import Any, Dict, List, Optional, Union
-=======
 from typing import Any, Dict, List, Optional, Tuple, Union
->>>>>>> fee1f5a1
 from uuid import UUID
 
 from fastapi import APIRouter, Depends, Query, Security, status, Path
@@ -49,11 +45,7 @@
 )
 from argilla_server.contexts import datasets, search, records
 from argilla_server.database import get_async_db
-<<<<<<< HEAD
-from argilla_server.enums import RecordSortField
-=======
 from argilla_server.enums import RecordSortField, ResponseStatusFilter
->>>>>>> fee1f5a1
 from argilla_server.errors.future import MissingVectorError, NotFoundError, UnprocessableEntityError
 from argilla_server.errors.future.base_errors import MISSING_VECTOR_ERROR_CODE
 from argilla_server.models import Dataset, Field, Record, User, VectorSettings
