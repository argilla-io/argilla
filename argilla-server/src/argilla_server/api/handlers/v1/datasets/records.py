--- conflicted
+++ resolved
@@ -193,23 +193,8 @@
         return await search_engine.search(**search_params)
 
 
-<<<<<<< HEAD
+
 async def _validate_search_records_query(db: "AsyncSession", query: SearchRecordsQuery, dataset_id: UUID):
-=======
-async def _build_response_status_filter_for_search(
-    response_statuses: Optional[List[ResponseStatusFilter]] = None, user: Optional[User] = None
-) -> Optional[UserResponseStatusFilter]:
-    user_response_status_filter = None
-
-    if response_statuses:
-        # TODO(@frascuchon): user response and status responses should be split into different filter types
-        user_response_status_filter = UserResponseStatusFilter(user=user, statuses=response_statuses)
-
-    return user_response_status_filter
-
-
-async def _validate_search_records_query(db: "AsyncSession", query: SearchRecordsQuery, dataset: Dataset):
->>>>>>> b7ac946a
     try:
         await search.validate_search_records_query(db, query, dataset)
     except (ValueError, NotFoundError) as e:
