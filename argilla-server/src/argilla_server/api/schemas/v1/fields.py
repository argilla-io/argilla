#  Copyright 2021-present, the Recognai S.L. team.
#
#  Licensed under the Apache License, Version 2.0 (the "License");
#  you may not use this file except in compliance with the License.
#  You may obtain a copy of the License at
#
#      http://www.apache.org/licenses/LICENSE-2.0
#
#  Unless required by applicable law or agreed to in writing, software
#  distributed under the License is distributed on an "AS IS" BASIS,
#  WITHOUT WARRANTIES OR CONDITIONS OF ANY KIND, either express or implied.
#  See the License for the specific language governing permissions and
#  limitations under the License.

from datetime import datetime
from typing import Annotated, List, Literal, Optional, Union
from uuid import UUID

from argilla_server.api.schemas.v1.commons import UpdateSchema
from argilla_server.enums import FieldType
from argilla_server.pydantic_v1 import BaseModel, constr
from argilla_server.pydantic_v1 import Field as PydanticField

FIELD_CREATE_NAME_REGEX = r"^(?=.*[a-z0-9])[a-z0-9_-]+$"
FIELD_CREATE_NAME_MIN_LENGTH = 1
FIELD_CREATE_NAME_MAX_LENGTH = 200

FIELD_CREATE_TITLE_MIN_LENGTH = 1
FIELD_CREATE_TITLE_MAX_LENGTH = 500

FieldName = Annotated[
    constr(
        regex=FIELD_CREATE_NAME_REGEX,
        min_length=FIELD_CREATE_NAME_MIN_LENGTH,
        max_length=FIELD_CREATE_NAME_MAX_LENGTH,
    ),
    PydanticField(..., description="The name of the field"),
]

FieldTitle = Annotated[
    constr(
        min_length=FIELD_CREATE_TITLE_MIN_LENGTH,
        max_length=FIELD_CREATE_TITLE_MAX_LENGTH,
    ),
    PydanticField(..., description="The title of the field"),
]


class TextFieldSettings(BaseModel):
    type: Literal[FieldType.text]
    use_markdown: bool


class TextFieldSettingsCreate(BaseModel):
    type: Literal[FieldType.text]
    use_markdown: bool = False


class TextFieldSettingsUpdate(BaseModel):
    type: Literal[FieldType.text]
    use_markdown: bool


class ImageFieldSettings(BaseModel):
    type: Literal[FieldType.image]


class ImageFieldSettingsCreate(BaseModel):
    type: Literal[FieldType.image]


class ImageFieldSettingsUpdate(BaseModel):
    type: Literal[FieldType.image]


class ChatFieldSettings(BaseModel):
    type: Literal[FieldType.chat]
<<<<<<< HEAD
=======
    use_markdown: bool
>>>>>>> e315c2f0


class ChatFieldSettingsCreate(BaseModel):
    type: Literal[FieldType.chat]
<<<<<<< HEAD
=======
    use_markdown: bool = True
>>>>>>> e315c2f0


class ChatFieldSettingsUpdate(BaseModel):
    type: Literal[FieldType.chat]
<<<<<<< HEAD


class CustomFieldSettings(BaseModel):
    type: Literal[FieldType.custom]
    template: str


class CustomFieldSettingsCreate(BaseModel):
    type: Literal[FieldType.custom]
    template: str


class CustomFieldSettingsUpdate(BaseModel):
    type: Literal[FieldType.custom]
    template: str
=======
    use_markdown: bool
>>>>>>> e315c2f0


FieldSettings = Annotated[
    Union[
        TextFieldSettings,
        ImageFieldSettings,
        ChatFieldSettings,
<<<<<<< HEAD
        CustomFieldSettings,
=======
>>>>>>> e315c2f0
    ],
    PydanticField(..., discriminator="type"),
]

<<<<<<< HEAD

FieldSettingsCreate = Annotated[
    Union[TextFieldSettingsCreate, ImageFieldSettingsCreate, ChatFieldSettingsCreate, CustomFieldSettingsCreate],
    PydanticField(..., discriminator="type"),
]


FieldSettingsUpdate = Annotated[
    Union[TextFieldSettingsUpdate, ImageFieldSettingsUpdate, ChatFieldSettingsUpdate, CustomFieldSettingsUpdate],
=======
FieldSettingsCreate = Annotated[
    Union[
        TextFieldSettingsCreate,
        ImageFieldSettingsCreate,
        ChatFieldSettingsCreate,
    ],
    PydanticField(..., discriminator="type"),
]

FieldSettingsUpdate = Annotated[
    Union[
        TextFieldSettingsUpdate,
        ImageFieldSettingsUpdate,
        ChatFieldSettingsUpdate,
    ],
>>>>>>> e315c2f0
    PydanticField(..., discriminator="type"),
]


class Field(BaseModel):
    id: UUID
    name: str
    title: str
    required: bool
    settings: FieldSettings
    dataset_id: UUID
    inserted_at: datetime
    updated_at: datetime

    class Config:
        orm_mode = True


class Fields(BaseModel):
    items: List[Field]


class FieldCreate(BaseModel):
    name: FieldName
    title: FieldTitle
    required: Optional[bool]
    settings: FieldSettingsCreate


class FieldUpdate(UpdateSchema):
    title: Optional[FieldTitle]
    settings: Optional[FieldSettingsUpdate]

    __non_nullable_fields__ = {"title", "settings"}<|MERGE_RESOLUTION|>--- conflicted
+++ resolved
@@ -75,23 +75,17 @@
 
 class ChatFieldSettings(BaseModel):
     type: Literal[FieldType.chat]
-<<<<<<< HEAD
-=======
     use_markdown: bool
->>>>>>> e315c2f0
 
 
 class ChatFieldSettingsCreate(BaseModel):
     type: Literal[FieldType.chat]
-<<<<<<< HEAD
-=======
     use_markdown: bool = True
->>>>>>> e315c2f0
 
 
 class ChatFieldSettingsUpdate(BaseModel):
     type: Literal[FieldType.chat]
-<<<<<<< HEAD
+    use_markdown: bool
 
 
 class CustomFieldSettings(BaseModel):
@@ -107,9 +101,6 @@
 class CustomFieldSettingsUpdate(BaseModel):
     type: Literal[FieldType.custom]
     template: str
-=======
-    use_markdown: bool
->>>>>>> e315c2f0
 
 
 FieldSettings = Annotated[
@@ -117,30 +108,17 @@
         TextFieldSettings,
         ImageFieldSettings,
         ChatFieldSettings,
-<<<<<<< HEAD
         CustomFieldSettings,
-=======
->>>>>>> e315c2f0
     ],
     PydanticField(..., discriminator="type"),
 ]
 
-<<<<<<< HEAD
-
-FieldSettingsCreate = Annotated[
-    Union[TextFieldSettingsCreate, ImageFieldSettingsCreate, ChatFieldSettingsCreate, CustomFieldSettingsCreate],
-    PydanticField(..., discriminator="type"),
-]
-
-
-FieldSettingsUpdate = Annotated[
-    Union[TextFieldSettingsUpdate, ImageFieldSettingsUpdate, ChatFieldSettingsUpdate, CustomFieldSettingsUpdate],
-=======
 FieldSettingsCreate = Annotated[
     Union[
         TextFieldSettingsCreate,
         ImageFieldSettingsCreate,
         ChatFieldSettingsCreate,
+        CustomFieldSettingsCreate,
     ],
     PydanticField(..., discriminator="type"),
 ]
@@ -150,8 +128,8 @@
         TextFieldSettingsUpdate,
         ImageFieldSettingsUpdate,
         ChatFieldSettingsUpdate,
+        CustomFieldSettingsUpdate,
     ],
->>>>>>> e315c2f0
     PydanticField(..., discriminator="type"),
 ]
 
