#  Copyright 2021-present, the Recognai S.L. team.
#
#  Licensed under the Apache License, Version 2.0 (the "License");
#  you may not use this file except in compliance with the License.
#  You may obtain a copy of the License at
#
#      http://www.apache.org/licenses/LICENSE-2.0
#
#  Unless required by applicable law or agreed to in writing, software
#  distributed under the License is distributed on an "AS IS" BASIS,
#  WITHOUT WARRANTIES OR CONDITIONS OF ANY KIND, either express or implied.
#  See the License for the specific language governing permissions and
#  limitations under the License.

from datetime import datetime
from typing import Annotated, List, Literal, Optional, Union
from uuid import UUID

from argilla_server.api.schemas.v1.commons import UpdateSchema
from argilla_server.enums import FieldType
from argilla_server.pydantic_v1 import BaseModel, constr
from argilla_server.pydantic_v1 import Field as PydanticField

FIELD_CREATE_NAME_REGEX = r"^(?=.*[a-z0-9])[a-z0-9_-]+$"
FIELD_CREATE_NAME_MIN_LENGTH = 1
FIELD_CREATE_NAME_MAX_LENGTH = 200

FIELD_CREATE_TITLE_MIN_LENGTH = 1
FIELD_CREATE_TITLE_MAX_LENGTH = 500


FieldName = Annotated[
    constr(
        regex=FIELD_CREATE_NAME_REGEX,
        min_length=FIELD_CREATE_NAME_MIN_LENGTH,
        max_length=FIELD_CREATE_NAME_MAX_LENGTH,
    ),
    PydanticField(..., description="The name of the field"),
]


FieldTitle = Annotated[
    constr(
        min_length=FIELD_CREATE_TITLE_MIN_LENGTH,
        max_length=FIELD_CREATE_TITLE_MAX_LENGTH,
    ),
    PydanticField(..., description="The title of the field"),
]


class TextFieldSettings(BaseModel):
    type: Literal[FieldType.text]
    use_markdown: bool


class TextFieldSettingsCreate(BaseModel):
    type: Literal[FieldType.text]
    use_markdown: bool = False


class TextFieldSettingsUpdate(BaseModel):
    type: Literal[FieldType.text]
    use_markdown: bool


class ImageFieldSettings(BaseModel):
    type: Literal[FieldType.image]


class ImageFieldSettingsCreate(BaseModel):
    type: Literal[FieldType.image]


class ImageFieldSettingsUpdate(BaseModel):
    type: Literal[FieldType.image]


<<<<<<< HEAD
class ChatFieldSettings(BaseModel):
    type: Literal[FieldType.chat]


class ChatFieldSettingsCreate(BaseModel):
    type: Literal[FieldType.chat]


class ChatFieldSettingsUpdate(BaseModel):
    type: Literal[FieldType.chat]


=======
>>>>>>> 67aee5aa
FieldSettings = Annotated[
    Union[
        TextFieldSettings,
        ImageFieldSettings,
<<<<<<< HEAD
        ChatFieldSettings,
=======
>>>>>>> 67aee5aa
    ],
    PydanticField(..., discriminator="type"),
]


FieldSettingsCreate = Annotated[
<<<<<<< HEAD
    Union[TextFieldSettingsCreate, ImageFieldSettingsCreate, ChatFieldSettingsCreate],
=======
    Union[
        TextFieldSettingsCreate,
        ImageFieldSettingsCreate,
    ],
>>>>>>> 67aee5aa
    PydanticField(..., discriminator="type"),
]


FieldSettingsUpdate = Annotated[
<<<<<<< HEAD
    Union[TextFieldSettingsUpdate, ImageFieldSettingsUpdate, ChatFieldSettingsUpdate],
=======
    Union[
        TextFieldSettingsUpdate,
        ImageFieldSettingsUpdate,
    ],
>>>>>>> 67aee5aa
    PydanticField(..., discriminator="type"),
]


class Field(BaseModel):
    id: UUID
    name: str
    title: str
    required: bool
    settings: FieldSettings
    dataset_id: UUID
    inserted_at: datetime
    updated_at: datetime

    class Config:
        orm_mode = True


class Fields(BaseModel):
    items: List[Field]


class FieldCreate(BaseModel):
    name: FieldName
    title: FieldTitle
    required: Optional[bool]
    settings: FieldSettingsCreate


class FieldUpdate(UpdateSchema):
    title: Optional[FieldTitle]
    settings: Optional[FieldSettingsUpdate]

    __non_nullable_fields__ = {"title", "settings"}<|MERGE_RESOLUTION|>--- conflicted
+++ resolved
@@ -75,7 +75,6 @@
     type: Literal[FieldType.image]
 
 
-<<<<<<< HEAD
 class ChatFieldSettings(BaseModel):
     type: Literal[FieldType.chat]
 
@@ -88,43 +87,28 @@
     type: Literal[FieldType.chat]
 
 
-=======
->>>>>>> 67aee5aa
 FieldSettings = Annotated[
     Union[
         TextFieldSettings,
         ImageFieldSettings,
-<<<<<<< HEAD
         ChatFieldSettings,
-=======
->>>>>>> 67aee5aa
     ],
     PydanticField(..., discriminator="type"),
 ]
 
 
 FieldSettingsCreate = Annotated[
-<<<<<<< HEAD
-    Union[TextFieldSettingsCreate, ImageFieldSettingsCreate, ChatFieldSettingsCreate],
-=======
     Union[
         TextFieldSettingsCreate,
         ImageFieldSettingsCreate,
+        ChatFieldSettingsCreate,
     ],
->>>>>>> 67aee5aa
     PydanticField(..., discriminator="type"),
 ]
 
 
 FieldSettingsUpdate = Annotated[
-<<<<<<< HEAD
     Union[TextFieldSettingsUpdate, ImageFieldSettingsUpdate, ChatFieldSettingsUpdate],
-=======
-    Union[
-        TextFieldSettingsUpdate,
-        ImageFieldSettingsUpdate,
-    ],
->>>>>>> 67aee5aa
     PydanticField(..., discriminator="type"),
 ]
 
