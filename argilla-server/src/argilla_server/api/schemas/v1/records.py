--- conflicted
+++ resolved
@@ -188,17 +188,7 @@
     suggestions: Optional[List[SuggestionCreate]] = None
     vectors: Optional[Dict[str, List[float]]] = None
 
-<<<<<<< HEAD
-    @validator("metadata")
-=======
-    @property
-    def metadata(self) -> Optional[Dict[str, Any]]:
-        # Align with the RecordCreate model. Both should have the same name for the metadata field.
-        # TODO(@frascuchon): This will be properly adapted once the bulk records refactor is completed.
-        return self.metadata_
-
-    @field_validator("metadata_")
->>>>>>> 90f3c856
+    @field_validator("metadata")
     @classmethod
     def prevent_nan_values(cls, metadata: Optional[Dict[str, Any]]) -> Optional[Dict[str, Any]]:
         if metadata is None:
@@ -288,16 +278,6 @@
     items: List[RecordCreate] = Field(..., min_length=RECORDS_CREATE_MIN_ITEMS, max_length=RECORDS_CREATE_MAX_ITEMS)
 
 
-<<<<<<< HEAD
-=======
-class RecordsUpdate(BaseModel):
-    # TODO: review this definition and align to create model
-    items: List[RecordUpdateWithId] = Field(
-        ..., min_length=RECORDS_UPDATE_MIN_ITEMS, max_length=RECORDS_UPDATE_MAX_ITEMS
-    )
-
-
->>>>>>> 90f3c856
 class MetadataParsedQueryParam:
     def __init__(self, string: str):
         k, *v = string.split(":", maxsplit=1)
