--- conflicted
+++ resolved
@@ -86,11 +86,7 @@
 
 
 class RecordCreate(BaseModel):
-<<<<<<< HEAD
-    fields: Dict[str, Union[StrictStr, None, List[Dict[StrictStr, StrictStr]], Dict[StrictStr, Any]]]
-=======
-    fields: Dict[str, Union[List[ChatFieldValue], StrictStr, None]]
->>>>>>> e315c2f0
+    fields: Dict[str, Union[Dict[StrictStr, StrictStr], List[ChatFieldValue], StrictStr, None]]
     metadata: Optional[Dict[str, Any]]
     external_id: Optional[str]
     responses: Optional[List[UserResponseCreate]]
@@ -168,11 +164,7 @@
 
 class RecordUpsert(RecordCreate):
     id: Optional[UUID]
-<<<<<<< HEAD
-    fields: Optional[Dict[str, Union[StrictStr, None, List[Dict[StrictStr, StrictStr]], Dict[StrictStr, Any]]]]
-=======
-    fields: Optional[Dict[str, Union[List[ChatFieldValue], StrictStr, None]]]
->>>>>>> e315c2f0
+    fields: Optional[Dict[str, Union[Dict[StrictStr, StrictStr], List[ChatFieldValue], StrictStr, None]]]
 
 
 class RecordIncludeParam(BaseModel):
