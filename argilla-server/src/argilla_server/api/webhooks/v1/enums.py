--- conflicted
+++ resolved
@@ -26,12 +26,9 @@
     response_deleted = "response.deleted"
     response_upserted = "response.upserted"
 
-<<<<<<< HEAD
-=======
     record_created = "record.created"
     record_updated = "record.updated"
     record_deleted = "record.deleted"
->>>>>>> aaaa2147
     record_completed = "record.completed"
 
     def __str__(self):
@@ -59,12 +56,9 @@
 
 
 class RecordEvent(str, Enum):
-<<<<<<< HEAD
-=======
     created = WebhookEvent.record_created.value
     updated = WebhookEvent.record_updated.value
     deleted = WebhookEvent.record_deleted
->>>>>>> aaaa2147
     completed = WebhookEvent.record_completed.value
 
     def __str__(self):
