#  Copyright 2021-present, the Recognai S.L. team.
#
#  Licensed under the Apache License, Version 2.0 (the "License");
#  you may not use this file except in compliance with the License.
#  You may obtain a copy of the License at
#
#      http://www.apache.org/licenses/LICENSE-2.0
#
#  Unless required by applicable law or agreed to in writing, software
#  distributed under the License is distributed on an "AS IS" BASIS,
#  WITHOUT WARRANTIES OR CONDITIONS OF ANY KIND, either express or implied.
#  See the License for the specific language governing permissions and
#  limitations under the License.

import secrets
from datetime import datetime
from typing import Any, List, Optional, Union
from uuid import UUID

from sqlalchemy import JSON, ForeignKey, String, Text, UniqueConstraint, and_, sql, select, func, text
from sqlalchemy import Enum as SAEnum
from sqlalchemy.engine.default import DefaultExecutionContext
from sqlalchemy.ext.asyncio import async_object_session
from sqlalchemy.ext.mutable import MutableDict, MutableList
from sqlalchemy.orm import Mapped, mapped_column, relationship, column_property

from argilla_server.api.schemas.v1.questions import QuestionSettings
from argilla_server.enums import (
    DatasetStatus,
    FieldType,
    MetadataPropertyType,
    QuestionType,
    RecordStatus,
    ResponseStatus,
    SuggestionType,
    UserRole,
    DatasetDistributionStrategy,
    RecordStatus,
)
from argilla_server.models.base import DatabaseModel
from argilla_server.models.metadata_properties import MetadataPropertySettings
from argilla_server.models.mixins import inserted_at_current_value
from argilla_server.pydantic_v1 import parse_obj_as

# Include here the data model ref to be accessible for automatic alembic migration scripts
__all__ = [
    "Dataset",
    "Field",
    "Question",
    "Record",
    "Response",
    "Suggestion",
    "User",
    "Workspace",
    "WorkspaceUser",
    "MetadataProperty",
    "Vector",
    "VectorSettings",
]

_USER_API_KEY_BYTES_LENGTH = 80


class Field(DatabaseModel):
    __tablename__ = "fields"

    name: Mapped[str] = mapped_column(String, index=True)
    title: Mapped[str] = mapped_column(Text)
    required: Mapped[bool] = mapped_column(default=False)
    settings: Mapped[dict] = mapped_column(MutableDict.as_mutable(JSON), default={})
    dataset_id: Mapped[UUID] = mapped_column(ForeignKey("datasets.id", ondelete="CASCADE"), index=True)

    dataset: Mapped["Dataset"] = relationship(back_populates="fields")

    __table_args__ = (UniqueConstraint("name", "dataset_id", name="field_name_dataset_id_uq"),)

    @property
    def is_text(self):
        return self.settings.get("type") == FieldType.text

    @property
    def is_image(self):
        return self.settings.get("type") == FieldType.image

    @property
    def is_chat(self):
        return self.settings.get("type") == FieldType.chat

<<<<<<< HEAD
    @property
    def is_custom(self):
        return self.settings.get("type") == FieldType.custom

=======
>>>>>>> e315c2f0
    def __repr__(self):
        return (
            f"Field(id={str(self.id)!r}, name={self.name!r}, required={self.required!r}, "
            f"dataset_id={str(self.dataset_id)!r}, "
            f"inserted_at={str(self.inserted_at)!r}, updated_at={str(self.updated_at)!r})"
        )


ResponseStatusEnum = SAEnum(ResponseStatus, name="response_status_enum")


class Response(DatabaseModel):
    __tablename__ = "responses"

    values: Mapped[Optional[dict]] = mapped_column(MutableDict.as_mutable(JSON))
    status: Mapped[ResponseStatus] = mapped_column(ResponseStatusEnum, default=ResponseStatus.submitted, index=True)
    record_id: Mapped[UUID] = mapped_column(ForeignKey("records.id", ondelete="CASCADE"), index=True)
    user_id: Mapped[UUID] = mapped_column(ForeignKey("users.id", ondelete="CASCADE"), index=True)

    record: Mapped["Record"] = relationship(back_populates="responses")
    user: Mapped["User"] = relationship(back_populates="responses")

    __table_args__ = (UniqueConstraint("record_id", "user_id", name="response_record_id_user_id_uq"),)
    __upsertable_columns__ = {"values", "status"}

    @property
    def is_submitted(self):
        return self.status == ResponseStatus.submitted

    def __repr__(self):
        return (
            f"Response(id={str(self.id)!r}, record_id={str(self.record_id)!r}, user_id={str(self.user_id)!r}, "
            f"status={self.status.value!r}, inserted_at={str(self.inserted_at)!r}, updated_at={str(self.updated_at)!r})"
        )


SuggestionTypeEnum = SAEnum(SuggestionType, name="suggestion_type_enum")


class Suggestion(DatabaseModel):
    __tablename__ = "suggestions"

    value: Mapped[Any] = mapped_column(JSON)
    score: Mapped[Optional[Union[float, List[float]]]] = mapped_column(JSON, nullable=True)
    agent: Mapped[Optional[str]] = mapped_column(nullable=True)
    type: Mapped[Optional[SuggestionType]] = mapped_column(SuggestionTypeEnum, nullable=True, index=True)
    record_id: Mapped[UUID] = mapped_column(ForeignKey("records.id", ondelete="CASCADE"), index=True)
    question_id: Mapped[UUID] = mapped_column(ForeignKey("questions.id", ondelete="CASCADE"), index=True)

    record: Mapped["Record"] = relationship(back_populates="suggestions")
    question: Mapped["Question"] = relationship(back_populates="suggestions")

    __table_args__ = (UniqueConstraint("record_id", "question_id", name="suggestion_record_id_question_id_uq"),)
    __upsertable_columns__ = {"value", "score", "agent", "type"}

    def __repr__(self) -> str:
        return (
            f"Suggestion(id={self.id}, score={self.score}, agent={self.agent}, type={self.type}, "
            f"record_id={self.record_id}, question_id={self.question_id}, inserted_at={self.inserted_at}, "
            f"updated_at={self.updated_at})"
        )


class Vector(DatabaseModel):
    __tablename__ = "vectors"

    value: Mapped[List[Any]] = mapped_column(JSON)
    record_id: Mapped[UUID] = mapped_column(ForeignKey("records.id", ondelete="CASCADE"), index=True)
    vector_settings_id: Mapped[UUID] = mapped_column(ForeignKey("vectors_settings.id", ondelete="CASCADE"), index=True)

    record: Mapped["Record"] = relationship(back_populates="vectors")
    vector_settings: Mapped["VectorSettings"] = relationship(back_populates="vectors")

    __table_args__ = (
        UniqueConstraint("record_id", "vector_settings_id", name="vector_record_id_vector_settings_id_uq"),
    )
    __upsertable_columns__ = {"value"}

    def __repr__(self) -> str:
        return (
            f"Vector(id={self.id}, vector_settings_id={self.vector_settings_id}, record_id={self.record_id}, "
            f"inserted_at={self.inserted_at}, updated_at={self.updated_at})"
        )


class VectorSettings(DatabaseModel):
    __tablename__ = "vectors_settings"

    name: Mapped[str] = mapped_column(index=True)
    title: Mapped[str] = mapped_column(Text)
    dimensions: Mapped[int] = mapped_column()
    dataset_id: Mapped[UUID] = mapped_column(ForeignKey("datasets.id", ondelete="CASCADE"), index=True)

    dataset: Mapped["Dataset"] = relationship(back_populates="vectors_settings")
    vectors: Mapped[List["Vector"]] = relationship(
        back_populates="vector_settings",
        cascade="all, delete-orphan",
        passive_deletes=True,
        order_by=Vector.inserted_at.asc(),
    )

    __table_args__ = (UniqueConstraint("name", "dataset_id", name="vector_settings_name_dataset_id_uq"),)

    def __repr__(self) -> str:
        return (
            f"VectorSettings(id={self.id}, name={self.name}, dimensions={self.dimensions}, "
            f"dataset_id={self.dataset_id}, inserted_at={self.inserted_at}, updated_at={self.updated_at})"
        )


RecordStatusEnum = SAEnum(RecordStatus, name="record_status_enum")


class Record(DatabaseModel):
    __tablename__ = "records"

    fields: Mapped[dict] = mapped_column(JSON, default={})
    metadata_: Mapped[Optional[dict]] = mapped_column("metadata", MutableDict.as_mutable(JSON), nullable=True)
    status: Mapped[RecordStatus] = mapped_column(
        RecordStatusEnum, default=RecordStatus.pending, server_default=RecordStatus.pending, index=True
    )
    external_id: Mapped[Optional[str]] = mapped_column(index=True)
    dataset_id: Mapped[UUID] = mapped_column(ForeignKey("datasets.id", ondelete="CASCADE"), index=True)

    dataset: Mapped["Dataset"] = relationship(back_populates="records")
    responses: Mapped[List["Response"]] = relationship(
        back_populates="record",
        cascade="all, delete-orphan",
        passive_deletes=True,
        order_by=Response.inserted_at.asc(),
    )
    responses_submitted: Mapped[List["Response"]] = relationship(
        back_populates="record",
        viewonly=True,
        primaryjoin=f"and_(Record.id==Response.record_id, Response.status=='{ResponseStatus.submitted}')",
        order_by=Response.inserted_at.asc(),
    )
    suggestions: Mapped[List["Suggestion"]] = relationship(
        back_populates="record",
        cascade="all, delete-orphan",
        passive_deletes=True,
        order_by=Suggestion.inserted_at.asc(),
    )
    vectors: Mapped[List["Vector"]] = relationship(
        back_populates="record",
        cascade="all, delete-orphan",
        passive_deletes=True,
        order_by=Vector.inserted_at.asc(),
    )

    __table_args__ = (UniqueConstraint("external_id", "dataset_id", name="record_external_id_dataset_id_uq"),)

    def vector_value_by_vector_settings(self, vector_settings: "VectorSettings") -> Union[List[float], None]:
        for vector in self.vectors:
            if vector.vector_settings_id == vector_settings.id:
                return vector.value

    def __repr__(self):
        return (
            f"Record(id={str(self.id)!r}, external_id={self.external_id!r}, dataset_id={str(self.dataset_id)!r}, "
            f"inserted_at={str(self.inserted_at)!r}, updated_at={str(self.updated_at)!r})"
        )


class Question(DatabaseModel):
    __tablename__ = "questions"

    name: Mapped[str] = mapped_column(String, index=True)
    title: Mapped[str] = mapped_column(Text)
    description: Mapped[str] = mapped_column(Text, nullable=True)
    required: Mapped[bool] = mapped_column(default=False)
    settings: Mapped[dict] = mapped_column(MutableDict.as_mutable(JSON), default={})
    dataset_id: Mapped[UUID] = mapped_column(ForeignKey("datasets.id", ondelete="CASCADE"), index=True)

    dataset: Mapped["Dataset"] = relationship(back_populates="questions")
    suggestions: Mapped[List["Suggestion"]] = relationship(
        back_populates="question",
        cascade="all, delete-orphan",
        passive_deletes=True,
        order_by=Suggestion.inserted_at.asc(),
    )

    __table_args__ = (UniqueConstraint("name", "dataset_id", name="question_name_dataset_id_uq"),)

    @property
    def parsed_settings(self) -> QuestionSettings:
        return parse_obj_as(QuestionSettings, self.settings)

    @property
    def type(self) -> QuestionType:
        return QuestionType(self.settings["type"])

    def __repr__(self):
        return (
            f"Question(id={str(self.id)!r}, name={self.name!r}, required={self.required!r}, "
            f"dataset_id={str(self.dataset_id)!r}, "
            f"inserted_at={str(self.inserted_at)!r}, updated_at={str(self.updated_at)!r})"
        )


class MetadataProperty(DatabaseModel):
    __tablename__ = "metadata_properties"

    name: Mapped[str] = mapped_column(String, index=True)
    title: Mapped[str] = mapped_column(Text)
    settings: Mapped[dict] = mapped_column(MutableDict.as_mutable(JSON), default={})
    allowed_roles: Mapped[List[UserRole]] = mapped_column(MutableList.as_mutable(JSON), default=[], server_default="[]")
    dataset_id: Mapped[UUID] = mapped_column(ForeignKey("datasets.id", ondelete="CASCADE"), index=True)

    dataset: Mapped["Dataset"] = relationship(back_populates="metadata_properties")

    __table_args__ = (UniqueConstraint("name", "dataset_id", name="metadata_property_name_dataset_id_uq"),)

    @property
    def type(self) -> MetadataPropertyType:
        return MetadataPropertyType(self.settings["type"])

    @property
    def parsed_settings(self) -> MetadataPropertySettings:
        return parse_obj_as(MetadataPropertySettings, self.settings)

    @property
    def visible_for_annotators(self) -> bool:
        return UserRole.annotator in self.allowed_roles

    def __repr__(self):
        return (
            f"MetadataProperty(id={str(self.id)!r}, name={self.name!r}, dataset_id={str(self.dataset_id)!r}, "
            f"inserted_at={str(self.inserted_at)!r}, updated_at={str(self.updated_at)!r})"
        )


DatasetStatusEnum = SAEnum(DatasetStatus, name="dataset_status_enum")


def _updated_at_current_value(context: DefaultExecutionContext) -> datetime:
    return context.get_current_parameters(isolate_multiinsert_groups=False)["updated_at"]


class Dataset(DatabaseModel):
    __tablename__ = "datasets"

    name: Mapped[str] = mapped_column(index=True)
    guidelines: Mapped[Optional[str]] = mapped_column(Text)
    allow_extra_metadata: Mapped[bool] = mapped_column(default=True, server_default=sql.true())
    status: Mapped[DatasetStatus] = mapped_column(DatasetStatusEnum, default=DatasetStatus.draft, index=True)
    distribution: Mapped[dict] = mapped_column(MutableDict.as_mutable(JSON))
    workspace_id: Mapped[UUID] = mapped_column(ForeignKey("workspaces.id", ondelete="CASCADE"), index=True)
    inserted_at: Mapped[datetime] = mapped_column(default=datetime.utcnow)
    updated_at: Mapped[datetime] = mapped_column(default=inserted_at_current_value, onupdate=datetime.utcnow)
    last_activity_at: Mapped[datetime] = mapped_column(
        default=inserted_at_current_value, onupdate=_updated_at_current_value
    )

    workspace: Mapped["Workspace"] = relationship(back_populates="datasets")
    fields: Mapped[List["Field"]] = relationship(
        back_populates="dataset",
        cascade="all, delete-orphan",
        passive_deletes=True,
        order_by=Field.inserted_at.asc(),
    )
    questions: Mapped[List["Question"]] = relationship(
        back_populates="dataset",
        cascade="all, delete-orphan",
        passive_deletes=True,
        order_by=Question.inserted_at.asc(),
    )
    records: Mapped[List["Record"]] = relationship(
        back_populates="dataset",
        cascade="all, delete-orphan",
        passive_deletes=True,
        order_by=Record.inserted_at.asc(),
    )
    metadata_properties: Mapped[List["MetadataProperty"]] = relationship(
        back_populates="dataset",
        cascade="all, delete-orphan",
        passive_deletes=True,
        order_by=MetadataProperty.inserted_at.asc(),
    )
    vectors_settings: Mapped[List["VectorSettings"]] = relationship(
        back_populates="dataset",
        cascade="all, delete-orphan",
        passive_deletes=True,
        order_by=VectorSettings.inserted_at.asc(),
    )

    __table_args__ = (UniqueConstraint("name", "workspace_id", name="dataset_name_workspace_id_uq"),)

    @property
    def is_draft(self):
        return self.status == DatasetStatus.draft

    @property
    def is_ready(self):
        return self.status == DatasetStatus.ready

    @property
    def distribution_strategy(self) -> DatasetDistributionStrategy:
        return DatasetDistributionStrategy(self.distribution["strategy"])

    def field_by_name(self, name: str) -> Union["Field", None]:
        for field in self.fields:
            if field.name == name:
                return field

    def metadata_property_by_name(self, name: str) -> Union["MetadataProperty", None]:
        for metadata_property in self.metadata_properties:
            if metadata_property.name == name:
                return metadata_property

    def question_by_id(self, question_id: UUID) -> Union[Question, None]:
        for question in self.questions:
            if question.id == question_id:
                return question

    def question_by_name(self, name: str) -> Union["Question", None]:
        for question in self.questions:
            if question.name == name:
                return question

    def vector_settings_by_name(self, name: str) -> Union["VectorSettings", None]:
        for vector_settings in self.vectors_settings:
            if vector_settings.name == name:
                return vector_settings

    def __repr__(self):
        return (
            f"Dataset(id={str(self.id)!r}, name={self.name!r}, guidelines={self.guidelines!r}, "
            f"status={self.status.value!r}, workspace_id={str(self.workspace_id)!r}, "
            f"last_activity_at={str(self.last_activity_at)!r}, "
            f"inserted_at={str(self.inserted_at)!r}, updated_at={str(self.updated_at)!r})"
        )


class WorkspaceUser(DatabaseModel):
    __tablename__ = "workspaces_users"

    workspace_id: Mapped[UUID] = mapped_column(ForeignKey("workspaces.id", ondelete="CASCADE"), index=True)
    user_id: Mapped[UUID] = mapped_column(ForeignKey("users.id", ondelete="CASCADE"), index=True)

    workspace: Mapped["Workspace"] = relationship(viewonly=True)
    user: Mapped["User"] = relationship(viewonly=True)

    __table_args__ = (UniqueConstraint("workspace_id", "user_id", name="workspace_id_user_id_uq"),)

    def __repr__(self):
        return (
            f"WorkspaceUser(id={str(self.id)!r}, workspace_id={str(self.workspace_id)!r}, "
            f"user_id={str(self.user_id)!r}, "
            f"inserted_at={str(self.inserted_at)!r}, updated_at={str(self.updated_at)!r})"
        )


class Workspace(DatabaseModel):
    __tablename__ = "workspaces"

    name: Mapped[str] = mapped_column(unique=True, index=True)

    datasets: Mapped[List["Dataset"]] = relationship(back_populates="workspace", order_by=Dataset.inserted_at.asc())
    users: Mapped[List["User"]] = relationship(
        secondary="workspaces_users", back_populates="workspaces", order_by=WorkspaceUser.inserted_at.asc()
    )

    def __repr__(self):
        return (
            f"Workspace(id={str(self.id)!r}, name={self.name!r}, "
            f"inserted_at={str(self.inserted_at)!r}, updated_at={str(self.updated_at)!r})"
        )


def generate_user_api_key() -> str:
    return secrets.token_urlsafe(_USER_API_KEY_BYTES_LENGTH)


UserRoleEnum = SAEnum(UserRole, name="user_role_enum")


class User(DatabaseModel):
    __tablename__ = "users"

    first_name: Mapped[str]
    last_name: Mapped[Optional[str]]
    username: Mapped[str] = mapped_column(unique=True, index=True)
    role: Mapped[UserRole] = mapped_column(UserRoleEnum, default=UserRole.annotator, index=True)
    api_key: Mapped[str] = mapped_column(Text, unique=True, index=True, default=generate_user_api_key)
    password_hash: Mapped[str] = mapped_column(Text)

    workspaces: Mapped[List["Workspace"]] = relationship(
        secondary="workspaces_users", back_populates="users", order_by=WorkspaceUser.inserted_at.asc()
    )
    responses: Mapped[List["Response"]] = relationship(
        back_populates="user",
        cascade="all, delete-orphan",
        passive_deletes=True,
        order_by=Response.inserted_at.asc(),
    )

    @property
    def is_owner(self):
        return self.role == UserRole.owner

    @property
    def is_admin(self):
        return self.role == UserRole.admin

    @property
    def is_annotator(self):
        return self.role == UserRole.annotator

    async def is_member(self, workspace_id: UUID) -> bool:
        # TODO: Change query to use exists may improve performance
        return (
            await WorkspaceUser.get_by(async_object_session(self), workspace_id=workspace_id, user_id=self.id)
            is not None
        )

    def __repr__(self):
        return (
            f"User(id={str(self.id)!r}, first_name={self.first_name!r}, last_name={self.last_name!r}, "
            f"username={self.username!r}, role={self.role.value!r}, "
            f"inserted_at={str(self.inserted_at)!r}, updated_at={str(self.updated_at)!r})"
        )<|MERGE_RESOLUTION|>--- conflicted
+++ resolved
@@ -86,13 +86,10 @@
     def is_chat(self):
         return self.settings.get("type") == FieldType.chat
 
-<<<<<<< HEAD
     @property
     def is_custom(self):
         return self.settings.get("type") == FieldType.custom
 
-=======
->>>>>>> e315c2f0
     def __repr__(self):
         return (
             f"Field(id={str(self.id)!r}, name={self.name!r}, required={self.required!r}, "
