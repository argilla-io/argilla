#  coding=utf-8
#  Copyright 2021-present, the Recognai S.L. team.
#
#  Licensed under the Apache License, Version 2.0 (the "License");
#  you may not use this file except in compliance with the License.
#  You may obtain a copy of the License at
#
#      http://www.apache.org/licenses/LICENSE-2.0
#
#  Unless required by applicable law or agreed to in writing, software
#  distributed under the License is distributed on an "AS IS" BASIS,
#  WITHOUT WARRANTIES OR CONDITIONS OF ANY KIND, either express or implied.
#  See the License for the specific language governing permissions and
#  limitations under the License.

"""
Common environment vars / settings
"""

import logging
import os
import re
import warnings
from pathlib import Path
from typing import Dict, List, Optional
from urllib.parse import urlparse

from argilla_server.constants import (
    DATABASE_SQLITE,
    DATABASE_POSTGRESQL,
    DEFAULT_LABEL_SELECTION_OPTIONS_MAX_ITEMS,
    DEFAULT_MAX_KEYWORD_LENGTH,
    DEFAULT_SPAN_OPTIONS_MAX_ITEMS,
<<<<<<< HEAD
=======
    DEFAULT_TELEMETRY_KEY,
    DEFAULT_DATABASE_SQLITE_TIMEOUT,
>>>>>>> ac43a53a
    SEARCH_ENGINE_ELASTICSEARCH,
    SEARCH_ENGINE_OPENSEARCH,
    DEFAULT_DATABASE_POSTGRESQL_POOL_SIZE,
    DEFAULT_DATABASE_POSTGRESQL_MAX_OVERFLOW,
)
from argilla_server.pydantic_v1 import BaseSettings, Field, root_validator, validator


class Settings(BaseSettings):
    """
    Main application settings. The pydantic BaseSettings class makes
    accessible environment variables by setting attributes.

    See <https://pydantic-docs.helpmanual.io/usage/settings/>

    only_bulk_api: (ONLY_BULK_API env var)
         If True, activate only bulk and search endpoints

    elasticseach: (ELASTICSEARCH env var)
        The elasticsearch endpoint for datasets persistence

    cors_origins: (CORS_ORIGINS env var)
        List of host patterns for CORS origin access

    docs_enabled: True
        If True, enable openapi docs endpoint at /api/docs

    es_records_index_shards:
        Configures the number of shards for dataset records index creation. Default=1

    es_records_index_replicas:
        Configures the number of shard replicas for dataset records index creation. Default=0

    disable_es_index_template_creation: (DISABLE_ES_INDEX_TEMPLATE_CREATION env var)
         Allowing advanced users to create their own es index settings and mappings. Default=False

    """

    __LOGGER__ = logging.getLogger(__name__)

    __DATASETS_INDEX_NAME__ = "ar.datasets"
    __DATASETS_RECORDS_INDEX_NAME__ = "ar.dataset.{}"

    home_path: Optional[str] = Field(description="The home path where argilla related files will be stored")
    base_url: Optional[str] = Field(description="The default base url where server will be deployed")

    database_url: Optional[str] = Field(description="The database url that argilla will use as data store")
    # https://docs.sqlalchemy.org/en/20/core/engines.html#sqlalchemy.create_engine.params.pool_size
    database_postgresql_pool_size: Optional[int] = Field(
        default=DEFAULT_DATABASE_POSTGRESQL_POOL_SIZE,
        description="The number of connections to keep open inside the database connection pool",
    )
    # https://docs.sqlalchemy.org/en/20/core/engines.html#sqlalchemy.create_engine.params.max_overflow
    database_postgresql_max_overflow: Optional[int] = Field(
        default=DEFAULT_DATABASE_POSTGRESQL_MAX_OVERFLOW,
        description="The number of connections that can be opened above and beyond the pool_size setting",
    )
    # https://docs.python.org/3/library/sqlite3.html#sqlite3.connect
    database_sqlite_timeout: Optional[int] = Field(
        default=DEFAULT_DATABASE_SQLITE_TIMEOUT,
        description="SQLite database connection timeout in seconds",
    )

    elasticsearch: str = "http://localhost:9200"
    elasticsearch_ssl_verify: bool = True
    elasticsearch_ca_path: Optional[str] = None
    cors_origins: List[str] = ["*"]

    docs_enabled: bool = True

    namespace: str = Field(default=None, regex=r"^[a-z]+$")

    enable_migration: bool = Field(
        default=False,
        description="If enabled, try to migrate data from old rubrix installation",
    )

    # Analyzer configuration
    default_es_search_analyzer: str = "standard"
    exact_es_search_analyzer: str = "whitespace"
    # This line will be enabled once words field won't be used anymore
    # wordcloud_es_search_analyzer: str = "multilingual_stop_analyzer"

    es_records_index_shards: int = 1
    es_records_index_replicas: int = 0

    es_mapping_total_fields_limit: int = 2000

    search_engine: str = SEARCH_ENGINE_ELASTICSEARCH

    vectors_fields_limit: int = Field(
        default=5,
        description="Max number of supported vectors per record",
    )

    metadata_fields_limit: int = Field(
        default=50,
        gt=0,
        le=100,
        description="Max number of fields in metadata",
    )
    metadata_field_length: int = Field(
        default=DEFAULT_MAX_KEYWORD_LENGTH,
        description="Max length supported for the string metadata fields."
        " Values containing higher than this will be truncated",
    )

    # Questions settings
    label_selection_options_max_items: int = Field(
        default=DEFAULT_LABEL_SELECTION_OPTIONS_MAX_ITEMS,
        description="Max number of label options for questions of type `label_selection` and `multi_label_selection`",
    )

    span_options_max_items: int = Field(
        default=DEFAULT_SPAN_OPTIONS_MAX_ITEMS,
        description="Max number of label options for questions of type `span`",
    )

    # Hugging Face settings
    show_huggingface_space_persistent_storage_warning: bool = Field(
        default=True,
        description="If True, show a warning when Hugging Face space persistent storage is disabled",
    )

    # See also the telemetry.py module
    enable_telemetry: bool = True

    @validator("home_path", always=True)
    def set_home_path_default(cls, home_path: str):
        return home_path or os.path.join(Path.home(), ".argilla")

    @validator("base_url", always=True)
    def normalize_base_url(cls, base_url: str):
        if not base_url:
            base_url = "/"
        if not base_url.startswith("/"):
            base_url = "/" + base_url
        if not base_url.endswith("/"):
            base_url += "/"

        return base_url

    @validator("database_url", pre=True, always=True)
    def set_database_url(cls, database_url: str, values: dict) -> str:
        if not database_url:
            home_path = values.get("home_path")
            sqlite_file = os.path.join(home_path, "argilla.db")
            return f"sqlite+aiosqlite:///{sqlite_file}?check_same_thread=False"

        if "sqlite" in database_url:
            regex = re.compile(r"sqlite(?!\+aiosqlite)")
            if regex.match(database_url):
                warnings.warn(
                    "From version 1.14.0, Argilla will use `aiosqlite` as default SQLite driver. The protocol in the"
                    " provided database URL has been automatically replaced from `sqlite` to `sqlite+aiosqlite`."
                    " Please, update your database URL to use `sqlite+aiosqlite` protocol."
                )
                return re.sub(regex, "sqlite+aiosqlite", database_url)

        if "postgresql" in database_url:
            regex = re.compile(r"postgresql(?!\+asyncpg)(\+psycopg2)?")
            if regex.match(database_url):
                warnings.warn(
                    "From version 1.14.0, Argilla will use `asyncpg` as default PostgreSQL driver. The protocol in the"
                    " provided database URL has been automatically replaced from `postgresql` to `postgresql+asyncpg`."
                    " Please, update your database URL to use `postgresql+asyncpg` protocol."
                )
                return re.sub(regex, "postgresql+asyncpg", database_url)

        return database_url

    @root_validator(skip_on_failure=True)
    def create_home_path(cls, values):
        Path(values["home_path"]).mkdir(parents=True, exist_ok=True)

        return values

    @property
    def dataset_index_name(self) -> str:
        ns = self.namespace
        if ns:
            return f"{self.namespace}.{self.__DATASETS_INDEX_NAME__}"
        return self.__DATASETS_INDEX_NAME__

    @property
    def dataset_records_index_name(self) -> str:
        ns = self.namespace
        if ns:
            return f"{self.namespace}.{self.__DATASETS_RECORDS_INDEX_NAME__}"
        return self.__DATASETS_RECORDS_INDEX_NAME__

    @property
    def old_dataset_index_name(self) -> str:
        index_name = ".rubrix<NAMESPACE>.datasets-v0"
        ns = self.namespace
        if ns is None:
            return index_name.replace("<NAMESPACE>", "")
        return index_name.replace("<NAMESPACE>", f".{ns}")

    @property
    def old_dataset_records_index_name(self) -> str:
        index_name = ".rubrix<NAMESPACE>.dataset.{}.records-v0"
        ns = self.namespace
        if ns is None:
            return index_name.replace("<NAMESPACE>", "")
        return index_name.replace("<NAMESPACE>", f".{ns}")

    @property
    def database_engine_args(self) -> Dict:
        if self.database_is_sqlite:
            return {
                "connect_args": {
                    "timeout": self.database_sqlite_timeout,
                },
            }

        if self.database_is_postgresql:
            return {
                "pool_size": self.database_postgresql_pool_size,
                "max_overflow": self.database_postgresql_max_overflow,
            }

        return {}

    @property
    def database_is_sqlite(self) -> bool:
        if self.database_url is None:
            return False

        return self.database_url.lower().startswith(DATABASE_SQLITE)

    @property
    def database_is_postgresql(self) -> bool:
        if self.database_url is None:
            return False

        return self.database_url.lower().startswith(DATABASE_POSTGRESQL)

    @property
    def search_engine_is_elasticsearch(self) -> bool:
        return self.search_engine == SEARCH_ENGINE_ELASTICSEARCH

    @property
    def search_engine_is_opensearch(self) -> bool:
        return self.search_engine == SEARCH_ENGINE_OPENSEARCH

    def obfuscated_elasticsearch(self) -> str:
        """Returns configured elasticsearch url obfuscating the provided password, if any"""
        parsed = urlparse(self.elasticsearch)
        if parsed.password:
            return self.elasticsearch.replace(parsed.password, "XXXX")

        return self.elasticsearch

    class Config:
        env_prefix = "ARGILLA_"


settings = Settings()<|MERGE_RESOLUTION|>--- conflicted
+++ resolved
@@ -31,11 +31,7 @@
     DEFAULT_LABEL_SELECTION_OPTIONS_MAX_ITEMS,
     DEFAULT_MAX_KEYWORD_LENGTH,
     DEFAULT_SPAN_OPTIONS_MAX_ITEMS,
-<<<<<<< HEAD
-=======
-    DEFAULT_TELEMETRY_KEY,
     DEFAULT_DATABASE_SQLITE_TIMEOUT,
->>>>>>> ac43a53a
     SEARCH_ENGINE_ELASTICSEARCH,
     SEARCH_ENGINE_OPENSEARCH,
     DEFAULT_DATABASE_POSTGRESQL_POOL_SIZE,
