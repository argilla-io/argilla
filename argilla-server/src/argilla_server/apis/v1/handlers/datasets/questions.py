#  Copyright 2021-present, the Recognai S.L. team.
#
#  Licensed under the Apache License, Version 2.0 (the "License");
#  you may not use this file except in compliance with the License.
#  You may obtain a copy of the License at
#
#      http://www.apache.org/licenses/LICENSE-2.0
#
#  Unless required by applicable law or agreed to in writing, software
#  distributed under the License is distributed on an "AS IS" BASIS,
#  WITHOUT WARRANTIES OR CONDITIONS OF ANY KIND, either express or implied.
#  See the License for the specific language governing permissions and
#  limitations under the License.

from uuid import UUID

from fastapi import APIRouter, Depends, Security
from sqlalchemy.ext.asyncio import AsyncSession
from sqlalchemy.orm import selectinload
from starlette import status

from argilla_server.api.policies.v1 import DatasetPolicy, authorize
<<<<<<< HEAD
from argilla_server.api.schemas.v1.questions import Question, QuestionCreate, Questions
from argilla_server.contexts import questions
from argilla_server.database import get_async_db
from argilla_server.models import Dataset, User
=======
from argilla_server.contexts import questions
from argilla_server.database import get_async_db
from argilla_server.models import Dataset, User
from argilla_server.schemas.v1.questions import Question, QuestionCreate, Questions
>>>>>>> 67b5c445
from argilla_server.security import auth

router = APIRouter()


@router.get("/datasets/{dataset_id}/questions", response_model=Questions)
async def list_dataset_questions(
    *,
    db: AsyncSession = Depends(get_async_db),
    dataset_id: UUID,
    current_user: User = Security(auth.get_current_user),
):
    dataset = await Dataset.get_or_raise(
        db, dataset_id, options=[selectinload(Dataset.questions)]
    )

    await authorize(current_user, DatasetPolicy.get(dataset))

    return Questions(items=dataset.questions)


@router.post(
    "/datasets/{dataset_id}/questions",
    status_code=status.HTTP_201_CREATED,
    response_model=Question,
)
async def create_dataset_question(
    *,
    db: AsyncSession = Depends(get_async_db),
    dataset_id: UUID,
    question_create: QuestionCreate,
    current_user: User = Security(auth.get_current_user),
):
    # TODO: Review this flow since we're putting logic here that will be used internally by the context
    #  Fields and questions are required to apply validations.
    dataset = await Dataset.get_or_raise(
        db,
        dataset_id,
        options=[
            selectinload(Dataset.fields),
            selectinload(Dataset.questions),
        ],
    )

    await authorize(current_user, DatasetPolicy.create_question(dataset))

    return await questions.create_question(db, dataset, question_create)<|MERGE_RESOLUTION|>--- conflicted
+++ resolved
@@ -20,17 +20,10 @@
 from starlette import status
 
 from argilla_server.api.policies.v1 import DatasetPolicy, authorize
-<<<<<<< HEAD
 from argilla_server.api.schemas.v1.questions import Question, QuestionCreate, Questions
 from argilla_server.contexts import questions
 from argilla_server.database import get_async_db
 from argilla_server.models import Dataset, User
-=======
-from argilla_server.contexts import questions
-from argilla_server.database import get_async_db
-from argilla_server.models import Dataset, User
-from argilla_server.schemas.v1.questions import Question, QuestionCreate, Questions
->>>>>>> 67b5c445
 from argilla_server.security import auth
 
 router = APIRouter()
@@ -43,9 +36,7 @@
     dataset_id: UUID,
     current_user: User = Security(auth.get_current_user),
 ):
-    dataset = await Dataset.get_or_raise(
-        db, dataset_id, options=[selectinload(Dataset.questions)]
-    )
+    dataset = await Dataset.get_or_raise(db, dataset_id, options=[selectinload(Dataset.questions)])
 
     await authorize(current_user, DatasetPolicy.get(dataset))
 
