--- conflicted
+++ resolved
@@ -20,21 +20,10 @@
 from starlette import status
 
 from argilla_server.api.policies.v1 import DatasetPolicy, authorize
-<<<<<<< HEAD
-from argilla_server.api.schemas.v1.records_bulk import (
-    RecordsBulk,
-    RecordsBulkCreate,
-    RecordsBulkUpsert,
-)
+from argilla_server.api.schemas.v1.records_bulk import RecordsBulk, RecordsBulkCreate, RecordsBulkUpsert
 from argilla_server.bulk.records_bulk import CreateRecordsBulk, UpsertRecordsBulk
 from argilla_server.database import get_async_db
 from argilla_server.models import Dataset, User
-=======
-from argilla_server.bulk.records_bulk import CreateRecordsBulk, UpsertRecordsBulk
-from argilla_server.database import get_async_db
-from argilla_server.models import Dataset, User
-from argilla_server.schemas.v1.records_bulk import RecordsBulk, RecordsBulkCreate, RecordsBulkUpsert
->>>>>>> 67b5c445
 from argilla_server.search_engine import SearchEngine, get_search_engine
 from argilla_server.security import auth
 from argilla_server.telemetry import TelemetryClient, get_telemetry_client
@@ -67,13 +56,9 @@
         ],
     )
 
-    records_bulk = await CreateRecordsBulk(db, search_engine).create_records_bulk(
-        dataset, records_bulk_create
-    )
+    records_bulk = await CreateRecordsBulk(db, search_engine).create_records_bulk(dataset, records_bulk_create)
 
-    telemetry_client.track_data(
-        action="DatasetRecordsCreated", data={"records": len(records_bulk.items)}
-    )
+    telemetry_client.track_data(action="DatasetRecordsCreated", data={"records": len(records_bulk.items)})
 
     return records_bulk
 
@@ -101,18 +86,12 @@
 
     await authorize(current_user, DatasetPolicy.upsert_records(dataset))
 
-    records_bulk = await UpsertRecordsBulk(db, search_engine).upsert_records_bulk(
-        dataset, records_bulk_create
-    )
+    records_bulk = await UpsertRecordsBulk(db, search_engine).upsert_records_bulk(dataset, records_bulk_create)
 
     updated = len(records_bulk.updated_item_ids)
     created = len(records_bulk.items) - updated
 
-    telemetry_client.track_data(
-        action="DatasetRecordsCreated", data={"records": created}
-    )
-    telemetry_client.track_data(
-        action="DatasetRecordsUpdated", data={"records": updated}
-    )
+    telemetry_client.track_data(action="DatasetRecordsCreated", data={"records": created})
+    telemetry_client.track_data(action="DatasetRecordsUpdated", data={"records": updated})
 
     return records_bulk