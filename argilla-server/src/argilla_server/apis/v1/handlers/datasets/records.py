#  Copyright 2021-present, the Recognai S.L. team.
#
#  Licensed under the Apache License, Version 2.0 (the "License");
#  you may not use this file except in compliance with the License.
#  You may obtain a copy of the License at
#
#      http://www.apache.org/licenses/LICENSE-2.0
#
#  Unless required by applicable law or agreed to in writing, software
#  distributed under the License is distributed on an "AS IS" BASIS,
#  WITHOUT WARRANTIES OR CONDITIONS OF ANY KIND, either express or implied.
#  See the License for the specific language governing permissions and
#  limitations under the License.

import re
from typing import Any, Dict, List, Optional, Tuple, Union
from uuid import UUID

from fastapi import APIRouter, Depends, HTTPException, Query, Security, status
from sqlalchemy.ext.asyncio import AsyncSession
from sqlalchemy.orm import selectinload
from typing_extensions import Annotated

import argilla_server.errors.future as errors
import argilla_server.search_engine as search_engine
from argilla_server.contexts import datasets, search
from argilla_server.database import get_async_db
from argilla_server.enums import MetadataPropertyType, RecordSortField, ResponseStatusFilter, SortOrder
from argilla_server.errors.future.base_errors import MISSING_VECTOR_ERROR_CODE
<<<<<<< HEAD
from argilla_server.models import Dataset, Record, User
from argilla_server.policies import DatasetPolicyV1, authorize
from argilla_server.schemas.v1.datasets import Dataset as DatasetSchema
=======
from argilla_server.models import Dataset as DatasetModel
from argilla_server.models import Record, User
from argilla_server.policies import DatasetPolicyV1, RecordPolicyV1, authorize, is_authorized
from argilla_server.schemas.v1.datasets import Dataset
>>>>>>> c7073d73
from argilla_server.schemas.v1.records import (
    Filters,
    FilterScope,
    MetadataFilterScope,
    MetadataParsedQueryParam,
    MetadataQueryParams,
    Order,
    RangeFilter,
    RecordFilterScope,
    RecordIncludeParam,
    Records,
    RecordsCreate,
    RecordsUpdate,
    SearchRecord,
    SearchRecordsQuery,
    SearchRecordsResult,
    TermsFilter,
)
from argilla_server.schemas.v1.records import Record as RecordSchema
from argilla_server.schemas.v1.responses import ResponseFilterScope
from argilla_server.schemas.v1.suggestions import (
    SearchSuggestionOptions,
    SearchSuggestionOptionsQuestion,
    SearchSuggestionsOptions,
    SuggestionFilterScope,
)
from argilla_server.schemas.v1.vector_settings import VectorSettings
from argilla_server.search_engine import (
    AndFilter,
    FloatMetadataFilter,
    IntegerMetadataFilter,
    MetadataFilter,
    SearchEngine,
    SearchResponses,
    SortBy,
    TermsMetadataFilter,
    UserResponseStatusFilter,
    get_search_engine,
)
from argilla_server.security import auth
from argilla_server.telemetry import TelemetryClient, get_telemetry_client
from argilla_server.utils import parse_query_param, parse_uuids

LIST_DATASET_RECORDS_LIMIT_DEFAULT = 50
LIST_DATASET_RECORDS_LIMIT_LE = 1000
LIST_DATASET_RECORDS_DEFAULT_SORT_BY = {RecordSortField.inserted_at.value: "asc"}
DELETE_DATASET_RECORDS_LIMIT = 100

_RECORD_SORT_FIELD_VALUES = tuple(field.value for field in RecordSortField)
_VALID_SORT_VALUES = tuple(sort.value for sort in SortOrder)
_METADATA_PROPERTY_SORT_BY_REGEX = re.compile(r"^metadata\.(?P<name>(?=.*[a-z0-9])[a-z0-9_-]+)$")

SortByQueryParamParsed = Annotated[
    Dict[str, str],
    Depends(
        parse_query_param(
            name="sort_by",
            description=(
                "The field used to sort the records. Expected format is `field` or `field:{asc,desc}`, where `field`"
                " can be 'inserted_at', 'updated_at' or the name of a metadata property"
            ),
            max_values_per_key=1,
            group_keys_without_values=False,
        )
    ),
]

parse_record_include_param = parse_query_param(
    name="include", help="Relationships to include in the response", model=RecordIncludeParam
)

router = APIRouter()


async def _filter_records_using_search_engine(
    db: "AsyncSession",
    search_engine: "SearchEngine",
    dataset: Dataset,
    parsed_metadata: List[MetadataParsedQueryParam],
    limit: int,
    offset: int,
    user: Optional[User] = None,
    response_statuses: Optional[List[ResponseStatusFilter]] = None,
    include: Optional[RecordIncludeParam] = None,
    sort_by_query_param: Optional[Dict[str, str]] = None,
) -> Tuple[List[Record], int]:
    search_responses = await _get_search_responses(
        db=db,
        search_engine=search_engine,
        dataset=dataset,
        limit=limit,
        offset=offset,
        user=user,
        parsed_metadata=parsed_metadata,
        response_statuses=response_statuses,
        sort_by_query_param=sort_by_query_param,
    )

    record_ids = [response.record_id for response in search_responses.items]
    user_id = user.id if user else None

    return (
        await datasets.get_records_by_ids(
            db=db, dataset_id=dataset.id, user_id=user_id, records_ids=record_ids, include=include
        ),
        search_responses.total,
    )


def _to_search_engine_filter_scope(scope: FilterScope, user: Optional[User]) -> search_engine.FilterScope:
    if isinstance(scope, RecordFilterScope):
        return search_engine.RecordFilterScope(property=scope.property)
    elif isinstance(scope, MetadataFilterScope):
        return search_engine.MetadataFilterScope(metadata_property=scope.metadata_property)
    elif isinstance(scope, SuggestionFilterScope):
        return search_engine.SuggestionFilterScope(question=scope.question, property=scope.property)
    elif isinstance(scope, ResponseFilterScope):
        return search_engine.ResponseFilterScope(question=scope.question, property=scope.property, user=user)
    else:
        raise Exception(f"Unknown scope type {type(scope)}")


def _to_search_engine_filter(filters: Filters, user: Optional[User]) -> search_engine.Filter:
    engine_filters = []

    for filter in filters.and_:
        engine_scope = _to_search_engine_filter_scope(filter.scope, user=user)

        if isinstance(filter, TermsFilter):
            engine_filter = search_engine.TermsFilter(scope=engine_scope, values=filter.values)
        elif isinstance(filter, RangeFilter):
            engine_filter = search_engine.RangeFilter(scope=engine_scope, ge=filter.ge, le=filter.le)
        else:
            raise Exception(f"Unknown filter type {type(filter)}")

        engine_filters.append(engine_filter)

    return AndFilter(filters=engine_filters)


def _to_search_engine_sort(sort: List[Order], user: Optional[User]) -> List[search_engine.Order]:
    engine_sort = []

    for order in sort:
        engine_scope = _to_search_engine_filter_scope(order.scope, user=user)
        engine_sort.append(search_engine.Order(scope=engine_scope, order=order.order))

    return engine_sort


async def _get_search_responses(
    db: "AsyncSession",
    search_engine: "SearchEngine",
    dataset: Dataset,
    parsed_metadata: List[MetadataParsedQueryParam],
    limit: int,
    offset: int,
    search_records_query: Optional[SearchRecordsQuery] = None,
    user: Optional[User] = None,
    response_statuses: Optional[List[ResponseStatusFilter]] = None,
    sort_by_query_param: Optional[Dict[str, str]] = None,
) -> "SearchResponses":
    search_records_query = search_records_query or SearchRecordsQuery()

    text_query = None
    vector_query = None
    if search_records_query.query:
        text_query = search_records_query.query.text
        vector_query = search_records_query.query.vector

    filters = search_records_query.filters
    sort = search_records_query.sort

    vector_settings = None
    record = None

    if vector_query:
        vector_settings = await _get_vector_settings_by_name_or_raise(db, dataset, vector_query.name)
        if vector_query.record_id is not None:
            record = await _get_dataset_record_by_id_or_raise(db, dataset, vector_query.record_id)
            await record.awaitable_attrs.vectors

            if not record.vector_value_by_vector_settings(vector_settings):
                # TODO: Once we move to v2.0 we can use here UnprocessableEntityError instead of MissingVectorError
                raise errors.MissingVectorError(
                    message=f"Record `{record.id}` does not have a vector for vector settings `{vector_settings.name}`",
                    code=MISSING_VECTOR_ERROR_CODE,
                )

    if (
        text_query
        and text_query.field
        and not await datasets.get_field_by_name_and_dataset_id(db, text_query.field, dataset.id)
    ):
        raise HTTPException(
            status_code=status.HTTP_422_UNPROCESSABLE_ENTITY,
            detail=f"Field `{text_query.field}` not found in dataset `{dataset.id}`.",
        )

    metadata_filters = await _build_metadata_filters(db, dataset, parsed_metadata)
    response_status_filter = await _build_response_status_filter_for_search(response_statuses, user=user)
    sort_by = await _build_sort_by(db, dataset, sort_by_query_param)

    if vector_query and vector_settings:
        similarity_search_params = {
            "dataset": dataset,
            "vector_settings": vector_settings,
            "value": vector_query.value,
            "record": record,
            "query": text_query,
            "order": vector_query.order,
            "metadata_filters": metadata_filters,
            "user_response_status_filter": response_status_filter,
            "max_results": limit,
        }

        if filters:
            similarity_search_params["filter"] = _to_search_engine_filter(filters, user=user)

        return await search_engine.similarity_search(**similarity_search_params)
    else:
        search_params = {
            "dataset": dataset,
            "query": text_query,
            "metadata_filters": metadata_filters,
            "user_response_status_filter": response_status_filter,
            "offset": offset,
            "limit": limit,
            "sort_by": sort_by,
        }

        if user is not None:
            search_params["user_id"] = user.id

        if filters:
            search_params["filter"] = _to_search_engine_filter(filters, user=user)
        if sort:
            search_params["sort"] = _to_search_engine_sort(sort, user=user)

        return await search_engine.search(**search_params)


async def _build_metadata_filters(
    db: "AsyncSession", dataset: Dataset, parsed_metadata: List[MetadataParsedQueryParam]
) -> List["MetadataFilter"]:
    try:
        metadata_filters = []
        for metadata_param in parsed_metadata:
            metadata_property = await datasets.get_metadata_property_by_name_and_dataset_id(
                db, name=metadata_param.name, dataset_id=dataset.id
            )
            if metadata_property is None:
                continue  # won't fail on unknown metadata filter name

            if metadata_property.type == MetadataPropertyType.terms:
                metadata_filter_class = TermsMetadataFilter
            elif metadata_property.type == MetadataPropertyType.integer:
                metadata_filter_class = IntegerMetadataFilter
            elif metadata_property.type == MetadataPropertyType.float:
                metadata_filter_class = FloatMetadataFilter
            else:
                raise ValueError(f"Not found filter for type {metadata_property.type}")

            metadata_filters.append(metadata_filter_class.from_string(metadata_property, metadata_param.value))
    except ValueError as ex:
        raise HTTPException(
            status_code=status.HTTP_422_UNPROCESSABLE_ENTITY, detail=f"Cannot parse provided metadata filters: {ex}"
        )
    return metadata_filters


async def _build_response_status_filter_for_search(
    response_statuses: Optional[List[ResponseStatusFilter]] = None, user: Optional[User] = None
) -> Optional[UserResponseStatusFilter]:
    user_response_status_filter = None

    if response_statuses:
        # TODO(@frascuchon): user response and status responses should be split into different filter types
        user_response_status_filter = UserResponseStatusFilter(user=user, statuses=response_statuses)

    return user_response_status_filter


async def _build_sort_by(
    db: "AsyncSession", dataset: Dataset, sort_by_query_param: Optional[Dict[str, str]] = None
) -> Union[List[SortBy], None]:
    if sort_by_query_param is None:
        return None

    sorts_by = []
    for sort_field, sort_order in sort_by_query_param.items():
        if sort_field in _RECORD_SORT_FIELD_VALUES:
            field = sort_field
        elif (match := _METADATA_PROPERTY_SORT_BY_REGEX.match(sort_field)) is not None:
            metadata_property_name = match.group("name")
            metadata_property = await datasets.get_metadata_property_by_name_and_dataset_id(
                db, name=metadata_property_name, dataset_id=dataset.id
            )
            if not metadata_property:
                raise HTTPException(
                    status_code=status.HTTP_422_UNPROCESSABLE_ENTITY,
                    detail=(
                        f"Provided metadata property in 'sort_by' query param '{metadata_property_name}' not found in"
                        f" dataset with '{dataset.id}'."
                    ),
                )
            field = metadata_property
        else:
            valid_sort_fields = ", ".join(f"'{sort_field}'" for sort_field in _RECORD_SORT_FIELD_VALUES)
            raise HTTPException(
                status_code=status.HTTP_422_UNPROCESSABLE_ENTITY,
                detail=(
                    f"Provided sort field in 'sort_by' query param '{sort_field}' is not valid. It must be either"
                    f" {valid_sort_fields} or `metadata.metadata-property-name`"
                ),
            )

        if sort_order is not None and sort_order not in _VALID_SORT_VALUES:
            raise HTTPException(
                status_code=status.HTTP_422_UNPROCESSABLE_ENTITY,
                detail=(
                    f"Provided sort order in 'sort_by' query param '{sort_order}' for field '{sort_field}' is not"
                    " valid."
                ),
            )

        sorts_by.append(SortBy(field=field, order=sort_order or SortOrder.asc.value))

    return sorts_by


async def _validate_search_records_query(db: "AsyncSession", query: SearchRecordsQuery, dataset_id: UUID):
    try:
        await search.validate_search_records_query(db, query, dataset_id)
    except (ValueError, errors.NotFoundError) as e:
        raise HTTPException(status_code=status.HTTP_422_UNPROCESSABLE_ENTITY, detail=str(e))


async def _get_dataset_record_by_id_or_raise(db: "AsyncSession", dataset: Dataset, record_id: UUID) -> Record:
    record = await Record.get(db, record_id)
    if record is None or record.dataset_id != dataset.id:
        raise HTTPException(
            status_code=status.HTTP_422_UNPROCESSABLE_ENTITY,
            detail=f"Record with id `{record_id}` not found in dataset `{dataset.id}`.",
        )

    return record


async def _get_vector_settings_by_name_or_raise(
    db: "AsyncSession", dataset: Dataset, vector_name: str
) -> VectorSettings:
    vector_settings = await datasets.get_vector_settings_by_name_and_dataset_id(
        db, name=vector_name, dataset_id=dataset.id
    )

    if vector_settings is None:
        raise HTTPException(
            status_code=status.HTTP_422_UNPROCESSABLE_ENTITY,
            detail=f"Vector `{vector_name}` not found in dataset `{dataset.id}`.",
        )

    return vector_settings


@router.get("/me/datasets/{dataset_id}/records", response_model=Records, response_model_exclude_unset=True)
async def list_current_user_dataset_records(
    *,
    db: AsyncSession = Depends(get_async_db),
    search_engine: SearchEngine = Depends(get_search_engine),
    dataset_id: UUID,
    metadata: MetadataQueryParams = Depends(),
    sort_by_query_param: SortByQueryParamParsed,
    include: Optional[RecordIncludeParam] = Depends(parse_record_include_param),
    response_statuses: List[ResponseStatusFilter] = Query([], alias="response_status"),
    offset: int = 0,
    limit: int = Query(default=LIST_DATASET_RECORDS_LIMIT_DEFAULT, ge=1, le=LIST_DATASET_RECORDS_LIMIT_LE),
    current_user: User = Security(auth.get_current_user),
):
<<<<<<< HEAD
    dataset = await Dataset.get_or_raise(db, dataset_id)
=======
    dataset = await _get_dataset_or_raise(db, dataset_id, with_metadata_properties=True)
>>>>>>> c7073d73

    await authorize(current_user, DatasetPolicyV1.get(dataset))

    records, total = await _filter_records_using_search_engine(
        db,
        search_engine,
        dataset=dataset,
        parsed_metadata=metadata.metadata_parsed,
        limit=limit,
        offset=offset,
        user=current_user,
        response_statuses=response_statuses,
        include=include,
        sort_by_query_param=sort_by_query_param,
    )

    for record in records:
        record.dataset = dataset
        record.metadata_ = await _filter_record_metadata_for_user(record, current_user)

    return Records(items=records, total=total)


@router.get("/datasets/{dataset_id}/records", response_model=Records, response_model_exclude_unset=True)
async def list_dataset_records(
    *,
    db: AsyncSession = Depends(get_async_db),
    search_engine: SearchEngine = Depends(get_search_engine),
    dataset_id: UUID,
    metadata: MetadataQueryParams = Depends(),
    sort_by_query_param: SortByQueryParamParsed,
    include: Optional[RecordIncludeParam] = Depends(parse_record_include_param),
    response_statuses: List[ResponseStatusFilter] = Query([], alias="response_status"),
    offset: int = 0,
    limit: int = Query(default=LIST_DATASET_RECORDS_LIMIT_DEFAULT, ge=1, le=LIST_DATASET_RECORDS_LIMIT_LE),
    current_user: User = Security(auth.get_current_user),
):
    dataset = await Dataset.get_or_raise(db, dataset_id)

    await authorize(current_user, DatasetPolicyV1.list_records_with_all_responses(dataset))

    records, total = await _filter_records_using_search_engine(
        db,
        search_engine,
        dataset=dataset,
        parsed_metadata=metadata.metadata_parsed,
        limit=limit,
        offset=offset,
        response_statuses=response_statuses,
        include=include,
        sort_by_query_param=sort_by_query_param or LIST_DATASET_RECORDS_DEFAULT_SORT_BY,
    )

    return Records(items=records, total=total)


@router.post(
    "/datasets/{dataset_id}/records",
    status_code=status.HTTP_204_NO_CONTENT,
    deprecated=True,
    description="Deprecated in favor of POST /datasets/{dataset_id}/records/bulk",
)
async def create_dataset_records(
    *,
    db: AsyncSession = Depends(get_async_db),
    search_engine: SearchEngine = Depends(get_search_engine),
    telemetry_client: TelemetryClient = Depends(get_telemetry_client),
    dataset_id: UUID,
    records_create: RecordsCreate,
    current_user: User = Security(auth.get_current_user),
):
    dataset = await Dataset.get_or_raise(
        db,
        dataset_id,
        options=[
            selectinload(Dataset.fields),
            selectinload(Dataset.questions),
            selectinload(Dataset.metadata_properties),
            selectinload(Dataset.vectors_settings),
        ],
    )

    await authorize(current_user, DatasetPolicyV1.create_records(dataset))

    # TODO: We should split API v1 into different FastAPI apps so we can customize error management.
    #  After mapping ValueError to 422 errors for API v1 then we can remove this try except.
    try:
        await datasets.create_records(db, search_engine, dataset=dataset, records_create=records_create)
        telemetry_client.track_data(action="DatasetRecordsCreated", data={"records": len(records_create.items)})
    except ValueError as err:
        raise HTTPException(status_code=status.HTTP_422_UNPROCESSABLE_ENTITY, detail=str(err))


@router.patch(
    "/datasets/{dataset_id}/records",
    status_code=status.HTTP_204_NO_CONTENT,
    deprecated=True,
    description="Deprecated in favor of PUT /datasets/{dataset_id}/records/bulk",
)
async def update_dataset_records(
    *,
    db: AsyncSession = Depends(get_async_db),
    search_engine: SearchEngine = Depends(get_search_engine),
    telemetry_client: TelemetryClient = Depends(get_telemetry_client),
    dataset_id: UUID,
    records_update: RecordsUpdate,
    current_user: User = Security(auth.get_current_user),
):
    dataset = await Dataset.get_or_raise(
        db,
        dataset_id,
        options=[
            selectinload(Dataset.fields),
            selectinload(Dataset.questions),
            selectinload(Dataset.metadata_properties),
        ],
    )

    await authorize(current_user, DatasetPolicyV1.update_records(dataset))

    try:
        await datasets.update_records(db, search_engine, dataset, records_update)
        telemetry_client.track_data(action="DatasetRecordsUpdated", data={"records": len(records_update.items)})
    except ValueError as err:
        raise HTTPException(status_code=status.HTTP_422_UNPROCESSABLE_ENTITY, detail=str(err))


@router.delete("/datasets/{dataset_id}/records", status_code=status.HTTP_204_NO_CONTENT)
async def delete_dataset_records(
    *,
    db: AsyncSession = Depends(get_async_db),
    search_engine: SearchEngine = Depends(get_search_engine),
    dataset_id: UUID,
    current_user: User = Security(auth.get_current_user),
    ids: str = Query(..., description="A comma separated list with the IDs of the records to be removed"),
):
    dataset = await Dataset.get_or_raise(db, dataset_id)

    await authorize(current_user, DatasetPolicyV1.delete_records(dataset))

    record_ids = parse_uuids(ids)
    num_records = len(record_ids)

    if num_records == 0:
        raise HTTPException(status_code=status.HTTP_422_UNPROCESSABLE_ENTITY, detail="No record IDs provided")

    if num_records > DELETE_DATASET_RECORDS_LIMIT:
        raise HTTPException(
            status_code=status.HTTP_422_UNPROCESSABLE_ENTITY,
            detail=f"Cannot delete more than {DELETE_DATASET_RECORDS_LIMIT} records at once",
        )

    await datasets.delete_records(db, search_engine, dataset, record_ids)


@router.post(
    "/me/datasets/{dataset_id}/records/search",
    status_code=status.HTTP_200_OK,
    response_model=SearchRecordsResult,
    response_model_exclude_unset=True,
)
async def search_current_user_dataset_records(
    *,
    db: AsyncSession = Depends(get_async_db),
    search_engine: SearchEngine = Depends(get_search_engine),
    telemetry_client: TelemetryClient = Depends(get_telemetry_client),
    dataset_id: UUID,
    body: SearchRecordsQuery,
    metadata: MetadataQueryParams = Depends(),
    sort_by_query_param: SortByQueryParamParsed,
    include: Optional[RecordIncludeParam] = Depends(parse_record_include_param),
    response_statuses: List[ResponseStatusFilter] = Query([], alias="response_status"),
    offset: int = Query(0, ge=0),
    limit: int = Query(default=LIST_DATASET_RECORDS_LIMIT_DEFAULT, ge=1, le=LIST_DATASET_RECORDS_LIMIT_LE),
    current_user: User = Security(auth.get_current_user),
):
<<<<<<< HEAD
    dataset = await Dataset.get_or_raise(db, dataset_id, options=[selectinload(Dataset.fields)])

=======
    dataset = await _get_dataset_or_raise(db, dataset_id, with_fields=True, with_metadata_properties=True)
>>>>>>> c7073d73
    await authorize(current_user, DatasetPolicyV1.search_records(dataset))

    await _validate_search_records_query(db, body, dataset_id)

    search_responses = await _get_search_responses(
        db=db,
        search_engine=search_engine,
        dataset=dataset,
        search_records_query=body,
        parsed_metadata=metadata.metadata_parsed,
        limit=limit,
        offset=offset,
        user=current_user,
        response_statuses=response_statuses,
        sort_by_query_param=sort_by_query_param,
    )

    record_id_score_map: Dict[UUID, Dict[str, Union[float, SearchRecord, None]]] = {
        response.record_id: {"query_score": response.score, "search_record": None}
        for response in search_responses.items
    }

    records = await datasets.get_records_by_ids(
        db=db,
        dataset_id=dataset_id,
        records_ids=list(record_id_score_map.keys()),
        include=include,
        user_id=current_user.id,
    )

    for record in records:
        record.dataset = dataset
        record.metadata_ = await _filter_record_metadata_for_user(record, current_user)

        record_id_score_map[record.id]["search_record"] = SearchRecord(
            record=RecordSchema.from_orm(record), query_score=record_id_score_map[record.id]["query_score"]
        )

    return SearchRecordsResult(
        items=[record["search_record"] for record in record_id_score_map.values()], total=search_responses.total
    )


@router.post(
    "/datasets/{dataset_id}/records/search",
    status_code=status.HTTP_200_OK,
    response_model=SearchRecordsResult,
    response_model_exclude_unset=True,
)
async def search_dataset_records(
    *,
    db: AsyncSession = Depends(get_async_db),
    search_engine: SearchEngine = Depends(get_search_engine),
    dataset_id: UUID,
    body: SearchRecordsQuery,
    metadata: MetadataQueryParams = Depends(),
    sort_by_query_param: SortByQueryParamParsed,
    include: Optional[RecordIncludeParam] = Depends(parse_record_include_param),
    response_statuses: List[ResponseStatusFilter] = Query([], alias="response_status"),
    offset: int = Query(0, ge=0),
    limit: int = Query(default=LIST_DATASET_RECORDS_LIMIT_DEFAULT, ge=1, le=LIST_DATASET_RECORDS_LIMIT_LE),
    current_user: User = Security(auth.get_current_user),
):
    dataset = await Dataset.get_or_raise(db, dataset_id, options=[selectinload(Dataset.fields)])

    await authorize(current_user, DatasetPolicyV1.search_records_with_all_responses(dataset))

    await _validate_search_records_query(db, body, dataset_id)

    search_responses = await _get_search_responses(
        db=db,
        search_engine=search_engine,
        dataset=dataset,
        search_records_query=body,
        limit=limit,
        offset=offset,
        parsed_metadata=metadata.metadata_parsed,
        response_statuses=response_statuses,
        sort_by_query_param=sort_by_query_param,
    )

    record_id_score_map = {
        response.record_id: {"query_score": response.score, "search_record": None}
        for response in search_responses.items
    }

    records = await datasets.get_records_by_ids(
        db=db,
        dataset_id=dataset_id,
        records_ids=list(record_id_score_map.keys()),
        include=include,
    )

    for record in records:
        record_id_score_map[record.id]["search_record"] = SearchRecord(
            record=RecordSchema.from_orm(record), query_score=record_id_score_map[record.id]["query_score"]
        )

    return SearchRecordsResult(
        items=[record["search_record"] for record in record_id_score_map.values()], total=search_responses.total
    )


@router.get(
    "/datasets/{dataset_id}/records/search/suggestions/options",
    status_code=status.HTTP_200_OK,
    response_model=SearchSuggestionsOptions,
)
async def list_dataset_records_search_suggestions_options(
    *,
    db: AsyncSession = Depends(get_async_db),
    dataset_id: UUID,
    current_user: User = Security(auth.get_current_user),
):
    dataset = await Dataset.get_or_raise(db, dataset_id)

    await authorize(current_user, DatasetPolicyV1.search_records(dataset))

    suggestion_agents_by_question = await search.get_dataset_suggestion_agents_by_question(db, dataset.id)

    return SearchSuggestionsOptions(
        items=[
            SearchSuggestionOptions(
                question=SearchSuggestionOptionsQuestion(id=sa["question_id"], name=sa["question_name"]),
                agents=sa["suggestion_agents"],
            )
            for sa in suggestion_agents_by_question
        ]
    )


async def _filter_record_metadata_for_user(record: Record, user: User) -> Optional[Dict[str, Any]]:
    if record.metadata_ is None:
        return None

    metadata = {}
    for metadata_name in list(record.metadata_.keys()):
        if await is_authorized(user, RecordPolicyV1.get_metadata(record, metadata_name)):
            metadata[metadata_name] = record.metadata_[metadata_name]
    return metadata<|MERGE_RESOLUTION|>--- conflicted
+++ resolved
@@ -27,16 +27,9 @@
 from argilla_server.database import get_async_db
 from argilla_server.enums import MetadataPropertyType, RecordSortField, ResponseStatusFilter, SortOrder
 from argilla_server.errors.future.base_errors import MISSING_VECTOR_ERROR_CODE
-<<<<<<< HEAD
 from argilla_server.models import Dataset, Record, User
-from argilla_server.policies import DatasetPolicyV1, authorize
+from argilla_server.policies import DatasetPolicyV1, RecordPolicyV1, authorize, is_authorized
 from argilla_server.schemas.v1.datasets import Dataset as DatasetSchema
-=======
-from argilla_server.models import Dataset as DatasetModel
-from argilla_server.models import Record, User
-from argilla_server.policies import DatasetPolicyV1, RecordPolicyV1, authorize, is_authorized
-from argilla_server.schemas.v1.datasets import Dataset
->>>>>>> c7073d73
 from argilla_server.schemas.v1.records import (
     Filters,
     FilterScope,
@@ -416,11 +409,7 @@
     limit: int = Query(default=LIST_DATASET_RECORDS_LIMIT_DEFAULT, ge=1, le=LIST_DATASET_RECORDS_LIMIT_LE),
     current_user: User = Security(auth.get_current_user),
 ):
-<<<<<<< HEAD
-    dataset = await Dataset.get_or_raise(db, dataset_id)
-=======
-    dataset = await _get_dataset_or_raise(db, dataset_id, with_metadata_properties=True)
->>>>>>> c7073d73
+    dataset = await Dataset.get_or_raise(db, dataset_id, options=[selectinload(Dataset.metadata_properties)])
 
     await authorize(current_user, DatasetPolicyV1.get(dataset))
 
@@ -597,12 +586,15 @@
     limit: int = Query(default=LIST_DATASET_RECORDS_LIMIT_DEFAULT, ge=1, le=LIST_DATASET_RECORDS_LIMIT_LE),
     current_user: User = Security(auth.get_current_user),
 ):
-<<<<<<< HEAD
-    dataset = await Dataset.get_or_raise(db, dataset_id, options=[selectinload(Dataset.fields)])
-
-=======
-    dataset = await _get_dataset_or_raise(db, dataset_id, with_fields=True, with_metadata_properties=True)
->>>>>>> c7073d73
+    dataset = await Dataset.get_or_raise(
+        db,
+        dataset_id,
+        options=[
+            selectinload(Dataset.fields),
+            selectinload(Dataset.metadata_properties),
+        ],
+    )
+
     await authorize(current_user, DatasetPolicyV1.search_records(dataset))
 
     await _validate_search_records_query(db, body, dataset_id)
