--- conflicted
+++ resolved
@@ -22,26 +22,9 @@
 from typing_extensions import Annotated
 
 import argilla_server.search_engine as search_engine
-<<<<<<< HEAD
-from argilla_server.api.policies.v1 import (
-    DatasetPolicy,
-    RecordPolicy,
-    authorize,
-    is_authorized,
-)
+from argilla_server.api.policies.v1 import DatasetPolicy, RecordPolicy, authorize, is_authorized
 from argilla_server.api.schemas.v1.datasets import Dataset as DatasetSchema
 from argilla_server.api.schemas.v1.records import (
-=======
-from argilla_server.api.policies.v1 import DatasetPolicy, RecordPolicy, authorize, is_authorized
-from argilla_server.contexts import datasets, search
-from argilla_server.database import get_async_db
-from argilla_server.enums import MetadataPropertyType, RecordSortField, ResponseStatusFilter, SortOrder
-from argilla_server.errors.future import MissingVectorError, NotFoundError, UnprocessableEntityError
-from argilla_server.errors.future.base_errors import MISSING_VECTOR_ERROR_CODE
-from argilla_server.models import Dataset, Field, MetadataProperty, Record, User, VectorSettings
-from argilla_server.schemas.v1.datasets import Dataset as DatasetSchema
-from argilla_server.schemas.v1.records import (
->>>>>>> 67b5c445
     Filters,
     FilterScope,
     MetadataFilterScope,
@@ -59,7 +42,9 @@
     SearchRecordsResult,
     TermsFilter,
 )
-from argilla_server.api.schemas.v1.records import Record as RecordSchema
+from argilla_server.api.schemas.v1.records import (
+    Record as RecordSchema,
+)
 from argilla_server.api.schemas.v1.responses import ResponseFilterScope
 from argilla_server.api.schemas.v1.suggestions import (
     SearchSuggestionOptions,
@@ -69,26 +54,10 @@
 )
 from argilla_server.contexts import datasets, search
 from argilla_server.database import get_async_db
-from argilla_server.enums import (
-    MetadataPropertyType,
-    RecordSortField,
-    ResponseStatusFilter,
-    SortOrder,
-)
-from argilla_server.errors.future import (
-    MissingVectorError,
-    NotFoundError,
-    UnprocessableEntityError,
-)
+from argilla_server.enums import MetadataPropertyType, RecordSortField, ResponseStatusFilter, SortOrder
+from argilla_server.errors.future import MissingVectorError, NotFoundError, UnprocessableEntityError
 from argilla_server.errors.future.base_errors import MISSING_VECTOR_ERROR_CODE
-from argilla_server.models import (
-    Dataset,
-    Field,
-    MetadataProperty,
-    Record,
-    User,
-    VectorSettings,
-)
+from argilla_server.models import Dataset, Field, MetadataProperty, Record, User, VectorSettings
 from argilla_server.search_engine import (
     AndFilter,
     FloatMetadataFilter,
@@ -112,9 +81,7 @@
 
 _RECORD_SORT_FIELD_VALUES = tuple(field.value for field in RecordSortField)
 _VALID_SORT_VALUES = tuple(sort.value for sort in SortOrder)
-_METADATA_PROPERTY_SORT_BY_REGEX = re.compile(
-    r"^metadata\.(?P<name>(?=.*[a-z0-9])[a-z0-9_-]+)$"
-)
+_METADATA_PROPERTY_SORT_BY_REGEX = re.compile(r"^metadata\.(?P<name>(?=.*[a-z0-9])[a-z0-9_-]+)$")
 
 SortByQueryParamParsed = Annotated[
     Dict[str, str],
@@ -179,43 +146,29 @@
     )
 
 
-def _to_search_engine_filter_scope(
-    scope: FilterScope, user: Optional[User]
-) -> search_engine.FilterScope:
+def _to_search_engine_filter_scope(scope: FilterScope, user: Optional[User]) -> search_engine.FilterScope:
     if isinstance(scope, RecordFilterScope):
         return search_engine.RecordFilterScope(property=scope.property)
     elif isinstance(scope, MetadataFilterScope):
-        return search_engine.MetadataFilterScope(
-            metadata_property=scope.metadata_property
-        )
+        return search_engine.MetadataFilterScope(metadata_property=scope.metadata_property)
     elif isinstance(scope, SuggestionFilterScope):
-        return search_engine.SuggestionFilterScope(
-            question=scope.question, property=scope.property
-        )
+        return search_engine.SuggestionFilterScope(question=scope.question, property=scope.property)
     elif isinstance(scope, ResponseFilterScope):
-        return search_engine.ResponseFilterScope(
-            question=scope.question, property=scope.property, user=user
-        )
+        return search_engine.ResponseFilterScope(question=scope.question, property=scope.property, user=user)
     else:
         raise Exception(f"Unknown scope type {type(scope)}")
 
 
-def _to_search_engine_filter(
-    filters: Filters, user: Optional[User]
-) -> search_engine.Filter:
+def _to_search_engine_filter(filters: Filters, user: Optional[User]) -> search_engine.Filter:
     engine_filters = []
 
     for filter in filters.and_:
         engine_scope = _to_search_engine_filter_scope(filter.scope, user=user)
 
         if isinstance(filter, TermsFilter):
-            engine_filter = search_engine.TermsFilter(
-                scope=engine_scope, values=filter.values
-            )
+            engine_filter = search_engine.TermsFilter(scope=engine_scope, values=filter.values)
         elif isinstance(filter, RangeFilter):
-            engine_filter = search_engine.RangeFilter(
-                scope=engine_scope, ge=filter.ge, le=filter.le
-            )
+            engine_filter = search_engine.RangeFilter(scope=engine_scope, ge=filter.ge, le=filter.le)
         else:
             raise Exception(f"Unknown filter type {type(filter)}")
 
@@ -224,9 +177,7 @@
     return AndFilter(filters=engine_filters)
 
 
-def _to_search_engine_sort(
-    sort: List[Order], user: Optional[User]
-) -> List[search_engine.Order]:
+def _to_search_engine_sort(sort: List[Order], user: Optional[User]) -> List[search_engine.Order]:
     engine_sort = []
 
     for order in sort:
@@ -263,18 +214,12 @@
     record = None
 
     if vector_query:
-        vector_settings = await VectorSettings.get_by(
-            db, name=vector_query.name, dataset_id=dataset.id
-        )
+        vector_settings = await VectorSettings.get_by(db, name=vector_query.name, dataset_id=dataset.id)
         if vector_settings is None:
-            raise UnprocessableEntityError(
-                f"Vector `{vector_query.name}` not found in dataset `{dataset.id}`."
-            )
+            raise UnprocessableEntityError(f"Vector `{vector_query.name}` not found in dataset `{dataset.id}`.")
 
         if vector_query.record_id is not None:
-            record = await Record.get_by(
-                db, id=vector_query.record_id, dataset_id=dataset.id
-            )
+            record = await Record.get_by(db, id=vector_query.record_id, dataset_id=dataset.id)
             if record is None:
                 raise UnprocessableEntityError(
                     f"Record with id `{vector_query.record_id}` not found in dataset `{dataset.id}`."
@@ -289,19 +234,11 @@
                     code=MISSING_VECTOR_ERROR_CODE,
                 )
 
-    if (
-        text_query
-        and text_query.field
-        and not await Field.get_by(db, name=text_query.field, dataset_id=dataset.id)
-    ):
-        raise UnprocessableEntityError(
-            f"Field `{text_query.field}` not found in dataset `{dataset.id}`."
-        )
+    if text_query and text_query.field and not await Field.get_by(db, name=text_query.field, dataset_id=dataset.id):
+        raise UnprocessableEntityError(f"Field `{text_query.field}` not found in dataset `{dataset.id}`.")
 
     metadata_filters = await _build_metadata_filters(db, dataset, parsed_metadata)
-    response_status_filter = await _build_response_status_filter_for_search(
-        response_statuses, user=user
-    )
+    response_status_filter = await _build_response_status_filter_for_search(response_statuses, user=user)
     sort_by = await _build_sort_by(db, dataset, sort_by_query_param)
 
     if vector_query and vector_settings:
@@ -318,9 +255,7 @@
         }
 
         if filters:
-            similarity_search_params["filter"] = _to_search_engine_filter(
-                filters, user=user
-            )
+            similarity_search_params["filter"] = _to_search_engine_filter(filters, user=user)
 
         return await search_engine.similarity_search(**similarity_search_params)
     else:
@@ -353,9 +288,7 @@
     try:
         metadata_filters = []
         for metadata_param in parsed_metadata:
-            metadata_property = await MetadataProperty.get_by(
-                db, name=metadata_param.name, dataset_id=dataset.id
-            )
+            metadata_property = await MetadataProperty.get_by(db, name=metadata_param.name, dataset_id=dataset.id)
             if metadata_property is None:
                 continue  # won't fail on unknown metadata filter name
 
@@ -368,11 +301,7 @@
             else:
                 raise ValueError(f"Not found filter for type {metadata_property.type}")
 
-            metadata_filters.append(
-                metadata_filter_class.from_string(
-                    metadata_property, metadata_param.value
-                )
-            )
+            metadata_filters.append(metadata_filter_class.from_string(metadata_property, metadata_param.value))
     except (UnprocessableEntityError, ValueError) as ex:
         raise UnprocessableEntityError(f"Cannot parse provided metadata filters: {ex}")
 
@@ -387,9 +316,7 @@
 
     if response_statuses:
         # TODO(@frascuchon): user response and status responses should be split into different filter types
-        user_response_status_filter = UserResponseStatusFilter(
-            user=user, statuses=response_statuses
-        )
+        user_response_status_filter = UserResponseStatusFilter(user=user, statuses=response_statuses)
 
     return user_response_status_filter
 
@@ -408,9 +335,7 @@
             field = sort_field
         elif (match := _METADATA_PROPERTY_SORT_BY_REGEX.match(sort_field)) is not None:
             metadata_property_name = match.group("name")
-            metadata_property = await MetadataProperty.get_by(
-                db, name=metadata_property_name, dataset_id=dataset.id
-            )
+            metadata_property = await MetadataProperty.get_by(db, name=metadata_property_name, dataset_id=dataset.id)
             if not metadata_property:
                 raise UnprocessableEntityError(
                     f"Provided metadata property in 'sort_by' query param '{metadata_property_name}' not found in "
@@ -419,9 +344,7 @@
 
             field = metadata_property
         else:
-            valid_sort_fields = ", ".join(
-                f"'{sort_field}'" for sort_field in _RECORD_SORT_FIELD_VALUES
-            )
+            valid_sort_fields = ", ".join(f"'{sort_field}'" for sort_field in _RECORD_SORT_FIELD_VALUES)
             raise UnprocessableEntityError(
                 f"Provided sort field in 'sort_by' query param '{sort_field}' is not valid. It must be either"
                 f" {valid_sort_fields} or `metadata.metadata-property-name`"
@@ -437,9 +360,7 @@
     return sorts_by
 
 
-async def _validate_search_records_query(
-    db: "AsyncSession", query: SearchRecordsQuery, dataset_id: UUID
-):
+async def _validate_search_records_query(db: "AsyncSession", query: SearchRecordsQuery, dataset_id: UUID):
     try:
         await search.validate_search_records_query(db, query, dataset_id)
     except (ValueError, NotFoundError) as e:
@@ -468,9 +389,7 @@
     ),
     current_user: User = Security(auth.get_current_user),
 ):
-    dataset = await Dataset.get_or_raise(
-        db, dataset_id, options=[selectinload(Dataset.metadata_properties)]
-    )
+    dataset = await Dataset.get_or_raise(db, dataset_id, options=[selectinload(Dataset.metadata_properties)])
 
     await authorize(current_user, DatasetPolicy.get(dataset))
 
@@ -518,13 +437,7 @@
 ):
     dataset = await Dataset.get_or_raise(db, dataset_id)
 
-<<<<<<< HEAD
-    await authorize(
-        current_user, DatasetPolicy.list_records_with_all_responses(dataset)
-    )
-=======
     await authorize(current_user, DatasetPolicy.list_records_with_all_responses(dataset))
->>>>>>> 67b5c445
 
     records, total = await _filter_records_using_search_engine(
         db,
@@ -571,9 +484,7 @@
 
     await datasets.create_records(db, search_engine, dataset, records_create)
 
-    telemetry_client.track_data(
-        action="DatasetRecordsCreated", data={"records": len(records_create.items)}
-    )
+    telemetry_client.track_data(action="DatasetRecordsCreated", data={"records": len(records_create.items)})
 
 
 @router.patch(
@@ -605,9 +516,7 @@
 
     await datasets.update_records(db, search_engine, dataset, records_update)
 
-    telemetry_client.track_data(
-        action="DatasetRecordsUpdated", data={"records": len(records_update.items)}
-    )
+    telemetry_client.track_data(action="DatasetRecordsUpdated", data={"records": len(records_update.items)})
 
 
 @router.delete("/datasets/{dataset_id}/records", status_code=status.HTTP_204_NO_CONTENT)
@@ -633,9 +542,7 @@
         raise UnprocessableEntityError("No record IDs provided")
 
     if num_records > DELETE_DATASET_RECORDS_LIMIT:
-        raise UnprocessableEntityError(
-            f"Cannot delete more than {DELETE_DATASET_RECORDS_LIMIT} records at once"
-        )
+        raise UnprocessableEntityError(f"Cannot delete more than {DELETE_DATASET_RECORDS_LIMIT} records at once")
 
     await datasets.delete_records(db, search_engine, dataset, record_ids)
 
@@ -743,17 +650,9 @@
     ),
     current_user: User = Security(auth.get_current_user),
 ):
-    dataset = await Dataset.get_or_raise(
-        db, dataset_id, options=[selectinload(Dataset.fields)]
-    )
-
-<<<<<<< HEAD
-    await authorize(
-        current_user, DatasetPolicy.search_records_with_all_responses(dataset)
-    )
-=======
+    dataset = await Dataset.get_or_raise(db, dataset_id, options=[selectinload(Dataset.fields)])
+
     await authorize(current_user, DatasetPolicy.search_records_with_all_responses(dataset))
->>>>>>> 67b5c445
 
     await _validate_search_records_query(db, body, dataset_id)
 
@@ -808,16 +707,12 @@
 
     await authorize(current_user, DatasetPolicy.search_records(dataset))
 
-    suggestion_agents_by_question = (
-        await search.get_dataset_suggestion_agents_by_question(db, dataset.id)
-    )
+    suggestion_agents_by_question = await search.get_dataset_suggestion_agents_by_question(db, dataset.id)
 
     return SearchSuggestionsOptions(
         items=[
             SearchSuggestionOptions(
-                question=SearchSuggestionOptionsQuestion(
-                    id=sa["question_id"], name=sa["question_name"]
-                ),
+                question=SearchSuggestionOptionsQuestion(id=sa["question_id"], name=sa["question_name"]),
                 agents=sa["suggestion_agents"],
             )
             for sa in suggestion_agents_by_question
@@ -825,9 +720,7 @@
     )
 
 
-async def _filter_record_metadata_for_user(
-    record: Record, user: User
-) -> Optional[Dict[str, Any]]:
+async def _filter_record_metadata_for_user(record: Record, user: User) -> Optional[Dict[str, Any]]:
     if record.metadata_ is None:
         return None
 
