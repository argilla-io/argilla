--- conflicted
+++ resolved
@@ -19,14 +19,7 @@
 from sqlalchemy.orm import selectinload
 
 from argilla_server.api.policies.v1 import ResponsePolicy, authorize
-<<<<<<< HEAD
 from argilla_server.api.schemas.v1.responses import (
-=======
-from argilla_server.contexts import datasets
-from argilla_server.database import get_async_db
-from argilla_server.models import Dataset, Record, Response, User
-from argilla_server.schemas.v1.responses import (
->>>>>>> 67b5c445
     Response as ResponseSchema,
 )
 from argilla_server.api.schemas.v1.responses import (
@@ -52,9 +45,7 @@
     *,
     body: ResponsesBulkCreate,
     current_user: User = Security(auth.get_current_user),
-    use_case: UpsertResponsesInBulkUseCase = Depends(
-        UpsertResponsesInBulkUseCaseFactory()
-    ),
+    use_case: UpsertResponsesInBulkUseCase = Depends(UpsertResponsesInBulkUseCaseFactory()),
 ):
     responses_bulk_items = await use_case.execute(body.items, user=current_user)
 
@@ -73,11 +64,7 @@
     response = await Response.get_or_raise(
         db,
         response_id,
-        options=[
-            selectinload(Response.record)
-            .selectinload(Record.dataset)
-            .selectinload(Dataset.questions)
-        ],
+        options=[selectinload(Response.record).selectinload(Record.dataset).selectinload(Dataset.questions)],
     )
 
     await authorize(current_user, ResponsePolicy.update(response))
@@ -96,11 +83,7 @@
     response = await Response.get_or_raise(
         db,
         response_id,
-        options=[
-            selectinload(Response.record)
-            .selectinload(Record.dataset)
-            .selectinload(Dataset.questions)
-        ],
+        options=[selectinload(Response.record).selectinload(Record.dataset).selectinload(Dataset.questions)],
     )
 
     await authorize(current_user, ResponsePolicy.delete(response))
