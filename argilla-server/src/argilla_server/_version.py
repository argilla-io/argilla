--- conflicted
+++ resolved
@@ -14,8 +14,5 @@
 
 # coding: utf-8
 #
-<<<<<<< HEAD
-__version__ = "2.3.0dev0"
-=======
-__version__ = "2.2.0"
->>>>>>> e1b2e6ef
+
+__version__ = "2.3.0dev0"