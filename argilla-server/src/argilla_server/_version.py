#  Copyright 2021-present, the Recognai S.L. team.
#
#  Licensed under the Apache License, Version 2.0 (the "License");
#  you may not use this file except in compliance with the License.
#  You may obtain a copy of the License at
#
#      http://www.apache.org/licenses/LICENSE-2.0
#
#  Unless required by applicable law or agreed to in writing, software
#  distributed under the License is distributed on an "AS IS" BASIS,
#  WITHOUT WARRANTIES OR CONDITIONS OF ANY KIND, either express or implied.
#  See the License for the specific language governing permissions and
#  limitations under the License.

# coding: utf-8
#

<<<<<<< HEAD
__version__ = "2.7.0dev0"
=======
__version__ = "2.6.0"
>>>>>>> d6f823b9
<|MERGE_RESOLUTION|>--- conflicted
+++ resolved
@@ -15,8 +15,4 @@
 # coding: utf-8
 #
 
-<<<<<<< HEAD
-__version__ = "2.7.0dev0"
-=======
-__version__ = "2.6.0"
->>>>>>> d6f823b9
+__version__ = "2.6.0"