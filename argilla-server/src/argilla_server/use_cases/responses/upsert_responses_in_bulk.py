--- conflicted
+++ resolved
@@ -18,23 +18,11 @@
 from sqlalchemy.ext.asyncio import AsyncSession
 
 from argilla_server.api.policies.v1 import RecordPolicy, authorize
-<<<<<<< HEAD
-from argilla_server.api.schemas.v1.responses import (
-    Response,
-    ResponseBulk,
-    ResponseBulkError,
-    ResponseUpsert,
-)
-=======
->>>>>>> 67b5c445
+from argilla_server.api.schemas.v1.responses import Response, ResponseBulk, ResponseBulkError, ResponseUpsert
 from argilla_server.contexts import datasets
 from argilla_server.database import get_async_db
 from argilla_server.errors import future as errors
 from argilla_server.models import User
-<<<<<<< HEAD
-=======
-from argilla_server.schemas.v1.responses import Response, ResponseBulk, ResponseBulkError, ResponseUpsert
->>>>>>> 67b5c445
 from argilla_server.search_engine import SearchEngine, get_search_engine
 
 
@@ -43,42 +31,25 @@
         self.db = db
         self.search_engine = search_engine
 
-    async def execute(
-        self, responses: List[ResponseUpsert], user: User
-    ) -> List[ResponseBulk]:
+    async def execute(self, responses: List[ResponseUpsert], user: User) -> List[ResponseBulk]:
         responses_bulk_items = []
 
-        all_records = await datasets.get_records_by_ids(
-            self.db, [item.record_id for item in responses]
-        )
+        all_records = await datasets.get_records_by_ids(self.db, [item.record_id for item in responses])
         non_empty_records = [r for r in all_records if r is not None]
 
-        await datasets.preload_records_relationships_before_validate(
-            self.db, non_empty_records
-        )
+        await datasets.preload_records_relationships_before_validate(self.db, non_empty_records)
         for item, record in zip(responses, all_records):
             try:
                 if record is None:
-                    raise errors.NotFoundError(
-                        f"Record with id `{item.record_id}` not found"
-                    )
+                    raise errors.NotFoundError(f"Record with id `{item.record_id}` not found")
 
                 await authorize(user, RecordPolicy.create_response(record))
-<<<<<<< HEAD
-                response = await datasets.upsert_response(
-                    self.db, self.search_engine, record, user, item
-                )
-=======
+
                 response = await datasets.upsert_response(self.db, self.search_engine, record, user, item)
->>>>>>> 67b5c445
             except Exception as err:
-                responses_bulk_items.append(
-                    ResponseBulk(item=None, error=ResponseBulkError(detail=str(err)))
-                )
+                responses_bulk_items.append(ResponseBulk(item=None, error=ResponseBulkError(detail=str(err))))
             else:
-                responses_bulk_items.append(
-                    ResponseBulk(item=Response.from_orm(response), error=None)
-                )
+                responses_bulk_items.append(ResponseBulk(item=Response.from_orm(response), error=None))
 
         return responses_bulk_items
 
