--- conflicted
+++ resolved
@@ -281,17 +281,10 @@
 
 Argilla uses [RQ](https://python-rq.org) as background job manager. RQ depends on [Redis](https://redis.io) to store and retrieve information about the jobs to be processed.
 
-<<<<<<< HEAD
-Once that you have correctly installed Redis on your system, you can start the RQ worker in development by running the following command:
-
-```sh
-pdm worker
-=======
 Once that you have correctly installed Redis on your system, you can start the RQ worker by running the following CLI command:
 
 ```sh
 python -m argilla_server worker
->>>>>>> ff01b1cd
 ```
 
 ## 🫱🏾‍🫲🏼 Contribute
