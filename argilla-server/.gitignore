# Byte-compiled / optimized / DLL files
__pycache__/
*.py[cod]
*$py.class

# C extensions
*.so

# Distribution / packaging
.Python
build/
develop-eggs/
dist/
downloads/
eggs/
.eggs/
lib/
lib64/
parts/
sdist/
var/
wheels/
share/python-wheels/
*.egg-info/
.installed.cfg
*.egg
MANIFEST

# PyInstaller
#  Usually these files are written by a python script from a template
#  before PyInstaller builds the exe, so as to inject date/other infos into it.
*.manifest
*.spec

# Installer logs
pip-log.txt
pip-delete-this-directory.txt

# Unit test / coverage reports
htmlcov/
.tox/
.nox/
.coverage
.coverage.*
.cache
nosetests.xml
coverage.xml
*.cover
*.py,cover
.hypothesis/
.pytest_cache/
cover/

# Translations
*.mo
*.pot

# Django stuff:
*.log
local_settings.py
db.sqlite3
db.sqlite3-journal

# Flask stuff:
instance/
.webassets-cache

# Scrapy stuff:
.scrapy

# Sphinx documentation
docs/_build/

# PyBuilder
.pybuilder/
target/

# Jupyter Notebook
.ipynb_checkpoints

# IPython
profile_default/
ipython_config.py

# pyenv
#   For a library or package, you might want to ignore these files since the code is
#   intended to run in multiple environments; otherwise, check them in:
# .python-version

# pipenv
#   According to pypa/pipenv#598, it is recommended to include Pipfile.lock in version control.
#   However, in case of collaboration, if having platform-specific dependencies or dependencies
#   having no cross-platform support, pipenv may install dependencies that don't work, or not
#   install all needed dependencies.
#Pipfile.lock

# poetry
#   Similar to Pipfile.lock, it is generally recommended to include poetry.lock in version control.
#   This is especially recommended for binary packages to ensure reproducibility, and is more
#   commonly ignored for libraries.
#   https://python-poetry.org/docs/basic-usage/#commit-your-poetrylock-file-to-version-control
#poetry.lock

# pdm
#   Similar to Pipfile.lock, it is generally recommended to include pdm.lock in version control.
#pdm.lock
#   pdm stores project-wide configurations in .pdm.toml, but it is recommended to not include it
#   in version control.
#   https://pdm.fming.dev/#use-with-ide
.pdm.toml

# PEP 582; used by e.g. github.com/David-OConnor/pyflow and github.com/pdm-project/pdm
__pypackages__/

# Celery stuff
celerybeat-schedule
celerybeat.pid

# SageMath parsed files
*.sage.py

# Environments
.env
.venv
env/
venv/
ENV/
env.bak/
venv.bak/

# Spyder project settings
.spyderproject
.spyproject

# Rope project settings
.ropeproject

# mkdocs documentation
/site

# mypy
.mypy_cache/
.dmypy.json
dmypy.json

# Pyre type checker
.pyre/

# pytype static type analyzer
.pytype/

# Cython debug symbols
cython_debug/

# PyCharm
#  JetBrains specific template is maintained in a separate JetBrains.gitignore that can
#  be found at https://github.com/github/gitignore/blob/main/Global/JetBrains.gitignore
#  and can be added to the global gitignore or merged into this file.  For a more nuclear
#  option (not recommended) you can uncomment the following to ignore the entire idea folder.
.idea/

# PDM
.pdm-python

# Misc
.DS_Store

<<<<<<< HEAD
# Argilla static generated files
=======

# Generated static files
>>>>>>> 829d4ec0
src/argilla_server/static/<|MERGE_RESOLUTION|>--- conflicted
+++ resolved
@@ -165,10 +165,5 @@
 # Misc
 .DS_Store
 
-<<<<<<< HEAD
-# Argilla static generated files
-=======
-
 # Generated static files
->>>>>>> 829d4ec0
 src/argilla_server/static/